<?xml version="1.0" encoding="UTF-8"?>
<project xmlns:xsi="http://www.w3.org/2001/XMLSchema-instance"
    xmlns="http://maven.apache.org/POM/4.0.0"
    xsi:schemaLocation="http://maven.apache.org/POM/4.0.0 http://maven.apache.org/xsd/maven-4.0.0.xsd">
    <modelVersion>4.0.0</modelVersion>
    <artifactId>aws-modules</artifactId>
    <name>aws-modules</name>
    <packaging>pom</packaging>

    <parent>
        <groupId>com.baeldung</groupId>
        <artifactId>parent-modules</artifactId>
        <version>1.0.0-SNAPSHOT</version>
    </parent>

    <modules>
        <module>aws-app-sync</module>
        <module>aws-lambda-modules</module>
        <module>aws-miscellaneous</module>
        <module>aws-reactive</module>
        <module>aws-s3</module>
<<<<<<< HEAD
        <module>aws-s3-v2</module>
        <module>aws-s3-update-object</module>
=======
>>>>>>> 6768672f
    </modules>

    <properties>
        <aws-java-sdk.version>1.12.331</aws-java-sdk.version>
        <maven-shade-plugin.version>3.0.0</maven-shade-plugin.version>
    </properties>

</project><|MERGE_RESOLUTION|>--- conflicted
+++ resolved
@@ -19,11 +19,6 @@
         <module>aws-miscellaneous</module>
         <module>aws-reactive</module>
         <module>aws-s3</module>
-<<<<<<< HEAD
-        <module>aws-s3-v2</module>
-        <module>aws-s3-update-object</module>
-=======
->>>>>>> 6768672f
     </modules>
 
     <properties>
