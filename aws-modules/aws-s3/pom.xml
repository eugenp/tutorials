--- conflicted
+++ resolved
@@ -66,16 +66,11 @@
     </dependencies>
 
     <properties>
-<<<<<<< HEAD
         <aws.java.sdk.version>2.20.52</aws.java.sdk.version>
-        <commons-codec-version>1.10.L001</commons-codec-version>
-        <jets3t-version>0.9.4.0006L</jets3t-version>
         <com.adobe.testing.version>3.3.0</com.adobe.testing.version>
         <org.testcontainers.version>1.19.4</org.testcontainers.version>
-=======
         <commons-codec.version>1.10.L001</commons-codec.version>
         <jets3t.version>0.9.4.0014L</jets3t.version>
->>>>>>> d8847225
     </properties>
 
 </project>