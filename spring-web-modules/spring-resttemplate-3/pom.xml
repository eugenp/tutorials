<?xml version="1.0" encoding="UTF-8"?>
<project xmlns="http://maven.apache.org/POM/4.0.0"
    xmlns:xsi="http://www.w3.org/2001/XMLSchema-instance"
    xsi:schemaLocation="http://maven.apache.org/POM/4.0.0 http://maven.apache.org/xsd/maven-4.0.0.xsd">
    <modelVersion>4.0.0</modelVersion>
    <artifactId>spring-resttemplate-3</artifactId>
    <version>0.1-SNAPSHOT</version>
<<<<<<< HEAD
    <build>
        <plugins>
            <plugin>
                <groupId>org.apache.maven.plugins</groupId>
                <artifactId>maven-compiler-plugin</artifactId>
                <configuration>
                    <source>9</source>
                    <target>9</target>
                </configuration>
            </plugin>
        </plugins>
    </build>
    <name>spring-resttemplate-3</name>
=======
>>>>>>> aea1302e
    <packaging>war</packaging>
    <name>spring-resttemplate-3</name>

    <parent>
        <groupId>com.baeldung</groupId>
        <artifactId>spring-web-modules</artifactId>
        <version>0.0.1-SNAPSHOT</version>
    </parent>

    <dependencies>
        <dependency>
            <groupId>org.springframework.boot</groupId>
            <artifactId>spring-boot-starter-web</artifactId>
        </dependency>
        <dependency>
            <groupId>org.springframework.boot</groupId>
            <artifactId>spring-boot-starter-test</artifactId>
        </dependency>
        <dependency>
            <groupId>org.apache.httpcomponents.client5</groupId>
            <artifactId>httpclient5</artifactId>
            <version>${httpclient5.version}</version>
        </dependency>
    </dependencies>

    <build>
        <plugins>
            <plugin>
                <groupId>org.apache.maven.plugins</groupId>
                <artifactId>maven-compiler-plugin</artifactId>
                <configuration>
                    <source>9</source>
                    <target>9</target>
                </configuration>
            </plugin>
        </plugins>
    </build>

    <properties>
        <start-class>com.baeldung.resttemplate.methods.RestTemplateMethodsApplication</start-class>
        <httpclient5.version>5.2.1</httpclient5.version>
    </properties>

</project><|MERGE_RESOLUTION|>--- conflicted
+++ resolved
@@ -5,22 +5,6 @@
     <modelVersion>4.0.0</modelVersion>
     <artifactId>spring-resttemplate-3</artifactId>
     <version>0.1-SNAPSHOT</version>
-<<<<<<< HEAD
-    <build>
-        <plugins>
-            <plugin>
-                <groupId>org.apache.maven.plugins</groupId>
-                <artifactId>maven-compiler-plugin</artifactId>
-                <configuration>
-                    <source>9</source>
-                    <target>9</target>
-                </configuration>
-            </plugin>
-        </plugins>
-    </build>
-    <name>spring-resttemplate-3</name>
-=======
->>>>>>> aea1302e
     <packaging>war</packaging>
     <name>spring-resttemplate-3</name>
 
