--- conflicted
+++ resolved
@@ -34,15 +34,10 @@
             <scope>provided</scope>
         </dependency>
         <dependency>
-<<<<<<< HEAD
-            <groupId>org.hibernate.validator</groupId>
-            <artifactId>hibernate-validator</artifactId>
-=======
             <groupId>jakarta.servlet.jsp.jstl</groupId>
             <artifactId>jakarta.servlet.jsp.jstl-api</artifactId>
             <version>${jakarta.jstl-api.version}</version>
             <scope>runtime</scope>
->>>>>>> 9419fe1a
         </dependency>
         <!-- Json conversion -->
         <dependency>
@@ -147,12 +142,7 @@
         <!-- http -->
         <httpcore.version>4.4.5</httpcore.version>
         <httpclient.version>4.5.2</httpclient.version>
-<<<<<<< HEAD
-        <expressly.version>5.0.0</expressly.version>
-        <cargo-maven2-plugin.version>1.6.1</cargo-maven2-plugin.version>
-        <jakarta.servlet-api.version>6.0.0</jakarta.servlet-api.version>
         <spring-boot.repackage.skip>true</spring-boot.repackage.skip>
-=======
         <!-- various -->
         <hibernate-validator.version>8.0.1.Final</hibernate-validator.version>
 
@@ -166,7 +156,6 @@
         <jakarta.jstl-api.version>3.0.0</jakarta.jstl-api.version>
         <jakarta.servlet-api.version>6.1.0</jakarta.servlet-api.version>
         <jakarta.el.jakarta.el-api.version>6.0.0</jakarta.el.jakarta.el-api.version>
->>>>>>> 9419fe1a
     </properties>
 
 </project>