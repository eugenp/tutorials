--- conflicted
+++ resolved
@@ -20,14 +20,11 @@
         <module>spring-mvc-basics-4</module>     
         <module>spring-mvc-crash</module>
         <module>spring-mvc-forms-jsp</module>
-<<<<<<< HEAD
-        <module>spring-mvc-velocity</module>
-=======
         <module>spring-mvc-forms-thymeleaf</module>
         <module>spring-mvc-java</module>
         <module>spring-mvc-java-2</module>
+        <module>spring-mvc-velocity</module>
         <module>spring-mvc-views</module>
->>>>>>> 81a78d84
         <module>spring-mvc-webflow</module>
         <module>spring-mvc-xml</module>
         <module>spring-rest-angular</module>
