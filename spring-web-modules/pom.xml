<?xml version="1.0" encoding="UTF-8"?>
<project xmlns="http://maven.apache.org/POM/4.0.0" xmlns:xsi="http://www.w3.org/2001/XMLSchema-instance"
         xsi:schemaLocation="http://maven.apache.org/POM/4.0.0 http://maven.apache.org/xsd/maven-4.0.0.xsd">
    <modelVersion>4.0.0</modelVersion>
    <artifactId>spring-web-modules</artifactId>
    <version>0.0.1-SNAPSHOT</version>
    <name>spring-web-modules</name>
    <packaging>pom</packaging>

    <parent>
        <groupId>com.baeldung</groupId>
        <artifactId>parent-modules</artifactId>
        <version>1.0.0-SNAPSHOT</version>
    </parent>

    <modules>
        <module>spring-mvc-basics</module>
        <module>spring-mvc-basics-2</module>
        <module>spring-mvc-basics-3</module>
        <module>spring-mvc-basics-4</module>     
        <module>spring-mvc-crash</module>
        <module>spring-mvc-forms-jsp</module>
        <module>spring-mvc-forms-thymeleaf</module>
        <module>spring-mvc-java</module>
        <module>spring-mvc-java-2</module>
        <module>spring-mvc-velocity</module>
        <module>spring-mvc-views</module>
        <module>spring-mvc-webflow</module>
        <module>spring-mvc-xml</module>
        <module>spring-rest-angular</module>
        <module>spring-rest-http</module>
<<<<<<< HEAD
        <module>spring-rest-shell</module>
=======
        <module>spring-rest-http-2</module>
        <module>spring-rest-query-language</module>
>>>>>>> ee910b4f
        <module>spring-resttemplate-2</module>
        <module>spring-thymeleaf</module>
        <module>spring-thymeleaf-2</module>
        <module>spring-thymeleaf-3</module>
    </modules>

</project><|MERGE_RESOLUTION|>--- conflicted
+++ resolved
@@ -29,12 +29,9 @@
         <module>spring-mvc-xml</module>
         <module>spring-rest-angular</module>
         <module>spring-rest-http</module>
-<<<<<<< HEAD
-        <module>spring-rest-shell</module>
-=======
         <module>spring-rest-http-2</module>
         <module>spring-rest-query-language</module>
->>>>>>> ee910b4f
+        <module>spring-rest-shell</module>
         <module>spring-resttemplate-2</module>
         <module>spring-thymeleaf</module>
         <module>spring-thymeleaf-2</module>
