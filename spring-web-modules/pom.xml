<?xml version="1.0" encoding="UTF-8"?>
<project xmlns="http://maven.apache.org/POM/4.0.0" xmlns:xsi="http://www.w3.org/2001/XMLSchema-instance"
         xsi:schemaLocation="http://maven.apache.org/POM/4.0.0 http://maven.apache.org/xsd/maven-4.0.0.xsd">
    <modelVersion>4.0.0</modelVersion>
    <artifactId>spring-web-modules</artifactId>
    <version>0.0.1-SNAPSHOT</version>
    <name>spring-web-modules</name>
    <packaging>pom</packaging>

    <parent>
        <groupId>com.baeldung</groupId>
        <artifactId>parent-modules</artifactId>
        <version>1.0.0-SNAPSHOT</version>
    </parent>

    <modules>
        <module>spring-mvc-basics</module>
        <module>spring-mvc-basics-2</module>
        <module>spring-mvc-basics-3</module>
        <module>spring-mvc-basics-4</module>     
        <module>spring-mvc-crash</module>
        <module>spring-mvc-forms-jsp</module>
<<<<<<< HEAD
        <module>spring-mvc-forms-thymeleaf</module>
        <module>spring-mvc-java</module>
        <module>spring-mvc-java-2</module>
=======
        <module>spring-rest-http</module>
>>>>>>> f5ef0bb5
        <module>spring-thymeleaf</module>
        <module>spring-thymeleaf-2</module>
        <module>spring-thymeleaf-3</module>
    </modules>

</project><|MERGE_RESOLUTION|>--- conflicted
+++ resolved
@@ -20,13 +20,10 @@
         <module>spring-mvc-basics-4</module>     
         <module>spring-mvc-crash</module>
         <module>spring-mvc-forms-jsp</module>
-<<<<<<< HEAD
         <module>spring-mvc-forms-thymeleaf</module>
         <module>spring-mvc-java</module>
         <module>spring-mvc-java-2</module>
-=======
         <module>spring-rest-http</module>
->>>>>>> f5ef0bb5
         <module>spring-thymeleaf</module>
         <module>spring-thymeleaf-2</module>
         <module>spring-thymeleaf-3</module>
