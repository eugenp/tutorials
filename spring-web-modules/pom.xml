<?xml version="1.0" encoding="UTF-8"?>
<project xmlns="http://maven.apache.org/POM/4.0.0"
    xmlns:xsi="http://www.w3.org/2001/XMLSchema-instance"
    xsi:schemaLocation="http://maven.apache.org/POM/4.0.0 http://maven.apache.org/xsd/maven-4.0.0.xsd">
    <modelVersion>4.0.0</modelVersion>
    <artifactId>spring-web-modules</artifactId>
    <version>0.0.1-SNAPSHOT</version>
    <name>spring-web-modules</name>
    <packaging>pom</packaging>

    <parent>
        <groupId>com.baeldung</groupId>
        <artifactId>parent-modules</artifactId>
        <version>1.0.0-SNAPSHOT</version>
    </parent>

    <modules>
        <module>spring-5-mvc</module>
        <module>spring-freemarker</module>
        <module>spring-mvc-basics</module>
        <module>spring-mvc-basics-2</module>
        <module>spring-mvc-basics-3</module>
        <module>spring-mvc-basics-4</module>
        <module>spring-mvc-basics-5</module>
        <module>spring-mvc-crash</module>
        <module>spring-mvc-file</module>
        <module>spring-mvc-forms-jsp</module>
        <module>spring-mvc-forms-thymeleaf</module>
        <module>spring-mvc-java</module>
        <module>spring-mvc-java-2</module>
        <module>spring-mvc-java-3</module>
        <module>spring-mvc-velocity</module>
        <module>spring-mvc-views</module>
        <module>spring-mvc-webflow</module>
        <module>spring-mvc-xml</module>
        <module>spring-mvc-xml-2</module>
        <module>spring-rest-angular</module>
        <module>spring-rest-http</module>
        <module>spring-rest-http-2</module>
        <module>spring-rest-http-3</module>
        <module>spring-rest-query-language</module>
        <module>spring-rest-shell</module>
        <module>spring-rest-simple</module>
        <module>spring-rest-testing</module>
        <module>spring-resttemplate</module>
        <module>spring-resttemplate-2</module>
        <module>spring-resttemplate-3</module>
        <module>spring-session</module>
        <module>spring-thymeleaf</module>
        <module>spring-thymeleaf-2</module>
        <module>spring-thymeleaf-3</module>
        <module>spring-thymeleaf-4</module>
        <module>spring-thymeleaf-5</module>
        <module>spring-web-url</module>
<<<<<<< HEAD
        <!--<module>spring-thymeleaf-attributes</module>--> <!--JAVA-25376-->
=======
        <module>spring-thymeleaf-attributes</module>
>>>>>>> 3707c749
    </modules>

</project><|MERGE_RESOLUTION|>--- conflicted
+++ resolved
@@ -52,11 +52,7 @@
         <module>spring-thymeleaf-4</module>
         <module>spring-thymeleaf-5</module>
         <module>spring-web-url</module>
-<<<<<<< HEAD
-        <!--<module>spring-thymeleaf-attributes</module>--> <!--JAVA-25376-->
-=======
         <module>spring-thymeleaf-attributes</module>
->>>>>>> 3707c749
     </modules>
 
 </project>