<?xml version="1.0" encoding="UTF-8"?>
<project xmlns="http://maven.apache.org/POM/4.0.0" xmlns:xsi="http://www.w3.org/2001/XMLSchema-instance"
         xsi:schemaLocation="http://maven.apache.org/POM/4.0.0 http://maven.apache.org/xsd/maven-4.0.0.xsd">
    <modelVersion>4.0.0</modelVersion>
    <artifactId>spring-web-modules</artifactId>
    <version>0.0.1-SNAPSHOT</version>
    <name>spring-web-modules</name>
    <packaging>pom</packaging>

    <parent>
        <groupId>com.baeldung</groupId>
        <artifactId>parent-modules</artifactId>
        <version>1.0.0-SNAPSHOT</version>
    </parent>

    <modules>
        <module>spring-mvc-basics</module>
        <module>spring-mvc-basics-2</module>
        <module>spring-mvc-basics-3</module>
        <module>spring-mvc-basics-4</module>     
        <module>spring-mvc-crash</module>
        <module>spring-mvc-forms-jsp</module>
        <module>spring-mvc-views</module>
        <module>spring-mvc-webflow</module>
        <module>spring-mvc-xml</module>
        <module>spring-rest-angular</module>
        <module>spring-rest-http</module>
<<<<<<< HEAD
        <module>spring-rest-http-2</module>
=======
        <module>spring-rest-query-language</module>
>>>>>>> 5e0de0a8
        <module>spring-resttemplate-2</module>
        <module>spring-thymeleaf</module>
        <module>spring-thymeleaf-2</module>
        <module>spring-thymeleaf-3</module>
    </modules>

</project><|MERGE_RESOLUTION|>--- conflicted
+++ resolved
@@ -25,11 +25,8 @@
         <module>spring-mvc-xml</module>
         <module>spring-rest-angular</module>
         <module>spring-rest-http</module>
-<<<<<<< HEAD
         <module>spring-rest-http-2</module>
-=======
         <module>spring-rest-query-language</module>
->>>>>>> 5e0de0a8
         <module>spring-resttemplate-2</module>
         <module>spring-thymeleaf</module>
         <module>spring-thymeleaf-2</module>
