--- conflicted
+++ resolved
@@ -1,69 +1,3 @@
-<<<<<<< HEAD
-<?xml version="1.0" encoding="UTF-8"?>
-<project xmlns="http://maven.apache.org/POM/4.0.0"
-    xmlns:xsi="http://www.w3.org/2001/XMLSchema-instance"
-    xsi:schemaLocation="http://maven.apache.org/POM/4.0.0 http://maven.apache.org/xsd/maven-4.0.0.xsd">
-    <modelVersion>4.0.0</modelVersion>
-    <artifactId>spring-core-3</artifactId>
-    <name>spring-core-3</name>
-
-    <parent>
-        <groupId>com.baeldung</groupId>
-        <artifactId>parent-spring-5</artifactId>
-        <version>0.0.1-SNAPSHOT</version>
-        <relativePath>../parent-spring-5</relativePath>
-    </parent>
-
-    <dependencies>
-        <dependency>
-            <groupId>org.springframework</groupId>
-            <artifactId>spring-beans</artifactId>
-            <version>${spring.version}</version>
-        </dependency>
-        <dependency>
-            <groupId>org.springframework</groupId>
-            <artifactId>spring-tx</artifactId>
-            <version>${spring.version}</version>
-        </dependency>
-        <dependency>
-            <groupId>org.springframework</groupId>
-            <artifactId>spring-jdbc</artifactId>
-            <version>${spring.version}</version>
-        </dependency>
-        <dependency>
-            <groupId>org.springframework.boot</groupId>
-            <artifactId>spring-boot-starter-web</artifactId>
-            <version>${spring.boot.version}</version>
-        </dependency>
-        <dependency>
-            <groupId>org.springframework</groupId>
-            <artifactId>spring-context</artifactId>
-            <version>${spring.version}</version>
-        </dependency>
-        <dependency>
-            <groupId>org.springframework</groupId>
-            <artifactId>spring-core</artifactId>
-            <version>${spring.version}</version>
-        </dependency>
-        <dependency>
-            <groupId>javax.annotation</groupId>
-            <artifactId>javax.annotation-api</artifactId>
-            <version>${annotation-api.version}</version>
-        </dependency>
-        <dependency>
-            <groupId>org.springframework</groupId>
-            <artifactId>spring-test</artifactId>
-            <version>${spring.version}</version>
-            <scope>test</scope>
-        </dependency>
-    </dependencies>
-
-    <properties>
-        <annotation-api.version>1.3.2</annotation-api.version>
-        <spring.boot.version>2.2.2.RELEASE</spring.boot.version>
-    </properties>
-
-=======
 <?xml version="1.0" encoding="UTF-8"?>
 <project xmlns="http://maven.apache.org/POM/4.0.0"
     xmlns:xsi="http://www.w3.org/2001/XMLSchema-instance"
@@ -122,5 +56,4 @@
         <spring.boot.version>2.2.2.RELEASE</spring.boot.version>
     </properties>
 
->>>>>>> 9349afc2
 </project>