<?xml version="1.0" encoding="UTF-8"?>
<project xmlns="http://maven.apache.org/POM/4.0.0"
         xmlns:xsi="http://www.w3.org/2001/XMLSchema-instance"
         xsi:schemaLocation="http://maven.apache.org/POM/4.0.0 http://maven.apache.org/xsd/maven-4.0.0.xsd">
    <modelVersion>4.0.0</modelVersion>
    <artifactId>monkey-patching</artifactId>
    <version>1.0.0-SNAPSHOT</version>
    <name>monkey-patching</name>
    <packaging>jar</packaging>

    <parent>
        <groupId>com.baeldung</groupId>
        <artifactId>patterns-modules</artifactId>
        <version>1.0.0-SNAPSHOT</version>
    </parent>

    <dependencies>
        <dependency>
            <groupId>org.springframework.boot</groupId>
            <artifactId>spring-boot-starter-web</artifactId>
            <version>${spring-boot.version}</version>
        </dependency>
        <dependency>
            <groupId>org.springframework.boot</groupId>
            <artifactId>spring-boot-starter-test</artifactId>
            <version>${spring-boot.version}</version>
        </dependency>
        <dependency>
            <groupId>org.springframework.boot</groupId>
            <artifactId>spring-boot-starter-aop</artifactId>
            <version>${spring-boot.version}</version>
        </dependency>
    </dependencies>

    <build>
        <plugins>
            <plugin>
                <groupId>org.springframework.boot</groupId>
                <artifactId>spring-boot-maven-plugin</artifactId>
                <version>${spring-boot.version}</version>
            </plugin>
        </plugins>
    </build>

    <properties>
        <spring-boot.version>2.7.0</spring-boot.version>
<<<<<<< HEAD
        <org.slf4j.version>1.7.32</org.slf4j.version>
        <logback.version>1.2.7</logback.version>
=======
>>>>>>> 0bdbf2c4
    </properties>
</project><|MERGE_RESOLUTION|>--- conflicted
+++ resolved
@@ -44,10 +44,7 @@
 
     <properties>
         <spring-boot.version>2.7.0</spring-boot.version>
-<<<<<<< HEAD
         <org.slf4j.version>1.7.32</org.slf4j.version>
         <logback.version>1.2.7</logback.version>
-=======
->>>>>>> 0bdbf2c4
     </properties>
 </project>