--- conflicted
+++ resolved
@@ -19,25 +19,18 @@
         <dependency>
             <groupId>org.springframework.boot</groupId>
             <artifactId>spring-boot-starter-data-redis</artifactId>
-<<<<<<< HEAD
             <version>2.1.8.RELEASE</version>
-=======
->>>>>>> 98ed71e9
         </dependency>
 
         <dependency>
             <groupId>org.springframework.boot</groupId>
             <artifactId>spring-boot-starter-data-mongodb</artifactId>
-<<<<<<< HEAD
             <version>2.1.8.RELEASE</version>
-=======
->>>>>>> 98ed71e9
         </dependency>
 
         <dependency>
             <groupId>org.springframework.boot</groupId>
             <artifactId>spring-boot-starter-data-jpa</artifactId>
-<<<<<<< HEAD
             <version>2.1.8.RELEASE</version>
         </dependency>
 
@@ -45,8 +38,6 @@
             <groupId>org.springframework.boot</groupId>
             <artifactId>spring-boot-starter-data-cassandra</artifactId>
             <version>2.1.8.RELEASE</version>
-=======
->>>>>>> 98ed71e9
         </dependency>
 
         <dependency>
