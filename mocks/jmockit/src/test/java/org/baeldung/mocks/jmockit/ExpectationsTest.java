package org.baeldung.mocks.jmockit;

import mockit.Delegate;
import mockit.Expectations;
import mockit.Mocked;
import mockit.StrictExpectations;
import mockit.Verifications;
import mockit.integration.junit4.JMockit;
import org.hamcrest.BaseMatcher;
import org.hamcrest.Description;
import org.junit.Test;
import org.junit.runner.RunWith;

import java.util.ArrayList;
import java.util.List;

import static org.junit.Assert.assertEquals;

@RunWith(JMockit.class)
@SuppressWarnings("unchecked")
public class ExpectationsTest {

    @Test
    public void testForAny(@Mocked ExpectationsCollaborator mock) throws Exception {
        new Expectations() {{
            mock.methodForAny1(anyString, anyInt, anyBoolean);
            result = "any";
        }};

        assertEquals("any", mock.methodForAny1("barfooxyz", 0, Boolean.FALSE));
        mock.methodForAny2(2L, new ArrayList<>());

        new Verifications() {{
            mock.methodForAny2(anyLong, (List<String>) any);
        }};
    }

    @Test
    public void testForWith(@Mocked ExpectationsCollaborator mock) throws Exception {
        new Expectations() {{
            mock.methodForWith1(withSubstring("foo"), withNotEqual(1));
            result = "with";
        }};

        assertEquals("with", mock.methodForWith1("barfooxyz", 2));
        mock.methodForWith2(Boolean.TRUE, new ArrayList<>());

        new Verifications() {{
            mock.methodForWith2(withNotNull(), withInstanceOf(List.class));
        }};
    }

    @Test
    public void testWithNulls(@Mocked ExpectationsCollaborator mock) {
        new Expectations() {{
            mock.methodForNulls1(anyString, null);
            result = "null";
        }};

        assertEquals("null", mock.methodForNulls1("blablabla", new ArrayList<String>()));
        mock.methodForNulls2("blablabla", null);

        new Verifications() {{
            mock.methodForNulls2(anyString, (List<String>) withNull());
        }};
    }

    @Test
    public void testWithTimes(@Mocked ExpectationsCollaborator mock) {
<<<<<<< HEAD
        new Expectations() {
            {
                mock.methodForTimes1(); times = 2;
                mock.methodForTimes2();
            }
        };
        
=======
        new Expectations() {{
            mock.methodForTimes1();
            times = 2;
            mock.methodForTimes2();
        }};

>>>>>>> 4bc3153f
        mock.methodForTimes1();
        mock.methodForTimes1();
        mock.methodForTimes2();
        mock.methodForTimes3();
        mock.methodForTimes3();
        mock.methodForTimes3();
<<<<<<< HEAD
        
        new Verifications() {
            {
                mock.methodForTimes3(); minTimes = 1; maxTimes = 3;
            }
        };
=======

        new Verifications() {{
            mock.methodForTimes3();
            minTimes = 1;
            maxTimes = 3;
        }};
>>>>>>> 4bc3153f
    }

    @Test
    public void testCustomArgumentMatching(@Mocked ExpectationsCollaborator mock) {
        new Expectations() {{
            mock.methodForArgThat(withArgThat(new BaseMatcher<Object>() {
                @Override
                public boolean matches(Object item) {
                    return item instanceof Model && "info".equals(((Model) item).getInfo());
                }

<<<<<<< HEAD
                    @Override
                    public void describeTo(Description description) { }
                }));
            }
        };
=======
                @Override
                public void describeTo(Description description) {
                }
            }));
        }};
>>>>>>> 4bc3153f
        mock.methodForArgThat(new Model());
    }

    @Test
    public void testResultAndReturns(@Mocked ExpectationsCollaborator mock) {
<<<<<<< HEAD
        new StrictExpectations() {
            {
                mock.methodReturnsString();
                result = "foo";
                result = new Exception();
                result = "bar";
                mock.methodReturnsInt();
                result = new int[] { 1, 2, 3 };
                mock.methodReturnsString();
                returns("foo", "bar");
                mock.methodReturnsInt();
                result = 1;
            }
        };
        
=======
        new StrictExpectations() {{
            mock.methodReturnsString();
            result = "foo";
            result = new Exception();
            result = "bar";
            mock.methodReturnsInt();
            result = new int[]{1, 2, 3};
            mock.methodReturnsString();
            returns("foo", "bar");
            mock.methodReturnsInt();
            result = 1;
        }};

>>>>>>> 4bc3153f
        assertEquals("Should return foo", "foo", mock.methodReturnsString());
        try {
            mock.methodReturnsString();
        } catch (Exception e) {
            // NOOP
        }
        assertEquals("Should return bar", "bar", mock.methodReturnsString());
        assertEquals("Should return 1", 1, mock.methodReturnsInt());
        assertEquals("Should return 2", 2, mock.methodReturnsInt());
        assertEquals("Should return 3", 3, mock.methodReturnsInt());
        assertEquals("Should return foo", "foo", mock.methodReturnsString());
        assertEquals("Should return bar", "bar", mock.methodReturnsString());
        assertEquals("Should return 1", 1, mock.methodReturnsInt());
    }

    @Test
    public void testDelegate(@Mocked ExpectationsCollaborator mock) {
<<<<<<< HEAD
        new Expectations() {
            {
                mock.methodForDelegate(anyInt);
                result = new Delegate() {
                    public int delegate(int i) throws Exception {
                        if (i < 3) {
                            return 5;
                        } else {
                            throw new Exception();
                        }
                    }
                };
            }
        };
        
        assertEquals("Should return 5", 5, mock.methodForDelegate(1));
        try {
            mock.methodForDelegate(3);
        } catch (Exception e) { }
=======
        new Expectations() {{
            mock.methodForDelegate(anyInt);
            result = new Delegate() {
                public int delegate(int i) throws Exception {
                    if (i < 3) {
                        return 5;
                    } else {
                        throw new Exception();
                    }
                }
            };
        }};

        assertEquals("Should return 5", 5, mock.methodForDelegate(1));
        try {
            mock.methodForDelegate(3);
        } catch (Exception e) {
        }
>>>>>>> 4bc3153f
    }
}<|MERGE_RESOLUTION|>--- conflicted
+++ resolved
@@ -67,43 +67,24 @@
 
     @Test
     public void testWithTimes(@Mocked ExpectationsCollaborator mock) {
-<<<<<<< HEAD
-        new Expectations() {
-            {
-                mock.methodForTimes1(); times = 2;
-                mock.methodForTimes2();
-            }
-        };
-        
-=======
         new Expectations() {{
             mock.methodForTimes1();
             times = 2;
             mock.methodForTimes2();
         }};
 
->>>>>>> 4bc3153f
         mock.methodForTimes1();
         mock.methodForTimes1();
         mock.methodForTimes2();
         mock.methodForTimes3();
         mock.methodForTimes3();
         mock.methodForTimes3();
-<<<<<<< HEAD
-        
-        new Verifications() {
-            {
-                mock.methodForTimes3(); minTimes = 1; maxTimes = 3;
-            }
-        };
-=======
 
         new Verifications() {{
             mock.methodForTimes3();
             minTimes = 1;
             maxTimes = 3;
         }};
->>>>>>> 4bc3153f
     }
 
     @Test
@@ -115,41 +96,16 @@
                     return item instanceof Model && "info".equals(((Model) item).getInfo());
                 }
 
-<<<<<<< HEAD
-                    @Override
-                    public void describeTo(Description description) { }
-                }));
-            }
-        };
-=======
                 @Override
                 public void describeTo(Description description) {
                 }
             }));
         }};
->>>>>>> 4bc3153f
         mock.methodForArgThat(new Model());
     }
 
     @Test
     public void testResultAndReturns(@Mocked ExpectationsCollaborator mock) {
-<<<<<<< HEAD
-        new StrictExpectations() {
-            {
-                mock.methodReturnsString();
-                result = "foo";
-                result = new Exception();
-                result = "bar";
-                mock.methodReturnsInt();
-                result = new int[] { 1, 2, 3 };
-                mock.methodReturnsString();
-                returns("foo", "bar");
-                mock.methodReturnsInt();
-                result = 1;
-            }
-        };
-        
-=======
         new StrictExpectations() {{
             mock.methodReturnsString();
             result = "foo";
@@ -163,7 +119,6 @@
             result = 1;
         }};
 
->>>>>>> 4bc3153f
         assertEquals("Should return foo", "foo", mock.methodReturnsString());
         try {
             mock.methodReturnsString();
@@ -181,27 +136,6 @@
 
     @Test
     public void testDelegate(@Mocked ExpectationsCollaborator mock) {
-<<<<<<< HEAD
-        new Expectations() {
-            {
-                mock.methodForDelegate(anyInt);
-                result = new Delegate() {
-                    public int delegate(int i) throws Exception {
-                        if (i < 3) {
-                            return 5;
-                        } else {
-                            throw new Exception();
-                        }
-                    }
-                };
-            }
-        };
-        
-        assertEquals("Should return 5", 5, mock.methodForDelegate(1));
-        try {
-            mock.methodForDelegate(3);
-        } catch (Exception e) { }
-=======
         new Expectations() {{
             mock.methodForDelegate(anyInt);
             result = new Delegate() {
@@ -220,6 +154,5 @@
             mock.methodForDelegate(3);
         } catch (Exception e) {
         }
->>>>>>> 4bc3153f
     }
 }