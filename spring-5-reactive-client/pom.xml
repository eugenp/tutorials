--- conflicted
+++ resolved
@@ -101,7 +101,6 @@
             <groupId>org.projectlombok</groupId>
             <artifactId>lombok</artifactId>
         </dependency>
-<<<<<<< HEAD
         <dependency>
             <groupId>org.mockito</groupId>
             <artifactId>mockito-junit-jupiter</artifactId>
@@ -112,14 +111,6 @@
             <groupId>io.projectreactor</groupId>
             <artifactId>reactor-test</artifactId>
             <version>3.2.10.RELEASE</version>
-=======
-
-        <!-- WebClient logging with Jetty -->
-        <dependency>
-            <groupId>org.eclipse.jetty</groupId>
-            <artifactId>jetty-reactive-httpclient</artifactId>
-            <version>${jetty-reactive-httpclient.version}</version>
->>>>>>> 98ed71e9
             <scope>test</scope>
         </dependency>
     </dependencies>
