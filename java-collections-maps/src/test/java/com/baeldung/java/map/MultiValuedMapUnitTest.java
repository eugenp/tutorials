--- conflicted
+++ resolved
@@ -67,45 +67,29 @@
     @Test
     public void givenMultiValuesMap_whenUsingKeysMethod_thenReturningAllKeys() {
         MultiValuedMap<String, String> map = new ArrayListValuedHashMap<>();
-<<<<<<< HEAD
-=======
-
->>>>>>> 91ac0588
-        map.put("fruits", "apple");
-        map.put("fruits", "orange");
-        map.put("vehicles", "car");
-        map.put("vehicles", "bike");
-<<<<<<< HEAD
+        map.put("fruits", "apple");
+        map.put("fruits", "orange");
+        map.put("vehicles", "car");
+        map.put("vehicles", "bike");
         
         MultiSet<String> keys = map.keys();
         
         assertThat((keys)).contains("fruits", "vehicles");
-=======
-        
-        assertThat(((Collection<String>) map.keys())).contains("fruits", "vehicles");
->>>>>>> 91ac0588
+
     }
 
     @Test
     public void givenMultiValuesMap_whenUsingKeySetMethod_thenReturningAllKeys() {
         MultiValuedMap<String, String> map = new ArrayListValuedHashMap<>();
-<<<<<<< HEAD
-=======
-
->>>>>>> 91ac0588
-        map.put("fruits", "apple");
-        map.put("fruits", "orange");
-        map.put("vehicles", "car");
-        map.put("vehicles", "bike");
-        
-<<<<<<< HEAD
+        map.put("fruits", "apple");
+        map.put("fruits", "orange");
+        map.put("vehicles", "car");
+        map.put("vehicles", "bike");
+        
         Set<String> keys = map.keySet();
         
         assertThat(keys).contains("fruits", "vehicles");
-=======
-        assertThat((Collection<String>) map.keySet()).contains("fruits", "vehicles");
-
->>>>>>> 91ac0588
+
     }
 
     @Test
