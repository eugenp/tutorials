<project xmlns="http://maven.apache.org/POM/4.0.0" xmlns:xsi="http://www.w3.org/2001/XMLSchema-instance" xsi:schemaLocation="http://maven.apache.org/POM/4.0.0 http://maven.apache.org/xsd/maven-4.0.0.xsd">
    <modelVersion>4.0.0</modelVersion>
    <groupId>org.baeldung</groupId>
    <artifactId>spring-hibernate4</artifactId>
    <version>0.1-SNAPSHOT</version>

    <name>spring-hibernate4</name>

    <dependencies>

        <!-- Spring -->

        <dependency>
            <groupId>org.springframework</groupId>
            <artifactId>spring-context</artifactId>
            <version>${org.springframework.version}</version>
        </dependency>
        <dependency>
            <groupId>org.springframework</groupId>
            <artifactId>spring-aspects</artifactId>
            <version>${org.springframework.version}</version>
        </dependency>
        <dependency>
            <groupId>org.springframework.security</groupId>
            <artifactId>spring-security-core</artifactId>
            <version>${org.springframework.security.version}</version>
        </dependency>

        <!-- persistence -->

        <dependency>
            <groupId>org.springframework</groupId>
            <artifactId>spring-orm</artifactId>
            <version>${org.springframework.version}</version>
        </dependency>
        <dependency>
            <groupId>org.springframework.data</groupId>
            <artifactId>spring-data-jpa</artifactId>
            <version>${org.springframework.data.version}</version>
        </dependency>
        <dependency>
            <groupId>org.hibernate</groupId>
            <artifactId>hibernate-core</artifactId>
            <version>${hibernate.version}</version>
        </dependency>
        <dependency>
            <groupId>org.hibernate</groupId>
            <artifactId>hibernate-envers</artifactId>
            <version>${hibernate-envers.version}</version>
        </dependency>
        <dependency>
            <groupId>javax.transaction</groupId>
            <artifactId>jta</artifactId>
            <version>${jta.version}</version>
        </dependency>
        <dependency>
            <groupId>javax.el</groupId>
            <artifactId>javax.el-api</artifactId>
            <version>${el-api.version}</version>
        </dependency>
        <dependency>
            <groupId>mysql</groupId>
            <artifactId>mysql-connector-java</artifactId>
            <version>${mysql-connector-java.version}</version>
        </dependency>

        <dependency>
            <groupId>org.apache.tomcat</groupId>
            <artifactId>tomcat-dbcp</artifactId>
            <version>${tomcat-dbcp.version}</version>
        </dependency>

        <!-- validation -->

        <dependency>
            <groupId>org.hibernate</groupId>
            <artifactId>hibernate-validator</artifactId>
            <version>${hibernate-validator.version}</version>
        </dependency>
        <dependency>
            <groupId>javax.el</groupId>
            <artifactId>javax.el-api</artifactId>
            <version>2.2.5</version>
        </dependency>

        <!-- utils -->

        <dependency>
            <groupId>com.google.guava</groupId>
            <artifactId>guava</artifactId>
            <version>${guava.version}</version>
        </dependency>

        <!-- test scoped -->

        <dependency>
            <groupId>org.apache.commons</groupId>
            <artifactId>commons-lang3</artifactId>
            <version>${commons-lang3.version}</version>
            <scope>test</scope>
        </dependency>

        <dependency>
            <groupId>org.springframework</groupId>
            <artifactId>spring-test</artifactId>
            <version>${org.springframework.version}</version>
            <scope>test</scope>
        </dependency>
        
        <dependency>
            <groupId>junit</groupId>
            <artifactId>junit</artifactId>
            <version>${junit.version}</version>
            <scope>test</scope>
        </dependency>

        <dependency>
            <groupId>org.springframework.security</groupId>
            <artifactId>spring-security-test</artifactId>
            <version>${org.springframework.security.version}</version>
            <scope>test</scope>
        </dependency>

        <dependency>
            <groupId>org.hamcrest</groupId>
            <artifactId>hamcrest-core</artifactId>
            <version>${org.hamcrest.version}</version>
            <scope>test</scope>
        </dependency>

        <dependency>
            <groupId>junit</groupId>
            <artifactId>junit-dep</artifactId>
            <version>${junit.version}</version>
            <scope>test</scope>
        </dependency>

        <dependency>
            <groupId>org.hamcrest</groupId>
            <artifactId>hamcrest-library</artifactId>
            <version>${org.hamcrest.version}</version>
            <scope>test</scope>
        </dependency>

        <dependency>
            <groupId>org.mockito</groupId>
            <artifactId>mockito-core</artifactId>
            <version>${mockito.version}</version>
            <scope>test</scope>
        </dependency>

    </dependencies>

    <build>
        <finalName>spring-hibernate4</finalName>
        <resources>
            <resource>
                <directory>src/main/resources</directory>
                <filtering>true</filtering>
            </resource>
        </resources>

        <plugins>

            <plugin>
                <groupId>org.apache.maven.plugins</groupId>
                <artifactId>maven-compiler-plugin</artifactId>
                <version>${maven-compiler-plugin.version}</version>
                <configuration>
                    <source>1.8</source>
                    <target>1.8</target>
                </configuration>
            </plugin>

            <plugin>
                <groupId>org.apache.maven.plugins</groupId>
                <artifactId>maven-surefire-plugin</artifactId>
                <version>${maven-surefire-plugin.version}</version>
                <configuration>
                    <excludes>
                        <!-- <exclude>**/*ProductionTest.java</exclude> -->
                    </excludes>
                    <systemPropertyVariables>
                        <!-- <provPersistenceTarget>h2</provPersistenceTarget> -->
                    </systemPropertyVariables>
                </configuration>
            </plugin>

            <plugin>
                <groupId>org.codehaus.cargo</groupId>
                <artifactId>cargo-maven2-plugin</artifactId>
                <version>${cargo-maven2-plugin.version}</version>
                <configuration>
                    <wait>true</wait>
                    <container>
                        <containerId>jetty8x</containerId>
                        <type>embedded</type>
                        <systemProperties>
                            <!-- <provPersistenceTarget>cargo</provPersistenceTarget> -->
                        </systemProperties>
                    </container>
                    <configuration>
                        <properties>
                            <cargo.servlet.port>8082</cargo.servlet.port>
                        </properties>
                    </configuration>
                </configuration>
            </plugin>

        </plugins>

    </build>

    <properties>
        <!-- Spring -->
        <org.springframework.version>4.2.4.RELEASE</org.springframework.version>
<<<<<<< HEAD
        <org.springframework.security.version>4.0.3.RELEASE</org.springframework.security.version>
        <javassist.version>3.20.0-GA</javassist.version>

        <!-- persistence -->
        <hibernate.version>4.3.11.Final</hibernate.version>
=======
	<org.springframework.security.version>4.0.3.RELEASE</org.springframework.security.version>
	<org.springframework.data.version>1.9.2.RELEASE</org.springframework.data.version>
	<javassist.version>3.20.0-GA</javassist.version>
        
        <!-- persistence -->
        <hibernate.version>4.3.11.Final</hibernate.version>
        <hibernate-envers.version>${hibernate.version}</hibernate-envers.version>
>>>>>>> 4800e6d5
        <mysql-connector-java.version>5.1.37</mysql-connector-java.version>
        <tomcat-dbcp.version>7.0.42</tomcat-dbcp.version>
        <jta.version>1.1</jta.version>
        <el-api.version>2.2.4</el-api.version>

        <!-- logging -->
        <org.slf4j.version>1.7.13</org.slf4j.version>
        <logback.version>1.1.3</logback.version>
        
        <!-- various -->
        <hibernate-validator.version>5.2.2.Final</hibernate-validator.version>

        <!-- util -->
        <guava.version>19.0</guava.version>
        <commons-lang3.version>3.4</commons-lang3.version>

        <!-- testing -->
        <org.hamcrest.version>1.3</org.hamcrest.version>
        <junit.version>4.12</junit.version>
        <mockito.version>1.10.19</mockito.version>

        <httpcore.version>4.4.1</httpcore.version>
        <httpclient.version>4.5</httpclient.version>

        <rest-assured.version>2.4.1</rest-assured.version>

        <!-- maven plugins -->
        <maven-compiler-plugin.version>3.3</maven-compiler-plugin.version>
        <maven-surefire-plugin.version>2.18.1</maven-surefire-plugin.version>
        <maven-resources-plugin.version>2.7</maven-resources-plugin.version>
        <cargo-maven2-plugin.version>1.4.15</cargo-maven2-plugin.version>
        <!-- <hibernate4-maven-plugin.version>1.1.0</hibernate4-maven-plugin.version> -->

    </properties>

</project><|MERGE_RESOLUTION|>--- conflicted
+++ resolved
@@ -214,13 +214,6 @@
     <properties>
         <!-- Spring -->
         <org.springframework.version>4.2.4.RELEASE</org.springframework.version>
-<<<<<<< HEAD
-        <org.springframework.security.version>4.0.3.RELEASE</org.springframework.security.version>
-        <javassist.version>3.20.0-GA</javassist.version>
-
-        <!-- persistence -->
-        <hibernate.version>4.3.11.Final</hibernate.version>
-=======
 	<org.springframework.security.version>4.0.3.RELEASE</org.springframework.security.version>
 	<org.springframework.data.version>1.9.2.RELEASE</org.springframework.data.version>
 	<javassist.version>3.20.0-GA</javassist.version>
@@ -228,7 +221,6 @@
         <!-- persistence -->
         <hibernate.version>4.3.11.Final</hibernate.version>
         <hibernate-envers.version>${hibernate.version}</hibernate-envers.version>
->>>>>>> 4800e6d5
         <mysql-connector-java.version>5.1.37</mysql-connector-java.version>
         <tomcat-dbcp.version>7.0.42</tomcat-dbcp.version>
         <jta.version>1.1</jta.version>
@@ -247,7 +239,7 @@
 
         <!-- testing -->
         <org.hamcrest.version>1.3</org.hamcrest.version>
-        <junit.version>4.12</junit.version>
+        <junit.version>4.11</junit.version>
         <mockito.version>1.10.19</mockito.version>
 
         <httpcore.version>4.4.1</httpcore.version>
