--- conflicted
+++ resolved
@@ -18,18 +18,10 @@
 import org.junit.Before;
 import org.junit.BeforeClass;
 import org.junit.Test;
-<<<<<<< HEAD
-=======
-
-import com.baeldung.hibernate.oneToMany.model.Cart;
-import com.baeldung.hibernate.oneToMany.model.Items;
->>>>>>> ad104bfe
-
 import com.baeldung.hibernate.oneToMany.model.Cart;
 import com.baeldung.hibernate.oneToMany.model.Items;
 
 public class HibernateOneToManyAnnotationMainTest {
-<<<<<<< HEAD
 
 	private static SessionFactory sessionFactory;
 
@@ -50,36 +42,18 @@
 				.applySettings(configuration.getProperties()).build();
 		sessionFactory = configuration.buildSessionFactory(serviceRegistry);
 	}
-=======
 
-    private static SessionFactory sessionFactory;
-
-    private Session session;
-
-    public HibernateOneToManyAnnotationMainTest() {
-    }
-
-    @BeforeClass
-    public static void beforeTests() {
-        Configuration configuration = new Configuration().addAnnotatedClass(Cart.class).addAnnotatedClass(Items.class).setProperty("hibernate.dialect", HSQLDialect.class.getName())
-                .setProperty("hibernate.connection.driver_class", org.hsqldb.jdbcDriver.class.getName()).setProperty("hibernate.connection.url", "jdbc:hsqldb:mem:test").setProperty("hibernate.connection.username", "sa")
-                .setProperty("hibernate.connection.password", "").setProperty("hibernate.hbm2ddl.auto", "update");
-        ServiceRegistry serviceRegistry = new StandardServiceRegistryBuilder().applySettings(configuration.getProperties()).build();
-        sessionFactory = configuration.buildSessionFactory(serviceRegistry);
-    }
->>>>>>> ad104bfe
-
-    @Before
-    public void setUp() {
-        session = sessionFactory.openSession();
-        session.beginTransaction();
-<<<<<<< HEAD
-    }
+	@Before
+	public void setUp() {
+		session = sessionFactory.openSession();
+		session.beginTransaction();
+	}
 
 	@Test
 	public void givenSession_checkIfDatabaseIsEmpty() {
 		Cart cart = (Cart) session.get(Cart.class, new Long(1));
 		assertNull(cart);
+
 	}
 
 	@Test
@@ -103,8 +77,8 @@
 		session.getTransaction().commit();
 		session.close();
 
-        session = sessionFactory.openSession();
-        session.beginTransaction();
+		session = sessionFactory.openSession();
+		session.beginTransaction();
 		cart = (Cart) session.get(Cart.class, new Long(1));
 		assertNotNull(cart);
 	}
@@ -119,56 +93,5 @@
 	public static void afterTests() {
 		sessionFactory.close();
 	}
-=======
-
-    }
-
-    @Test
-    public void givenSession_checkIfDatabaseIsEmpty() {
-        Cart cart = (Cart) session.get(Cart.class, new Long(1));
-        assertNull(cart);
-
-    }
-
-    @Test
-    public void testAddItemsToCart() {
-        Cart cart = new Cart();
-        Set<Items> cartItems = new HashSet<>();
-        cartItems = cart.getItems();
-        Assert.assertNull(cartItems);
-        Items item1 = new Items("I10", 10, 1, cart);
-        assertNotNull(item1);
-        Set<Items> itemsSet = new HashSet<Items>();
-        cart.setItems(itemsSet);
-        assertNotNull(cart);
-        System.out.println("Items added to cart");
-
-    }
-
-    @Test
-    public void givenSession_checkIfDatabaseIsPopulated_afterCommit() {
-        Cart cart = new Cart();
-        Set<Items> cartItems = new HashSet<>();
-        cartItems = cart.getItems();
-        Assert.assertNull(cartItems);
-        Items item1 = new Items();
-        item1.setItemId("I10");
-        item1.setItemTotal(10);
-        item1.setQuantity(1);
-        item1.setCart(cart);
-        assertNotNull(item1);
-        Set<Items> itemsSet = new HashSet<Items>();
-        itemsSet.add(item1);
-        assertNotNull(itemsSet);
-        cart.setItems(itemsSet);
-        assertNotNull(cart);
-        session.persist(cart);
-        session.getTransaction().commit();
-        cart = (Cart) session.get(Cart.class, new Long(1));
-        assertNotNull(cart);
-        session.close();
-
-    }
->>>>>>> ad104bfe
 
 }