package com.baeldung.hibernate.fetching.util;

import org.hibernate.Session;
import org.hibernate.cfg.Configuration;

public class HibernateUtil {

<<<<<<< HEAD
	@SuppressWarnings("deprecation")
	public static Session getHibernateSession(String fetchMethod) {
		//two config files are there
		//one with lazy loading enabled 
		//another lazy = false
		SessionFactory sf = null;
		if ("lazy".equals(fetchMethod)) {
			sf = new Configuration().configure("fetchingLazy.cfg.xml").buildSessionFactory();
		} else {
			sf = new Configuration().configure("fetching.cfg.xml").buildSessionFactory();
		}
		
		// fetching.cfg.xml is used for this example
		final Session session = sf.openSession();
		return session;
	}


=======
    @SuppressWarnings("deprecation")
    public static Session getHibernateSession(String fetchMethod) {
        //two config files are there
        //one with lazy loading enabled
        //another lazy = false

        final String configFileName = "lazy".equals(fetchMethod) ?
          "fetchingLazy.cfg.xml" :
          "fetching.cfg.xml";

        return new Configuration()
          .configure(configFileName)
          .buildSessionFactory().openSession();
    }
>>>>>>> fe16518c

    public static Session getHibernateSession() {
        return new Configuration()
          .configure("fetching.cfg.xml")
          .buildSessionFactory()
          .openSession();
    }

}<|MERGE_RESOLUTION|>--- conflicted
+++ resolved
@@ -1,11 +1,11 @@
 package com.baeldung.hibernate.fetching.util;
 
 import org.hibernate.Session;
+import org.hibernate.SessionFactory;
 import org.hibernate.cfg.Configuration;
 
 public class HibernateUtil {
 
-<<<<<<< HEAD
 	@SuppressWarnings("deprecation")
 	public static Session getHibernateSession(String fetchMethod) {
 		//two config files are there
@@ -23,24 +23,6 @@
 		return session;
 	}
 
-
-=======
-    @SuppressWarnings("deprecation")
-    public static Session getHibernateSession(String fetchMethod) {
-        //two config files are there
-        //one with lazy loading enabled
-        //another lazy = false
-
-        final String configFileName = "lazy".equals(fetchMethod) ?
-          "fetchingLazy.cfg.xml" :
-          "fetching.cfg.xml";
-
-        return new Configuration()
-          .configure(configFileName)
-          .buildSessionFactory().openSession();
-    }
->>>>>>> fe16518c
-
     public static Session getHibernateSession() {
         return new Configuration()
           .configure("fetching.cfg.xml")
