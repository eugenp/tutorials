package com.baeldung.reports;

import org.slf4j.Logger;
import org.slf4j.LoggerFactory;
import org.testng.*;
import org.testng.xml.XmlSuite;

import java.io.*;
import java.nio.file.Files;
import java.nio.file.Paths;
import java.util.List;
import java.util.Map;
import java.util.Set;
import java.util.function.Function;
import java.util.stream.Collectors;
import java.util.stream.Stream;

import static java.util.stream.Collectors.toList;

public class CustomisedReports implements IReporter {
<<<<<<< HEAD
    private PrintWriter reportWriter;
    private String resultRow = "<tr class=\"%s\"><td>%s</td><td>%s</td><td>%s</td><td>%s</td><td>%s</td></tr>";

    public void generateReport(List<XmlSuite> xmlSuites, List<ISuite> suites, String outputDirectory) {
        new File(outputDirectory).mkdirs();
        try {
            reportWriter = new PrintWriter(new BufferedWriter(new FileWriter(new File(outputDirectory, "my-report.html"))));
        } catch (IOException e) {
            e.printStackTrace();
        }
        initReportTemplate();
        for (ISuite suite : suites) {
            Map<String, ISuiteResult> suiteResults = suite.getResults();
            suiteResults.forEach((testName, suiteResult) -> {
                ITestContext testContext = suiteResult.getTestContext();

                processFailedResults(testContext.getFailedTests(), suite, testName);

                processPassedResult(testContext.getPassedTests(), suite, testName);

                processSkippedResults(testContext.getSkippedTests(), suite, testName);
            });
        }
        finishReportTemplate();
        reportWriter.flush();
        reportWriter.close();
    }

    private void initReportTemplate() {
        reportWriter.println(
            "<html>" + "<head>" + "<title>My Custom Report</title>" + "<meta name=\"viewport\" content=\"width=device-width, initial-scale=1\">" + "<link rel=\"stylesheet\" href=\"https://maxcdn.bootstrapcdn.com/bootstrap/3.3.7/css/bootstrap.min.css\">"
                + "<script src=\"https://ajax.googleapis.com/ajax/libs/jquery/3.2.0/jquery.min.js\"></script>" + "<script src=\"https://maxcdn.bootstrapcdn.com/bootstrap/3.3.7/js/bootstrap.min.js\"></script></head>" + "<body><div class=\"container\">");
        reportWriter.println("<table class=\"table\"><thead><tr>" + "<th>Suite</th>" + "<th>Test</th>" + "<th>Method</th>" + "<th>Status</th>" + "<th>Execution Time(ms)</th>" + "</tr></thead> <tbody>");
=======
    private static final Logger LOGGER = LoggerFactory.getLogger(CustomisedReports.class);

    private static final String ROW_TEMPLATE = "<tr class=\"%s\"><td>%s</td><td>%s</td><td>%s</td><td>%s</td><td>%s</td></tr>";

    public void generateReport(List<XmlSuite> xmlSuites, List<ISuite> suites, String outputDirectory) {
        String reportTemplate = initReportTemplate();

        final String body = suites
          .stream()
          .flatMap(suiteToResults())
          .collect(Collectors.joining());

        saveReportTemplate(outputDirectory, reportTemplate.replaceFirst("</tbody>", String.format("%s</tbody>", body)));
    }

    private Function<ISuite, Stream<? extends String>> suiteToResults() {
        return suite -> suite.getResults().entrySet()
          .stream()
          .flatMap(resultsToRows(suite));
    }

    private Function<Map.Entry<String, ISuiteResult>, Stream<? extends String>> resultsToRows(ISuite suite) {
        return e -> {
            ITestContext testContext = e.getValue().getTestContext();

            Set<ITestResult> failedTests = testContext
              .getFailedTests()
              .getAllResults();
            Set<ITestResult> passedTests = testContext
              .getPassedTests()
              .getAllResults();
            Set<ITestResult> skippedTests = testContext
              .getSkippedTests()
              .getAllResults();

            String suiteName = suite.getName();

            return Stream
              .of(failedTests, passedTests, skippedTests)
              .flatMap(results -> generateReportRows(e.getKey(), suiteName, results).stream());
        };
    }

    private List<String> generateReportRows(String testName, String suiteName, Set<ITestResult> allTestResults) {
        return allTestResults.stream()
          .map(testResultToResultRow(testName, suiteName))
          .collect(toList());
    }

    private Function<ITestResult, String> testResultToResultRow(String testName, String suiteName) {
        return testResult -> {
            switch (testResult.getStatus()) {
                case ITestResult.FAILURE:
                    return String.format(ROW_TEMPLATE, "danger", suiteName, testName, testResult.getName(), "FAILED", "NA");

                case ITestResult.SUCCESS:
                    return String.format(ROW_TEMPLATE, "success", suiteName, testName, testResult.getName(), "PASSED", String.valueOf(testResult.getEndMillis() - testResult.getStartMillis()));

                case ITestResult.SKIP:
                    return String.format(ROW_TEMPLATE, "warning", suiteName, testName, testResult.getName(), "SKIPPED", "NA");

                default:
                    return "";
                }
        };
    }

    private String initReportTemplate() {
        String template = null;
        byte[] reportTemplate;
        try {
            reportTemplate = Files.readAllBytes(Paths.get("src/test/resources/reportTemplate.html"));
            template = new String(reportTemplate, "UTF-8");
        } catch (IOException e) {
            LOGGER.error("Problem initializing template", e);
        }
        return template;
>>>>>>> ce2f24d0
    }

    private void saveReportTemplate(String outputDirectory, String reportTemplate) {
        new File(outputDirectory).mkdirs();
        try {
            PrintWriter reportWriter = new PrintWriter(new BufferedWriter(new FileWriter(new File(outputDirectory, "my-report.html"))));
            reportWriter.println(reportTemplate);
            reportWriter.flush();
            reportWriter.close();
        } catch (IOException e) {
            LOGGER.error("Problem saving template", e);
        }
    }

    private void processPassedResult(IResultMap passResult, ISuite suite, String testName) {
        Set<ITestResult> testsPassed = passResult.getAllResults();
        for (ITestResult testResult : testsPassed) {
            reportWriter.println(String.format(resultRow, "success", suite.getName(), testName, testResult.getName(), "PASSED", String.valueOf(testResult.getEndMillis() - testResult.getStartMillis())));
        }

    }

    private void processFailedResults(IResultMap failResult, ISuite suite, String testName) {
        Set<ITestResult> testsFailed = failResult.getAllResults();
        for (ITestResult testResult : testsFailed) {
            reportWriter.println(String.format(resultRow, "danger", suite.getName(), testName, testResult.getName(), "FAILED", "NA"));
        }
    }

    private void processSkippedResults(IResultMap skipResult, ISuite suite, String testName) {
        Set<ITestResult> testsSkipped = skipResult.getAllResults();
        for (ITestResult testResult : testsSkipped) {
            reportWriter.println(String.format(resultRow, "warning", suite.getName(), testName, testResult.getName(), "SKIPPED", "NA"));
        }
    }
}
<|MERGE_RESOLUTION|>--- conflicted
+++ resolved
@@ -1,169 +1,111 @@
-package com.baeldung.reports;
-
-import org.slf4j.Logger;
-import org.slf4j.LoggerFactory;
-import org.testng.*;
-import org.testng.xml.XmlSuite;
-
-import java.io.*;
-import java.nio.file.Files;
-import java.nio.file.Paths;
-import java.util.List;
-import java.util.Map;
-import java.util.Set;
-import java.util.function.Function;
-import java.util.stream.Collectors;
-import java.util.stream.Stream;
-
-import static java.util.stream.Collectors.toList;
-
-public class CustomisedReports implements IReporter {
-<<<<<<< HEAD
-    private PrintWriter reportWriter;
-    private String resultRow = "<tr class=\"%s\"><td>%s</td><td>%s</td><td>%s</td><td>%s</td><td>%s</td></tr>";
-
-    public void generateReport(List<XmlSuite> xmlSuites, List<ISuite> suites, String outputDirectory) {
-        new File(outputDirectory).mkdirs();
-        try {
-            reportWriter = new PrintWriter(new BufferedWriter(new FileWriter(new File(outputDirectory, "my-report.html"))));
-        } catch (IOException e) {
-            e.printStackTrace();
-        }
-        initReportTemplate();
-        for (ISuite suite : suites) {
-            Map<String, ISuiteResult> suiteResults = suite.getResults();
-            suiteResults.forEach((testName, suiteResult) -> {
-                ITestContext testContext = suiteResult.getTestContext();
-
-                processFailedResults(testContext.getFailedTests(), suite, testName);
-
-                processPassedResult(testContext.getPassedTests(), suite, testName);
-
-                processSkippedResults(testContext.getSkippedTests(), suite, testName);
-            });
-        }
-        finishReportTemplate();
-        reportWriter.flush();
-        reportWriter.close();
-    }
-
-    private void initReportTemplate() {
-        reportWriter.println(
-            "<html>" + "<head>" + "<title>My Custom Report</title>" + "<meta name=\"viewport\" content=\"width=device-width, initial-scale=1\">" + "<link rel=\"stylesheet\" href=\"https://maxcdn.bootstrapcdn.com/bootstrap/3.3.7/css/bootstrap.min.css\">"
-                + "<script src=\"https://ajax.googleapis.com/ajax/libs/jquery/3.2.0/jquery.min.js\"></script>" + "<script src=\"https://maxcdn.bootstrapcdn.com/bootstrap/3.3.7/js/bootstrap.min.js\"></script></head>" + "<body><div class=\"container\">");
-        reportWriter.println("<table class=\"table\"><thead><tr>" + "<th>Suite</th>" + "<th>Test</th>" + "<th>Method</th>" + "<th>Status</th>" + "<th>Execution Time(ms)</th>" + "</tr></thead> <tbody>");
-=======
-    private static final Logger LOGGER = LoggerFactory.getLogger(CustomisedReports.class);
-
-    private static final String ROW_TEMPLATE = "<tr class=\"%s\"><td>%s</td><td>%s</td><td>%s</td><td>%s</td><td>%s</td></tr>";
-
-    public void generateReport(List<XmlSuite> xmlSuites, List<ISuite> suites, String outputDirectory) {
-        String reportTemplate = initReportTemplate();
-
-        final String body = suites
-          .stream()
-          .flatMap(suiteToResults())
-          .collect(Collectors.joining());
-
-        saveReportTemplate(outputDirectory, reportTemplate.replaceFirst("</tbody>", String.format("%s</tbody>", body)));
-    }
-
-    private Function<ISuite, Stream<? extends String>> suiteToResults() {
-        return suite -> suite.getResults().entrySet()
-          .stream()
-          .flatMap(resultsToRows(suite));
-    }
-
-    private Function<Map.Entry<String, ISuiteResult>, Stream<? extends String>> resultsToRows(ISuite suite) {
-        return e -> {
-            ITestContext testContext = e.getValue().getTestContext();
-
-            Set<ITestResult> failedTests = testContext
-              .getFailedTests()
-              .getAllResults();
-            Set<ITestResult> passedTests = testContext
-              .getPassedTests()
-              .getAllResults();
-            Set<ITestResult> skippedTests = testContext
-              .getSkippedTests()
-              .getAllResults();
-
-            String suiteName = suite.getName();
-
-            return Stream
-              .of(failedTests, passedTests, skippedTests)
-              .flatMap(results -> generateReportRows(e.getKey(), suiteName, results).stream());
-        };
-    }
-
-    private List<String> generateReportRows(String testName, String suiteName, Set<ITestResult> allTestResults) {
-        return allTestResults.stream()
-          .map(testResultToResultRow(testName, suiteName))
-          .collect(toList());
-    }
-
-    private Function<ITestResult, String> testResultToResultRow(String testName, String suiteName) {
-        return testResult -> {
-            switch (testResult.getStatus()) {
-                case ITestResult.FAILURE:
-                    return String.format(ROW_TEMPLATE, "danger", suiteName, testName, testResult.getName(), "FAILED", "NA");
-
-                case ITestResult.SUCCESS:
-                    return String.format(ROW_TEMPLATE, "success", suiteName, testName, testResult.getName(), "PASSED", String.valueOf(testResult.getEndMillis() - testResult.getStartMillis()));
-
-                case ITestResult.SKIP:
-                    return String.format(ROW_TEMPLATE, "warning", suiteName, testName, testResult.getName(), "SKIPPED", "NA");
-
-                default:
-                    return "";
-                }
-        };
-    }
-
-    private String initReportTemplate() {
-        String template = null;
-        byte[] reportTemplate;
-        try {
-            reportTemplate = Files.readAllBytes(Paths.get("src/test/resources/reportTemplate.html"));
-            template = new String(reportTemplate, "UTF-8");
-        } catch (IOException e) {
-            LOGGER.error("Problem initializing template", e);
-        }
-        return template;
->>>>>>> ce2f24d0
-    }
-
-    private void saveReportTemplate(String outputDirectory, String reportTemplate) {
-        new File(outputDirectory).mkdirs();
-        try {
-            PrintWriter reportWriter = new PrintWriter(new BufferedWriter(new FileWriter(new File(outputDirectory, "my-report.html"))));
-            reportWriter.println(reportTemplate);
-            reportWriter.flush();
-            reportWriter.close();
-        } catch (IOException e) {
-            LOGGER.error("Problem saving template", e);
-        }
-    }
-
-    private void processPassedResult(IResultMap passResult, ISuite suite, String testName) {
-        Set<ITestResult> testsPassed = passResult.getAllResults();
-        for (ITestResult testResult : testsPassed) {
-            reportWriter.println(String.format(resultRow, "success", suite.getName(), testName, testResult.getName(), "PASSED", String.valueOf(testResult.getEndMillis() - testResult.getStartMillis())));
-        }
-
-    }
-
-    private void processFailedResults(IResultMap failResult, ISuite suite, String testName) {
-        Set<ITestResult> testsFailed = failResult.getAllResults();
-        for (ITestResult testResult : testsFailed) {
-            reportWriter.println(String.format(resultRow, "danger", suite.getName(), testName, testResult.getName(), "FAILED", "NA"));
-        }
-    }
-
-    private void processSkippedResults(IResultMap skipResult, ISuite suite, String testName) {
-        Set<ITestResult> testsSkipped = skipResult.getAllResults();
-        for (ITestResult testResult : testsSkipped) {
-            reportWriter.println(String.format(resultRow, "warning", suite.getName(), testName, testResult.getName(), "SKIPPED", "NA"));
-        }
-    }
-}
+package com.baeldung.reports;
+
+import org.slf4j.Logger;
+import org.slf4j.LoggerFactory;
+import org.testng.*;
+import org.testng.xml.XmlSuite;
+
+import java.io.*;
+import java.nio.file.Files;
+import java.nio.file.Paths;
+import java.util.List;
+import java.util.Map;
+import java.util.Set;
+import java.util.function.Function;
+import java.util.stream.Collectors;
+import java.util.stream.Stream;
+
+import static java.util.stream.Collectors.toList;
+
+public class CustomisedReports implements IReporter {
+    private static final Logger LOGGER = LoggerFactory.getLogger(CustomisedReports.class);
+
+    private static final String ROW_TEMPLATE = "<tr class=\"%s\"><td>%s</td><td>%s</td><td>%s</td><td>%s</td><td>%s</td></tr>";
+
+    public void generateReport(List<XmlSuite> xmlSuites, List<ISuite> suites, String outputDirectory) {
+        String reportTemplate = initReportTemplate();
+
+        final String body = suites
+          .stream()
+          .flatMap(suiteToResults())
+          .collect(Collectors.joining());
+
+        saveReportTemplate(outputDirectory, reportTemplate.replaceFirst("</tbody>", String.format("%s</tbody>", body)));
+    }
+
+    private Function<ISuite, Stream<? extends String>> suiteToResults() {
+        return suite -> suite.getResults().entrySet()
+          .stream()
+          .flatMap(resultsToRows(suite));
+    }
+
+    private Function<Map.Entry<String, ISuiteResult>, Stream<? extends String>> resultsToRows(ISuite suite) {
+        return e -> {
+            ITestContext testContext = e.getValue().getTestContext();
+
+            Set<ITestResult> failedTests = testContext
+              .getFailedTests()
+              .getAllResults();
+            Set<ITestResult> passedTests = testContext
+              .getPassedTests()
+              .getAllResults();
+            Set<ITestResult> skippedTests = testContext
+              .getSkippedTests()
+              .getAllResults();
+
+            String suiteName = suite.getName();
+
+            return Stream
+              .of(failedTests, passedTests, skippedTests)
+              .flatMap(results -> generateReportRows(e.getKey(), suiteName, results).stream());
+        };
+    }
+
+    private List<String> generateReportRows(String testName, String suiteName, Set<ITestResult> allTestResults) {
+        return allTestResults.stream()
+          .map(testResultToResultRow(testName, suiteName))
+          .collect(toList());
+    }
+
+    private Function<ITestResult, String> testResultToResultRow(String testName, String suiteName) {
+        return testResult -> {
+            switch (testResult.getStatus()) {
+                case ITestResult.FAILURE:
+                    return String.format(ROW_TEMPLATE, "danger", suiteName, testName, testResult.getName(), "FAILED", "NA");
+
+                case ITestResult.SUCCESS:
+                    return String.format(ROW_TEMPLATE, "success", suiteName, testName, testResult.getName(), "PASSED", String.valueOf(testResult.getEndMillis() - testResult.getStartMillis()));
+
+                case ITestResult.SKIP:
+                    return String.format(ROW_TEMPLATE, "warning", suiteName, testName, testResult.getName(), "SKIPPED", "NA");
+
+                default:
+                    return "";
+                }
+        };
+    }
+
+    private String initReportTemplate() {
+        String template = null;
+        byte[] reportTemplate;
+        try {
+            reportTemplate = Files.readAllBytes(Paths.get("src/test/resources/reportTemplate.html"));
+            template = new String(reportTemplate, "UTF-8");
+        } catch (IOException e) {
+            LOGGER.error("Problem initializing template", e);
+        }
+        return template;
+    }
+
+    private void saveReportTemplate(String outputDirectory, String reportTemplate) {
+        new File(outputDirectory).mkdirs();
+        try {
+            PrintWriter reportWriter = new PrintWriter(new BufferedWriter(new FileWriter(new File(outputDirectory, "my-report.html"))));
+            reportWriter.println(reportTemplate);
+            reportWriter.flush();
+            reportWriter.close();
+        } catch (IOException e) {
+            LOGGER.error("Problem saving template", e);
+        }
+    }
+}