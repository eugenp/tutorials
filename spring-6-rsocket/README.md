## RSocket

This module contains articles about RSocket in Spring Framework 6.

### Relevant articles
<<<<<<< HEAD
- [RSocket Interface in Spring 6](https://www.baeldung.com/spring-rsocket)
- [Introduction to RSocket](#)
=======

- [Introduction to RSocket](https://www.baeldung.com/spring-rsocket)
>>>>>>> 5410820c
<|MERGE_RESOLUTION|>--- conflicted
+++ resolved
@@ -3,10 +3,4 @@
 This module contains articles about RSocket in Spring Framework 6.
 
 ### Relevant articles
-<<<<<<< HEAD
 - [RSocket Interface in Spring 6](https://www.baeldung.com/spring-rsocket)
-- [Introduction to RSocket](#)
-=======
-
-- [Introduction to RSocket](https://www.baeldung.com/spring-rsocket)
->>>>>>> 5410820c
