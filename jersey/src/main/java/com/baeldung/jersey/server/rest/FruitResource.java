package com.baeldung.jersey.server.rest;

import java.util.ArrayList;
import java.util.HashMap;
import java.util.List;
import java.util.Map;

import javax.validation.Valid;
import javax.validation.constraints.NotNull;
import javax.ws.rs.Consumes;
import javax.ws.rs.FormParam;
import javax.ws.rs.GET;
import javax.ws.rs.POST;
import javax.ws.rs.PUT;
import javax.ws.rs.Path;
import javax.ws.rs.PathParam;
import javax.ws.rs.Produces;
import javax.ws.rs.core.MediaType;
import javax.ws.rs.core.Response;
import javax.ws.rs.core.Response.Status;

import org.glassfish.jersey.server.mvc.ErrorTemplate;
import org.glassfish.jersey.server.mvc.Template;
import org.glassfish.jersey.server.mvc.Viewable;

import com.baeldung.jersey.server.constraints.SerialNumber;
import com.baeldung.jersey.server.model.Fruit;
import com.baeldung.jersey.service.SimpleStorageService;

@Path("/fruit")
public class FruitResource {

    @GET
    public Viewable get() {
        return new Viewable("/index.ftl", "Fruit Index Page");
    }

    @GET
    @Template(name = "/all.ftl")
    @Path("/all")
    @Produces(MediaType.TEXT_HTML)
    public Map<String, Object> getAllFruit() {
        final List<Fruit> fruits = new ArrayList<>();
        fruits.add(new Fruit("banana", "yellow"));
        fruits.add(new Fruit("apple", "red"));
        fruits.add(new Fruit("kiwi", "green"));

        final Map<String, Object> model = new HashMap<String, Object>();
        model.put("items", fruits);
        return model;
    }

    @GET
    @ErrorTemplate(name = "/error.ftl")
    @Template(name = "/named.ftl")
    @Path("{name}")
    @Produces(MediaType.TEXT_HTML)
    public String getFruitByName(@PathParam("name") String name) {
        if (!"banana".equalsIgnoreCase(name)) {
            throw new IllegalArgumentException("Fruit not found: " + name);
        }
        return name;
    }

    @POST
    @Path("/create")
    @Consumes(MediaType.APPLICATION_FORM_URLENCODED)
<<<<<<< HEAD
    public void createFruit(@NotNull(message = "Fruit name must not be null") @FormParam("name") String name, @NotNull(message = "Fruit colour must not be null") @FormParam("colour") String colour) {
=======
    public void createFruit(
        @NotNull(message = "Fruit name must not be null") @FormParam("name") String name, 
        @NotNull(message = "Fruit colour must not be null") @FormParam("colour") String colour) {
>>>>>>> 4e69bbbe

        Fruit fruit = new Fruit(name, colour);
        SimpleStorageService.storeFruit(fruit);
    }
<<<<<<< HEAD

=======
    
    @POST
    @Path("/created")
    @Consumes(MediaType.APPLICATION_JSON)
    public Response createNewFruit(@Valid Fruit fruit) {
        String result = "Fruit saved : " + fruit;
        return Response.status(Status.CREATED.getStatusCode())
            .entity(result)
            .build();
    }
    
    
>>>>>>> 4e69bbbe
    @PUT
    @Path("/update")
    @Consumes(MediaType.APPLICATION_FORM_URLENCODED)
    public void updateFruit(@SerialNumber @FormParam("serial") String serial) {
        Fruit fruit = new Fruit();
        fruit.setSerial(serial);
        SimpleStorageService.storeFruit(fruit);
    }

    @POST
    @Path("/create")
    @Consumes(MediaType.APPLICATION_JSON)
    public void createFruit(@Valid Fruit fruit) {
        SimpleStorageService.storeFruit(fruit);
    }

<<<<<<< HEAD
    @POST
    @Path("/created")
    @Consumes(MediaType.APPLICATION_JSON)
    public Response createNewFruit(@Valid Fruit fruit) {
        String result = "Fruit saved : " + fruit;
        return Response.status(Status.CREATED.getStatusCode())
            .entity(result)
            .build();
    }

=======
>>>>>>> 4e69bbbe
    @GET
    @Valid
    @Produces(MediaType.APPLICATION_JSON)
    @Path("/search/{name}")
    public Fruit findFruitByName(@PathParam("name") String name) {
        return SimpleStorageService.findByName(name);
    }

    @GET
    @Produces(MediaType.TEXT_HTML)
    @Path("/exception")
    @Valid
    public Fruit exception() {
        Fruit fruit = new Fruit();
        fruit.setName("a");
        fruit.setColour("b");
        return fruit;
    }
}
<|MERGE_RESOLUTION|>--- conflicted
+++ resolved
@@ -1,142 +1,121 @@
-package com.baeldung.jersey.server.rest;
-
-import java.util.ArrayList;
-import java.util.HashMap;
-import java.util.List;
-import java.util.Map;
-
-import javax.validation.Valid;
-import javax.validation.constraints.NotNull;
-import javax.ws.rs.Consumes;
-import javax.ws.rs.FormParam;
-import javax.ws.rs.GET;
-import javax.ws.rs.POST;
-import javax.ws.rs.PUT;
-import javax.ws.rs.Path;
-import javax.ws.rs.PathParam;
-import javax.ws.rs.Produces;
-import javax.ws.rs.core.MediaType;
-import javax.ws.rs.core.Response;
-import javax.ws.rs.core.Response.Status;
-
-import org.glassfish.jersey.server.mvc.ErrorTemplate;
-import org.glassfish.jersey.server.mvc.Template;
-import org.glassfish.jersey.server.mvc.Viewable;
-
-import com.baeldung.jersey.server.constraints.SerialNumber;
-import com.baeldung.jersey.server.model.Fruit;
-import com.baeldung.jersey.service.SimpleStorageService;
-
-@Path("/fruit")
-public class FruitResource {
-
-    @GET
-    public Viewable get() {
-        return new Viewable("/index.ftl", "Fruit Index Page");
-    }
-
-    @GET
-    @Template(name = "/all.ftl")
-    @Path("/all")
-    @Produces(MediaType.TEXT_HTML)
-    public Map<String, Object> getAllFruit() {
-        final List<Fruit> fruits = new ArrayList<>();
-        fruits.add(new Fruit("banana", "yellow"));
-        fruits.add(new Fruit("apple", "red"));
-        fruits.add(new Fruit("kiwi", "green"));
-
-        final Map<String, Object> model = new HashMap<String, Object>();
-        model.put("items", fruits);
-        return model;
-    }
-
-    @GET
-    @ErrorTemplate(name = "/error.ftl")
-    @Template(name = "/named.ftl")
-    @Path("{name}")
-    @Produces(MediaType.TEXT_HTML)
-    public String getFruitByName(@PathParam("name") String name) {
-        if (!"banana".equalsIgnoreCase(name)) {
-            throw new IllegalArgumentException("Fruit not found: " + name);
-        }
-        return name;
-    }
-
-    @POST
-    @Path("/create")
-    @Consumes(MediaType.APPLICATION_FORM_URLENCODED)
-<<<<<<< HEAD
-    public void createFruit(@NotNull(message = "Fruit name must not be null") @FormParam("name") String name, @NotNull(message = "Fruit colour must not be null") @FormParam("colour") String colour) {
-=======
-    public void createFruit(
-        @NotNull(message = "Fruit name must not be null") @FormParam("name") String name, 
-        @NotNull(message = "Fruit colour must not be null") @FormParam("colour") String colour) {
->>>>>>> 4e69bbbe
-
-        Fruit fruit = new Fruit(name, colour);
-        SimpleStorageService.storeFruit(fruit);
-    }
-<<<<<<< HEAD
-
-=======
-    
-    @POST
-    @Path("/created")
-    @Consumes(MediaType.APPLICATION_JSON)
-    public Response createNewFruit(@Valid Fruit fruit) {
-        String result = "Fruit saved : " + fruit;
-        return Response.status(Status.CREATED.getStatusCode())
-            .entity(result)
-            .build();
-    }
-    
-    
->>>>>>> 4e69bbbe
-    @PUT
-    @Path("/update")
-    @Consumes(MediaType.APPLICATION_FORM_URLENCODED)
-    public void updateFruit(@SerialNumber @FormParam("serial") String serial) {
-        Fruit fruit = new Fruit();
-        fruit.setSerial(serial);
-        SimpleStorageService.storeFruit(fruit);
-    }
-
-    @POST
-    @Path("/create")
-    @Consumes(MediaType.APPLICATION_JSON)
-    public void createFruit(@Valid Fruit fruit) {
-        SimpleStorageService.storeFruit(fruit);
-    }
-
-<<<<<<< HEAD
-    @POST
-    @Path("/created")
-    @Consumes(MediaType.APPLICATION_JSON)
-    public Response createNewFruit(@Valid Fruit fruit) {
-        String result = "Fruit saved : " + fruit;
-        return Response.status(Status.CREATED.getStatusCode())
-            .entity(result)
-            .build();
-    }
-
-=======
->>>>>>> 4e69bbbe
-    @GET
-    @Valid
-    @Produces(MediaType.APPLICATION_JSON)
-    @Path("/search/{name}")
-    public Fruit findFruitByName(@PathParam("name") String name) {
-        return SimpleStorageService.findByName(name);
-    }
-
-    @GET
-    @Produces(MediaType.TEXT_HTML)
-    @Path("/exception")
-    @Valid
-    public Fruit exception() {
-        Fruit fruit = new Fruit();
-        fruit.setName("a");
-        fruit.setColour("b");
-        return fruit;
-    }
-}
+package com.baeldung.jersey.server.rest;
+
+import java.util.ArrayList;
+import java.util.HashMap;
+import java.util.List;
+import java.util.Map;
+
+import javax.validation.Valid;
+import javax.validation.constraints.NotNull;
+import javax.ws.rs.Consumes;
+import javax.ws.rs.FormParam;
+import javax.ws.rs.GET;
+import javax.ws.rs.POST;
+import javax.ws.rs.PUT;
+import javax.ws.rs.Path;
+import javax.ws.rs.PathParam;
+import javax.ws.rs.Produces;
+import javax.ws.rs.core.MediaType;
+import javax.ws.rs.core.Response;
+import javax.ws.rs.core.Response.Status;
+
+import org.glassfish.jersey.server.mvc.ErrorTemplate;
+import org.glassfish.jersey.server.mvc.Template;
+import org.glassfish.jersey.server.mvc.Viewable;
+
+import com.baeldung.jersey.server.constraints.SerialNumber;
+import com.baeldung.jersey.server.model.Fruit;
+import com.baeldung.jersey.service.SimpleStorageService;
+
+@Path("/fruit")
+public class FruitResource {
+
+    @GET
+    public Viewable get() {
+        return new Viewable("/index.ftl", "Fruit Index Page");
+    }
+
+    @GET
+    @Template(name = "/all.ftl")
+    @Path("/all")
+    @Produces(MediaType.TEXT_HTML)
+    public Map<String, Object> getAllFruit() {
+        final List<Fruit> fruits = new ArrayList<>();
+        fruits.add(new Fruit("banana", "yellow"));
+        fruits.add(new Fruit("apple", "red"));
+        fruits.add(new Fruit("kiwi", "green"));
+
+        final Map<String, Object> model = new HashMap<String, Object>();
+        model.put("items", fruits);
+        return model;
+    }
+
+    @GET
+    @ErrorTemplate(name = "/error.ftl")
+    @Template(name = "/named.ftl")
+    @Path("{name}")
+    @Produces(MediaType.TEXT_HTML)
+    public String getFruitByName(@PathParam("name") String name) {
+        if (!"banana".equalsIgnoreCase(name)) {
+            throw new IllegalArgumentException("Fruit not found: " + name);
+        }
+        return name;
+    }
+
+    @POST
+    @Path("/create")
+    @Consumes(MediaType.APPLICATION_FORM_URLENCODED)
+    public void createFruit(
+        @NotNull(message = "Fruit name must not be null") @FormParam("name") String name, 
+        @NotNull(message = "Fruit colour must not be null") @FormParam("colour") String colour) {
+
+        Fruit fruit = new Fruit(name, colour);
+        SimpleStorageService.storeFruit(fruit);
+    }
+    
+    @POST
+    @Path("/created")
+    @Consumes(MediaType.APPLICATION_JSON)
+    public Response createNewFruit(@Valid Fruit fruit) {
+        String result = "Fruit saved : " + fruit;
+        return Response.status(Status.CREATED.getStatusCode())
+            .entity(result)
+            .build();
+    }
+    
+    
+    @PUT
+    @Path("/update")
+    @Consumes(MediaType.APPLICATION_FORM_URLENCODED)
+    public void updateFruit(@SerialNumber @FormParam("serial") String serial) {
+        Fruit fruit = new Fruit();
+        fruit.setSerial(serial);
+        SimpleStorageService.storeFruit(fruit);
+    }
+
+    @POST
+    @Path("/create")
+    @Consumes(MediaType.APPLICATION_JSON)
+    public void createFruit(@Valid Fruit fruit) {
+        SimpleStorageService.storeFruit(fruit);
+    }
+
+    @GET
+    @Valid
+    @Produces(MediaType.APPLICATION_JSON)
+    @Path("/search/{name}")
+    public Fruit findFruitByName(@PathParam("name") String name) {
+        return SimpleStorageService.findByName(name);
+    }
+
+    @GET
+    @Produces(MediaType.TEXT_HTML)
+    @Path("/exception")
+    @Valid
+    public Fruit exception() {
+        Fruit fruit = new Fruit();
+        fruit.setName("a");
+        fruit.setColour("b");
+        return fruit;
+    }
+}