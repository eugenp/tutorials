--- conflicted
+++ resolved
@@ -1,152 +1,144 @@
-package com.baeldung.jersey.server.rest;
-
-import static org.hamcrest.CoreMatchers.allOf;
-import static org.hamcrest.CoreMatchers.containsString;
-import static org.junit.Assert.assertEquals;
-import static org.junit.Assert.assertThat;
-
-import javax.ws.rs.client.Entity;
-import javax.ws.rs.core.Application;
-import javax.ws.rs.core.Form;
-import javax.ws.rs.core.MediaType;
-import javax.ws.rs.core.Response;
-import javax.ws.rs.core.Response.Status;
-
-import org.glassfish.jersey.test.JerseyTest;
-import org.glassfish.jersey.test.TestProperties;
-import org.junit.Test;
-
-import com.baeldung.jersey.server.config.ViewApplicationConfig;
-import com.baeldung.jersey.server.model.Fruit;
-import com.baeldung.jersey.server.providers.FruitExceptionMapper;
-
-public class FruitResourceIntegrationTest extends JerseyTest {
-
-    @Override
-    protected Application configure() {
-        enable(TestProperties.LOG_TRAFFIC);
-        enable(TestProperties.DUMP_ENTITY);
-
-        ViewApplicationConfig config = new ViewApplicationConfig();
-        config.register(FruitExceptionMapper.class);
-        return config;
-    }
-
-    @Test
-    public void givenGetAllFruit_whenCorrectRequest_thenAllTemplateInvoked() {
-        final String response = target("/fruit/all").request()
-            .get(String.class);
-        assertThat(response, allOf(containsString("banana"), containsString("apple"), containsString("kiwi")));
-    }
-
-    @Test
-    public void givenGetFruit_whenCorrectRequest_thenIndexTemplateInvoked() {
-        final String response = target("/fruit").request()
-            .get(String.class);
-        assertThat(response, containsString("Welcome Fruit Index Page!"));
-    }
-
-    @Test
-    public void givenGetFruitByName_whenFruitUnknown_thenErrorTemplateInvoked() {
-        final String response = target("/fruit/orange").request()
-            .get(String.class);
-        assertThat(response, containsString("Error -  Fruit not found: orange!"));
-    }
-
-    @Test
-    public void givenCreateFruit_whenFormContainsNullParam_thenResponseCodeIsBadRequest() {
-        Form form = new Form();
-        form.param("name", "apple");
-        form.param("colour", null);
-        Response response = target("fruit/create").request(MediaType.APPLICATION_FORM_URLENCODED)
-            .post(Entity.form(form));
-
-        assertEquals("Http Response should be 400 ", 400, response.getStatus());
-        assertThat(response.readEntity(String.class), containsString("Fruit colour must not be null"));
-    }
-<<<<<<< HEAD
-
-=======
-    
->>>>>>> 4e69bbbe
-    @Test
-    public void givenCreateFruit_whenJsonIsCorrect_thenResponseCodeIsCreated() {
-        Response response = target("fruit/created").request()
-            .post(Entity.json("{\"name\":\"strawberry\",\"weight\":20}"));
-
-        assertEquals("Http Response should be 201 ", Status.CREATED.getStatusCode(), response.getStatus());
-        assertThat(response.readEntity(String.class), containsString("Fruit saved : Fruit [name: strawberry colour: null]"));
-    }
-
-    @Test
-    public void givenUpdateFruit_whenFormContainsBadSerialParam_thenResponseCodeIsBadRequest() {
-        Form form = new Form();
-        form.param("serial", "2345-2345");
-
-        Response response = target("fruit/update").request(MediaType.APPLICATION_FORM_URLENCODED)
-            .put(Entity.form(form));
-
-        assertEquals("Http Response should be 400 ", 400, response.getStatus());
-        assertThat(response.readEntity(String.class), containsString("Fruit serial number is not valid"));
-    }
-
-    @Test
-    public void givenCreateFruit_whenFruitIsInvalid_thenResponseCodeIsBadRequest() {
-        Fruit fruit = new Fruit("Blueberry", "purple");
-        fruit.setWeight(1);
-
-        Response response = target("fruit/create").request(MediaType.APPLICATION_JSON_TYPE)
-            .post(Entity.entity(fruit, MediaType.APPLICATION_JSON_TYPE));
-
-        assertEquals("Http Response should be 400 ", 400, response.getStatus());
-        assertThat(response.readEntity(String.class), containsString("Fruit weight must be 10 or greater"));
-    }
-
-    @Test
-    public void givenFruitExists_whenSearching_thenResponseContainsFruit() {
-        Fruit fruit = new Fruit();
-        fruit.setName("strawberry");
-        fruit.setWeight(20);
-        Response response = target("fruit/create").request(MediaType.APPLICATION_JSON_TYPE)
-            .post(Entity.entity(fruit, MediaType.APPLICATION_JSON_TYPE));
-
-        assertEquals("Http Response should be 204 ", 204, response.getStatus());
-
-        final String json = target("fruit/search/strawberry").request()
-            .get(String.class);
-        assertThat(json, containsString("{\"name\":\"strawberry\",\"weight\":20}"));
-    }
-<<<<<<< HEAD
-
-=======
-    
->>>>>>> 4e69bbbe
-    @Test
-    public void givenFruitExists_whenSearching_thenResponseContainsFruitEntity() {
-        Fruit fruit = new Fruit();
-        fruit.setName("strawberry");
-        fruit.setWeight(20);
-        Response response = target("fruit/create").request(MediaType.APPLICATION_JSON_TYPE)
-            .post(Entity.entity(fruit, MediaType.APPLICATION_JSON_TYPE));
-
-        assertEquals("Http Response should be 204 ", 204, response.getStatus());
-
-        final Fruit entity = target("fruit/search/strawberry").request()
-            .get(Fruit.class);
-
-        assertEquals("Fruit name: ", "strawberry", entity.getName());
-        assertEquals("Fruit weight: ", Integer.valueOf(20), entity.getWeight());
-    }
-
-    @Test
-    public void givenFruit_whenFruitIsInvalid_thenReponseContainsCustomExceptions() {
-        final Response response = target("fruit/exception").request()
-            .get();
-
-        assertEquals("Http Response should be 400 ", 400, response.getStatus());
-        String responseString = response.readEntity(String.class);
-        assertThat(responseString, containsString("exception.<return value>.colour size must be between 5 and 200"));
-        assertThat(responseString, containsString("exception.<return value>.name size must be between 5 and 200"));
-    }
-
-}
+package com.baeldung.jersey.server.rest;
+
+import static org.hamcrest.CoreMatchers.allOf;
+import static org.hamcrest.CoreMatchers.containsString;
+import static org.junit.Assert.assertEquals;
+import static org.junit.Assert.assertThat;
+
+import javax.ws.rs.client.Entity;
+import javax.ws.rs.core.Application;
+import javax.ws.rs.core.Form;
+import javax.ws.rs.core.MediaType;
+import javax.ws.rs.core.Response;
+import javax.ws.rs.core.Response.Status;
+
+import org.glassfish.jersey.test.JerseyTest;
+import org.glassfish.jersey.test.TestProperties;
+import org.junit.Test;
+
+import com.baeldung.jersey.server.config.ViewApplicationConfig;
+import com.baeldung.jersey.server.model.Fruit;
+import com.baeldung.jersey.server.providers.FruitExceptionMapper;
+
+public class FruitResourceIntegrationTest extends JerseyTest {
+
+    @Override
+    protected Application configure() {
+        enable(TestProperties.LOG_TRAFFIC);
+        enable(TestProperties.DUMP_ENTITY);
+
+        ViewApplicationConfig config = new ViewApplicationConfig();
+        config.register(FruitExceptionMapper.class);
+        return config;
+    }
+
+    @Test
+    public void givenGetAllFruit_whenCorrectRequest_thenAllTemplateInvoked() {
+        final String response = target("/fruit/all").request()
+            .get(String.class);
+        assertThat(response, allOf(containsString("banana"), containsString("apple"), containsString("kiwi")));
+    }
+
+    @Test
+    public void givenGetFruit_whenCorrectRequest_thenIndexTemplateInvoked() {
+        final String response = target("/fruit").request()
+            .get(String.class);
+        assertThat(response, containsString("Welcome Fruit Index Page!"));
+    }
+
+    @Test
+    public void givenGetFruitByName_whenFruitUnknown_thenErrorTemplateInvoked() {
+        final String response = target("/fruit/orange").request()
+            .get(String.class);
+        assertThat(response, containsString("Error -  Fruit not found: orange!"));
+    }
+
+    @Test
+    public void givenCreateFruit_whenFormContainsNullParam_thenResponseCodeIsBadRequest() {
+        Form form = new Form();
+        form.param("name", "apple");
+        form.param("colour", null);
+        Response response = target("fruit/create").request(MediaType.APPLICATION_FORM_URLENCODED)
+            .post(Entity.form(form));
+
+        assertEquals("Http Response should be 400 ", 400, response.getStatus());
+        assertThat(response.readEntity(String.class), containsString("Fruit colour must not be null"));
+    }
+    
+    @Test
+    public void givenCreateFruit_whenJsonIsCorrect_thenResponseCodeIsCreated() {
+        Response response = target("fruit/created").request()
+            .post(Entity.json("{\"name\":\"strawberry\",\"weight\":20}"));
+
+        assertEquals("Http Response should be 201 ", Status.CREATED.getStatusCode(), response.getStatus());
+        assertThat(response.readEntity(String.class), containsString("Fruit saved : Fruit [name: strawberry colour: null]"));
+    }
+
+    @Test
+    public void givenUpdateFruit_whenFormContainsBadSerialParam_thenResponseCodeIsBadRequest() {
+        Form form = new Form();
+        form.param("serial", "2345-2345");
+
+        Response response = target("fruit/update").request(MediaType.APPLICATION_FORM_URLENCODED)
+            .put(Entity.form(form));
+
+        assertEquals("Http Response should be 400 ", 400, response.getStatus());
+        assertThat(response.readEntity(String.class), containsString("Fruit serial number is not valid"));
+    }
+
+    @Test
+    public void givenCreateFruit_whenFruitIsInvalid_thenResponseCodeIsBadRequest() {
+        Fruit fruit = new Fruit("Blueberry", "purple");
+        fruit.setWeight(1);
+
+        Response response = target("fruit/create").request(MediaType.APPLICATION_JSON_TYPE)
+            .post(Entity.entity(fruit, MediaType.APPLICATION_JSON_TYPE));
+
+        assertEquals("Http Response should be 400 ", 400, response.getStatus());
+        assertThat(response.readEntity(String.class), containsString("Fruit weight must be 10 or greater"));
+    }
+
+    @Test
+    public void givenFruitExists_whenSearching_thenResponseContainsFruit() {
+        Fruit fruit = new Fruit();
+        fruit.setName("strawberry");
+        fruit.setWeight(20);
+        Response response = target("fruit/create").request(MediaType.APPLICATION_JSON_TYPE)
+            .post(Entity.entity(fruit, MediaType.APPLICATION_JSON_TYPE));
+
+        assertEquals("Http Response should be 204 ", 204, response.getStatus());
+
+        final String json = target("fruit/search/strawberry").request()
+            .get(String.class);
+        assertThat(json, containsString("{\"name\":\"strawberry\",\"weight\":20}"));
+    }
+    
+    @Test
+    public void givenFruitExists_whenSearching_thenResponseContainsFruitEntity() {
+        Fruit fruit = new Fruit();
+        fruit.setName("strawberry");
+        fruit.setWeight(20);
+        Response response = target("fruit/create").request(MediaType.APPLICATION_JSON_TYPE)
+            .post(Entity.entity(fruit, MediaType.APPLICATION_JSON_TYPE));
+
+        assertEquals("Http Response should be 204 ", 204, response.getStatus());
+
+        final Fruit entity = target("fruit/search/strawberry").request()
+            .get(Fruit.class);
+
+        assertEquals("Fruit name: ", "strawberry", entity.getName());
+        assertEquals("Fruit weight: ", Integer.valueOf(20), entity.getWeight());
+    }
+
+    @Test
+    public void givenFruit_whenFruitIsInvalid_thenReponseContainsCustomExceptions() {
+        final Response response = target("fruit/exception").request()
+            .get();
+
+        assertEquals("Http Response should be 400 ", 400, response.getStatus());
+        String responseString = response.readEntity(String.class);
+        assertThat(responseString, containsString("exception.<return value>.colour size must be between 5 and 200"));
+        assertThat(responseString, containsString("exception.<return value>.name size must be between 5 and 200"));
+    }
+
+}