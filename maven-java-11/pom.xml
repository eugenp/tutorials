--- conflicted
+++ resolved
@@ -46,14 +46,11 @@
     </build>
     
     <modules>
-<<<<<<< HEAD
         <module>entitymodule</module>
         <module>daomodule</module>
         <module>userdaomodule</module>
         <module>mainappmodule</module>
-=======
         <module>multimodule-maven-project</module>
->>>>>>> 094f9353
     </modules>
     
     <properties>
