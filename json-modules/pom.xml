--- conflicted
+++ resolved
@@ -16,15 +16,11 @@
     <modules>
         <module>json</module>
         <module>json-2</module>
-<<<<<<< HEAD
         <module>json-arrays</module>
-=======
         <module>json-conversion</module>
->>>>>>> 420305fe
         <module>json-path</module>
         <module>gson</module>
         <module>gson-2</module>
-
     </modules>
 
     <build>
