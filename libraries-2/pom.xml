--- conflicted
+++ resolved
@@ -55,7 +55,6 @@
 			<artifactId>spring-boot-starter</artifactId>
 			<version>${spring-boot-starter.version}</version>
 		</dependency>
-<<<<<<< HEAD
 		<dependency>
 			<groupId>net.openhft</groupId>
 			<artifactId>chronicle-map</artifactId>
@@ -67,7 +66,6 @@
 				</exclusion>
 			</exclusions>
 		</dependency>
-=======
 
 		<!-- Dependencies for response decoder with okhttp -->
 		<dependency>
@@ -101,7 +99,6 @@
                     <version>${crawler4j.version}</version>
 		</dependency>
           
->>>>>>> 44fb9946
 	</dependencies>
 
 	<properties>
@@ -109,11 +106,8 @@
 		<classgraph.version>4.8.28</classgraph.version>
 		<jbpm.version>6.0.0.Final</jbpm.version>
 		<picocli.version>3.9.6</picocli.version>
-<<<<<<< HEAD
 		<chronicle.map.version>3.17.2</chronicle.map.version>
-=======
         <crawler4j.version>4.4.0</crawler4j.version>
->>>>>>> 44fb9946
 		<spring-boot-starter.version>2.1.4.RELEASE</spring-boot-starter.version>
 	</properties>
 </project>