<?xml version="1.0" encoding="UTF-8"?>
<project xmlns="http://maven.apache.org/POM/4.0.0"
	xmlns:xsi="http://www.w3.org/2001/XMLSchema-instance"
	xsi:schemaLocation="http://maven.apache.org/POM/4.0.0 http://maven.apache.org/xsd/maven-4.0.0.xsd">

	<modelVersion>4.0.0</modelVersion>
	<artifactId>libraries2</artifactId>
	<name>libraries2</name>

	<parent>
		<groupId>com.baeldung</groupId>
		<artifactId>parent-modules</artifactId>
		<version>1.0.0-SNAPSHOT</version>
	</parent>

	<repositories>
		<repository>
			<id>jboss-public-repository-group</id>
			<name>JBoss Public Repository Group</name>
			<url>http://repository.jboss.org/nexus/content/groups/public/</url>
			<releases>
				<enabled>true</enabled>
				<updatePolicy>never</updatePolicy>
			</releases>
			<snapshots>
				<enabled>true</enabled>
				<updatePolicy>daily</updatePolicy>
			</snapshots>
		</repository>
	</repositories>

	<dependencies>
		<dependency>
			<groupId>org.assertj</groupId>
			<artifactId>assertj-core</artifactId>
			<version>${assertj.version}</version>
		</dependency>
		<dependency>
			<groupId>io.github.classgraph</groupId>
			<artifactId>classgraph</artifactId>
			<version>${classgraph.version}</version>
		</dependency>
		<dependency>
			<groupId>org.jbpm</groupId>
			<artifactId>jbpm-test</artifactId>
			<version>${jbpm.version}</version>
		</dependency>
		<dependency>
			<groupId>info.picocli</groupId>
			<artifactId>picocli</artifactId>
			<version>${picocli.version}</version>
		</dependency>
		<dependency>
			<groupId>org.springframework.boot</groupId>
			<artifactId>spring-boot-starter</artifactId>
			<version>${spring-boot-starter.version}</version>
		</dependency>
<<<<<<< HEAD

		<!-- Dependencies for response decoder with okhttp -->
		<dependency>
			<groupId>com.squareup.okhttp3</groupId>
			<artifactId>okhttp</artifactId>
			<version>3.14.2</version>
		</dependency>

		<dependency>
			<groupId>com.fasterxml.jackson.core</groupId>
			<artifactId>jackson-databind</artifactId>
			<version>2.9.9</version>
		</dependency>

		<dependency>
			<groupId>com.google.code.gson</groupId>
			<artifactId>gson</artifactId>
			<version>2.8.5</version>
		</dependency>

		<dependency>
			<groupId>com.squareup.okhttp3</groupId>
			<artifactId>mockwebserver</artifactId>
			<version>3.14.2</version>
			<scope>test</scope>
		</dependency>

=======
        <dependency>
            <groupId>edu.uci.ics</groupId>
            <artifactId>crawler4j</artifactId>
            <version>${crawler4j.version}</version>
        </dependency>
>>>>>>> 0ece18c7
	</dependencies>

	<properties>
		<assertj.version>3.6.2</assertj.version>
		<classgraph.version>4.8.28</classgraph.version>
		<jbpm.version>6.0.0.Final</jbpm.version>
		<picocli.version>3.9.6</picocli.version>
        <crawler4j.version>4.4.0</crawler4j.version>
		<spring-boot-starter.version>2.1.4.RELEASE</spring-boot-starter.version>
	</properties>
</project><|MERGE_RESOLUTION|>--- conflicted
+++ resolved
@@ -55,7 +55,6 @@
 			<artifactId>spring-boot-starter</artifactId>
 			<version>${spring-boot-starter.version}</version>
 		</dependency>
-<<<<<<< HEAD
 
 		<!-- Dependencies for response decoder with okhttp -->
 		<dependency>
@@ -83,13 +82,12 @@
 			<scope>test</scope>
 		</dependency>
 
-=======
         <dependency>
             <groupId>edu.uci.ics</groupId>
             <artifactId>crawler4j</artifactId>
             <version>${crawler4j.version}</version>
-        </dependency>
->>>>>>> 0ece18c7
+        </dependency
+          
 	</dependencies>
 
 	<properties>
