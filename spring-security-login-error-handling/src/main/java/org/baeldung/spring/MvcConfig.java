package org.baeldung.spring;

import java.util.Locale;

import org.baeldung.persistence.service.PasswordMatchesValidator;
import org.baeldung.persistence.service.UsernameValidator;
import org.springframework.context.MessageSource;
import org.springframework.context.annotation.Bean;
import org.springframework.context.annotation.ComponentScan;
import org.springframework.context.annotation.Configuration;
import org.springframework.context.support.ReloadableResourceBundleMessageSource;
import org.springframework.web.servlet.LocaleResolver;
import org.springframework.web.servlet.ViewResolver;
import org.springframework.web.servlet.config.annotation.EnableWebMvc;
import org.springframework.web.servlet.config.annotation.InterceptorRegistry;
import org.springframework.web.servlet.config.annotation.ResourceHandlerRegistry;
import org.springframework.web.servlet.config.annotation.ViewControllerRegistry;
import org.springframework.web.servlet.config.annotation.WebMvcConfigurerAdapter;
import org.springframework.web.servlet.i18n.CookieLocaleResolver;
import org.springframework.web.servlet.i18n.LocaleChangeInterceptor;
import org.springframework.web.servlet.view.InternalResourceViewResolver;
import org.springframework.web.servlet.view.JstlView;

@Configuration
@ComponentScan(basePackages = { "org.baeldung.web.controller", "org.baeldung.persistence.service", "org.baeldung.persistence.dao" })
@EnableWebMvc
public class MvcConfig extends WebMvcConfigurerAdapter {

    public MvcConfig() {
        super();
    }

    // API

    @Override
    public void addViewControllers(final ViewControllerRegistry registry) {
        super.addViewControllers(registry);
        registry.addViewController("/login.html");
        registry.addViewController("/logout.html");
        registry.addViewController("/homepage.html");
        registry.addViewController("/home.html");
        registry.addViewController("/invalidSession.html");
        registry.addViewController("/console.html");
        registry.addViewController("/admin.html");
        registry.addViewController("/registration.html");
        registry.addViewController("/successRegister.html");
    }

    @Bean
    public ViewResolver viewResolver() {
        final InternalResourceViewResolver bean = new InternalResourceViewResolver();
        bean.setViewClass(JstlView.class);
        bean.setPrefix("/WEB-INF/view/");
        bean.setSuffix(".jsp");
        return bean;
    }

    @Override
    public void addResourceHandlers(ResourceHandlerRegistry registry) {
        registry.addResourceHandler("/resources/**").addResourceLocations("/", "/resources/");
    }

    @Override
    public void addInterceptors(InterceptorRegistry registry) {
        LocaleChangeInterceptor localeChangeInterceptor = new LocaleChangeInterceptor();
        localeChangeInterceptor.setParamName("lang");
        registry.addInterceptor(localeChangeInterceptor);
    }

    @Bean
    public LocaleResolver localeResolver() {
        CookieLocaleResolver cookieLocaleResolver = new CookieLocaleResolver();
        cookieLocaleResolver.setDefaultLocale(Locale.ENGLISH);
        return cookieLocaleResolver;
    }

    @Bean
    public MessageSource messageSource() {
        ReloadableResourceBundleMessageSource messageSource = new ReloadableResourceBundleMessageSource();
        messageSource.setBasename("classpath:messages");
        messageSource.setUseCodeAsDefaultMessage(true);
        messageSource.setDefaultEncoding("UTF-8");
        messageSource.setCacheSeconds(0);
        return messageSource;
    }
<<<<<<< HEAD
     
    @Bean
    public UsernameValidator usernameValidator() {
        UsernameValidator userNameValidator = new UsernameValidator();
        return userNameValidator;
    }
=======

>>>>>>> 6106a9f6
    @Bean
    public PasswordMatchesValidator passwordMatchesValidator() {
        PasswordMatchesValidator passwordMatchesValidator = new PasswordMatchesValidator();
        return passwordMatchesValidator;
    }
<<<<<<< HEAD
   
  
=======

>>>>>>> 6106a9f6
}<|MERGE_RESOLUTION|>--- conflicted
+++ resolved
@@ -83,25 +83,17 @@
         messageSource.setCacheSeconds(0);
         return messageSource;
     }
-<<<<<<< HEAD
      
     @Bean
     public UsernameValidator usernameValidator() {
         UsernameValidator userNameValidator = new UsernameValidator();
         return userNameValidator;
     }
-=======
 
->>>>>>> 6106a9f6
     @Bean
     public PasswordMatchesValidator passwordMatchesValidator() {
         PasswordMatchesValidator passwordMatchesValidator = new PasswordMatchesValidator();
         return passwordMatchesValidator;
     }
-<<<<<<< HEAD
-   
-  
-=======
 
->>>>>>> 6106a9f6
 }