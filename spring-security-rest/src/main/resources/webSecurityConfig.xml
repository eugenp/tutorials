<?xml version="1.0" encoding="UTF-8"?>
<beans:beans xmlns="http://www.springframework.org/schema/security"
	xmlns:xsi="http://www.w3.org/2001/XMLSchema-instance" xmlns:beans="http://www.springframework.org/schema/beans"
	xmlns:sec="http://www.springframework.org/schema/security"
	xmlns:p="http://www.springframework.org/schema/p"
	xsi:schemaLocation="
      http://www.springframework.org/schema/security
      http://www.springframework.org/schema/security/spring-security-4.2.xsd
      http://www.springframework.org/schema/beans
<<<<<<< HEAD
      http://www.springframework.org/schema/beans/spring-beans-4.2.xsd">
=======
      http://www.springframework.org/schema/beans/spring-beans-4.3.xsd"
>
>>>>>>> f7dacb83

	<http use-expressions="true" entry-point-ref="restAuthenticationEntryPoint">
		<intercept-url pattern="/api/**" access="isAuthenticated()" />

		<csrf disabled="true" />

		<form-login authentication-success-handler-ref="mySuccessHandler"
			authentication-failure-handler-ref="myFailureHandler" />

		<logout />
	</http>

	<beans:bean id="mySuccessHandler"
		class="org.baeldung.security.MySavedRequestAwareAuthenticationSuccessHandler" />
	<beans:bean id="myFailureHandler"
		class="org.springframework.security.web.authentication.SimpleUrlAuthenticationFailureHandler" />

	<authentication-manager alias="authenticationManager">
		<authentication-provider>
			<user-service>
				<user name="temporary" password="temporary" authorities="ROLE_ADMIN" />
				<user name="user" password="userPass" authorities="ROLE_USER" />
			</user-service>
		</authentication-provider>
	</authentication-manager>

	<beans:bean
		class="org.springframework.beans.factory.config.MethodInvoki‌​ngFactoryBean"
		p:targetClass="org.springframework.security.core.context.Sec‌​urityContextHolder"
		p:targetMethod="setStrategyName" p:arguments="MODE_INHERITABLETHREADLOCAL" />

</beans:beans><|MERGE_RESOLUTION|>--- conflicted
+++ resolved
@@ -7,12 +7,7 @@
       http://www.springframework.org/schema/security
       http://www.springframework.org/schema/security/spring-security-4.2.xsd
       http://www.springframework.org/schema/beans
-<<<<<<< HEAD
       http://www.springframework.org/schema/beans/spring-beans-4.2.xsd">
-=======
-      http://www.springframework.org/schema/beans/spring-beans-4.3.xsd"
->
->>>>>>> f7dacb83
 
 	<http use-expressions="true" entry-point-ref="restAuthenticationEntryPoint">
 		<intercept-url pattern="/api/**" access="isAuthenticated()" />
