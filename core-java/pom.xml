--- conflicted
+++ resolved
@@ -1,5 +1,4 @@
 <project xmlns="http://maven.apache.org/POM/4.0.0" xmlns:xsi="http://www.w3.org/2001/XMLSchema-instance"
-<<<<<<< HEAD
          xsi:schemaLocation="http://maven.apache.org/POM/4.0.0 http://maven.apache.org/xsd/maven-4.0.0.xsd">
     <modelVersion>4.0.0</modelVersion>
     <groupId>com.baeldung</groupId>
@@ -402,409 +401,4 @@
         <maven-surefire-plugin.version>2.19.1</maven-surefire-plugin.version>
 
     </properties>
-=======
-	xsi:schemaLocation="http://maven.apache.org/POM/4.0.0 http://maven.apache.org/xsd/maven-4.0.0.xsd">
-	<modelVersion>4.0.0</modelVersion>
-	<groupId>com.baeldung</groupId>
-	<artifactId>core-java</artifactId>
-	<version>0.1.0-SNAPSHOT</version>
-	<packaging>jar</packaging>
-
-	<name>core-java</name>
-
-	<dependencies>
-
-		<!-- utils -->
-		<dependency>
-			<groupId>net.sourceforge.collections</groupId>
-			<artifactId>collections-generic</artifactId>
-			<version>${collections-generic.version}</version>
-		</dependency>
-		<dependency>
-			<groupId>com.google.guava</groupId>
-			<artifactId>guava</artifactId>
-			<version>${guava.version}</version>
-		</dependency>
-
-		<dependency>
-			<groupId>org.apache.commons</groupId>
-			<artifactId>commons-collections4</artifactId>
-			<version>${commons-collections4.version}</version>
-		</dependency>
-
-		<dependency>
-			<groupId>commons-io</groupId>
-			<artifactId>commons-io</artifactId>
-			<version>${commons-io.version}</version>
-		</dependency>
-
-		<dependency>
-			<groupId>org.apache.commons</groupId>
-			<artifactId>commons-lang3</artifactId>
-			<version>${commons-lang3.version}</version>
-		</dependency>
-
-		<dependency>
-			<groupId>org.apache.commons</groupId>
-			<artifactId>commons-math3</artifactId>
-			<version>${commons-math3.version}</version>
-		</dependency>
-
-		<dependency>
-			<groupId>org.decimal4j</groupId>
-			<artifactId>decimal4j</artifactId>
-			<version>${decimal4j.version}</version>
-		</dependency>
-
-		<dependency>
-			<groupId>org.bouncycastle</groupId>
-			<artifactId>bcprov-jdk15on</artifactId>
-			<version>${bouncycastle.version}</version>
-		</dependency>
-
-		<dependency>
-			<groupId>org.unix4j</groupId>
-			<artifactId>unix4j-command</artifactId>
-			<version>${unix4j.version}</version>
-		</dependency>
-
-		<dependency>
-			<groupId>com.googlecode.grep4j</groupId>
-			<artifactId>grep4j</artifactId>
-			<version>${grep4j.version}</version>
-		</dependency>
-		<!-- web -->
-
-		<!-- marshalling -->
-
-		<dependency>
-			<groupId>com.fasterxml.jackson.core</groupId>
-			<artifactId>jackson-databind</artifactId>
-			<version>${jackson.version}</version>
-		</dependency>
-
-		<!-- logging -->
-
-		<dependency>
-			<groupId>org.slf4j</groupId>
-			<artifactId>slf4j-api</artifactId>
-			<version>${org.slf4j.version}</version>
-		</dependency>
-		<dependency>
-			<groupId>ch.qos.logback</groupId>
-			<artifactId>logback-classic</artifactId>
-			<version>${logback.version}</version>
-			<!-- <scope>runtime</scope> -->
-		</dependency>
-		<dependency>
-			<groupId>org.slf4j</groupId>
-			<artifactId>jcl-over-slf4j</artifactId>
-			<version>${org.slf4j.version}</version>
-			<!-- <scope>runtime</scope> --> <!-- some spring dependencies need to compile against jcl -->
-		</dependency>
-		<dependency> <!-- needed to bridge to slf4j for projects that use the log4j APIs directly -->
-			<groupId>org.slf4j</groupId>
-			<artifactId>log4j-over-slf4j</artifactId>
-			<version>${org.slf4j.version}</version>
-		</dependency>
-		<dependency>
-			<groupId>org.projectlombok</groupId>
-			<artifactId>lombok</artifactId>
-			<version>${lombok.version}</version>
-			<scope>provided</scope>
-		</dependency>
-
-		<!-- test scoped -->
-
-		<dependency>
-			<groupId>org.hamcrest</groupId>
-			<artifactId>hamcrest-all</artifactId>
-			<version>1.3</version>
-			<scope>test</scope>
-		</dependency>
-
-		<dependency>
-			<groupId>junit</groupId>
-			<artifactId>junit</artifactId>
-			<version>${junit.version}</version>
-			<scope>test</scope>
-		</dependency>
-
-		<dependency>
-			<groupId>org.hamcrest</groupId>
-			<artifactId>hamcrest-core</artifactId>
-			<version>${org.hamcrest.version}</version>
-			<scope>test</scope>
-		</dependency>
-		<dependency>
-			<groupId>org.hamcrest</groupId>
-			<artifactId>hamcrest-library</artifactId>
-			<version>${org.hamcrest.version}</version>
-			<scope>test</scope>
-		</dependency>
-
-		<dependency>
-			<groupId>org.assertj</groupId>
-			<artifactId>assertj-core</artifactId>
-			<version>${assertj.version}</version>
-			<scope>test</scope>
-		</dependency>
-
-		<dependency>
-			<groupId>org.mockito</groupId>
-			<artifactId>mockito-core</artifactId>
-			<version>${mockito.version}</version>
-			<scope>test</scope>
-		</dependency>
-		<dependency>
-			<groupId>com.jayway.awaitility</groupId>
-			<artifactId>awaitility</artifactId>
-			<version>${avaitility.version}</version>
-			<scope>test</scope>
-		</dependency>
-
-		<dependency>
-			<groupId>commons-codec</groupId>
-			<artifactId>commons-codec</artifactId>
-			<version>${commons-codec.version}</version>
-		</dependency>
-
-		<dependency>
-			<groupId>org.javamoney</groupId>
-			<artifactId>moneta</artifactId>
-			<version>1.1</version>
-		</dependency>
-
-		<dependency>
-			<groupId>org.owasp.esapi</groupId>
-			<artifactId>esapi</artifactId>
-			<version>2.1.0.1</version>
-		</dependency>
-
-		<dependency>
-			<groupId>com.sun.messaging.mq</groupId>
-			<artifactId>fscontext</artifactId>
-			<version>${fscontext.version}</version>
-		</dependency>
-	</dependencies>
-
-	<build>
-		<finalName>core-java</finalName>
-		<resources>
-			<resource>
-				<directory>src/main/resources</directory>
-				<filtering>true</filtering>
-			</resource>
-		</resources>
-
-		<plugins>
-
-			<plugin>
-				<groupId>org.apache.maven.plugins</groupId>
-				<artifactId>maven-compiler-plugin</artifactId>
-				<version>${maven-compiler-plugin.version}</version>
-				<configuration>
-					<source>1.8</source>
-					<target>1.8</target>
-				</configuration>
-			</plugin>
-
-			<plugin>
-				<groupId>org.apache.maven.plugins</groupId>
-				<artifactId>maven-surefire-plugin</artifactId>
-				<configuration>
-					<excludes>
-						<exclude>**/*IntegrationTest.java</exclude>
-						<exclude>**/*LongRunningUnitTest.java</exclude>
-						<exclude>**/*ManualTest.java</exclude>
-					</excludes>
-					<testFailureIgnore>true</testFailureIgnore>
-				</configuration>
-			</plugin>
-
-			<plugin>
-				<groupId>org.apache.maven.plugins</groupId>
-				<artifactId>maven-dependency-plugin</artifactId>
-				<executions>
-					<execution>
-						<id>copy-dependencies</id>
-						<phase>prepare-package</phase>
-						<goals>
-							<goal>copy-dependencies</goal>
-						</goals>
-						<configuration>
-							<outputDirectory>${project.build.directory}/libs</outputDirectory>
-						</configuration>
-					</execution>
-				</executions>
-			</plugin>
-
-			<plugin>
-				<groupId>org.apache.maven.plugins</groupId>
-				<artifactId>maven-jar-plugin</artifactId>
-				<configuration>
-					<archive>
-						<manifest>
-							<addClasspath>true</addClasspath>
-							<classpathPrefix>libs/</classpathPrefix>
-							<mainClass>org.baeldung.executable.ExecutableMavenJar</mainClass>
-						</manifest>
-					</archive>
-				</configuration>
-			</plugin>
-
-			<plugin>
-				<groupId>org.apache.maven.plugins</groupId>
-				<artifactId>maven-assembly-plugin</artifactId>
-				<executions>
-					<execution>
-						<phase>package</phase>
-						<goals>
-							<goal>single</goal>
-						</goals>
-						<configuration>
-							<archiveBaseDirectory>${project.basedir}</archiveBaseDirectory>
-							<archive>
-								<manifest>
-									<mainClass>org.baeldung.executable.ExecutableMavenJar</mainClass>
-								</manifest>
-							</archive>
-							<descriptorRefs>
-								<descriptorRef>jar-with-dependencies</descriptorRef>
-							</descriptorRefs>
-						</configuration>
-					</execution>
-				</executions>
-			</plugin>
-
-			<plugin>
-				<groupId>org.apache.maven.plugins</groupId>
-				<artifactId>maven-shade-plugin</artifactId>
-				<executions>
-					<execution>
-						<goals>
-							<goal>shade</goal>
-						</goals>
-						<configuration>
-							<shadedArtifactAttached>true</shadedArtifactAttached>
-							<transformers>
-								<transformer
-									implementation="org.apache.maven.plugins.shade.resource.ManifestResourceTransformer">
-									<mainClass>org.baeldung.executable.ExecutableMavenJar</mainClass>
-								</transformer>
-							</transformers>
-						</configuration>
-					</execution>
-				</executions>
-			</plugin>
-
-			<plugin>
-				<groupId>com.jolira</groupId>
-				<artifactId>onejar-maven-plugin</artifactId>
-				<executions>
-					<execution>
-						<configuration>
-							<mainClass>org.baeldung.executable.ExecutableMavenJar</mainClass>
-							<attachToBuild>true</attachToBuild>
-							<filename>${project.build.finalName}-onejar.${project.packaging}</filename>
-						</configuration>
-						<goals>
-							<goal>one-jar</goal>
-						</goals>
-					</execution>
-				</executions>
-			</plugin>
-
-			<plugin>
-				<groupId>org.springframework.boot</groupId>
-				<artifactId>spring-boot-maven-plugin</artifactId>
-				<executions>
-					<execution>
-						<goals>
-							<goal>repackage</goal>
-						</goals>
-						<configuration>
-							<classifier>spring-boot</classifier>
-							<mainClass>org.baeldung.executable.ExecutableMavenJar</mainClass>
-						</configuration>
-					</execution>
-				</executions>
-			</plugin>
-
-		</plugins>
-
-	</build>
-
-	<profiles>
-		<profile>
-			<id>integration</id>
-			<build>
-				<plugins>
-					<plugin>
-						<groupId>org.apache.maven.plugins</groupId>
-						<artifactId>maven-surefire-plugin</artifactId>
-						<executions>
-							<execution>
-								<phase>integration-test</phase>
-								<goals>
-									<goal>test</goal>
-								</goals>
-								<configuration>
-									<excludes>
-										<exclude>**/*ManualTest.java</exclude>
-									</excludes>
-									<includes>
-										<include>**/*IntegrationTest.java</include>
-									</includes>
-								</configuration>
-							</execution>
-						</executions>
-						<configuration>
-							<systemPropertyVariables>
-								<test.mime>json</test.mime>
-							</systemPropertyVariables>
-						</configuration>
-					</plugin>
-				</plugins>
-			</build>
-		</profile>
-	</profiles>
-
-	<properties>
-		<!-- marshalling -->
-		<jackson.version>2.8.5</jackson.version>
-
-		<!-- logging -->
-		<org.slf4j.version>1.7.21</org.slf4j.version>
-		<logback.version>1.1.7</logback.version>
-
-		<!-- util -->
-		<guava.version>21.0</guava.version>
-		<commons-lang3.version>3.5</commons-lang3.version>
-		<bouncycastle.version>1.55</bouncycastle.version>
-		<commons-codec.version>1.10</commons-codec.version>
-		<commons-math3.version>3.6.1</commons-math3.version>
-		<decimal4j.version>1.0.3</decimal4j.version>
-		<commons-io.version>2.5</commons-io.version>
-		<commons-collections4.version>4.1</commons-collections4.version>
-		<collections-generic.version>4.01</collections-generic.version>
-		<unix4j.version>0.4</unix4j.version>
-		<grep4j.version>1.8.7</grep4j.version>
-		<lombok.version>1.16.12</lombok.version>
-		<fscontext.version>4.6-b01</fscontext.version>
-
-		<!-- testing -->
-		<org.hamcrest.version>1.3</org.hamcrest.version>
-		<junit.version>4.12</junit.version>
-		<mockito.version>1.10.19</mockito.version>
-		<assertj.version>3.6.1</assertj.version>
-		<avaitility.version>1.7.0</avaitility.version>
-
-		<!-- maven plugins -->
-		<maven-compiler-plugin.version>3.6.0</maven-compiler-plugin.version>
-		<maven-surefire-plugin.version>2.19.1</maven-surefire-plugin.version>
-
-	</properties>
->>>>>>> e59ecbc8
-
 </project>