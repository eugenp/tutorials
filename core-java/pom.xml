--- conflicted
+++ resolved
@@ -1,178 +1,4 @@
 <project xmlns="http://maven.apache.org/POM/4.0.0" xmlns:xsi="http://www.w3.org/2001/XMLSchema-instance"
-<<<<<<< HEAD
-	xsi:schemaLocation="http://maven.apache.org/POM/4.0.0 http://maven.apache.org/xsd/maven-4.0.0.xsd">
-	<modelVersion>4.0.0</modelVersion>
-	<groupId>com.baeldung</groupId>
-	<artifactId>core-java</artifactId>
-	<version>0.1.0-SNAPSHOT</version>
-	<packaging>jar</packaging>
-
-	<name>core-java</name>
-
-	<dependencies>
-
-		<!-- utils -->
-		<dependency>
-			<groupId>net.sourceforge.collections</groupId>
-			<artifactId>collections-generic</artifactId>
-			<version>${collections-generic.version}</version>
-		</dependency>
-		<dependency>
-			<groupId>com.google.guava</groupId>
-			<artifactId>guava</artifactId>
-			<version>${guava.version}</version>
-		</dependency>
-
-		<dependency>
-			<groupId>org.apache.commons</groupId>
-			<artifactId>commons-collections4</artifactId>
-			<version>${commons-collections4.version}</version>
-		</dependency>
-
-		<dependency>
-			<groupId>commons-io</groupId>
-			<artifactId>commons-io</artifactId>
-			<version>${commons-io.version}</version>
-		</dependency>
-
-		<dependency>
-			<groupId>org.apache.commons</groupId>
-			<artifactId>commons-lang3</artifactId>
-			<version>${commons-lang3.version}</version>
-		</dependency>
-
-		<dependency>
-			<groupId>org.apache.commons</groupId>
-			<artifactId>commons-math3</artifactId>
-			<version>${commons-math3.version}</version>
-		</dependency>
-
-		<dependency>
-			<groupId>org.bouncycastle</groupId>
-			<artifactId>bcprov-jdk15on</artifactId>
-			<version>${bouncycastle.version}</version>
-		</dependency>
-		<!-- web -->
-
-		<!-- marshalling -->
-
-		<dependency>
-			<groupId>com.fasterxml.jackson.core</groupId>
-			<artifactId>jackson-databind</artifactId>
-			<version>${jackson.version}</version>
-		</dependency>
-
-		<!-- logging -->
-
-		<dependency>
-			<groupId>org.slf4j</groupId>
-			<artifactId>slf4j-api</artifactId>
-			<version>${org.slf4j.version}</version>
-		</dependency>
-		<dependency>
-			<groupId>ch.qos.logback</groupId>
-			<artifactId>logback-classic</artifactId>
-			<version>${logback.version}</version>
-			<!-- <scope>runtime</scope> -->
-		</dependency>
-		<dependency>
-			<groupId>org.slf4j</groupId>
-			<artifactId>jcl-over-slf4j</artifactId>
-			<version>${org.slf4j.version}</version>
-			<!-- <scope>runtime</scope> --> <!-- some spring dependencies need to compile against jcl -->
-		</dependency>
-		<dependency> <!-- needed to bridge to slf4j for projects that use the log4j APIs directly -->
-			<groupId>org.slf4j</groupId>
-			<artifactId>log4j-over-slf4j</artifactId>
-			<version>${org.slf4j.version}</version>
-		</dependency>
-		<dependency>
-			<groupId>org.projectlombok</groupId>
-			<artifactId>lombok</artifactId>
-			<version>1.16.12</version>
-			<scope>provided</scope>
-		</dependency>
-
-		<!-- test scoped -->
-
-		<dependency>
-			<groupId>junit</groupId>
-			<artifactId>junit</artifactId>
-			<version>${junit.version}</version>
-			<scope>test</scope>
-		</dependency>
-
-		<dependency>
-			<groupId>org.hamcrest</groupId>
-			<artifactId>hamcrest-core</artifactId>
-			<version>${org.hamcrest.version}</version>
-			<scope>test</scope>
-		</dependency>
-		<dependency>
-			<groupId>org.hamcrest</groupId>
-			<artifactId>hamcrest-library</artifactId>
-			<version>${org.hamcrest.version}</version>
-			<scope>test</scope>
-		</dependency>
-
-		<dependency>
-			<groupId>org.assertj</groupId>
-			<artifactId>assertj-core</artifactId>
-			<version>${assertj.version}</version>
-			<scope>test</scope>
-		</dependency>
-
-		<dependency>
-			<groupId>org.testng</groupId>
-			<artifactId>testng</artifactId>
-			<version>${testng.version}</version>
-			<scope>test</scope>
-		</dependency>
-
-		<dependency>
-			<groupId>org.mockito</groupId>
-			<artifactId>mockito-core</artifactId>
-			<version>${mockito.version}</version>
-			<scope>test</scope>
-		</dependency>
-
-		<dependency>
-			<groupId>commons-codec</groupId>
-			<artifactId>commons-codec</artifactId>
-			<version>${commons-codec.version}</version>
-		</dependency>
-
-	</dependencies>
-
-	<build>
-		<finalName>core-java</finalName>
-		<resources>
-			<resource>
-				<directory>src/main/resources</directory>
-				<filtering>true</filtering>
-			</resource>
-		</resources>
-
-		<plugins>
-
-			<plugin>
-				<groupId>org.apache.maven.plugins</groupId>
-				<artifactId>maven-compiler-plugin</artifactId>
-				<version>${maven-compiler-plugin.version}</version>
-				<configuration>
-					<source>1.8</source>
-					<target>1.8</target>
-				</configuration>
-			</plugin>
-
-			<plugin>
-				<groupId>org.apache.maven.plugins</groupId>
-				<artifactId>maven-surefire-plugin</artifactId>
-				<version>${maven-surefire-plugin.version}</version>
-				<configuration>
-					<excludes>
-						<exclude>**/*IntegrationTest.java</exclude>
-=======
     xsi:schemaLocation="http://maven.apache.org/POM/4.0.0 http://maven.apache.org/xsd/maven-4.0.0.xsd">
     <modelVersion>4.0.0</modelVersion>
     <groupId>com.baeldung</groupId>
@@ -364,7 +190,6 @@
                 <configuration>
                     <excludes>
                         <exclude>**/*IntegrationTest.java</exclude>
->>>>>>> 3d60f5cc
                         <exclude>**/*LongRunningUnitTest.java</exclude>
                         <exclude>**/*ManualTest.java</exclude>
                     </excludes>
