package com.baeldung.generics;

import org.junit.Test;

import java.util.ArrayList;
import java.util.List;

import static org.hamcrest.CoreMatchers.hasItems;
import static org.hamcrest.MatcherAssert.assertThat;
import static org.junit.Assert.fail;

public class GenericsTest {

    // testing the generic method with Integer
    @Test
    public void givenArrayOfIntegers_thanListOfIntegersReturnedOK() {
        Integer[] intArray = { 1, 2, 3, 4, 5 };
        List<Integer> list = Generics.fromArrayToList(intArray);

        assertThat(list, hasItems(intArray));
    }

    // testing the generic method with Integer and String type
    @Test
    public void givenArrayOfIntegers_thanListOfStringReturnedOK() {
<<<<<<< HEAD
        Integer[] intArray = {1, 2, 3, 4, 5};
        List<String> stringList = Generics.fromArrayToList(intArray, Object::toString);
=======
        Integer[] intArray = { 1, 2, 3, 4, 5 };
        List<String> stringList = new ArrayList<>();
        stringList = Generics.fromArrayToList(intArray, stringList, Object::toString);
>>>>>>> 96213270
        assertThat(stringList, hasItems("1", "2", "3", "4", "5"));
    }

    // testing the generic method with String
    @Test
    public void givenArrayOfStrings_thanListOfStringsReturnedOK() {
        String[] stringArray = { "hello1", "hello2", "hello3", "hello4", "hello5" };
        List<String> list = Generics.fromArrayToList(stringArray);

        assertThat(list, hasItems(stringArray));
    }

    // testing the generic method with Number as upper bound with Integer
    // if we test fromArrayToListWithUpperBound with any type that doesn't
    // extend Number it will fail to compile
    @Test
    public void givenArrayOfIntegersAndNumberUpperBound_thanListOfIntegersReturnedOK() {
        Integer[] intArray = { 1, 2, 3, 4, 5 };
        List<Integer> list = Generics.fromArrayToListWithUpperBound(intArray);

        assertThat(list, hasItems(intArray));
    }

    // testing paintAllBuildings method with a subtype of Building, the method
    // will work with all subtypes of Building
    @Test
    public void givenSubTypeOfWildCardBoundedGenericType_thanPaintingOK() {
        try {
            List<Building> subBuildingsList = new ArrayList<>();
            subBuildingsList.add(new Building());
            subBuildingsList.add(new House());

            // prints
            // Painting Building
            // Painting House
            Generics.paintAllBuildings(subBuildingsList);
        } catch (Exception e) {
            fail();
        }
    }

}<|MERGE_RESOLUTION|>--- conflicted
+++ resolved
@@ -23,14 +23,9 @@
     // testing the generic method with Integer and String type
     @Test
     public void givenArrayOfIntegers_thanListOfStringReturnedOK() {
-<<<<<<< HEAD
-        Integer[] intArray = {1, 2, 3, 4, 5};
-        List<String> stringList = Generics.fromArrayToList(intArray, Object::toString);
-=======
         Integer[] intArray = { 1, 2, 3, 4, 5 };
         List<String> stringList = new ArrayList<>();
         stringList = Generics.fromArrayToList(intArray, stringList, Object::toString);
->>>>>>> 96213270
         assertThat(stringList, hasItems("1", "2", "3", "4", "5"));
     }
 
