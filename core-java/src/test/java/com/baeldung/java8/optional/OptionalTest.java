package com.baeldung.java8.optional;

import com.baeldung.optional.Modem;
import com.baeldung.optional.Person;
import org.junit.Test;

import java.util.Arrays;
import java.util.List;
import java.util.NoSuchElementException;
import java.util.Optional;

<<<<<<< HEAD
import org.junit.Test;

import com.baeldung.optional.Person;
import com.baeldung.optional.Modem;
=======
import static org.junit.Assert.*;
>>>>>>> c9385755

public class OptionalTest {
    // creating Optional
    @Test
    public void whenCreatesEmptyOptional_thenCorrect() {
        Optional<String> empty = Optional.empty();
        assertFalse(empty.isPresent());
    }

    @Test
    public void givenNonNull_whenCreatesNonNullable_thenCorrect() {
        String name = "baeldung";
        Optional.of(name);
    }

    @Test(expected = NullPointerException.class)
    public void givenNull_whenThrowsErrorOnCreate_thenCorrect() {
        String name = null;
        Optional<String> opt = Optional.of(name);
    }

    @Test
    public void givenNonNull_whenCreatesOptional_thenCorrect() {
        String name = "baeldung";
        Optional<String> opt = Optional.of(name);
        assertEquals("Optional[baeldung]", opt.toString());
    }

    @Test
    public void givenNonNull_whenCreatesNullable_thenCorrect() {
        String name = "baeldung";
        Optional<String> opt = Optional.ofNullable(name);
        assertEquals("Optional[baeldung]", opt.toString());
    }

    @Test
    public void givenNull_whenCreatesNullable_thenCorrect() {
        String name = null;
        Optional<String> opt = Optional.ofNullable(name);
        assertEquals("Optional.empty", opt.toString());
    }
    // Checking Value With isPresent()

    @Test
    public void givenOptional_whenIsPresentWorks_thenCorrect() {
        Optional<String> opt = Optional.of("Baeldung");
        assertTrue(opt.isPresent());

        opt = Optional.ofNullable(null);
        assertFalse(opt.isPresent());
    }

    // Condition Action With ifPresent()
    @Test
    public void givenOptional_whenIfPresentWorks_thenCorrect() {
        Optional<String> opt = Optional.of("baeldung");
        opt.ifPresent(name -> System.out.println(name.length()));
    }

    // returning Value With get()
    @Test
    public void givenOptional_whenGetsValue_thenCorrect() {
        Optional<String> opt = Optional.of("baeldung");
        String name = opt.get();
        assertEquals("baeldung", name);
    }

    @Test(expected = NoSuchElementException.class)
    public void givenOptionalWithNull_whenGetThrowsException_thenCorrect() {
        Optional<String> opt = Optional.ofNullable(null);
        String name = opt.get();
    }

    // Conditional Return With filter()
    @Test
    public void whenOptionalFilterWorks_thenCorrect() {
        Integer year = 2016;
        Optional<Integer> yearOptional = Optional.of(year);
        boolean is2016 = yearOptional.filter(y -> y == 2016).isPresent();
        assertTrue(is2016);
        boolean is2017 = yearOptional.filter(y -> y == 2017).isPresent();
        assertFalse(is2017);
    }
    @Test
    public void whenFiltersWithoutOptional_thenCorrect() {
        assertTrue(priceIsInRange1(new Modem(10.0)));
        assertFalse(priceIsInRange1(new Modem(9.9)));
        assertFalse(priceIsInRange1(new Modem(null)));
        assertFalse(priceIsInRange1(new Modem(15.5)));

    }

    @Test
    public void whenFiltersWithOptional_thenCorrect() {
        assertTrue(priceIsInRange2(new Modem(10.0)));
        assertFalse(priceIsInRange2(new Modem(9.9)));
        assertFalse(priceIsInRange2(new Modem(null)));
        assertFalse(priceIsInRange2(new Modem(15.5)));
    }

    public boolean priceIsInRange1(Modem modem) {
        boolean isInRange = false;
        if (modem != null && modem.getPrice() != null && (modem.getPrice() >= 10 && modem.getPrice() <= 15)) {
            isInRange = true;
        }
        return isInRange;
    }

    public boolean priceIsInRange2(Modem modem2) {
<<<<<<< HEAD
        Optional<Modem> modemOptional = Optional.ofNullable(modem2);
        boolean isInRange = modemOptional.filter(modem -> Optional.ofNullable(modem.getPrice()).orElse(-1.0) >= 10 && modem.getPrice() <= 15).isPresent();
        return isInRange;
=======
        return Optional.ofNullable(modem2)
          .map(Modem::getPrice)
          .filter(p -> p >= 10)
          .filter(p -> p <= 15)
          .isPresent();
>>>>>>> c9385755
    }
    // Transforming Value With map()
    @Test
    public void givenOptional_whenMapWorks_thenCorrect() {
        List<String> companyNames = Arrays.asList("paypal", "oracle", "", "microsoft", "", "apple");
        Optional<List<String>> listOptional = Optional.of(companyNames);

        int size = listOptional.map(List::size).orElse(0);
        assertEquals(6, size);
    }

    @Test
    public void givenOptional_whenMapWorks_thenCorrect2() {
        String name = "baeldung";
        Optional<String> nameOptional = Optional.of(name);

        int len = nameOptional.map(String::length).orElse(0);
        assertEquals(8, len);
    }

    @Test
    public void givenOptional_whenMapWorksWithFilter_thenCorrect() {
        String password = " password ";
        Optional<String> passOpt = Optional.of(password);
        boolean correctPassword = passOpt.filter(pass -> pass.equals("password")).isPresent();
        assertFalse(correctPassword);

        correctPassword = passOpt.map(String::trim).filter(pass -> pass.equals("password")).isPresent();
        assertTrue(correctPassword);
    }

    // Transforming Value With flatMap()
    @Test
    public void givenOptional_whenFlatMapWorks_thenCorrect2() {
        Person person = new Person("john", 26);
        Optional<Person> personOptional = Optional.of(person);

        Optional<Optional<String>> nameOptionalWrapper = personOptional.map(Person::getName);
        Optional<String> nameOptional = nameOptionalWrapper.orElseThrow(IllegalArgumentException::new);
        String name1 = nameOptional.orElseThrow(IllegalArgumentException::new);
        assertEquals("john", name1);

        String name = personOptional.flatMap(Person::getName).orElseThrow(IllegalArgumentException::new);
        assertEquals("john", name);
    }

    @Test
    public void givenOptional_whenFlatMapWorksWithFilter_thenCorrect() {
        Person person = new Person("john", 26);
        person.setPassword("password");
        Optional<Person> personOptional = Optional.of(person);

        String password = personOptional.flatMap(Person::getPassword).filter(cleanPass -> cleanPass.equals("password")).orElseThrow(IllegalArgumentException::new);
        assertEquals("password", password);
    }

    // Default Value With orElse
    @Test
    public void whenOrElseWorks_thenCorrect() {
        String nullName = null;
        String name = Optional.ofNullable(nullName).orElse("john");
        assertEquals("john", name);
    }

    // Default Value With orElseGet
    @Test
    public void whenOrElseGetWorks_thenCorrect() {
        String nullName = null;
        String name = Optional.ofNullable(nullName).orElseGet(() -> "john");
        assertEquals("john", name);

    }

    @Test
    public void whenOrElseGetAndOrElseOverlap_thenCorrect() {
        String text = null;
        System.out.println("Using orElseGet:");
        String defaultText = Optional.ofNullable(text).orElseGet(this::getMyDefault);
        assertEquals("Default Value", defaultText);

        System.out.println("Using orElse:");
        defaultText = Optional.ofNullable(text).orElse(getMyDefault());
        assertEquals("Default Value", defaultText);
    }

    @Test
    public void whenOrElseGetAndOrElseDiffer_thenCorrect() {
        String text = "Text present";
        System.out.println("Using orElseGet:");
        String defaultText = Optional.ofNullable(text).orElseGet(this::getMyDefault);
        assertEquals("Text present", defaultText);

        System.out.println("Using orElse:");
        defaultText = Optional.ofNullable(text).orElse(getMyDefault());
        assertEquals("Text present", defaultText);
    }

    // Exceptions With orElseThrow
    @Test(expected = IllegalArgumentException.class)
    public void whenOrElseThrowWorks_thenCorrect() {
        String nullName = null;
        String name = Optional.ofNullable(nullName).orElseThrow(IllegalArgumentException::new);
    }

    public String getMyDefault() {
        System.out.println("Getting default value...");
        return "Default Value";
    }
}<|MERGE_RESOLUTION|>--- conflicted
+++ resolved
@@ -9,14 +9,7 @@
 import java.util.NoSuchElementException;
 import java.util.Optional;
 
-<<<<<<< HEAD
-import org.junit.Test;
-
-import com.baeldung.optional.Person;
-import com.baeldung.optional.Modem;
-=======
 import static org.junit.Assert.*;
->>>>>>> c9385755
 
 public class OptionalTest {
     // creating Optional
@@ -126,17 +119,11 @@
     }
 
     public boolean priceIsInRange2(Modem modem2) {
-<<<<<<< HEAD
-        Optional<Modem> modemOptional = Optional.ofNullable(modem2);
-        boolean isInRange = modemOptional.filter(modem -> Optional.ofNullable(modem.getPrice()).orElse(-1.0) >= 10 && modem.getPrice() <= 15).isPresent();
-        return isInRange;
-=======
         return Optional.ofNullable(modem2)
           .map(Modem::getPrice)
           .filter(p -> p >= 10)
           .filter(p -> p <= 15)
           .isPresent();
->>>>>>> c9385755
     }
     // Transforming Value With map()
     @Test
