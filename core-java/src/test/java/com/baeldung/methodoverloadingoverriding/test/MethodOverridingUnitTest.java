package com.baeldung.methodoverridingoverloading.test;

import com.baeldung.methodoverridingoverloading.model.Car;
import com.baeldung.methodoverridingoverloading.model.Vehicle;
import org.junit.BeforeClass;
import org.junit.Test;
import static org.assertj.core.api.Assertions.*;

public class MethodOverridingUnitTest {
    
    private static Vehicle vehicle;
    private static Car car;
    
    @BeforeClass
    public static void setUpVehicleInstance() {
        vehicle = new Vehicle();
    }
    
    @BeforeClass
    public static void setUpCarInstance() {
        car = new Car();
    }
    
    @Test
    public void givenVehicleInstance_whenCalledAccelerate_thenOneAssertion() {
        assertThat(vehicle.accelerate(100)).isEqualTo("The vehicle accelerates at : 100 MPH.");
    }
    
    @Test
    public void givenVehicleInstance_whenCalledRun_thenOneAssertion() {
        assertThat(vehicle.run()).isEqualTo("The vehicle is running.");
    }
    
    @Test
    public void givenVehicleInstance_whenCalledStop_thenOneAssertion() {
        assertThat(vehicle.stop()).isEqualTo("The vehicle has stopped.");
    }
    
    @Test
    public void givenCarInstance_whenCalledAccelerate_thenOneAssertion() {
<<<<<<< HEAD
        assertThat(car.accelerate(80)).isEqualTo("The car accelerates at : 80 MPH.");
=======
        assertThat(car.accelerate(80)).isEqualTo("The car accelerates at the : 80 MPH.");
>>>>>>> 4940be76
    }
    
    @Test
    public void givenCarInstance_whenCalledRun_thenOneAssertion() {
        assertThat(car.run()).isEqualTo("The vehicle is running.");
    }
    
    @Test
    public void givenCarInstance_whenCalledStop_thenOneAssertion() {
        assertThat(car.stop()).isEqualTo("The vehicle has stopped.");
    }
    
    @Test
    public void givenVehicleCarInstances_whenCalledAccelerateWithSameArgument_thenNotEqual() {
        assertThat(vehicle.accelerate(100)).isNotEqualTo(car.accelerate(100));
    }
    
    @Test
    public void givenVehicleCarInstances_whenCalledRun_thenEqual() {
        assertThat(vehicle.run()).isEqualTo(car.run());
    }
    
    @Test
    public void givenVehicleCarInstances_whenCalledStop_thenEqual() {
        assertThat(vehicle.stop()).isEqualTo(car.stop());
    }
    
}<|MERGE_RESOLUTION|>--- conflicted
+++ resolved
@@ -38,11 +38,7 @@
     
     @Test
     public void givenCarInstance_whenCalledAccelerate_thenOneAssertion() {
-<<<<<<< HEAD
         assertThat(car.accelerate(80)).isEqualTo("The car accelerates at : 80 MPH.");
-=======
-        assertThat(car.accelerate(80)).isEqualTo("The car accelerates at the : 80 MPH.");
->>>>>>> 4940be76
     }
     
     @Test
@@ -69,5 +65,4 @@
     public void givenVehicleCarInstances_whenCalledStop_thenEqual() {
         assertThat(vehicle.stop()).isEqualTo(car.stop());
     }
-    
 }