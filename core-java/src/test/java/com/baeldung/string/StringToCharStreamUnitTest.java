--- conflicted
+++ resolved
@@ -34,15 +34,9 @@
     }
 
     @Test
-<<<<<<< HEAD
-    public void givenIntStream_whenMapToObj_thenReturnStringStream(){
-        Stream<String> stringStream
-                = testString.codePoints().mapToObj(c -> String.valueOf((char) c));
-=======
     public void givenIntStream_whenMapToObj_thenReturnStringStream() {
         Stream<String> stringStream
           = testString.codePoints().mapToObj(c -> String.valueOf((char) c));
->>>>>>> 69b4a05e
         assertNotNull(stringStream);
     }
 
