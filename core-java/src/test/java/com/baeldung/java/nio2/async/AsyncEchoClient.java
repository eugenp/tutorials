--- conflicted
+++ resolved
@@ -45,15 +45,6 @@
         ByteBuffer buffer = ByteBuffer.wrap(byteMsg);
         Future<Integer> writeResult = client.write(buffer);
 
-<<<<<<< HEAD
-        //run some code
-		writeResult.get();
-        buffer.flip();
-        Future<Integer> readResult = client.read(buffer);
-        
-		//run some code
-		readResult.get();
-=======
         try {
             writeResult.get();
         } catch (Exception e) {
@@ -66,7 +57,6 @@
         } catch (Exception e) {
             e.printStackTrace();
         }
->>>>>>> 7ca7c690
         String echo = new String(buffer.array()).trim();
         buffer.clear();
         return echo;
