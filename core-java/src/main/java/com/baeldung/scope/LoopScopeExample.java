package org.baeldung.variable.scope.examples;

import java.util.Arrays;
import java.util.List;

public class LoopScopeExample {

    List<String> listOfNames = Arrays.asList("Joe", "Susan", "Pattrick");

    public void iterationOfNames() {
        String allNames = "";
        for (String name : listOfNames) {
            allNames = allNames + " " + name;
        }
<<<<<<< HEAD
        // compiler error, name cannot be resolved to a variable
        // String lastNameUsed = name;
=======
>>>>>>> 39f2baab
    }
}<|MERGE_RESOLUTION|>--- conflicted
+++ resolved
@@ -12,10 +12,7 @@
         for (String name : listOfNames) {
             allNames = allNames + " " + name;
         }
-<<<<<<< HEAD
         // compiler error, name cannot be resolved to a variable
         // String lastNameUsed = name;
-=======
->>>>>>> 39f2baab
     }
 }