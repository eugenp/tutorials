--- conflicted
+++ resolved
@@ -8,17 +8,15 @@
 import com.codepoetics.protonpack.Indexed;
 import com.codepoetics.protonpack.StreamUtils;
 
-<<<<<<< HEAD
-=======
+
 import io.vavr.Tuple2;
->>>>>>> aaa3d117
+
 import io.vavr.collection.Stream;
 import one.util.streamex.EntryStream;
 
 public class StreamIndices {
 
     public static List<String> getEvenIndexedStrings(String[] names) {
-<<<<<<< HEAD
         List<String> evenIndexedNames = IntStream.range(0, names.length)
             .filter(i -> i % 2 == 0)
             .mapToObj(i -> names[i])
@@ -31,13 +29,6 @@
             .filterKeyValue((index, name) -> index % 2 == 0)
             .values()
             .toList();
-=======
-        List<String> evenIndexedNames = IntStream
-          .range(0, names.length)
-          .filter(i -> i % 2 == 0)
-          .mapToObj(i -> names[i])
-          .collect(Collectors.toList());
->>>>>>> aaa3d117
         return evenIndexedNames;
     }
 
@@ -51,35 +42,22 @@
     }
 
     public static List<Indexed<String>> getEvenIndexedStrings(List<String> names) {
-<<<<<<< HEAD
-        List<Indexed<String>> list = StreamUtils.zipWithIndex(names.stream())
-            .filter(i -> i.getIndex() % 2 == 0)
-            .collect(Collectors.toList());
-=======
         List<Indexed<String>> list = StreamUtils
           .zipWithIndex(names.stream())
           .filter(i -> i.getIndex() % 2 == 0)
           .collect(Collectors.toList());
->>>>>>> aaa3d117
         return list;
     }
 
     public static List<Indexed<String>> getOddIndexedStrings(List<String> names) {
-<<<<<<< HEAD
-        List<Indexed<String>> list = StreamUtils.zipWithIndex(names.stream())
-            .filter(i -> i.getIndex() % 2 == 1)
-            .collect(Collectors.toList());
-=======
         List<Indexed<String>> list = StreamUtils
           .zipWithIndex(names.stream())
           .filter(i -> i.getIndex() % 2 == 1)
           .collect(Collectors.toList());
->>>>>>> aaa3d117
         return list;
     }
 
     public static List<String> getOddIndexedStrings(String[] names) {
-<<<<<<< HEAD
         List<String> oddIndexedNames = IntStream.range(0, names.length)
             .filter(i -> i % 2 == 1)
             .mapToObj(i -> names[i])
@@ -93,26 +71,7 @@
             .filter(tuple -> tuple._2 % 2 == 1)
             .map(tuple -> tuple._1)
             .toJavaList();
-=======
-        List<String> oddIndexedNames = IntStream
-          .range(0, names.length)
-          .filter(i -> i % 2 == 1)
-          .mapToObj(i -> names[i])
-          .collect(Collectors.toList());
->>>>>>> aaa3d117
         return oddIndexedNames;
     }
 
-    public static List<String> getOddIndexedStringsVersionTwo(String[] names) {
-        List<Tuple2<String, Integer>> tuples = Stream
-          .of(names)
-          .zipWithIndex()
-          .filter(tuple -> tuple._2 % 2 == 1)
-          .toJavaList();
-        List<String> oddIndexedNames = new ArrayList<String>();
-        tuples.forEach(tuple -> {
-            oddIndexedNames.add(tuple._1);
-        });
-        return oddIndexedNames;
-    }
 }