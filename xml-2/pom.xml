--- conflicted
+++ resolved
@@ -47,7 +47,6 @@
             <version>${underscore.version}</version>
         </dependency>
         <dependency>
-<<<<<<< HEAD
             <groupId>com.thoughtworks.xstream</groupId>
             <artifactId>xstream</artifactId>
             <version>${xstream.version}</version>
@@ -56,7 +55,8 @@
             <groupId>com.sun.xml.bind</groupId>
             <artifactId>jaxb-impl</artifactId>
             <version>${jaxb.version}</version>
-=======
+        </dependency>
+        <dependency>
             <groupId>org.apache.xmlbeans</groupId>
             <artifactId>xmlbeans</artifactId>
             <version>5.0.2</version>
@@ -65,7 +65,6 @@
             <groupId>org.apache.logging.log4j</groupId>
             <artifactId>log4j-core</artifactId>
             <version>2.12.4</version>
->>>>>>> 23d065ba
         </dependency>
     </dependencies>
 
@@ -93,8 +92,6 @@
         <dom4j.version>2.1.3</dom4j.version>
         <json.version>20230227</json.version>
         <underscore.version>1.89</underscore.version>
-        <jaxb.version>2.3.3</jaxb.version>
-        <xstream.version>1.4.18</xstream.version>
     </properties>
 
 </project>