--- conflicted
+++ resolved
@@ -289,14 +289,11 @@
 
         <!-- excel -->
         <poi.version>3.16-beta1</poi.version>
-<<<<<<< HEAD
-        
+
         <!-- ROME for RSS -->
-		<rome.version>1.10.0</rome.version>
-=======
+        <rome.version>1.10.0</rome.version>
 
         <javax.el.version>2.2.4</javax.el.version>
->>>>>>> f8827123
     </properties>
 
 </project>
