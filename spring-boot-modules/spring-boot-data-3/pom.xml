<?xml version="1.0" encoding="UTF-8"?>
<project xmlns="http://maven.apache.org/POM/4.0.0"
    xmlns:xsi="http://www.w3.org/2001/XMLSchema-instance"
    xsi:schemaLocation="http://maven.apache.org/POM/4.0.0 https://maven.apache.org/xsd/maven-4.0.0.xsd">
    <modelVersion>4.0.0</modelVersion>
    <groupId>com.baeldung</groupId>
    <artifactId>spring-boot-data-3</artifactId>
    <version>0.0.1-SNAPSHOT</version>
    <name>spring-boot-data-3</name>
    <description>spring-boot-data-3</description>

    <parent>
        <groupId>com.baeldung.spring-boot-modules</groupId>
        <artifactId>spring-boot-modules</artifactId>
        <version>1.0.0-SNAPSHOT</version>
    </parent>

    <dependencies>
        <dependency>
            <groupId>org.springframework.boot</groupId>
            <artifactId>spring-boot-starter-web</artifactId>
        </dependency>
        <dependency>
            <groupId>org.springframework.boot</groupId>
            <artifactId>spring-boot-starter-data-jpa</artifactId>
        </dependency>
        <dependency>
<<<<<<< HEAD
            <groupId>com.amazonaws.secretsmanager</groupId>
            <artifactId>aws-secretsmanager-jdbc</artifactId>
            <version>1.0.11</version>
        </dependency>
        <dependency>
            <groupId>mysql</groupId>
            <artifactId>mysql-connector-java</artifactId>
=======
            <groupId>com.mysql</groupId>
            <artifactId>mysql-connector-j</artifactId>
>>>>>>> 5479a122
            <scope>runtime</scope>
        </dependency>
        <dependency>
            <groupId>org.springframework.boot</groupId>
            <artifactId>spring-boot-starter-test</artifactId>
            <scope>test</scope>
        </dependency>
    </dependencies>

    <build>
        <plugins>
            <plugin>
                <groupId>org.springframework.boot</groupId>
                <artifactId>spring-boot-maven-plugin</artifactId>
            </plugin>
        </plugins>
    </build>

</project><|MERGE_RESOLUTION|>--- conflicted
+++ resolved
@@ -25,7 +25,6 @@
             <artifactId>spring-boot-starter-data-jpa</artifactId>
         </dependency>
         <dependency>
-<<<<<<< HEAD
             <groupId>com.amazonaws.secretsmanager</groupId>
             <artifactId>aws-secretsmanager-jdbc</artifactId>
             <version>1.0.11</version>
@@ -33,10 +32,8 @@
         <dependency>
             <groupId>mysql</groupId>
             <artifactId>mysql-connector-java</artifactId>
-=======
             <groupId>com.mysql</groupId>
             <artifactId>mysql-connector-j</artifactId>
->>>>>>> 5479a122
             <scope>runtime</scope>
         </dependency>
         <dependency>
