--- conflicted
+++ resolved
@@ -17,10 +17,7 @@
         <module>spring-boot</module>
         <module>spring-boot-admin</module>
         <module>spring-boot-angular</module>
-<<<<<<< HEAD
-=======
         <module>spring-boot-annotations</module>
->>>>>>> ba5ac247
         <module>spring-boot-artifacts</module>
         <module>spring-boot-autoconfiguration</module>
         <module>spring-boot-bootstrap</module>
