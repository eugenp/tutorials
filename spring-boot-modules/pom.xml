<?xml version="1.0" encoding="UTF-8"?>
<project xmlns="http://maven.apache.org/POM/4.0.0" xmlns:xsi="http://www.w3.org/2001/XMLSchema-instance"
         xsi:schemaLocation="http://maven.apache.org/POM/4.0.0 http://maven.apache.org/xsd/maven-4.0.0.xsd">
    <modelVersion>4.0.0</modelVersion>
    <groupId>com.baeldung.spring-boot-modules</groupId>
    <artifactId>spring-boot-modules</artifactId>
    <name>spring-boot-modules</name>
    <packaging>pom</packaging>

    <parent>
        <groupId>com.baeldung</groupId>
        <artifactId>parent-modules</artifactId>
        <version>1.0.0-SNAPSHOT</version>
    </parent>

    <modules>
<<<<<<< HEAD
        <module>spring-boot-camel</module>
=======
        <module>spring-boot-data</module>
>>>>>>> b168a23f
        <module>spring-boot-mvc-birt</module>
        <module>spring-boot-properties</module>
        <module>spring-boot-testing</module>
        <module>spring-boot-vue</module>
    </modules>

</project><|MERGE_RESOLUTION|>--- conflicted
+++ resolved
@@ -14,11 +14,8 @@
     </parent>
 
     <modules>
-<<<<<<< HEAD
         <module>spring-boot-camel</module>
-=======
         <module>spring-boot-data</module>
->>>>>>> b168a23f
         <module>spring-boot-mvc-birt</module>
         <module>spring-boot-properties</module>
         <module>spring-boot-testing</module>
