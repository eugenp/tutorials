--- conflicted
+++ resolved
@@ -16,11 +16,8 @@
     <modules>
         <module>spring-boot-artifacts</module>
         <module>spring-boot-data</module>
-<<<<<<< HEAD
+        <module>spring-boot-di</module>
         <module>spring-boot-libraries</module>
-=======
-        <module>spring-boot-di</module>
->>>>>>> 4bb4adbe
         <module>spring-boot-mvc-birt</module>
         <module>spring-boot-properties</module>
         <module>spring-boot-testing</module>
