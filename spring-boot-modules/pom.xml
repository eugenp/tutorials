--- conflicted
+++ resolved
@@ -53,14 +53,8 @@
         <module>spring-boot-jsp</module>
         <module>spring-boot-keycloak</module>
         <module>spring-boot-keycloak-2</module>
-<<<<<<< HEAD
         <module>spring-boot-libraries</module>
         <module>spring-boot-libraries-2</module>
-=======
-
-        <!--       <module>spring-boot-libraries</module>--> <!-- can't be upgraded to 3.2.x , will work with boot 3.3.2 (see -> https://team.baeldung.com/browse/JAVA-37798) -->
-        <!-- <module>spring-boot-libraries-2</module> --> <!-- JAVA-39367 -->
->>>>>>> 26482655
         <module>spring-boot-libraries-3</module>
         <module>spring-boot-process-automation</module>
         <module>spring-boot-logging-logback</module>
