--- conflicted
+++ resolved
@@ -14,11 +14,8 @@
     </parent>
 
     <modules>
-<<<<<<< HEAD
         <module>spring-boot</module>
-=======
         <module>spring-boot-admin</module>
->>>>>>> a8ea7970
         <module>spring-boot-artifacts</module>
         <module>spring-boot-data</module>
         <module>spring-boot-keycloak</module>
