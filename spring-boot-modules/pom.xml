--- conflicted
+++ resolved
@@ -23,11 +23,8 @@
         <module>spring-boot-data</module>
         <!-- <module>spring-boot-gradle</module> --> <!-- Not a maven project -->
         <module>spring-boot-keycloak</module>
-<<<<<<< HEAD
+        <module>spring-boot-logging-log4j2</module>
         <module>spring-boot-kotlin</module>
-=======
-        <module>spring-boot-logging-log4j2</module>
->>>>>>> 41fab18f
         <module>spring-boot-mvc-birt</module>
         <module>spring-boot-nashorn</module>
         <module>spring-boot-properties</module>
