<?xml version="1.0" encoding="UTF-8"?>
<project xmlns="http://maven.apache.org/POM/4.0.0" xmlns:xsi="http://www.w3.org/2001/XMLSchema-instance"
         xsi:schemaLocation="http://maven.apache.org/POM/4.0.0 http://maven.apache.org/xsd/maven-4.0.0.xsd">
    <modelVersion>4.0.0</modelVersion>
    <groupId>com.baeldung.spring-boot-modules</groupId>
    <artifactId>spring-boot-modules</artifactId>
    <name>spring-boot-modules</name>
    <packaging>pom</packaging>

    <parent>
        <groupId>com.baeldung</groupId>
        <artifactId>parent-modules</artifactId>
        <version>1.0.0-SNAPSHOT</version>
    </parent>

    <modules>
        <module>spring-boot</module>
        <module>spring-boot-admin</module>
        <module>spring-boot-angular</module>
        <module>spring-boot-artifacts</module>
        <module>spring-boot-autoconfiguration</module>
        <module>spring-boot-bootstrap</module>
        <module>spring-boot-client</module>
        <module>spring-boot-config-jpa-error</module>
        <module>spring-boot-ctx-fluent</module>
        <module>spring-boot-deployment</module>
        <module>spring-boot-camel</module>
        <!-- <module>spring-boot-cli</module> --> <!-- Not a maven project -->
        <module>spring-boot-custom-starter</module>
        <module>spring-boot-crud</module>
        <module>spring-boot-data</module>
        <module>spring-boot-environment</module>
        <module>spring-boot-flowable</module>
        <!-- <module>spring-boot-gradle</module> --> <!-- Not a maven project -->
        <module>spring-boot-jasypt</module>
        <module>spring-boot-keycloak</module>
        <module>spring-boot-libraries</module>
        <module>spring-boot-logging-log4j2</module>
        <module>spring-boot-kotlin</module>
        <module>spring-boot-mvc</module>
        <module>spring-boot-mvc-2</module>
        <module>spring-boot-mvc-birt</module>
        <module>spring-boot-nashorn</module>
        <module>spring-boot-properties</module>
<<<<<<< HEAD
        <module>spring-boot-security</module>
=======
        <module>spring-boot-property-exp</module>
        <module>spring-boot-runtime</module>
>>>>>>> 1c0383a3
        <module>spring-boot-springdoc</module>
        <module>spring-boot-testing</module>
        <module>spring-boot-vue</module>
    </modules>

</project><|MERGE_RESOLUTION|>--- conflicted
+++ resolved
@@ -42,12 +42,9 @@
         <module>spring-boot-mvc-birt</module>
         <module>spring-boot-nashorn</module>
         <module>spring-boot-properties</module>
-<<<<<<< HEAD
-        <module>spring-boot-security</module>
-=======
         <module>spring-boot-property-exp</module>
         <module>spring-boot-runtime</module>
->>>>>>> 1c0383a3
+        <module>spring-boot-security</module>
         <module>spring-boot-springdoc</module>
         <module>spring-boot-testing</module>
         <module>spring-boot-vue</module>
