<?xml version="1.0" encoding="UTF-8"?>
<project xmlns="http://maven.apache.org/POM/4.0.0"
         xmlns:xsi="http://www.w3.org/2001/XMLSchema-instance"
         xsi:schemaLocation="http://maven.apache.org/POM/4.0.0 http://maven.apache.org/xsd/maven-4.0.0.xsd">
    <modelVersion>4.0.0</modelVersion>
    <artifactId>spring-boot-libraries-2</artifactId>

    <parent>
        <artifactId>spring-boot-modules</artifactId>
        <groupId>com.baeldung.spring-boot-modules</groupId>
        <version>1.0.0-SNAPSHOT</version>
    </parent>

    <dependencyManagement>
        <dependencies>
            <dependency>
                <groupId>org.springframework.experimental</groupId>
                <artifactId>spring-modulith-bom</artifactId>
<<<<<<< HEAD
                <version>0.5.1</version>
=======
                <version>${spring-modulith-bom.version}</version>
>>>>>>> 7b38a7d6
                <scope>import</scope>
                <type>pom</type>
            </dependency>
        </dependencies>
    </dependencyManagement>

    <dependencies>
        <dependency>
            <groupId>org.springframework.boot</groupId>
            <artifactId>spring-boot-starter-web</artifactId>
        </dependency>
        <dependency>
            <groupId>org.springframework.boot</groupId>
            <artifactId>spring-boot-starter-aop</artifactId>
        </dependency>
        <dependency>
            <groupId>org.springframework.boot</groupId>
            <artifactId>spring-boot-starter-actuator</artifactId>
        </dependency>
        <dependency>
            <groupId>ch.qos.logback</groupId>
            <artifactId>logback-classic</artifactId>
        </dependency>
        <dependency>
            <groupId>org.springframework.data</groupId>
            <artifactId>spring-data-jpa</artifactId>
        </dependency>
        <!-- JobRunr -->
        <dependency>
            <groupId>org.jobrunr</groupId>
            <artifactId>jobrunr-spring-boot-starter</artifactId>
            <version>${jobrunr-spring-boot-starter.version}</version>
        </dependency>
        <!-- openapi -->
        <dependency>
            <groupId>org.openapitools</groupId>
            <artifactId>openapi-generator</artifactId>
            <version>${openapi-generator.version}</version>
        </dependency>
        <dependency>
            <groupId>org.openapitools</groupId>
            <artifactId>jackson-databind-nullable</artifactId>
            <version>${jackson-databind-nullable.version}</version>
        </dependency>
        <dependency>
            <groupId>org.springdoc</groupId>
            <artifactId>springdoc-openapi-ui</artifactId>
            <version>${springdoc.version}</version>
        </dependency>
        <dependency>
            <groupId>org.springframework.boot</groupId>
            <artifactId>spring-boot-starter-test</artifactId>
            <scope>test</scope>
        </dependency>
        <dependency>
            <groupId>org.awaitility</groupId>
            <artifactId>awaitility</artifactId>
            <version>${awaitility.version}</version>
            <scope>test</scope>
        </dependency>
        <dependency>
            <groupId>org.reflections</groupId>
            <artifactId>reflections</artifactId>
            <version>${reflections.version}</version>
        </dependency>
        <dependency>
            <groupId>org.jboss</groupId>
            <artifactId>jandex</artifactId>
            <version>${jandex.version}</version>
        </dependency>
        <dependency>
            <groupId>io.github.resilience4j</groupId>
            <artifactId>resilience4j-spring-boot2</artifactId>
            <version>${resilience4j-spring-boot2.version}</version>
        </dependency>
        <!-- https://mvnrepository.com/artifact/com.github.tomakehurst/wiremock-jre8 -->
        <dependency>
            <groupId>com.github.tomakehurst</groupId>
            <artifactId>wiremock-jre8</artifactId>
            <version>${wiremock-jre8.version}</version>
            <scope>test</scope>
        </dependency>
        <dependency>
            <groupId>org.springframework.experimental</groupId>
            <artifactId>spring-modulith-api</artifactId>
        </dependency>
        <dependency>
            <groupId>org.springframework.experimental</groupId>
            <artifactId>spring-modulith-starter-test</artifactId>
            <scope>test</scope>
        </dependency>
        <dependency>
            <groupId>org.springframework.experimental</groupId>
            <artifactId>spring-modulith-api</artifactId>
        </dependency>
        <dependency>
            <groupId>org.springframework.experimental</groupId>
            <artifactId>spring-modulith-starter-test</artifactId>
            <scope>test</scope>
        </dependency>
    </dependencies>

    <build>
        <plugins>
            <plugin>
                <groupId>org.openapitools</groupId>
                <artifactId>openapi-generator-maven-plugin</artifactId>
                <version>${openapi-generator.version}</version>
                <executions>
                    <execution>
                        <goals>
                            <goal>generate</goal>
                        </goals>
                        <configuration>
                            <inputSpec>
                                ${project.basedir}/src/main/resources/petstore.yml
                            </inputSpec>
                            <generatorName>spring</generatorName>
                            <apiPackage>com.baeldung.openapi.api</apiPackage>
                            <modelPackage>com.baeldung.openapi.model</modelPackage>
                            <supportingFilesToGenerate>
                                ApiUtil.java
                            </supportingFilesToGenerate>
                            <configOptions>
                                <delegatePattern>true</delegatePattern>
                            </configOptions>
                        </configuration>
                    </execution>
                </executions>
            </plugin>
            <plugin>
                <groupId>org.jboss.jandex</groupId>
                <artifactId>jandex-maven-plugin</artifactId>
                <version>${jandex-maven-plugin.version}</version>
                <executions>
                    <execution>
                        <phase>compile</phase>
                        <id>make-index</id>
                        <goals>
                            <goal>jandex</goal>
                        </goals>
                        <configuration>
                            <fileSets>
                                <fileSet>
                                    <directory>${project.build.outputDirectory}</directory>
                                </fileSet>
                            </fileSets>
                        </configuration>
                    </execution>
                </executions>
            </plugin>
        </plugins>
    </build>

    <properties>
        <spring-modulith-bom.version>0.5.1</spring-modulith-bom.version>
        <jobrunr-spring-boot-starter.version>3.1.1</jobrunr-spring-boot-starter.version>
        <awaitility.version>4.0.3</awaitility.version>
        <openapi-generator.version>5.3.0</openapi-generator.version>
        <spring.data.version>2.4.5</spring.data.version>
        <jackson-databind-nullable.version>0.2.1</jackson-databind-nullable.version>
        <reflections.version>0.10.2</reflections.version>
        <jandex.version>2.4.3.Final</jandex.version>
        <resilience4j-spring-boot2.version>2.0.2</resilience4j-spring-boot2.version>
        <wiremock-jre8.version>2.34.0</wiremock-jre8.version>
        <jandex-maven-plugin.version>1.2.3</jandex-maven-plugin.version>
        <springdoc.version>1.7.0</springdoc.version>
        <start-class>com.baeldung.openapi.OpenApiApplication</start-class>
    </properties>

</project><|MERGE_RESOLUTION|>--- conflicted
+++ resolved
@@ -16,11 +16,7 @@
             <dependency>
                 <groupId>org.springframework.experimental</groupId>
                 <artifactId>spring-modulith-bom</artifactId>
-<<<<<<< HEAD
-                <version>0.5.1</version>
-=======
                 <version>${spring-modulith-bom.version}</version>
->>>>>>> 7b38a7d6
                 <scope>import</scope>
                 <type>pom</type>
             </dependency>
@@ -112,15 +108,6 @@
             <artifactId>spring-modulith-starter-test</artifactId>
             <scope>test</scope>
         </dependency>
-        <dependency>
-            <groupId>org.springframework.experimental</groupId>
-            <artifactId>spring-modulith-api</artifactId>
-        </dependency>
-        <dependency>
-            <groupId>org.springframework.experimental</groupId>
-            <artifactId>spring-modulith-starter-test</artifactId>
-            <scope>test</scope>
-        </dependency>
     </dependencies>
 
     <build>
