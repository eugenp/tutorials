--- conflicted
+++ resolved
@@ -1,6 +1,7 @@
 <project xmlns="http://maven.apache.org/POM/4.0.0" xmlns:xsi="http://www.w3.org/2001/XMLSchema-instance"
-    xsi:schemaLocation="http://maven.apache.org/POM/4.0.0 http://maven.apache.org/xsd/maven-4.0.0.xsd">
+         xsi:schemaLocation="http://maven.apache.org/POM/4.0.0 http://maven.apache.org/xsd/maven-4.0.0.xsd">
     <modelVersion>4.0.0</modelVersion>
+
     <groupId>com.baeldung</groupId>
     <artifactId>greeter-spring-boot-starter</artifactId>
     <version>0.0.1-SNAPSHOT</version>
@@ -11,37 +12,47 @@
         <version>0.0.1-SNAPSHOT</version>
         <relativePath>../../spring-boot-custom-starter</relativePath>
     </parent>
-<<<<<<< HEAD
-=======
+
+    <dependencies>
+
+        <dependency>
+            <groupId>org.springframework.boot</groupId>
+            <artifactId>spring-boot-starter</artifactId>
+            <version>${spring-boot.version}</version>
+        </dependency>
+
+        <dependency>
+            <groupId>com.baeldung</groupId>
+            <artifactId>greeter-spring-boot-autoconfigure</artifactId>
+            <version>${project.version}</version>
+        </dependency>
+
+        <dependency>
+            <groupId>com.baeldung</groupId>
+            <artifactId>greeter-library</artifactId>
+            <version>${greeter.version}</version>
+        </dependency>
+
+    </dependencies>
+
+    <build>
+        <plugins>
+            <plugin>
+                <groupId>org.apache.maven.plugins</groupId>
+                <artifactId>maven-compiler-plugin</artifactId>
+                <version>${maven-compiler-plugin.version}</version>
+                <configuration>
+                    <source>${java.version}</source>
+                    <target>${java.version}</target>
+                </configuration>
+            </plugin>
+        </plugins>
+    </build>
 
     <properties>
         <project.build.sourceEncoding>UTF-8</project.build.sourceEncoding>
         <greeter.version>0.0.1-SNAPSHOT</greeter.version>
         <spring-boot.version>1.5.2.RELEASE</spring-boot.version>
     </properties>
->>>>>>> 2c1fe271
 
-    <dependencies>
-        <dependency>
-            <groupId>org.springframework.boot</groupId>
-            <artifactId>spring-boot-starter</artifactId>
-            <version>${spring-boot.version}</version>
-        </dependency>
-        <dependency>
-            <groupId>com.baeldung</groupId>
-            <artifactId>greeter-spring-boot-autoconfigure</artifactId>
-            <version>${project.version}</version>
-        </dependency>
-        <dependency>
-            <groupId>com.baeldung</groupId>
-            <artifactId>greeter-library</artifactId>
-            <version>${greeter.version}</version>
-        </dependency>
-    </dependencies>
-
-    <properties>
-        <project.build.sourceEncoding>UTF-8</project.build.sourceEncoding>
-        <greeter.version>0.0.1-SNAPSHOT</greeter.version>
-        <spring-boot.version>1.5.2.RELEASE</spring-boot.version>
-    </properties>
 </project>