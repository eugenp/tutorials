<<<<<<< HEAD
<?xml version="1.0" encoding="UTF-8"?>
<project xmlns="http://maven.apache.org/POM/4.0.0"
    xmlns:xsi="http://www.w3.org/2001/XMLSchema-instance"
    xsi:schemaLocation="http://maven.apache.org/POM/4.0.0 http://maven.apache.org/xsd/maven-4.0.0.xsd">
    <modelVersion>4.0.0</modelVersion>
    <artifactId>spring-jms</artifactId>
    <name>spring-jms</name>
    <packaging>war</packaging>
    <description>Introduction to Spring JMS</description>

    <parent>
        <groupId>com.baeldung</groupId>
        <artifactId>messaging-modules</artifactId>
        <version>0.0.1-SNAPSHOT</version>
    </parent>

    <dependencies>
        <!-- Spring JMS -->
        <dependency>
            <groupId>org.springframework</groupId>
            <artifactId>spring-jms</artifactId>
            <version>${springframework.version}</version>
            <exclusions>
                <exclusion>
                    <artifactId>commons-logging</artifactId>
                    <groupId>commons-logging</groupId>
                </exclusion>
            </exclusions>
        </dependency>
        <!-- ActiveMQ -->
        <dependency>
            <groupId>org.apache.activemq</groupId>
            <artifactId>activemq-all</artifactId>
            <version>${activemq.version}</version>
        </dependency>
        <!-- Test -->
        <dependency>
            <groupId>org.springframework.boot</groupId>
            <artifactId>spring-boot-starter-test</artifactId>
            <version>${spring-boot-test.version}</version>
            <scope>test</scope>
        </dependency>
        <!-- https://mvnrepository.com/artifact/org.mockito/mockito-core -->
        <dependency>
            <groupId>org.mockito</groupId>
            <artifactId>mockito-core</artifactId>
            <version>${mockito-core.version}</version>
            <scope>test</scope>
        </dependency>
        <dependency>
            <groupId>org.apache.activemq.tooling</groupId>
            <artifactId>activemq-junit</artifactId>
            <version>${activemq-junit.version}</version>
            <scope>test</scope>
        </dependency>
        <dependency>
            <groupId>org.testcontainers</groupId>
            <artifactId>testcontainers</artifactId>
            <version>${testcontainers.version}</version>
            <scope>test</scope>
        </dependency>
    </dependencies>

    <build>
        <pluginManagement>
            <plugins>
                <plugin>
                    <groupId>org.apache.maven.plugins</groupId>
                    <artifactId>maven-war-plugin</artifactId>
                    <configuration>
                        <warSourceDirectory>src/main/webapp</warSourceDirectory>
                        <warName>spring-jms</warName>
                        <failOnMissingWebXml>false</failOnMissingWebXml>
                    </configuration>
                </plugin>
            </plugins>
        </pluginManagement>
        <finalName>spring-jms</finalName>
    </build>

    <properties>
        <springframework.version>4.3.4.RELEASE</springframework.version>
        <activemq.version>5.14.1</activemq.version>
        <spring-boot-test.version>1.5.10.RELEASE</spring-boot-test.version>
        <maven-war-plugin.version>3.3.2</maven-war-plugin.version>
        <mockito-core.version>4.6.1</mockito-core.version>
        <activemq-junit.version>5.16.5</activemq-junit.version>
        <testcontainers.version>1.17.3</testcontainers.version>
        <junit-jupiter.version>5.10.1</junit-jupiter.version>
    </properties>

=======
<?xml version="1.0" encoding="UTF-8"?>
<project xmlns="http://maven.apache.org/POM/4.0.0"
    xmlns:xsi="http://www.w3.org/2001/XMLSchema-instance"
    xsi:schemaLocation="http://maven.apache.org/POM/4.0.0 http://maven.apache.org/xsd/maven-4.0.0.xsd">
    <modelVersion>4.0.0</modelVersion>
    <artifactId>spring-jms</artifactId>
    <name>spring-jms</name>
    <packaging>war</packaging>
    <description>Introduction to Spring JMS</description>

    <parent>
        <groupId>com.baeldung</groupId>
        <artifactId>messaging-modules</artifactId>
        <version>0.0.1-SNAPSHOT</version>
    </parent>

    <dependencies>
        <!-- Spring JMS -->
        <dependency>
            <groupId>org.springframework</groupId>
            <artifactId>spring-jms</artifactId>
            <version>${springframework.version}</version>
            <exclusions>
                <exclusion>
                    <artifactId>commons-logging</artifactId>
                    <groupId>commons-logging</groupId>
                </exclusion>
            </exclusions>
        </dependency>
        <!-- ActiveMQ -->
        <dependency>
            <groupId>org.apache.activemq</groupId>
            <artifactId>activemq-all</artifactId>
            <version>${activemq.version}</version>
        </dependency>
        <!-- Test -->
        <dependency>
            <groupId>org.springframework.boot</groupId>
            <artifactId>spring-boot-starter-test</artifactId>
            <version>${spring-boot-test.version}</version>
            <scope>test</scope>
        </dependency>
        <!-- https://mvnrepository.com/artifact/org.mockito/mockito-core -->
        <dependency>
            <groupId>org.mockito</groupId>
            <artifactId>mockito-core</artifactId>
            <version>${mockito.version}</version>
            <scope>test</scope>
        </dependency>
        <dependency>
            <groupId>org.apache.activemq.tooling</groupId>
            <artifactId>activemq-junit</artifactId>
            <version>${activemq-junit.version}</version>
            <scope>test</scope>
        </dependency>
        <dependency>
            <groupId>org.testcontainers</groupId>
            <artifactId>testcontainers</artifactId>
            <version>${testcontainers.version}</version>
            <scope>test</scope>
        </dependency>
    </dependencies>

    <build>
        <pluginManagement>
            <plugins>
                <plugin>
                    <groupId>org.apache.maven.plugins</groupId>
                    <artifactId>maven-war-plugin</artifactId>
                    <configuration>
                        <warSourceDirectory>src/main/webapp</warSourceDirectory>
                        <warName>spring-jms</warName>
                        <failOnMissingWebXml>false</failOnMissingWebXml>
                    </configuration>
                </plugin>
            </plugins>
        </pluginManagement>
        <finalName>spring-jms</finalName>
    </build>

    <properties>
        <springframework.version>4.3.4.RELEASE</springframework.version>
        <activemq.version>5.14.1</activemq.version>
        <spring-boot-test.version>1.5.10.RELEASE</spring-boot-test.version>
        <maven-war-plugin.version>3.3.2</maven-war-plugin.version>
        <activemq-junit.version>5.16.5</activemq-junit.version>
        <testcontainers.version>1.17.3</testcontainers.version>
        <junit-jupiter.version>5.10.1</junit-jupiter.version>
    </properties>

>>>>>>> 9349afc2
</project><|MERGE_RESOLUTION|>--- conflicted
+++ resolved
@@ -1,97 +1,3 @@
-<<<<<<< HEAD
-<?xml version="1.0" encoding="UTF-8"?>
-<project xmlns="http://maven.apache.org/POM/4.0.0"
-    xmlns:xsi="http://www.w3.org/2001/XMLSchema-instance"
-    xsi:schemaLocation="http://maven.apache.org/POM/4.0.0 http://maven.apache.org/xsd/maven-4.0.0.xsd">
-    <modelVersion>4.0.0</modelVersion>
-    <artifactId>spring-jms</artifactId>
-    <name>spring-jms</name>
-    <packaging>war</packaging>
-    <description>Introduction to Spring JMS</description>
-
-    <parent>
-        <groupId>com.baeldung</groupId>
-        <artifactId>messaging-modules</artifactId>
-        <version>0.0.1-SNAPSHOT</version>
-    </parent>
-
-    <dependencies>
-        <!-- Spring JMS -->
-        <dependency>
-            <groupId>org.springframework</groupId>
-            <artifactId>spring-jms</artifactId>
-            <version>${springframework.version}</version>
-            <exclusions>
-                <exclusion>
-                    <artifactId>commons-logging</artifactId>
-                    <groupId>commons-logging</groupId>
-                </exclusion>
-            </exclusions>
-        </dependency>
-        <!-- ActiveMQ -->
-        <dependency>
-            <groupId>org.apache.activemq</groupId>
-            <artifactId>activemq-all</artifactId>
-            <version>${activemq.version}</version>
-        </dependency>
-        <!-- Test -->
-        <dependency>
-            <groupId>org.springframework.boot</groupId>
-            <artifactId>spring-boot-starter-test</artifactId>
-            <version>${spring-boot-test.version}</version>
-            <scope>test</scope>
-        </dependency>
-        <!-- https://mvnrepository.com/artifact/org.mockito/mockito-core -->
-        <dependency>
-            <groupId>org.mockito</groupId>
-            <artifactId>mockito-core</artifactId>
-            <version>${mockito-core.version}</version>
-            <scope>test</scope>
-        </dependency>
-        <dependency>
-            <groupId>org.apache.activemq.tooling</groupId>
-            <artifactId>activemq-junit</artifactId>
-            <version>${activemq-junit.version}</version>
-            <scope>test</scope>
-        </dependency>
-        <dependency>
-            <groupId>org.testcontainers</groupId>
-            <artifactId>testcontainers</artifactId>
-            <version>${testcontainers.version}</version>
-            <scope>test</scope>
-        </dependency>
-    </dependencies>
-
-    <build>
-        <pluginManagement>
-            <plugins>
-                <plugin>
-                    <groupId>org.apache.maven.plugins</groupId>
-                    <artifactId>maven-war-plugin</artifactId>
-                    <configuration>
-                        <warSourceDirectory>src/main/webapp</warSourceDirectory>
-                        <warName>spring-jms</warName>
-                        <failOnMissingWebXml>false</failOnMissingWebXml>
-                    </configuration>
-                </plugin>
-            </plugins>
-        </pluginManagement>
-        <finalName>spring-jms</finalName>
-    </build>
-
-    <properties>
-        <springframework.version>4.3.4.RELEASE</springframework.version>
-        <activemq.version>5.14.1</activemq.version>
-        <spring-boot-test.version>1.5.10.RELEASE</spring-boot-test.version>
-        <maven-war-plugin.version>3.3.2</maven-war-plugin.version>
-        <mockito-core.version>4.6.1</mockito-core.version>
-        <activemq-junit.version>5.16.5</activemq-junit.version>
-        <testcontainers.version>1.17.3</testcontainers.version>
-        <junit-jupiter.version>5.10.1</junit-jupiter.version>
-    </properties>
-
-=======
-<?xml version="1.0" encoding="UTF-8"?>
 <project xmlns="http://maven.apache.org/POM/4.0.0"
     xmlns:xsi="http://www.w3.org/2001/XMLSchema-instance"
     xsi:schemaLocation="http://maven.apache.org/POM/4.0.0 http://maven.apache.org/xsd/maven-4.0.0.xsd">
@@ -180,6 +86,4 @@
         <testcontainers.version>1.17.3</testcontainers.version>
         <junit-jupiter.version>5.10.1</junit-jupiter.version>
     </properties>
-
->>>>>>> 9349afc2
 </project>