<project xmlns="http://maven.apache.org/POM/4.0.0" xmlns:xsi="http://www.w3.org/2001/XMLSchema-instance"
         xsi:schemaLocation="http://maven.apache.org/POM/4.0.0 http://maven.apache.org/xsd/maven-4.0.0.xsd">
    <modelVersion>4.0.0</modelVersion>
    <groupId>com.baeldung</groupId>
    <artifactId>spring-boot</artifactId>
    <version>0.0.1-SNAPSHOT</version>
    <packaging>war</packaging>
    <name>spring-boot</name>
    <description>This is simple boot application for Spring boot actuator test</description>

    <!-- Inherit defaults from Spring Boot -->
    <parent>
        <groupId>org.springframework.boot</groupId>
        <artifactId>spring-boot-starter-parent</artifactId>
        <version>1.5.2.RELEASE</version>
        <relativePath/> <!-- lookup parent from repository -->
    </parent>

    <dependencies>
        <dependency>
            <groupId>org.springframework.boot</groupId>
            <artifactId>spring-boot-starter-thymeleaf</artifactId>
        </dependency>
        <dependency>
            <groupId>org.springframework.boot</groupId>
            <artifactId>spring-boot-starter-web</artifactId>
        </dependency>

        <dependency>
            <groupId>org.springframework.boot</groupId>
            <artifactId>spring-boot-starter-data-jpa</artifactId>
        </dependency>

        <dependency>
            <groupId>org.springframework.boot</groupId>
            <artifactId>spring-boot-starter-actuator</artifactId>
        </dependency>

        <dependency>
            <groupId>org.springframework.boot</groupId>
            <artifactId>spring-boot-starter-security</artifactId>
        </dependency>

        <dependency>
            <groupId>org.springframework.boot</groupId>
            <artifactId>spring-boot-starter-tomcat</artifactId>
            <scope>provided</scope>
        </dependency>

        <dependency>
            <groupId>org.apache.tomcat.embed</groupId>
            <artifactId>tomcat-embed-core</artifactId>
            <version>${tomcat.version}</version>
        </dependency>

        <dependency>
            <groupId>org.apache.tomcat.embed</groupId>
            <artifactId>tomcat-embed-jasper</artifactId>
            <version>${tomcat.version}</version>
        </dependency>

        <dependency>
            <groupId>io.dropwizard.metrics</groupId>
            <artifactId>metrics-core</artifactId>
        </dependency>

        <dependency>
            <groupId>com.h2database</groupId>
            <artifactId>h2</artifactId>
            <version>${h2.version}</version>
        </dependency>

        <dependency>
            <groupId>org.springframework.boot</groupId>
            <artifactId>spring-boot-starter-test</artifactId>
            <scope>test</scope>
        </dependency>

        <dependency>
            <groupId>org.springframework.boot</groupId>
            <artifactId>spring-boot-starter</artifactId>
        </dependency>
        <dependency>
            <groupId>com.jayway.jsonpath</groupId>
            <artifactId>json-path</artifactId>
            <scope>test</scope>
        </dependency>
        <dependency>
            <groupId>org.springframework.boot</groupId>
            <artifactId>spring-boot-starter-mail</artifactId>
        </dependency>
        <dependency>
            <groupId>org.subethamail</groupId>
            <artifactId>subethasmtp</artifactId>
            <version>${subethasmtp.version}</version>
            <scope>test</scope>
        </dependency>

        <dependency>
            <groupId>org.webjars</groupId>
            <artifactId>bootstrap</artifactId>
            <version>${bootstrap.version}</version>
        </dependency>
        <dependency>
            <groupId>org.webjars</groupId>
            <artifactId>jquery</artifactId>
            <version>${jquery.version}</version>
        </dependency>

		<dependency>
            <groupId>com.google.guava</groupId>
            <artifactId>guava</artifactId>
            <version>18.0</version>
        </dependency>

        <dependency>
            <groupId>org.apache.tomcat</groupId>
            <artifactId>tomcat-servlet-api</artifactId>
            <version>${tomee-servlet-api.version}</version>
            <scope>provided</scope>
        </dependency>
        
        <dependency>
            <groupId>mysql</groupId>
            <artifactId>mysql-connector-java</artifactId>
            <version>6.0.6</version>
        </dependency>
<<<<<<< HEAD
        <dependency>
            <groupId>org.springframework</groupId>
            <artifactId>spring-websocket</artifactId>
            <version>${spring.version}</version>
        </dependency>
        <dependency>
            <groupId>org.springframework</groupId>
            <artifactId>spring-messaging</artifactId>
            <version>${spring.version}</version>
=======
        
        <dependency>
            <groupId>org.togglz</groupId>
            <artifactId>togglz-spring-boot-starter</artifactId>
            <version>${togglz.version}</version>
        </dependency>
        
        <dependency>
            <groupId>org.togglz</groupId>
            <artifactId>togglz-spring-security</artifactId>
            <version>${togglz.version}</version>
>>>>>>> ec5c07bb
        </dependency>

        <dependency>
        	<groupId>org.apache.activemq</groupId>
        	<artifactId>artemis-server</artifactId>
        </dependency>
    </dependencies>

    <build>
        <finalName>spring-boot</finalName>
        <resources>
            <resource>
                <directory>src/main/resources</directory>
                <filtering>true</filtering>
            </resource>
        </resources>

        <plugins>

            <plugin>
                <groupId>org.springframework.boot</groupId>
                <artifactId>spring-boot-maven-plugin</artifactId>
            </plugin>

            <plugin>
                <groupId>org.apache.maven.plugins</groupId>
                <artifactId>maven-compiler-plugin</artifactId>
                <configuration>
                    <source>1.8</source>
                    <target>1.8</target>
                </configuration>
            </plugin>

            <plugin>
                <groupId>org.apache.maven.plugins</groupId>
                <artifactId>maven-war-plugin</artifactId>
            </plugin>

            <plugin>
                <groupId>pl.project13.maven</groupId>
                <artifactId>git-commit-id-plugin</artifactId>
                <version>${git-commit-id-plugin.version}</version>
            </plugin>

            <plugin>
                <groupId>org.apache.maven.plugins</groupId>
                <artifactId>maven-surefire-plugin</artifactId>
                <configuration>
                    <excludes>
                        <exclude>**/*IntegrationTest.java</exclude>
                        <exclude>**/*LiveTest.java</exclude>
                        <exclude>**/AutoconfigurationTest.java</exclude>
                    </excludes>
                </configuration>
            </plugin>

        </plugins>

    </build>

    <profiles>
        <profile>
            <id>integration</id>
            <build>
                <plugins>
                    <plugin>
                        <groupId>org.apache.maven.plugins</groupId>
                        <artifactId>maven-surefire-plugin</artifactId>
                        <executions>
                            <execution>
                                <phase>integration-test</phase>
                                <goals>
                                    <goal>test</goal>
                                </goals>
                                <configuration>
                                    <excludes>
                                        <exclude>**/*LiveTest.java</exclude>
                                        <exclude>**/AutoconfigurationTest.java</exclude>
                                    </excludes>
                                    <includes>
                                        <include>**/*IntegrationTest.java</include>
                                    </includes>
                                </configuration>
                            </execution>
                        </executions>
                        <configuration>
                            <systemPropertyVariables>
                            <test.mime>json</test.mime>
                            </systemPropertyVariables>
                        </configuration>
                    </plugin>
                </plugins>
            </build>
        </profile>
        <profile>
            <id>autoconfiguration</id>
            <build>
                <plugins>
                    <plugin>
                        <groupId>org.apache.maven.plugins</groupId>
                        <artifactId>maven-surefire-plugin</artifactId>
                        <executions>
                            <execution>
                                <phase>integration-test</phase>
                                <goals>
                                    <goal>test</goal>
                                </goals>
                                <configuration>
                                    <excludes>
                                        <exclude>**/*LiveTest.java</exclude>
                                        <exclude>**/*IntegrationTest.java</exclude>
                                    </excludes>
                                    <includes>
                                        <include>**/AutoconfigurationTest.java</include>
                                    </includes>
                                </configuration>
                            </execution>
                        </executions>
                        <configuration>
                            <systemPropertyVariables>
                            <test.mime>json</test.mime>
                            </systemPropertyVariables>
                        </configuration>
                    </plugin>
                </plugins>
            </build>
        </profile>
    </profiles>


    <properties>
        <!-- The main class to start by executing java -jar -->
        <start-class>org.baeldung.boot.DemoApplication</start-class>
        <project.build.sourceEncoding>UTF-8</project.build.sourceEncoding>
        <java.version>1.8</java.version>
        <spring.version>4.3.4.RELEASE</spring.version>
        <git-commit-id-plugin.version>2.2.1</git-commit-id-plugin.version>
        <jquery.version>3.1.1</jquery.version>
        <bootstrap.version>3.3.7-1</bootstrap.version>
        <subethasmtp.version>3.1.7</subethasmtp.version>
        <tomee-servlet-api.version>8.5.11</tomee-servlet-api.version>
        <h2.version>1.4.194</h2.version>
        <togglz.version>2.4.1.Final</togglz.version>
    </properties>

</project>
<|MERGE_RESOLUTION|>--- conflicted
+++ resolved
@@ -1,296 +1,296 @@
-<project xmlns="http://maven.apache.org/POM/4.0.0" xmlns:xsi="http://www.w3.org/2001/XMLSchema-instance"
-         xsi:schemaLocation="http://maven.apache.org/POM/4.0.0 http://maven.apache.org/xsd/maven-4.0.0.xsd">
-    <modelVersion>4.0.0</modelVersion>
-    <groupId>com.baeldung</groupId>
-    <artifactId>spring-boot</artifactId>
-    <version>0.0.1-SNAPSHOT</version>
-    <packaging>war</packaging>
-    <name>spring-boot</name>
-    <description>This is simple boot application for Spring boot actuator test</description>
-
-    <!-- Inherit defaults from Spring Boot -->
-    <parent>
-        <groupId>org.springframework.boot</groupId>
-        <artifactId>spring-boot-starter-parent</artifactId>
-        <version>1.5.2.RELEASE</version>
-        <relativePath/> <!-- lookup parent from repository -->
-    </parent>
-
-    <dependencies>
-        <dependency>
-            <groupId>org.springframework.boot</groupId>
-            <artifactId>spring-boot-starter-thymeleaf</artifactId>
-        </dependency>
-        <dependency>
-            <groupId>org.springframework.boot</groupId>
-            <artifactId>spring-boot-starter-web</artifactId>
-        </dependency>
-
-        <dependency>
-            <groupId>org.springframework.boot</groupId>
-            <artifactId>spring-boot-starter-data-jpa</artifactId>
-        </dependency>
-
-        <dependency>
-            <groupId>org.springframework.boot</groupId>
-            <artifactId>spring-boot-starter-actuator</artifactId>
-        </dependency>
-
-        <dependency>
-            <groupId>org.springframework.boot</groupId>
-            <artifactId>spring-boot-starter-security</artifactId>
-        </dependency>
-
-        <dependency>
-            <groupId>org.springframework.boot</groupId>
-            <artifactId>spring-boot-starter-tomcat</artifactId>
-            <scope>provided</scope>
-        </dependency>
-
-        <dependency>
-            <groupId>org.apache.tomcat.embed</groupId>
-            <artifactId>tomcat-embed-core</artifactId>
-            <version>${tomcat.version}</version>
-        </dependency>
-
-        <dependency>
-            <groupId>org.apache.tomcat.embed</groupId>
-            <artifactId>tomcat-embed-jasper</artifactId>
-            <version>${tomcat.version}</version>
-        </dependency>
-
-        <dependency>
-            <groupId>io.dropwizard.metrics</groupId>
-            <artifactId>metrics-core</artifactId>
-        </dependency>
-
-        <dependency>
-            <groupId>com.h2database</groupId>
-            <artifactId>h2</artifactId>
-            <version>${h2.version}</version>
-        </dependency>
-
-        <dependency>
-            <groupId>org.springframework.boot</groupId>
-            <artifactId>spring-boot-starter-test</artifactId>
-            <scope>test</scope>
-        </dependency>
-
-        <dependency>
-            <groupId>org.springframework.boot</groupId>
-            <artifactId>spring-boot-starter</artifactId>
-        </dependency>
-        <dependency>
-            <groupId>com.jayway.jsonpath</groupId>
-            <artifactId>json-path</artifactId>
-            <scope>test</scope>
-        </dependency>
-        <dependency>
-            <groupId>org.springframework.boot</groupId>
-            <artifactId>spring-boot-starter-mail</artifactId>
-        </dependency>
-        <dependency>
-            <groupId>org.subethamail</groupId>
-            <artifactId>subethasmtp</artifactId>
-            <version>${subethasmtp.version}</version>
-            <scope>test</scope>
-        </dependency>
-
-        <dependency>
-            <groupId>org.webjars</groupId>
-            <artifactId>bootstrap</artifactId>
-            <version>${bootstrap.version}</version>
-        </dependency>
-        <dependency>
-            <groupId>org.webjars</groupId>
-            <artifactId>jquery</artifactId>
-            <version>${jquery.version}</version>
-        </dependency>
-
-		<dependency>
-            <groupId>com.google.guava</groupId>
-            <artifactId>guava</artifactId>
-            <version>18.0</version>
-        </dependency>
-
-        <dependency>
-            <groupId>org.apache.tomcat</groupId>
-            <artifactId>tomcat-servlet-api</artifactId>
-            <version>${tomee-servlet-api.version}</version>
-            <scope>provided</scope>
-        </dependency>
-        
-        <dependency>
-            <groupId>mysql</groupId>
-            <artifactId>mysql-connector-java</artifactId>
-            <version>6.0.6</version>
-        </dependency>
-<<<<<<< HEAD
-        <dependency>
-            <groupId>org.springframework</groupId>
-            <artifactId>spring-websocket</artifactId>
-            <version>${spring.version}</version>
-        </dependency>
-        <dependency>
-            <groupId>org.springframework</groupId>
-            <artifactId>spring-messaging</artifactId>
-            <version>${spring.version}</version>
-=======
-        
-        <dependency>
-            <groupId>org.togglz</groupId>
-            <artifactId>togglz-spring-boot-starter</artifactId>
-            <version>${togglz.version}</version>
-        </dependency>
-        
-        <dependency>
-            <groupId>org.togglz</groupId>
-            <artifactId>togglz-spring-security</artifactId>
-            <version>${togglz.version}</version>
->>>>>>> ec5c07bb
-        </dependency>
-
-        <dependency>
-        	<groupId>org.apache.activemq</groupId>
-        	<artifactId>artemis-server</artifactId>
-        </dependency>
-    </dependencies>
-
-    <build>
-        <finalName>spring-boot</finalName>
-        <resources>
-            <resource>
-                <directory>src/main/resources</directory>
-                <filtering>true</filtering>
-            </resource>
-        </resources>
-
-        <plugins>
-
-            <plugin>
-                <groupId>org.springframework.boot</groupId>
-                <artifactId>spring-boot-maven-plugin</artifactId>
-            </plugin>
-
-            <plugin>
-                <groupId>org.apache.maven.plugins</groupId>
-                <artifactId>maven-compiler-plugin</artifactId>
-                <configuration>
-                    <source>1.8</source>
-                    <target>1.8</target>
-                </configuration>
-            </plugin>
-
-            <plugin>
-                <groupId>org.apache.maven.plugins</groupId>
-                <artifactId>maven-war-plugin</artifactId>
-            </plugin>
-
-            <plugin>
-                <groupId>pl.project13.maven</groupId>
-                <artifactId>git-commit-id-plugin</artifactId>
-                <version>${git-commit-id-plugin.version}</version>
-            </plugin>
-
-            <plugin>
-                <groupId>org.apache.maven.plugins</groupId>
-                <artifactId>maven-surefire-plugin</artifactId>
-                <configuration>
-                    <excludes>
-                        <exclude>**/*IntegrationTest.java</exclude>
-                        <exclude>**/*LiveTest.java</exclude>
-                        <exclude>**/AutoconfigurationTest.java</exclude>
-                    </excludes>
-                </configuration>
-            </plugin>
-
-        </plugins>
-
-    </build>
-
-    <profiles>
-        <profile>
-            <id>integration</id>
-            <build>
-                <plugins>
-                    <plugin>
-                        <groupId>org.apache.maven.plugins</groupId>
-                        <artifactId>maven-surefire-plugin</artifactId>
-                        <executions>
-                            <execution>
-                                <phase>integration-test</phase>
-                                <goals>
-                                    <goal>test</goal>
-                                </goals>
-                                <configuration>
-                                    <excludes>
-                                        <exclude>**/*LiveTest.java</exclude>
-                                        <exclude>**/AutoconfigurationTest.java</exclude>
-                                    </excludes>
-                                    <includes>
-                                        <include>**/*IntegrationTest.java</include>
-                                    </includes>
-                                </configuration>
-                            </execution>
-                        </executions>
-                        <configuration>
-                            <systemPropertyVariables>
-                            <test.mime>json</test.mime>
-                            </systemPropertyVariables>
-                        </configuration>
-                    </plugin>
-                </plugins>
-            </build>
-        </profile>
-        <profile>
-            <id>autoconfiguration</id>
-            <build>
-                <plugins>
-                    <plugin>
-                        <groupId>org.apache.maven.plugins</groupId>
-                        <artifactId>maven-surefire-plugin</artifactId>
-                        <executions>
-                            <execution>
-                                <phase>integration-test</phase>
-                                <goals>
-                                    <goal>test</goal>
-                                </goals>
-                                <configuration>
-                                    <excludes>
-                                        <exclude>**/*LiveTest.java</exclude>
-                                        <exclude>**/*IntegrationTest.java</exclude>
-                                    </excludes>
-                                    <includes>
-                                        <include>**/AutoconfigurationTest.java</include>
-                                    </includes>
-                                </configuration>
-                            </execution>
-                        </executions>
-                        <configuration>
-                            <systemPropertyVariables>
-                            <test.mime>json</test.mime>
-                            </systemPropertyVariables>
-                        </configuration>
-                    </plugin>
-                </plugins>
-            </build>
-        </profile>
-    </profiles>
-
-
-    <properties>
-        <!-- The main class to start by executing java -jar -->
-        <start-class>org.baeldung.boot.DemoApplication</start-class>
-        <project.build.sourceEncoding>UTF-8</project.build.sourceEncoding>
-        <java.version>1.8</java.version>
-        <spring.version>4.3.4.RELEASE</spring.version>
-        <git-commit-id-plugin.version>2.2.1</git-commit-id-plugin.version>
-        <jquery.version>3.1.1</jquery.version>
-        <bootstrap.version>3.3.7-1</bootstrap.version>
-        <subethasmtp.version>3.1.7</subethasmtp.version>
-        <tomee-servlet-api.version>8.5.11</tomee-servlet-api.version>
-        <h2.version>1.4.194</h2.version>
-        <togglz.version>2.4.1.Final</togglz.version>
-    </properties>
-
-</project>
+<project xmlns="http://maven.apache.org/POM/4.0.0" xmlns:xsi="http://www.w3.org/2001/XMLSchema-instance"
+         xsi:schemaLocation="http://maven.apache.org/POM/4.0.0 http://maven.apache.org/xsd/maven-4.0.0.xsd">
+    <modelVersion>4.0.0</modelVersion>
+    <groupId>com.baeldung</groupId>
+    <artifactId>spring-boot</artifactId>
+    <version>0.0.1-SNAPSHOT</version>
+    <packaging>war</packaging>
+    <name>spring-boot</name>
+    <description>This is simple boot application for Spring boot actuator test</description>
+
+    <!-- Inherit defaults from Spring Boot -->
+    <parent>
+        <groupId>org.springframework.boot</groupId>
+        <artifactId>spring-boot-starter-parent</artifactId>
+        <version>1.5.2.RELEASE</version>
+        <relativePath/> <!-- lookup parent from repository -->
+    </parent>
+
+    <dependencies>
+        <dependency>
+            <groupId>org.springframework.boot</groupId>
+            <artifactId>spring-boot-starter-thymeleaf</artifactId>
+        </dependency>
+        <dependency>
+            <groupId>org.springframework.boot</groupId>
+            <artifactId>spring-boot-starter-web</artifactId>
+        </dependency>
+
+        <dependency>
+            <groupId>org.springframework.boot</groupId>
+            <artifactId>spring-boot-starter-data-jpa</artifactId>
+        </dependency>
+
+        <dependency>
+            <groupId>org.springframework.boot</groupId>
+            <artifactId>spring-boot-starter-actuator</artifactId>
+        </dependency>
+
+        <dependency>
+            <groupId>org.springframework.boot</groupId>
+            <artifactId>spring-boot-starter-security</artifactId>
+        </dependency>
+
+        <dependency>
+            <groupId>org.springframework.boot</groupId>
+            <artifactId>spring-boot-starter-tomcat</artifactId>
+            <scope>provided</scope>
+        </dependency>
+
+        <dependency>
+            <groupId>org.apache.tomcat.embed</groupId>
+            <artifactId>tomcat-embed-core</artifactId>
+            <version>${tomcat.version}</version>
+        </dependency>
+
+        <dependency>
+            <groupId>org.apache.tomcat.embed</groupId>
+            <artifactId>tomcat-embed-jasper</artifactId>
+            <version>${tomcat.version}</version>
+        </dependency>
+
+        <dependency>
+            <groupId>io.dropwizard.metrics</groupId>
+            <artifactId>metrics-core</artifactId>
+        </dependency>
+
+        <dependency>
+            <groupId>com.h2database</groupId>
+            <artifactId>h2</artifactId>
+            <version>${h2.version}</version>
+        </dependency>
+
+        <dependency>
+            <groupId>org.springframework.boot</groupId>
+            <artifactId>spring-boot-starter-test</artifactId>
+            <scope>test</scope>
+        </dependency>
+
+        <dependency>
+            <groupId>org.springframework.boot</groupId>
+            <artifactId>spring-boot-starter</artifactId>
+        </dependency>
+        <dependency>
+            <groupId>com.jayway.jsonpath</groupId>
+            <artifactId>json-path</artifactId>
+            <scope>test</scope>
+        </dependency>
+        <dependency>
+            <groupId>org.springframework.boot</groupId>
+            <artifactId>spring-boot-starter-mail</artifactId>
+        </dependency>
+        <dependency>
+            <groupId>org.subethamail</groupId>
+            <artifactId>subethasmtp</artifactId>
+            <version>${subethasmtp.version}</version>
+            <scope>test</scope>
+        </dependency>
+
+        <dependency>
+            <groupId>org.webjars</groupId>
+            <artifactId>bootstrap</artifactId>
+            <version>${bootstrap.version}</version>
+        </dependency>
+        <dependency>
+            <groupId>org.webjars</groupId>
+            <artifactId>jquery</artifactId>
+            <version>${jquery.version}</version>
+        </dependency>
+
+		<dependency>
+            <groupId>com.google.guava</groupId>
+            <artifactId>guava</artifactId>
+            <version>18.0</version>
+        </dependency>
+
+        <dependency>
+            <groupId>org.apache.tomcat</groupId>
+            <artifactId>tomcat-servlet-api</artifactId>
+            <version>${tomee-servlet-api.version}</version>
+            <scope>provided</scope>
+        </dependency>
+        
+        <dependency>
+            <groupId>mysql</groupId>
+            <artifactId>mysql-connector-java</artifactId>
+            <version>6.0.6</version>
+        </dependency>
+
+        <dependency>
+            <groupId>org.springframework</groupId>
+            <artifactId>spring-websocket</artifactId>
+            <version>${spring.version}</version>
+        </dependency>
+      
+        <dependency>
+            <groupId>org.springframework</groupId>
+            <artifactId>spring-messaging</artifactId>
+            <version>${spring.version}</version>
+         </dependency>
+      
+         <dependency>
+            <groupId>org.togglz</groupId>
+            <artifactId>togglz-spring-boot-starter</artifactId>
+            <version>${togglz.version}</version>
+        </dependency>
+      
+         <dependency>
+            <groupId>org.togglz</groupId>
+            <artifactId>togglz-spring-security</artifactId>
+            <version>${togglz.version}</version>
+        </dependency>
+      
+        <dependency>
+        	<groupId>org.apache.activemq</groupId>
+        	<artifactId>artemis-server</artifactId>
+        </dependency>
+    </dependencies>
+
+    <build>
+        <finalName>spring-boot</finalName>
+        <resources>
+            <resource>
+                <directory>src/main/resources</directory>
+                <filtering>true</filtering>
+            </resource>
+        </resources>
+
+        <plugins>
+
+            <plugin>
+                <groupId>org.springframework.boot</groupId>
+                <artifactId>spring-boot-maven-plugin</artifactId>
+            </plugin>
+
+            <plugin>
+                <groupId>org.apache.maven.plugins</groupId>
+                <artifactId>maven-compiler-plugin</artifactId>
+                <configuration>
+                    <source>1.8</source>
+                    <target>1.8</target>
+                </configuration>
+            </plugin>
+
+            <plugin>
+                <groupId>org.apache.maven.plugins</groupId>
+                <artifactId>maven-war-plugin</artifactId>
+            </plugin>
+
+            <plugin>
+                <groupId>pl.project13.maven</groupId>
+                <artifactId>git-commit-id-plugin</artifactId>
+                <version>${git-commit-id-plugin.version}</version>
+            </plugin>
+
+            <plugin>
+                <groupId>org.apache.maven.plugins</groupId>
+                <artifactId>maven-surefire-plugin</artifactId>
+                <configuration>
+                    <excludes>
+                        <exclude>**/*IntegrationTest.java</exclude>
+                        <exclude>**/*LiveTest.java</exclude>
+                        <exclude>**/AutoconfigurationTest.java</exclude>
+                    </excludes>
+                </configuration>
+            </plugin>
+
+        </plugins>
+
+    </build>
+
+    <profiles>
+        <profile>
+            <id>integration</id>
+            <build>
+                <plugins>
+                    <plugin>
+                        <groupId>org.apache.maven.plugins</groupId>
+                        <artifactId>maven-surefire-plugin</artifactId>
+                        <executions>
+                            <execution>
+                                <phase>integration-test</phase>
+                                <goals>
+                                    <goal>test</goal>
+                                </goals>
+                                <configuration>
+                                    <excludes>
+                                        <exclude>**/*LiveTest.java</exclude>
+                                        <exclude>**/AutoconfigurationTest.java</exclude>
+                                    </excludes>
+                                    <includes>
+                                        <include>**/*IntegrationTest.java</include>
+                                    </includes>
+                                </configuration>
+                            </execution>
+                        </executions>
+                        <configuration>
+                            <systemPropertyVariables>
+                            <test.mime>json</test.mime>
+                            </systemPropertyVariables>
+                        </configuration>
+                    </plugin>
+                </plugins>
+            </build>
+        </profile>
+        <profile>
+            <id>autoconfiguration</id>
+            <build>
+                <plugins>
+                    <plugin>
+                        <groupId>org.apache.maven.plugins</groupId>
+                        <artifactId>maven-surefire-plugin</artifactId>
+                        <executions>
+                            <execution>
+                                <phase>integration-test</phase>
+                                <goals>
+                                    <goal>test</goal>
+                                </goals>
+                                <configuration>
+                                    <excludes>
+                                        <exclude>**/*LiveTest.java</exclude>
+                                        <exclude>**/*IntegrationTest.java</exclude>
+                                    </excludes>
+                                    <includes>
+                                        <include>**/AutoconfigurationTest.java</include>
+                                    </includes>
+                                </configuration>
+                            </execution>
+                        </executions>
+                        <configuration>
+                            <systemPropertyVariables>
+                            <test.mime>json</test.mime>
+                            </systemPropertyVariables>
+                        </configuration>
+                    </plugin>
+                </plugins>
+            </build>
+        </profile>
+    </profiles>
+
+
+    <properties>
+        <!-- The main class to start by executing java -jar -->
+        <start-class>org.baeldung.boot.DemoApplication</start-class>
+        <project.build.sourceEncoding>UTF-8</project.build.sourceEncoding>
+        <java.version>1.8</java.version>
+        <spring.version>4.3.4.RELEASE</spring.version>
+        <git-commit-id-plugin.version>2.2.1</git-commit-id-plugin.version>
+        <jquery.version>3.1.1</jquery.version>
+        <bootstrap.version>3.3.7-1</bootstrap.version>
+        <subethasmtp.version>3.1.7</subethasmtp.version>
+        <tomee-servlet-api.version>8.5.11</tomee-servlet-api.version>
+        <h2.version>1.4.194</h2.version>
+        <togglz.version>2.4.1.Final</togglz.version>
+    </properties>
+
+</project>