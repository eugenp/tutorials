package org.baeldung.properties;

import org.springframework.boot.autoconfigure.SpringBootApplication;
import org.springframework.boot.builder.SpringApplicationBuilder;
import org.springframework.context.annotation.ComponentScan;

@SpringBootApplication
<<<<<<< HEAD
@ComponentScan(basePackageClasses = { ConfigProperties.class, JsonProperties.class, CustomJsonProperties.class, PropertyConversion.class, EmployeeConverter.class })
=======
@ComponentScan(basePackageClasses = {ConfigProperties.class,
        JsonProperties.class,
        CustomJsonProperties.class,
        AdditionalConfiguration.class})
>>>>>>> 88586cc0
public class ConfigPropertiesDemoApplication {
    public static void main(String[] args) {
        new SpringApplicationBuilder(ConfigPropertiesDemoApplication.class).initializers(new JsonPropertyContextInitializer())
                .run();
    }

}<|MERGE_RESOLUTION|>--- conflicted
+++ resolved
@@ -5,14 +5,12 @@
 import org.springframework.context.annotation.ComponentScan;
 
 @SpringBootApplication
-<<<<<<< HEAD
-@ComponentScan(basePackageClasses = { ConfigProperties.class, JsonProperties.class, CustomJsonProperties.class, PropertyConversion.class, EmployeeConverter.class })
-=======
 @ComponentScan(basePackageClasses = {ConfigProperties.class,
         JsonProperties.class,
         CustomJsonProperties.class,
-        AdditionalConfiguration.class})
->>>>>>> 88586cc0
+        AdditionalConfiguration.class,
+        PropertyConversion.class, 
+        EmployeeConverter.class})
 public class ConfigPropertiesDemoApplication {
     public static void main(String[] args) {
         new SpringApplicationBuilder(ConfigPropertiesDemoApplication.class).initializers(new JsonPropertyContextInitializer())
