package com.baeldung.dynamicvalidation;

import java.util.regex.Pattern;

import javax.validation.ConstraintValidator;
import javax.validation.ConstraintValidatorContext;

import org.springframework.beans.factory.annotation.Autowired;
import org.springframework.beans.factory.annotation.Value;
import org.thymeleaf.util.StringUtils;

import com.baeldung.dynamicvalidation.dao.ContactInfoExpressionRepository;
import com.baeldung.dynamicvalidation.model.ContactInfoExpression;

public class ContactInfoValidator implements ConstraintValidator<ContactInfo, String> {

    @Autowired
    private ContactInfoExpressionRepository expressionRepository;

    @Value("${contactInfoType}")
    String expressionType;

    @Override
    public void initialize(final ContactInfo contactInfo) {
    }

    @Override
    public boolean isValid(final String value, final ConstraintValidatorContext context) {
<<<<<<< HEAD
        if (!StringUtils.isEmptyOrWhitespace(expressionType)) {
            final ContactInfoExpression expression = expressionRepository.getOne(expressionType);
            if (expression != null) {
                final String pattern = expression.getPattern();
                if (Pattern.matches(pattern, value))
                    return true;
            }
=======
        String expressionType = System.getProperty("contactInfoType");
        System.out.println(expressionType);
        final ContactInfoExpression expression = expressionRepository.findOne(expressionType);
        if (expression != null) {
            final String pattern = expression.getPattern();
            if (Pattern.matches(pattern, value))
                return true;
>>>>>>> c306d225
        }
        return false;
    }

}<|MERGE_RESOLUTION|>--- conflicted
+++ resolved
@@ -26,23 +26,13 @@
 
     @Override
     public boolean isValid(final String value, final ConstraintValidatorContext context) {
-<<<<<<< HEAD
         if (!StringUtils.isEmptyOrWhitespace(expressionType)) {
-            final ContactInfoExpression expression = expressionRepository.getOne(expressionType);
+            final ContactInfoExpression expression = expressionRepository.findOne(expressionType);
             if (expression != null) {
                 final String pattern = expression.getPattern();
                 if (Pattern.matches(pattern, value))
                     return true;
             }
-=======
-        String expressionType = System.getProperty("contactInfoType");
-        System.out.println(expressionType);
-        final ContactInfoExpression expression = expressionRepository.findOne(expressionType);
-        if (expression != null) {
-            final String pattern = expression.getPattern();
-            if (Pattern.matches(pattern, value))
-                return true;
->>>>>>> c306d225
         }
         return false;
     }
