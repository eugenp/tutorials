--- conflicted
+++ resolved
@@ -7,16 +7,9 @@
 import org.junit.runner.RunWith;
 import org.springframework.beans.factory.annotation.Autowired;
 import org.springframework.boot.test.context.SpringBootTest;
-import org.springframework.data.domain.Page;
-import org.springframework.data.domain.PageRequest;
-import org.springframework.data.domain.Sort;
-import org.springframework.data.jpa.domain.JpaSort;
-import org.springframework.data.mapping.PropertyReferenceException;
 import org.springframework.test.context.junit4.SpringRunner;
 import org.springframework.transaction.annotation.Transactional;
 
-import java.util.Collection;
-import java.util.List;
 import java.util.Optional;
 import java.util.concurrent.CompletableFuture;
 import java.util.concurrent.ExecutionException;
@@ -32,8 +25,6 @@
 public class UserRepositoryIntegrationTest {
 
     private final String USER_NAME_ADAM = "Adam";
-    private final String USER_NAME_PETER = "Peter";
-    private final Integer INACTIVE_STATUS = 0;
     private final Integer ACTIVE_STATUS = 1;
 
     @Autowired private UserRepository userRepository;
@@ -54,13 +45,10 @@
         Optional<User> foundUser = userRepository.findOneByName(USER_NAME_ADAM);
 
         assertThat(foundUser.isPresent()).isEqualTo(true);
-<<<<<<< HEAD
+
         assertThat(foundUser
           .get()
           .getName()).isEqualTo(USER_NAME_ADAM);
-=======
-        assertThat(foundUser.get().getName()).isEqualTo(USER_NAME_ADAM);
->>>>>>> a86f9de2
     }
 
     @Test
@@ -96,277 +84,9 @@
 
         CompletableFuture<User> userByStatus = userRepository.findOneByStatus(ACTIVE_STATUS);
 
-<<<<<<< HEAD
         assertThat(userByStatus
           .get()
           .getName()).isEqualTo(USER_NAME_ADAM);
-=======
-        assertThat(userByStatus.get().getName()).isEqualTo(USER_NAME_ADAM);
-    }
-
-    @Test
-    public void givenUsersInDBWhenFindAllWithQueryAnnotationThenReturnCollectionWithActiveUsers() {
-        User user1 = new User();
-        user1.setName(USER_NAME_ADAM);
-        user1.setStatus(ACTIVE_STATUS);
-        userRepository.save(user1);
-
-        User user2 = new User();
-        user2.setName(USER_NAME_ADAM);
-        user2.setStatus(ACTIVE_STATUS);
-        userRepository.save(user2);
-
-        User user3 = new User();
-        user3.setName(USER_NAME_ADAM);
-        user3.setStatus(INACTIVE_STATUS);
-        userRepository.save(user3);
-
-        Collection<User> allActiveUsers = userRepository.findAllActiveUsers();
-
-        assertThat(allActiveUsers.size()).isEqualTo(2);
-    }
-
-    @Test
-    public void givenUsersInDBWhenFindAllWithQueryAnnotationNativeThenReturnCollectionWithActiveUsers() {
-        User user1 = new User();
-        user1.setName(USER_NAME_ADAM);
-        user1.setStatus(ACTIVE_STATUS);
-        userRepository.save(user1);
-
-        User user2 = new User();
-        user2.setName(USER_NAME_ADAM);
-        user2.setStatus(ACTIVE_STATUS);
-        userRepository.save(user2);
-
-        User user3 = new User();
-        user3.setName(USER_NAME_ADAM);
-        user3.setStatus(INACTIVE_STATUS);
-        userRepository.save(user3);
-
-        Collection<User> allActiveUsers = userRepository.findAllActiveUsersNative();
-
-        assertThat(allActiveUsers.size()).isEqualTo(2);
-    }
-
-    @Test
-    public void givenUserInDBWhenFindUserByStatusWithQueryAnnotationThenReturnActiveUser() {
-        User user = new User();
-        user.setName(USER_NAME_ADAM);
-        user.setStatus(ACTIVE_STATUS);
-        userRepository.save(user);
-
-        User userByStatus = userRepository.findUserByStatus(ACTIVE_STATUS);
-
-        assertThat(userByStatus.getName()).isEqualTo(USER_NAME_ADAM);
-    }
-
-    @Test
-    public void givenUserInDBWhenFindUserByStatusWithQueryAnnotationNativeThenReturnActiveUser() {
-        User user = new User();
-        user.setName(USER_NAME_ADAM);
-        user.setStatus(ACTIVE_STATUS);
-        userRepository.save(user);
-
-        User userByStatus = userRepository.findUserByStatusNative(ACTIVE_STATUS);
-
-        assertThat(userByStatus.getName()).isEqualTo(USER_NAME_ADAM);
-    }
-
-    @Test
-    public void givenUsersInDBWhenFindUserByStatusAndNameWithQueryAnnotationIndexedParamsThenReturnOneUser() {
-        User user = new User();
-        user.setName(USER_NAME_ADAM);
-        user.setStatus(ACTIVE_STATUS);
-        userRepository.save(user);
-
-        User user2 = new User();
-        user2.setName(USER_NAME_PETER);
-        user2.setStatus(ACTIVE_STATUS);
-        userRepository.save(user2);
-
-        User userByStatus = userRepository.findUserByStatusAndName(ACTIVE_STATUS, USER_NAME_ADAM);
-
-        assertThat(userByStatus.getName()).isEqualTo(USER_NAME_ADAM);
-    }
-
-    @Test
-    public void givenUsersInDBWhenFindUserByStatusAndNameWithQueryAnnotationNamedParamsThenReturnOneUser() {
-        User user = new User();
-        user.setName(USER_NAME_ADAM);
-        user.setStatus(ACTIVE_STATUS);
-        userRepository.save(user);
-
-        User user2 = new User();
-        user2.setName(USER_NAME_PETER);
-        user2.setStatus(ACTIVE_STATUS);
-        userRepository.save(user2);
-
-        User userByStatus = userRepository.findUserByStatusAndNameNamedParams(ACTIVE_STATUS, USER_NAME_ADAM);
-
-        assertThat(userByStatus.getName()).isEqualTo(USER_NAME_ADAM);
-    }
-
-    @Test
-    public void givenUsersInDBWhenFindUserByStatusAndNameWithQueryAnnotationNativeNamedParamsThenReturnOneUser() {
-        User user = new User();
-        user.setName(USER_NAME_ADAM);
-        user.setStatus(ACTIVE_STATUS);
-        userRepository.save(user);
-
-        User user2 = new User();
-        user2.setName(USER_NAME_PETER);
-        user2.setStatus(ACTIVE_STATUS);
-        userRepository.save(user2);
-
-        User userByStatus = userRepository.findUserByStatusAndNameNamedParamsNative(ACTIVE_STATUS, USER_NAME_ADAM);
-
-        assertThat(userByStatus.getName()).isEqualTo(USER_NAME_ADAM);
-    }
-
-    @Test
-    public void givenUsersInDBWhenFindUserByStatusAndNameWithQueryAnnotationNamedParamsCustomNamesThenReturnOneUser() {
-        User user = new User();
-        user.setName(USER_NAME_ADAM);
-        user.setStatus(ACTIVE_STATUS);
-        userRepository.save(user);
-
-        User user2 = new User();
-        user2.setName(USER_NAME_PETER);
-        user2.setStatus(ACTIVE_STATUS);
-        userRepository.save(user2);
-
-        User userByStatus = userRepository.findUserByUserStatusAndUserName(ACTIVE_STATUS, USER_NAME_ADAM);
-
-        assertThat(userByStatus.getName()).isEqualTo(USER_NAME_ADAM);
-    }
-
-    @Test
-    public void givenUsersInDBWhenFindUserByNameLikeWithQueryAnnotationIndexedParamsThenReturnUser() {
-        User user = new User();
-        user.setName(USER_NAME_ADAM);
-        user.setStatus(ACTIVE_STATUS);
-        userRepository.save(user);
-
-        User userByStatus = userRepository.findUserByNameLike("Ad");
-
-        assertThat(userByStatus.getName()).isEqualTo(USER_NAME_ADAM);
-    }
-
-    @Test
-    public void givenUsersInDBWhenFindUserByNameLikeWithQueryAnnotationNamedParamsThenReturnUser() {
-        User user = new User();
-        user.setName(USER_NAME_ADAM);
-        user.setStatus(ACTIVE_STATUS);
-        userRepository.save(user);
-
-        User userByStatus = userRepository.findUserByNameLikeNamedParam("Ad");
-
-        assertThat(userByStatus.getName()).isEqualTo(USER_NAME_ADAM);
-    }
-
-    @Test
-    public void givenUsersInDBWhenFindUserByNameLikeWithQueryAnnotationNativeThenReturnUser() {
-        User user = new User();
-        user.setName(USER_NAME_ADAM);
-        user.setStatus(ACTIVE_STATUS);
-        userRepository.save(user);
-
-        User userByStatus = userRepository.findUserByNameLikeNative("Ad");
-
-        assertThat(userByStatus.getName()).isEqualTo(USER_NAME_ADAM);
-    }
-
-    @Test
-    public void givenUsersInDBWhenFindAllWithSortByNameThenReturnUsersSorted() {
-        userRepository.save(new User(USER_NAME_ADAM, ACTIVE_STATUS));
-        userRepository.save(new User(USER_NAME_PETER, ACTIVE_STATUS));
-        userRepository.save(new User("SAMPLE", INACTIVE_STATUS));
-
-        List<User> usersSortByName = userRepository.findAll(new Sort(Sort.Direction.ASC, "name"));
-
-        assertThat(usersSortByName.get(0).getName()).isEqualTo(USER_NAME_ADAM);
-    }
-
-    @Test(expected = PropertyReferenceException.class)
-    public void givenUsersInDBWhenFindAllSortWithFunctionThenThrowException() {
-        userRepository.save(new User(USER_NAME_ADAM, ACTIVE_STATUS));
-        userRepository.save(new User(USER_NAME_PETER, ACTIVE_STATUS));
-        userRepository.save(new User("SAMPLE", INACTIVE_STATUS));
-
-        userRepository.findAll(new Sort(Sort.Direction.ASC, "name"));
-
-        List<User> usersSortByNameLength = userRepository.findAll(new Sort("LENGTH(name)"));
-
-        assertThat(usersSortByNameLength.get(0).getName()).isEqualTo(USER_NAME_ADAM);
-    }
-
-    @Test
-    public void givenUsersInDBWhenFindAllSortWithFunctionQueryAnnotationJPQLThenReturnUsersSorted() {
-        userRepository.save(new User(USER_NAME_ADAM, ACTIVE_STATUS));
-        userRepository.save(new User(USER_NAME_PETER, ACTIVE_STATUS));
-        userRepository.save(new User("SAMPLE", INACTIVE_STATUS));
-
-        userRepository.findAllUsers(new Sort("name"));
-
-        List<User> usersSortByNameLength = userRepository.findAllUsers(JpaSort.unsafe("LENGTH(name)"));
-
-        assertThat(usersSortByNameLength.get(0).getName()).isEqualTo(USER_NAME_ADAM);
-    }
-
-    @Test
-    public void givenUsersInDBWhenFindAllWithPageRequestQueryAnnotationJPQLThenReturnPageOfUsers() {
-        userRepository.save(new User(USER_NAME_ADAM, ACTIVE_STATUS));
-        userRepository.save(new User(USER_NAME_PETER, ACTIVE_STATUS));
-        userRepository.save(new User("SAMPLE", INACTIVE_STATUS));
-        userRepository.save(new User("SAMPLE1", INACTIVE_STATUS));
-        userRepository.save(new User("SAMPLE2", INACTIVE_STATUS));
-        userRepository.save(new User("SAMPLE3", INACTIVE_STATUS));
-
-        Page<User> usersPage = userRepository.findAllUsersWithPagination(new PageRequest(1, 3));
-
-        assertThat(usersPage.getContent().get(0).getName()).isEqualTo("SAMPLE1");
-    }
-
-    @Test
-    public void givenUsersInDBWhenFindAllWithPageRequestQueryAnnotationNativeThenReturnPageOfUsers() {
-        userRepository.save(new User(USER_NAME_ADAM, ACTIVE_STATUS));
-        userRepository.save(new User(USER_NAME_PETER, ACTIVE_STATUS));
-        userRepository.save(new User("SAMPLE", INACTIVE_STATUS));
-        userRepository.save(new User("SAMPLE1", INACTIVE_STATUS));
-        userRepository.save(new User("SAMPLE2", INACTIVE_STATUS));
-        userRepository.save(new User("SAMPLE3", INACTIVE_STATUS));
-
-        Page<User> usersSortByNameLength = userRepository.findAllUsersWithPaginationNative(new PageRequest(1, 3));
-
-        assertThat(usersSortByNameLength.getContent().get(0).getName()).isEqualTo("SAMPLE1");
-    }
-
-    @Test
-    @Transactional
-    public void givenUsersInDBWhenUpdateStatusForNameModifyingQueryAnnotationJPQLThenModifyMatchingUsers() {
-        userRepository.save(new User("SAMPLE", ACTIVE_STATUS));
-        userRepository.save(new User("SAMPLE1", ACTIVE_STATUS));
-        userRepository.save(new User("SAMPLE", ACTIVE_STATUS));
-        userRepository.save(new User("SAMPLE3", ACTIVE_STATUS));
-
-        int updatedUsersSize = userRepository.updateUserSetStatusForName(INACTIVE_STATUS, "SAMPLE");
-
-        assertThat(updatedUsersSize).isEqualTo(2);
-    }
-
-    @Test
-    @Transactional
-    public void givenUsersInDBWhenUpdateStatusForNameModifyingQueryAnnotationNativeThenModifyMatchingUsers() {
-        userRepository.save(new User("SAMPLE", ACTIVE_STATUS));
-        userRepository.save(new User("SAMPLE1", ACTIVE_STATUS));
-        userRepository.save(new User("SAMPLE", ACTIVE_STATUS));
-        userRepository.save(new User("SAMPLE3", ACTIVE_STATUS));
-        userRepository.flush();
-
-        int updatedUsersSize = userRepository.updateUserSetStatusForNameNative(INACTIVE_STATUS, "SAMPLE");
-
-        assertThat(updatedUsersSize).isEqualTo(2);
->>>>>>> a86f9de2
     }
 
     @After
