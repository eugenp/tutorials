<project xmlns="http://maven.apache.org/POM/4.0.0" xmlns:xsi="http://www.w3.org/2001/XMLSchema-instance"
    xsi:schemaLocation="http://maven.apache.org/POM/4.0.0 http://maven.apache.org/xsd/maven-4.0.0.xsd">
    <modelVersion>4.0.0</modelVersion>
    <groupId>org.springframework.samples</groupId>
    <artifactId>spring-katharsis</artifactId>
    <version>0.0.1-SNAPSHOT</version>
    <packaging>war</packaging>

    <parent>
        <artifactId>parent-boot-4</artifactId>
        <groupId>com.baeldung</groupId>
        <version>0.0.1-SNAPSHOT</version>
        <relativePath>../parent-boot-4</relativePath>
    </parent>

    <dependencies>
        <dependency>
            <groupId>org.springframework.boot</groupId>
            <artifactId>spring-boot-starter-web</artifactId>
        </dependency>

        <dependency>
            <groupId>org.springframework.boot</groupId>
            <artifactId>spring-boot-starter-data-jpa</artifactId>
        </dependency>

        <dependency>
            <groupId>com.h2database</groupId>
            <artifactId>h2</artifactId>
        </dependency>

        <!-- json api -->

<<<<<<< HEAD
       <dependency>
			<groupId>io.katharsis</groupId>
			<artifactId>katharsis-core</artifactId>
			<version>${katharsis.version}</version>
		</dependency>
		<dependency>
			<groupId>io.katharsis</groupId>
			<artifactId>katharsis-spring</artifactId>
			<version>${katharsis.version}</version>
		</dependency>
		<dependency>
			<groupId>io.katharsis</groupId>
			<artifactId>katharsis-client</artifactId>
			<version>${katharsis.version}</version>
		</dependency>
		<!-- okhttp -->
		<dependency>
			<groupId>com.squareup.okhttp3</groupId>
			<artifactId>okhttp</artifactId>
			<version>${okhttp.version}</version>
=======
        <dependency>
            <groupId>io.katharsis</groupId>
            <artifactId>katharsis-servlet</artifactId>
            <version>${katharsis.version}</version>
        </dependency>
		<dependency>
			<groupId>org.reflections</groupId>
			<artifactId>reflections</artifactId>
			<version>0.9.10</version>
>>>>>>> ccf1f4ed
		</dependency>
    </dependencies>


    <properties>
<<<<<<< HEAD
        <katharsis.version>3.0.2</katharsis.version>
=======
        <katharsis.version>2.1.3</katharsis.version>
>>>>>>> ccf1f4ed
        <cargo-maven2-plugin.version>1.6.1</cargo-maven2-plugin.version>
        <okhttp.version>3.9.1</okhttp.version>
    </properties>


    <build>
        <plugins>
            <plugin>
                <groupId>org.codehaus.cargo</groupId>
                <artifactId>cargo-maven2-plugin</artifactId>
                <version>${cargo-maven2-plugin.version}</version>
                <configuration>
                    <wait>true</wait>
                    <container>
                        <containerId>tomcat8x</containerId>
                        <type>embedded</type>
                        <systemProperties>
                            <!-- <provPersistenceTarget>cargo</provPersistenceTarget> -->
                        </systemProperties>
                    </container>
                    <configuration>
                        <properties>
                            <cargo.servlet.port>8082</cargo.servlet.port>
                        </properties>
                    </configuration>
                </configuration>
            </plugin>
        </plugins>
    </build>

    <profiles>
        <profile>
            <id>live</id>
            <build>
                <plugins>
                    <plugin>
                        <groupId>org.codehaus.cargo</groupId>
                        <artifactId>cargo-maven2-plugin</artifactId>
                        <executions>
                            <execution>
                                <id>start-server</id>
                                <phase>pre-integration-test</phase>
                                <goals>
                                    <goal>start</goal>
                                </goals>
                            </execution>
                            <execution>
                                <id>stop-server</id>
                                <phase>post-integration-test</phase>
                                <goals>
                                    <goal>stop</goal>
                                </goals>
                            </execution>
                        </executions>
                    </plugin>
                    <plugin>
                        <groupId>org.apache.maven.plugins</groupId>
                        <artifactId>maven-surefire-plugin</artifactId>
                        <executions>
                            <execution>
                                <phase>integration-test</phase>
                                <goals>
                                    <goal>test</goal>
                                </goals>
                                <configuration>
                                    <excludes>
                                        <exclude>none</exclude>
                                    </excludes>
                                    <includes>
                                        <include>**/*LiveTest.java</include>
                                    </includes>
                                    <systemPropertyVariables>
                                        <webTarget>cargo</webTarget>
                                    </systemPropertyVariables>
                                </configuration>
                            </execution>
                        </executions>
                    </plugin>
                </plugins>
            </build>
        </profile>
    </profiles>


</project><|MERGE_RESOLUTION|>--- conflicted
+++ resolved
@@ -30,8 +30,6 @@
         </dependency>
 
         <!-- json api -->
-
-<<<<<<< HEAD
        <dependency>
 			<groupId>io.katharsis</groupId>
 			<artifactId>katharsis-core</artifactId>
@@ -52,27 +50,12 @@
 			<groupId>com.squareup.okhttp3</groupId>
 			<artifactId>okhttp</artifactId>
 			<version>${okhttp.version}</version>
-=======
-        <dependency>
-            <groupId>io.katharsis</groupId>
-            <artifactId>katharsis-servlet</artifactId>
-            <version>${katharsis.version}</version>
-        </dependency>
-		<dependency>
-			<groupId>org.reflections</groupId>
-			<artifactId>reflections</artifactId>
-			<version>0.9.10</version>
->>>>>>> ccf1f4ed
 		</dependency>
     </dependencies>
 
 
     <properties>
-<<<<<<< HEAD
         <katharsis.version>3.0.2</katharsis.version>
-=======
-        <katharsis.version>2.1.3</katharsis.version>
->>>>>>> ccf1f4ed
         <cargo-maven2-plugin.version>1.6.1</cargo-maven2-plugin.version>
         <okhttp.version>3.9.1</okhttp.version>
     </properties>
