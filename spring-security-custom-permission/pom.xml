--- conflicted
+++ resolved
@@ -54,20 +54,13 @@
             <groupId>com.h2database</groupId>
             <artifactId>h2</artifactId>
         </dependency>
-<<<<<<< HEAD
-
-        <!-- -->
-
-=======
-    
-        <!--  -->
+
         <dependency>
 		  <groupId>org.springframework.boot</groupId>
 		  <artifactId>spring-boot-starter-test</artifactId>
 		  <scope>test</scope>
 		</dependency>
 		
->>>>>>> 6a7e380e
         <dependency>
             <groupId>junit</groupId>
             <artifactId>junit</artifactId>
