--- conflicted
+++ resolved
@@ -42,10 +42,7 @@
     </build>
 
     <properties>
-<<<<<<< HEAD
         <jackson.version>2.10.0</jackson.version>
-=======
->>>>>>> f960eed4
         <log4j-core.version>2.8.2</log4j-core.version>
     </properties>
 
