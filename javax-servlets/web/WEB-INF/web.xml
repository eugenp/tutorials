--- conflicted
+++ resolved
@@ -11,12 +11,4 @@
         <param-name>country</param-name>
         <param-value>Argentina</param-value>
     </context-param>
-<<<<<<< HEAD
-<<<<<<< HEAD
-</web-app>
-=======
-</web-app>
->>>>>>> contextinitparams
-=======
-</web-app>
->>>>>>> 85a4e864
+</web-app>