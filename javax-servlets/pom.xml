--- conflicted
+++ resolved
@@ -2,16 +2,10 @@
 <project xmlns="http://maven.apache.org/POM/4.0.0" xmlns:xsi="http://www.w3.org/2001/XMLSchema-instance"
          xsi:schemaLocation="http://maven.apache.org/POM/4.0.0 http://maven.apache.org/xsd/maven-4.0.0.xsd">
     <modelVersion>4.0.0</modelVersion>
-<<<<<<< HEAD
     <groupId>com.baeldung.javax-servlets</groupId>
     <artifactId>javax-servlets</artifactId>
     <version>1.0-SNAPSHOT</version>
     <packaging>war</packaging>
-=======
-    <artifactId>javax-servlets</artifactId>
-    <version>1.0-SNAPSHOT</version>
-    <packaging>war</packaging>	
->>>>>>> e1ab9f63
     
     <parent>
         <groupId>com.baeldung</groupId>
@@ -21,13 +15,12 @@
     
     <dependencies>
         <dependency>
-<<<<<<< HEAD
             <groupId>org.assertj</groupId>
             <artifactId>assertj-core</artifactId>
             <version>${assertj.version}</version>
             <scope>test</scope>
         </dependency>
-=======
+        <dependency>
             <groupId>junit</groupId>
             <artifactId>junit</artifactId>
             <version>4.12</version>
@@ -67,35 +60,22 @@
             <artifactId>el-api</artifactId>
             <version>2.2</version>
         </dependency>
->>>>>>> e1ab9f63
 
         <!-- File Uploading -->
         <dependency>
             <groupId>commons-fileupload</groupId>
             <artifactId>commons-fileupload</artifactId>
-<<<<<<< HEAD
             <version>${commons-fileupload.version}</version>
-=======
-            <version>1.3.3</version>
->>>>>>> e1ab9f63
         </dependency>
         <dependency>
             <groupId>commons-io</groupId>
             <artifactId>commons-io</artifactId>
-<<<<<<< HEAD
             <version>${commons-io.version}</version>
         </dependency>
-
-=======
-            <version>2.6</version>
-        </dependency>
-	
->>>>>>> e1ab9f63
         <!-- Servlet -->
         <dependency>
             <groupId>javax.servlet</groupId>
             <artifactId>javax.servlet-api</artifactId>
-<<<<<<< HEAD
             <version>${javax.servlet-api.version}</version>
         </dependency>
         <dependency>
@@ -107,8 +87,6 @@
             <groupId>javax.servlet.jsp</groupId>
             <artifactId>javax.servlet.jsp-api</artifactId>
             <version>${jsp.version}</version>
-=======
-            <version>4.0.1</version>
         </dependency>
         <dependency>
             <groupId>javax.servlet.jsp.jstl</groupId>
@@ -119,18 +97,12 @@
             <groupId>javax.servlet.jsp</groupId>
             <artifactId>javax.servlet.jsp-api</artifactId>
             <version>2.3.1</version>
->>>>>>> e1ab9f63
         </dependency>
         <dependency>
             <groupId>javax.servlet</groupId>
             <artifactId>jstl</artifactId>
-<<<<<<< HEAD
             <version>${jstl.version}</version>
-=======
-            <version>1.2</version>
->>>>>>> e1ab9f63
         </dependency>
-
         <dependency>
             <groupId>org.apache.httpcomponents</groupId>
             <artifactId>httpclient</artifactId>
@@ -155,7 +127,6 @@
             <scope>test</scope>
         </dependency>
     </dependencies>
-<<<<<<< HEAD
     <properties>
         <org.apache.httpcomponents.version>4.5.3</org.apache.httpcomponents.version>
         <spring-test.version>5.0.5.RELEASE</spring-test.version>
@@ -168,11 +139,4 @@
         <jstl.version>1.2</jstl.version>
         <jsp.version>2.3.1</jsp.version>
     </properties>
-=======
-    <properties>    
-        <org.apache.httpcomponents.version>4.5.3</org.apache.httpcomponents.version>
-        <spring-test.version>5.0.5.RELEASE</spring-test.version>
-        <gson.version>2.8.2</gson.version>
-    </properties>                     
->>>>>>> e1ab9f63
 </project>