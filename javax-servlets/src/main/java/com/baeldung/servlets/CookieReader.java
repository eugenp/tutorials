--- conflicted
+++ resolved
@@ -33,11 +33,7 @@
         return Arrays.stream(request.getCookies())
                  .filter(c -> key.equals(c.getName()))
                  .map(Cookie::getValue)
-<<<<<<< HEAD
-                 .findFirst();
-=======
                  .findAny();
->>>>>>> c0ab2f75
     }
 
 }