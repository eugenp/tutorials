package com.baeldung.servlets;

import javax.servlet.RequestDispatcher;
import javax.servlet.ServletException;
import javax.servlet.annotation.WebServlet;
import javax.servlet.http.*;
import java.io.IOException;
import java.util.Optional;

/**
 * Created by adam.
 */
@WebServlet(name = "LoginServlet", urlPatterns = "/login")
public class LoginServlet extends HttpServlet {

    @Override
    protected void doGet(HttpServletRequest request, HttpServletResponse response) throws ServletException, IOException {
        CookieReader cookieReader = new CookieReader(request);
        Optional<String> uiColor = cookieReader.readCookie("uiColor");
        Optional<String> userName = cookieReader.readCookie("userName");

<<<<<<< HEAD
        request.setAttribute("uiColor", uiColor.isPresent() ? uiColor.get() : "blue");
=======
        request.setAttribute("uiColor", uiColor.orElse("blue"));
>>>>>>> c0ab2f75

        if (!userName.isPresent()) {
            RequestDispatcher dispatcher = request.getRequestDispatcher("/WEB-INF/jsp/login.jsp");
            dispatcher.forward(request, response);
        } else {
            response.sendRedirect("/welcome");
        }
    }

    @Override
    protected void doPost(HttpServletRequest request, HttpServletResponse response) throws IOException {
        HttpSession session = request.getSession();
        session.setAttribute("sampleKey", "Sample Value");

        String uiColor = request.getParameter("color");
        String userName = request.getParameter("name");

        Cookie uiColorCookie = new Cookie("uiColor", uiColor);
        response.addCookie(uiColorCookie);

        Cookie userNameCookie = new Cookie("userName", userName);
        response.addCookie(userNameCookie);

        response.sendRedirect("/welcome");
    }

}<|MERGE_RESOLUTION|>--- conflicted
+++ resolved
@@ -19,11 +19,7 @@
         Optional<String> uiColor = cookieReader.readCookie("uiColor");
         Optional<String> userName = cookieReader.readCookie("userName");
 
-<<<<<<< HEAD
-        request.setAttribute("uiColor", uiColor.isPresent() ? uiColor.get() : "blue");
-=======
         request.setAttribute("uiColor", uiColor.orElse("blue"));
->>>>>>> c0ab2f75
 
         if (!userName.isPresent()) {
             RequestDispatcher dispatcher = request.getRequestDispatcher("/WEB-INF/jsp/login.jsp");
