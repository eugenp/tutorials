<?xml version="1.0" encoding="UTF-8"?>
<project xmlns="http://maven.apache.org/POM/4.0.0" xmlns:xsi="http://www.w3.org/2001/XMLSchema-instance"
    xsi:schemaLocation="http://maven.apache.org/POM/4.0.0
                             http://maven.apache.org/xsd/maven-4.0.0.xsd">

    <modelVersion>4.0.0</modelVersion>
    <name>lombok</name>
    <artifactId>lombok</artifactId>
    <version>0.1-SNAPSHOT</version>

    <parent>
        <groupId>com.baeldung</groupId>
        <artifactId>parent-modules</artifactId>
        <version>1.0.0-SNAPSHOT</version>
    </parent>

    <dependencies>
        <dependency>
            <groupId>org.projectlombok</groupId>
            <artifactId>lombok</artifactId>
            <!-- Check for the most recent available version: https://projectlombok.org/changelog.html -->
            <version>${lombok.version}</version>
            <scope>provided</scope>
        </dependency>
        <dependency>
            <groupId>org.hibernate.javax.persistence</groupId>
            <artifactId>hibernate-jpa-2.1-api</artifactId>
            <version>${hibernate-jpa-2.1-api.version}</version>
        </dependency>
        <dependency>
            <groupId>org.assertj</groupId>
            <artifactId>assertj-core</artifactId>
            <version>${assertj-core.version}</version>
            <scope>test</scope>
        </dependency>
    </dependencies>

    <build>
        <finalName>lombok</finalName>
        <resources>
            <resource>
                <directory>src/main/resources</directory>
                <filtering>true</filtering>
            </resource>
        </resources>

        <plugins>

            <plugin>
                <groupId>org.projectlombok</groupId>
                <artifactId>lombok-maven-plugin</artifactId>
                <version>${delombok-maven-plugin.version}</version>
                <executions>
                    <execution>
                        <id>delombok</id>
                        <phase>generate-sources</phase>
                        <goals>
                            <goal>delombok</goal>
                        </goals>
                        <configuration>
                            <sourceDirectory>${project.basedir}/src/main/java</sourceDirectory>
                            <outputDirectory>${project.build.directory}/delombok</outputDirectory>
                            <addOutputDirectory>false</addOutputDirectory>
                            <formatPreferences>
                                <javaLangAsFQN>skip</javaLangAsFQN>
                            </formatPreferences>
                            <verbose>false</verbose>
                        </configuration>
                    </execution>
                    <!-- This is for delomboking also your tests sources. <execution> <id>test-delombok</id> <phase>generate-test-sources</phase> <goals> <goal>testDelombok</goal> </goals> 
                        <configuration> <verbose>false</verbose> </configuration> </execution> -->
                </executions>
            </plugin>
        </plugins>
    </build>

    <properties>
        <!-- lombok: https://projectlombok.org/changelog.html -->
<<<<<<< HEAD
        <lombok.version>1.18.10</lombok.version>

=======
        <lombok.version>1.18.4</lombok.version>
>>>>>>> 0d25f15d
        <!-- various -->
        <hibernate-jpa-2.1-api.version>1.0.0.Final</hibernate-jpa-2.1-api.version>
        <!-- delombok maven plugin -->
        <delombok-maven-plugin.version>1.18.4.0</delombok-maven-plugin.version>
        <assertj-core.version>3.8.0</assertj-core.version>
    </properties>

</project><|MERGE_RESOLUTION|>--- conflicted
+++ resolved
@@ -76,12 +76,7 @@
 
     <properties>
         <!-- lombok: https://projectlombok.org/changelog.html -->
-<<<<<<< HEAD
         <lombok.version>1.18.10</lombok.version>
-
-=======
-        <lombok.version>1.18.4</lombok.version>
->>>>>>> 0d25f15d
         <!-- various -->
         <hibernate-jpa-2.1-api.version>1.0.0.Final</hibernate-jpa-2.1-api.version>
         <!-- delombok maven plugin -->
