<?xml version="1.0" encoding="UTF-8"?>
<project xmlns:xsi="http://www.w3.org/2001/XMLSchema-instance"
    xmlns="http://maven.apache.org/POM/4.0.0"
    xsi:schemaLocation="http://maven.apache.org/POM/4.0.0 http://maven.apache.org/xsd/maven-4.0.0.xsd">
    <modelVersion>4.0.0</modelVersion>
    <artifactId>logging-modules</artifactId>
    <name>logging-modules</name>
    <packaging>pom</packaging>

    <parent>
        <groupId>com.baeldung</groupId>
        <artifactId>parent-modules</artifactId>
        <version>1.0.0-SNAPSHOT</version>
    </parent>

    <modules>
        <module>flogger</module>
        <module>log4j</module>
        <module>log4j2</module>
        <module>logback</module>
        <module>log-mdc</module>
        <module>tinylog2</module>
        <module>logging-techniques</module>
        <module>solarwinds-loggly</module>
        <module>splunk-with-log4j2</module>
<<<<<<< HEAD
        <module>jul-to-slf4j</module>
=======
        <module>log-all-requests</module>
>>>>>>> ebf2a31a
    </modules>

</project><|MERGE_RESOLUTION|>--- conflicted
+++ resolved
@@ -23,11 +23,8 @@
         <module>logging-techniques</module>
         <module>solarwinds-loggly</module>
         <module>splunk-with-log4j2</module>
-<<<<<<< HEAD
         <module>jul-to-slf4j</module>
-=======
         <module>log-all-requests</module>
->>>>>>> ebf2a31a
     </modules>
 
 </project>