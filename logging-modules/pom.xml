--- conflicted
+++ resolved
@@ -21,11 +21,8 @@
         <module>log-mdc</module>
         <module>tinylog2</module>
         <module>logging-techniques</module>
-<<<<<<< HEAD
+        <module>solarwinds-loggly</module>
         <module>splunk-with-log4j2</module>
-=======
-        <module>solarwinds-loggly</module>
->>>>>>> 6060108a
     </modules>
 
 </project>