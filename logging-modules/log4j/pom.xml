--- conflicted
+++ resolved
@@ -1,67 +1,63 @@
 <?xml version="1.0" encoding="UTF-8"?>
 <project xmlns="http://maven.apache.org/POM/4.0.0"
-	xmlns:xsi="http://www.w3.org/2001/XMLSchema-instance"
-	xsi:schemaLocation="http://maven.apache.org/POM/4.0.0 http://maven.apache.org/xsd/maven-4.0.0.xsd">
-	<modelVersion>4.0.0</modelVersion>
-	<groupId>com.baeldung</groupId>
-	<artifactId>log4j</artifactId>
-	<version>1.0-SNAPSHOT</version>
+    xmlns:xsi="http://www.w3.org/2001/XMLSchema-instance"
+    xsi:schemaLocation="http://maven.apache.org/POM/4.0.0 http://maven.apache.org/xsd/maven-4.0.0.xsd">
+    <modelVersion>4.0.0</modelVersion>
+    <groupId>com.baeldung</groupId>
+    <artifactId>log4j</artifactId>
+    <version>1.0-SNAPSHOT</version>
 
-	<parent>
-		<groupId>com.baeldung</groupId>
-		<artifactId>parent-modules</artifactId>
-		<version>1.0.0-SNAPSHOT</version>
-		<relativePath>../../</relativePath>
-	</parent>
+    <parent>
+        <groupId>com.baeldung</groupId>
+        <artifactId>parent-modules</artifactId>
+        <version>1.0.0-SNAPSHOT</version>
+        <relativePath>../../</relativePath>
+    </parent>
 
-	<dependencies>
-		<!--log4j dependencies -->
-		<dependency>
-			<groupId>log4j</groupId>
-			<artifactId>log4j</artifactId>
-			<version>${log4j.version}</version>
-		</dependency>
-		<dependency>
-			<groupId>log4j</groupId>
-			<artifactId>apache-log4j-extras</artifactId>
-			<version>${log4j.version}</version>
-		</dependency>
+    <dependencies>
+        <!--log4j dependencies -->
+        <dependency>
+            <groupId>log4j</groupId>
+            <artifactId>log4j</artifactId>
+            <version>${log4j.version}</version>
+        </dependency>
+        <dependency>
+            <groupId>log4j</groupId>
+            <artifactId>apache-log4j-extras</artifactId>
+            <version>${log4j.version}</version>
+        </dependency>
 
-		<!--log4j2 dependencies -->
-		<dependency>
-			<groupId>org.apache.logging.log4j</groupId>
-			<artifactId>log4j-api</artifactId>
-			<version>${log4j-api.version}</version>
-		</dependency>
-		<dependency>
-			<groupId>org.apache.logging.log4j</groupId>
-			<artifactId>log4j-core</artifactId>
-			<version>${log4j-core.version}</version>
-		</dependency>
-		<!--disruptor for log4j2 async logging -->
-		<dependency>
-			<groupId>com.lmax</groupId>
-			<artifactId>disruptor</artifactId>
-			<version>${disruptor.version}</version>
-		</dependency>
-		<!-- Webflux for reactive logging example -->
-		<dependency>
-			<groupId>org.springframework.boot</groupId>
-			<artifactId>spring-boot-starter-webflux</artifactId>
-			<version>${spring-boot.version}</version>
-		</dependency>
-	</dependencies>
+        <!--log4j2 dependencies -->
+        <dependency>
+            <groupId>org.apache.logging.log4j</groupId>
+            <artifactId>log4j-api</artifactId>
+            <version>${log4j-api.version}</version>
+        </dependency>
+        <dependency>
+            <groupId>org.apache.logging.log4j</groupId>
+            <artifactId>log4j-core</artifactId>
+            <version>${log4j-core.version}</version>
+        </dependency>
+        <!--disruptor for log4j2 async logging -->
+        <dependency>
+            <groupId>com.lmax</groupId>
+            <artifactId>disruptor</artifactId>
+            <version>${disruptor.version}</version>
+        </dependency>
+        <!-- Webflux for reactive logging example -->
+        <dependency>
+            <groupId>org.springframework.boot</groupId>
+            <artifactId>spring-boot-starter-webflux</artifactId>
+            <version>${spring-boot.version}</version>
+        </dependency>
+    </dependencies>
 
-	<properties>
-		<log4j.version>1.2.17</log4j.version>
-		<log4j-api.version>2.7</log4j-api.version>
-		<log4j-core.version>2.7</log4j-core.version>
-		<disruptor.version>3.3.6</disruptor.version>
-<<<<<<< HEAD
+    <properties>
+        <log4j.version>1.2.17</log4j.version>
+        <log4j-api.version>2.7</log4j-api.version>
+        <log4j-core.version>2.7</log4j-core.version>
+        <disruptor.version>3.3.6</disruptor.version>
         <spring-boot.version>2.0.5.RELEASE</spring-boot.version>
-=======
-		<spring-boot.version>2.0.5.RELEASE</spring-boot.version>
->>>>>>> cc527731
-	</properties>
+    </properties>
 
 </project>