package com.baeldung.springbootsecurity.basic_auth.config;

import org.springframework.context.annotation.Configuration;
import org.springframework.security.config.annotation.authentication.builders.AuthenticationManagerBuilder;
import org.springframework.security.config.annotation.web.builders.HttpSecurity;
import org.springframework.security.config.annotation.web.configuration.EnableWebSecurity;
import org.springframework.security.config.annotation.web.configuration.WebSecurityConfigurerAdapter;
import org.springframework.security.crypto.factory.PasswordEncoderFactories;
import org.springframework.security.crypto.password.PasswordEncoder;

@Configuration
@EnableWebSecurity
public class BasicAuthConfiguration extends WebSecurityConfigurerAdapter {

    @Override
    protected void configure(AuthenticationManagerBuilder auth) throws Exception {
<<<<<<< HEAD
        PasswordEncoder encoder =
                PasswordEncoderFactories.createDelegatingPasswordEncoder();

        auth
=======
    	PasswordEncoder encoder = PasswordEncoderFactories.createDelegatingPasswordEncoder();
    	auth
>>>>>>> ec33e137
          .inMemoryAuthentication()
          .withUser("user")
          .password(encoder.encode("password"))
          .roles("USER")
          .and()
          .withUser("admin")
<<<<<<< HEAD
          .password("{noop}admin")
=======
          .password(encoder.encode("admin"))
>>>>>>> ec33e137
          .roles("USER", "ADMIN");
    }

    @Override
    protected void configure(HttpSecurity http) throws Exception {
        http
          .authorizeRequests()
          .anyRequest()
          .authenticated()
          .and()
          .httpBasic();
    }
}<|MERGE_RESOLUTION|>--- conflicted
+++ resolved
@@ -14,36 +14,27 @@
 
     @Override
     protected void configure(AuthenticationManagerBuilder auth) throws Exception {
-<<<<<<< HEAD
         PasswordEncoder encoder =
                 PasswordEncoderFactories.createDelegatingPasswordEncoder();
 
         auth
-=======
-    	PasswordEncoder encoder = PasswordEncoderFactories.createDelegatingPasswordEncoder();
-    	auth
->>>>>>> ec33e137
-          .inMemoryAuthentication()
-          .withUser("user")
-          .password(encoder.encode("password"))
-          .roles("USER")
-          .and()
-          .withUser("admin")
-<<<<<<< HEAD
-          .password("{noop}admin")
-=======
-          .password(encoder.encode("admin"))
->>>>>>> ec33e137
-          .roles("USER", "ADMIN");
+                .inMemoryAuthentication()
+                .withUser("user")
+                .password(encoder.encode("password"))
+                .roles("USER")
+                .and()
+                .withUser("admin")
+                .password(encoder.encode("admin"))
+                .roles("USER", "ADMIN");
     }
 
     @Override
     protected void configure(HttpSecurity http) throws Exception {
         http
-          .authorizeRequests()
-          .anyRequest()
-          .authenticated()
-          .and()
-          .httpBasic();
+                .authorizeRequests()
+                .anyRequest()
+                .authenticated()
+                .and()
+                .httpBasic();
     }
 }