--- conflicted
+++ resolved
@@ -66,14 +66,10 @@
         <itextpdf.version>5.5.13.3</itextpdf.version>
         <itextpdf.core.version>7.2.3</itextpdf.core.version>
         <itextpdf.cleanup.version>3.0.1</itextpdf.cleanup.version>
-<<<<<<< HEAD
-        <pdfbox.version>3.0.0-RC1</pdfbox.version>
+        <pdfbox.version>3.0.0</pdfbox.version>
         <poi-ooxml.version>5.2.5</poi-ooxml.version>
         <log4j-api.version>2.20.0</log4j-api.version>
         <log4j-core.version>2.20.0</log4j-core.version>
-=======
-        <pdfbox.version>3.0.0</pdfbox.version>
->>>>>>> 66283cdd
     </properties>
 
 </project>