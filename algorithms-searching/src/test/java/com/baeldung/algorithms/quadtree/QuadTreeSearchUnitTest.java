--- conflicted
+++ resolved
@@ -35,13 +35,10 @@
     public void givenQuadTree_whenSearchingForRange_thenReturn1MatchingItem() {
         Region searchArea = new Region(200, 200, 250, 250);
         List<Point> result = quadTree.search(searchArea, null, "");
+
         LOGGER.debug(result.toString());
         LOGGER.debug(quadTree.printSearchTraversePath());
-<<<<<<< HEAD
-       
-=======
 
->>>>>>> f6820ce3
         Assert.assertEquals(1, result.size());
         Assert.assertArrayEquals(new float[] { 245, 238 },
             new float[]{result.get(0).getX(), result.get(0).getY() }, 0);
@@ -51,13 +48,10 @@
     public void givenQuadTree_whenSearchingForRange_thenReturn2MatchingItems() {
         Region searchArea = new Region(0, 0, 100, 100);
         List<Point> result = quadTree.search(searchArea, null, "");
+
         LOGGER.debug(result.toString());
         LOGGER.debug(quadTree.printSearchTraversePath());
-<<<<<<< HEAD
-        
-=======
 
->>>>>>> f6820ce3
         Assert.assertEquals(2, result.size());
         Assert.assertArrayEquals(new float[] { 21, 25 },
             new float[]{result.get(0).getX(), result.get(0).getY() }, 0);
