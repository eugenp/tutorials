--- conflicted
+++ resolved
@@ -31,13 +31,12 @@
             <artifactId>commons-lang3</artifactId>
             <version>${commons-lang3.version}</version>
         </dependency>
-<<<<<<< HEAD
         <dependency>
             <groupId>org.assertj</groupId>
             <artifactId>assertj-core</artifactId>
             <version>${assertj.version}</version>
             <scope>test</scope>
-=======
+        </dependency>
    		<dependency>
             <groupId>org.inferred</groupId>
             <artifactId>freebuilder</artifactId>
@@ -48,7 +47,6 @@
             <groupId>com.google.code.findbugs</groupId>
             <artifactId>jsr305</artifactId>
             <version>${javax.annotations.version}</version>
->>>>>>> 3897ea7b
         </dependency>
     </dependencies>
     
@@ -57,11 +55,8 @@
         <maven.compiler.source>1.8</maven.compiler.source>
         <maven.compiler.target>1.8</maven.compiler.target>
         <intellij.annotations.version>16.0.2</intellij.annotations.version>
-<<<<<<< HEAD
         <assertj.version>3.12.2</assertj.version>
-=======
         <freebuilder.version>2.4.1</freebuilder.version>
         <javax.annotations.version>3.0.2</javax.annotations.version>
->>>>>>> 3897ea7b
     </properties>
 </project>