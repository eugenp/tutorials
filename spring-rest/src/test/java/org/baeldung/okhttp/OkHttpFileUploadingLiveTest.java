--- conflicted
+++ resolved
@@ -1,93 +1,84 @@
-package org.baeldung.okhttp;
-
-import static org.hamcrest.Matchers.equalTo;
-import static org.junit.Assert.assertFalse;
-import static org.junit.Assert.assertThat;
-
-import java.io.File;
-import java.io.IOException;
-
-import org.baeldung.okhttp.ProgressRequestWrapper;
-import org.junit.Before;
-import org.junit.Test;
-
-import okhttp3.Call;
-import okhttp3.MediaType;
-import okhttp3.MultipartBody;
-import okhttp3.OkHttpClient;
-import okhttp3.Request;
-import okhttp3.RequestBody;
-import okhttp3.Response;
-
-public class OkHttpFileUploadingLiveTest {
-
-    private static final String BASE_URL = "http://localhost:8080/spring-rest";
-
-    OkHttpClient client;
-
-    @Before
-    public void init() {
-
-    	client = new OkHttpClient();
-    }
-
-    @Test
-    public void whenUploadFile_thenCorrect() throws IOException {
-
-        client = new OkHttpClient();
-
-        RequestBody requestBody = new MultipartBody.Builder()
-          .setType(MultipartBody.FORM)
-          .addFormDataPart("file", "file.txt",
-            RequestBody.create(MediaType.parse("application/octet-stream"), new File("src/test/resources/test.txt")))
-          .build();
-
-        Request request = new Request.Builder()
-                .url(BASE_URL + "/users/upload")
-                .post(requestBody)
-                .build();
-
-        Call call = client.newCall(request);
-        Response response = call.execute();
-
-        assertThat(response.code(), equalTo(200));
-    }
-
-    @Test
-    public void whenGetUploadFileProgress_thenCorrect() throws IOException {
-
-    	client = new OkHttpClient();
-
-        RequestBody requestBody = new MultipartBody.Builder()
-          .setType(MultipartBody.FORM)
-          .addFormDataPart("file", "file.txt",
-            RequestBody.create(MediaType.parse("application/octet-stream"), new File("src/test/resources/test.txt")))
-          .build();
-
-        ProgressRequestWrapper countingBody = new ProgressRequestWrapper(requestBody, (long bytesWritten, long contentLength) -> {
-
-<<<<<<< HEAD
-        ProgressRequestWrapper.ProgressListener listener = (bytesWritten, contentLength) -> {
-
-            float percentage = 100f * bytesWritten / contentLength;
-            assertFalse(Float.compare(percentage, 100) > 0);
-        };
-=======
-        	float percentage = 100f * bytesWritten / contentLength;
-            assertFalse(Float.compare(percentage, 100) > 0);
->>>>>>> 4d4afa6c
-
-        });
-
-        Request request = new Request.Builder()
-                .url(BASE_URL + "/users/upload")
-                .post(countingBody)
-                .build();
-
-        Call call = client.newCall(request);
-        Response response = call.execute();
-
-        assertThat(response.code(), equalTo(200));
-
-    }
-}
+package org.baeldung.okhttp;
+
+import static org.hamcrest.Matchers.equalTo;
+import static org.junit.Assert.assertFalse;
+import static org.junit.Assert.assertThat;
+
+import java.io.File;
+import java.io.IOException;
+
+import org.baeldung.okhttp.ProgressRequestWrapper;
+import org.junit.Before;
+import org.junit.Test;
+
+import okhttp3.Call;
+import okhttp3.MediaType;
+import okhttp3.MultipartBody;
+import okhttp3.OkHttpClient;
+import okhttp3.Request;
+import okhttp3.RequestBody;
+import okhttp3.Response;
+
+public class OkHttpFileUploadingLiveTest {
+
+    private static final String BASE_URL = "http://localhost:8080/spring-rest";
+
+    OkHttpClient client;
+
+    @Before
+    public void init() {
+
+    	client = new OkHttpClient();
+    }
+
+    @Test
+    public void whenUploadFile_thenCorrect() throws IOException {
+
+        client = new OkHttpClient();
+
+        RequestBody requestBody = new MultipartBody.Builder()
+          .setType(MultipartBody.FORM)
+          .addFormDataPart("file", "file.txt",
+            RequestBody.create(MediaType.parse("application/octet-stream"), new File("src/test/resources/test.txt")))
+          .build();
+
+        Request request = new Request.Builder()
+                .url(BASE_URL + "/users/upload")
+                .post(requestBody)
+                .build();
+
+        Call call = client.newCall(request);
+        Response response = call.execute();
+
+        assertThat(response.code(), equalTo(200));
+    }
+
+    @Test
+    public void whenGetUploadFileProgress_thenCorrect() throws IOException {
+
+    	client = new OkHttpClient();
+
+        RequestBody requestBody = new MultipartBody.Builder()
+          .setType(MultipartBody.FORM)
+          .addFormDataPart("file", "file.txt",
+            RequestBody.create(MediaType.parse("application/octet-stream"), new File("src/test/resources/test.txt")))
+          .build();
+
+        ProgressRequestWrapper countingBody = new ProgressRequestWrapper(requestBody, (long bytesWritten, long contentLength) -> {
+
+        	float percentage = 100f * bytesWritten / contentLength;
+            assertFalse(Float.compare(percentage, 100) > 0);
+        });
+
+        Request request = new Request.Builder()
+                .url(BASE_URL + "/users/upload")
+                .post(countingBody)
+                .build();
+
+        Call call = client.newCall(request);
+        Response response = call.execute();
+
+        assertThat(response.code(), equalTo(200));
+
+    }
+}