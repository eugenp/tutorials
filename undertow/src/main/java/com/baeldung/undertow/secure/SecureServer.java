package com.baeldung.undertow.secure;

import io.undertow.Undertow;
import io.undertow.io.IoCallback;
import io.undertow.security.api.AuthenticationMechanism;
import io.undertow.security.api.AuthenticationMode;
import io.undertow.security.api.SecurityContext;
import io.undertow.security.handlers.AuthenticationCallHandler;
import io.undertow.security.handlers.AuthenticationConstraintHandler;
import io.undertow.security.handlers.AuthenticationMechanismsHandler;
import io.undertow.security.handlers.SecurityInitialHandler;
import io.undertow.security.idm.IdentityManager;
import io.undertow.security.impl.BasicAuthenticationMechanism;
import io.undertow.server.HttpHandler;
import io.undertow.server.HttpServerExchange;

import java.util.Collections;
import java.util.HashMap;
import java.util.List;
import java.util.Map;

public class SecureServer {

    public static void main(String[] args) {
        final Map<String, char[]> users = new HashMap<>(2);
        users.put("root", "password".toCharArray());
        users.put("admin", "password".toCharArray());

        final IdentityManager idm = new CustomIdentityManager(users);

<<<<<<< HEAD
        Undertow server = Undertow.builder().addHttpListener(8080, "localhost").setHandler(addSecurity((exchange) -> {
            setExchange(exchange);
        }, idm)).build();
=======
        Undertow server = Undertow.builder()
          .addHttpListener(8080, "localhost")
          .setHandler(addSecurity(SecureServer::setExchange, idm)).build();
>>>>>>> 3c4faf99

        server.start();
    }

    private static void setExchange(HttpServerExchange exchange) {
        final SecurityContext context = exchange.getSecurityContext();
<<<<<<< HEAD
        exchange.getResponseSender().send("Hello " + context.getAuthenticatedAccount().getPrincipal().getName(),IoCallback.END_EXCHANGE);
=======
        exchange.getResponseSender().send("Hello " + context.getAuthenticatedAccount().getPrincipal().getName(), IoCallback.END_EXCHANGE);
>>>>>>> 3c4faf99
    }

    private static HttpHandler addSecurity(final HttpHandler toWrap, final IdentityManager identityManager) {
        HttpHandler handler = toWrap;
        handler = new AuthenticationCallHandler(handler);
        handler = new AuthenticationConstraintHandler(handler);
        final List<AuthenticationMechanism> mechanisms = Collections
          .singletonList(new BasicAuthenticationMechanism("Baeldung_Realm"));
        handler = new AuthenticationMechanismsHandler(handler, mechanisms);
        handler = new SecurityInitialHandler(AuthenticationMode.PRO_ACTIVE, identityManager, handler);
        return handler;
    }

}<|MERGE_RESOLUTION|>--- conflicted
+++ resolved
@@ -28,26 +28,16 @@
 
         final IdentityManager idm = new CustomIdentityManager(users);
 
-<<<<<<< HEAD
-        Undertow server = Undertow.builder().addHttpListener(8080, "localhost").setHandler(addSecurity((exchange) -> {
-            setExchange(exchange);
-        }, idm)).build();
-=======
         Undertow server = Undertow.builder()
           .addHttpListener(8080, "localhost")
           .setHandler(addSecurity(SecureServer::setExchange, idm)).build();
->>>>>>> 3c4faf99
 
         server.start();
     }
 
     private static void setExchange(HttpServerExchange exchange) {
         final SecurityContext context = exchange.getSecurityContext();
-<<<<<<< HEAD
-        exchange.getResponseSender().send("Hello " + context.getAuthenticatedAccount().getPrincipal().getName(),IoCallback.END_EXCHANGE);
-=======
         exchange.getResponseSender().send("Hello " + context.getAuthenticatedAccount().getPrincipal().getName(), IoCallback.END_EXCHANGE);
->>>>>>> 3c4faf99
     }
 
     private static HttpHandler addSecurity(final HttpHandler toWrap, final IdentityManager identityManager) {
