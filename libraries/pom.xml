<?xml version="1.0" encoding="UTF-8"?>
<project xmlns="http://maven.apache.org/POM/4.0.0" xmlns:xsi="http://www.w3.org/2001/XMLSchema-instance" xsi:schemaLocation="http://maven.apache.org/POM/4.0.0 http://maven.apache.org/xsd/maven-4.0.0.xsd">
    <modelVersion>4.0.0</modelVersion>
    <artifactId>libraries</artifactId>
    <name>libraries</name>

    <parent>
        <artifactId>parent-modules</artifactId>
        <groupId>com.baeldung</groupId>
        <version>1.0.0-SNAPSHOT</version>
    </parent>

    <dependencies>
        <!-- https://mvnrepository.com/artifact/com.typesafe.akka/akka-actor -->
        <dependency>
            <groupId>com.typesafe.akka</groupId>
            <artifactId>akka-actor_2.12</artifactId>
            <version>${typesafe-akka.version}</version>
        </dependency>

        <dependency>
            <groupId>com.typesafe.akka</groupId>
            <artifactId>akka-testkit_2.12</artifactId>
            <version>${typesafe-akka.version}</version>
            <scope>test</scope>
        </dependency>

        <!-- https://mvnrepository.com/artifact/org.asynchttpclient/async-http-client -->
        <dependency>
            <groupId>org.asynchttpclient</groupId>
            <artifactId>async-http-client</artifactId>
            <version>${async.http.client.version}</version>
        </dependency>
        <!-- https://mvnrepository.com/artifact/org.beykery/neuroph/2.92 -->
        <dependency>
            <groupId>org.beykery</groupId>
            <artifactId>neuroph</artifactId>
            <version>${neuroph.version}</version>
        </dependency>
        <!-- https://mvnrepository.com/artifact/cglib/cglib -->
        <dependency>
            <groupId>cglib</groupId>
            <artifactId>cglib</artifactId>
            <version>${cglib.version}</version>
        </dependency>
        <!-- https://mvnrepository.com/artifact/com.opencsv/opencsv -->
        <dependency>
            <groupId>com.opencsv</groupId>
            <artifactId>opencsv</artifactId>
            <version>${opencsv.version}</version>
        </dependency>
        <dependency>
            <groupId>commons-beanutils</groupId>
            <artifactId>commons-beanutils</artifactId>
            <version>${commons-beanutils.version}</version>
        </dependency>
        <dependency>
            <groupId>org.apache.commons</groupId>
            <artifactId>commons-lang3</artifactId>
            <version>${commons-lang.version}</version>
        </dependency>
        <dependency>
            <groupId>org.apache.commons</groupId>
            <artifactId>commons-text</artifactId>
            <version>${commons-text.version}</version>
        </dependency>
        <dependency>
            <groupId>tec.units</groupId>
            <artifactId>unit-ri</artifactId>
            <version>1.0.3</version>
        </dependency>
        <dependency>
            <groupId>org.apache.commons</groupId>
            <artifactId>commons-collections4</artifactId>
            <version>${commons.collections.version}</version>
        </dependency>
        <dependency>
            <groupId>org.jasypt</groupId>
            <artifactId>jasypt</artifactId>
            <version>${jasypt.version}</version>
        </dependency>
        <dependency>
            <groupId>org.javatuples</groupId>
            <artifactId>javatuples</artifactId>
            <version>${javatuples.version}</version>
        </dependency>
        <dependency>
            <groupId>org.javassist</groupId>
            <artifactId>javassist</artifactId>
            <version>${javaassist.version}</version>
        </dependency>
        <!-- https://mvnrepository.com/artifact/org.assertj/assertj-core -->
        <dependency>
            <groupId>org.assertj</groupId>
            <artifactId>assertj-core</artifactId>
            <version>${assertj.version}</version>
        </dependency>
        <dependency>
            <groupId>org.skyscreamer</groupId>
            <artifactId>jsonassert</artifactId>
            <version>${jsonassert.version}</version>
        </dependency>
        <dependency>
            <groupId>org.javers</groupId>
            <artifactId>javers-core</artifactId>
            <version>${javers.version}</version>
        </dependency>
        <dependency>
            <groupId>org.eclipse.jetty</groupId>
            <artifactId>jetty-server</artifactId>
            <version>${jetty.version}</version>
        </dependency>
        <dependency>
            <groupId>org.eclipse.jetty</groupId>
            <artifactId>jetty-servlet</artifactId>
            <version>${jetty.version}</version>
        </dependency>
        <dependency>
            <groupId>org.eclipse.jetty</groupId>
            <artifactId>jetty-webapp</artifactId>
            <version>${jetty.version}</version>
        </dependency>

        <dependency>
            <groupId>io.nats</groupId>
            <artifactId>jnats</artifactId>
            <version>${jnats.version}</version>
        </dependency>

        <dependency>
            <groupId>rome</groupId>
            <artifactId>rome</artifactId>
            <version>${rome.version}</version>
        </dependency>
        <dependency>
            <groupId>io.specto</groupId>
            <artifactId>hoverfly-java</artifactId>
            <version>0.8.1</version>
        </dependency>
        <dependency>
            <groupId>org.apache.httpcomponents</groupId>
            <artifactId>httpclient</artifactId>
            <version>${httpclient.version}</version>
            <exclusions>
                <exclusion>
                    <artifactId>commons-logging</artifactId>
                    <groupId>commons-logging</groupId>
                </exclusion>
            </exclusions>
        </dependency>
        <dependency>
            <groupId>commons-io</groupId>
            <artifactId>commons-io</artifactId>
            <version>${commons.io.version}</version>
        </dependency>
        <dependency>
            <groupId>commons-chain</groupId>
            <artifactId>commons-chain</artifactId>
            <version>${commons-chain.version}</version>
        </dependency>
        <dependency>
            <groupId>org.apache.commons</groupId>
            <artifactId>commons-csv</artifactId>
            <version>${commons-csv.version}</version>
        </dependency>
        <dependency>
            <groupId>commons-dbutils</groupId>
            <artifactId>commons-dbutils</artifactId>
            <version>${commons.dbutils.version}</version>
        </dependency>
        <dependency>
            <groupId>org.apache.flink</groupId>
            <artifactId>flink-core</artifactId>
            <version>${flink.version}</version>
            <exclusions>
                <exclusion>
                    <artifactId>commons-logging</artifactId>
                    <groupId>commons-logging</groupId>
                </exclusion>
            </exclusions>
        </dependency>
        <dependency>
            <groupId>org.apache.flink</groupId>
            <artifactId>flink-java</artifactId>
            <version>${flink.version}</version>
            <exclusions>
                <exclusion>
                    <artifactId>commons-logging</artifactId>
                    <groupId>commons-logging</groupId>
                </exclusion>
            </exclusions>
        </dependency>
        <dependency>
            <groupId>org.apache.flink</groupId>
            <artifactId>flink-test-utils_2.10</artifactId>
            <version>${flink.version}</version>
            <scope>test</scope>
        </dependency>
        <dependency>
            <groupId>org.apache.commons</groupId>
            <artifactId>commons-math3</artifactId>
            <version>3.6.1</version>
        </dependency>
        <dependency>
            <groupId>net.serenity-bdd</groupId>
            <artifactId>serenity-core</artifactId>
            <version>${serenity.version}</version>
            <scope>test</scope>
        </dependency>
        <dependency>
            <groupId>net.serenity-bdd</groupId>
            <artifactId>serenity-junit</artifactId>
            <version>${serenity.version}</version>
            <scope>test</scope>
        </dependency>
        <dependency>
            <groupId>net.serenity-bdd</groupId>
            <artifactId>serenity-jbehave</artifactId>
            <version>${serenity.jbehave.version}</version>
            <scope>test</scope>
        </dependency>
        <dependency>
            <groupId>net.serenity-bdd</groupId>
            <artifactId>serenity-rest-assured</artifactId>
            <version>${serenity.version}</version>
            <scope>test</scope>
        </dependency>
        <dependency>
            <groupId>net.serenity-bdd</groupId>
            <artifactId>serenity-jira-requirements-provider</artifactId>
            <version>${serenity.jira.version}</version>
            <scope>test</scope>
        </dependency>
        <dependency>
            <groupId>com.fasterxml.jackson.core</groupId>
            <artifactId>jackson-databind</artifactId>
            <version>${jackson.version}</version>
        </dependency>
        <!-- JDO -->
        <dependency>
            <groupId>org.datanucleus</groupId>
            <artifactId>javax.jdo</artifactId>
            <version>3.2.0-m7</version>
        </dependency>
        <dependency>
            <groupId>org.datanucleus</groupId>
            <artifactId>datanucleus-core</artifactId>
            <version>5.1.1</version>
        </dependency>
        <dependency>
            <groupId>org.datanucleus</groupId>
            <artifactId>datanucleus-api-jdo</artifactId>
            <version>5.1.1</version>
        </dependency>
        <dependency>
            <groupId>org.datanucleus</groupId>
            <artifactId>datanucleus-rdbms</artifactId>
            <version>5.1.1</version>
        </dependency>
        <dependency>
            <groupId>org.datanucleus</groupId>
            <artifactId>datanucleus-maven-plugin</artifactId>
            <version>5.0.2</version>
        </dependency>
        <dependency>
            <groupId>org.datanucleus</groupId>
            <artifactId>datanucleus-xml</artifactId>
            <version>5.0.0-release</version>
        </dependency>
        <dependency>
            <groupId>org.datanucleus</groupId>
            <artifactId>datanucleus-jdo-query</artifactId>
            <version>5.0.2</version>
        </dependency>
        <dependency>
            <groupId>net.openhft</groupId>
            <artifactId>chronicle</artifactId>
            <version>3.6.4</version>
            <exclusions>
                <exclusion>
                    <groupId>com.sun.java</groupId>
                    <artifactId>tools</artifactId>
                </exclusion>
            </exclusions>
        </dependency>
        <dependency>
            <groupId>org.springframework</groupId>
            <artifactId>spring-web</artifactId>
            <version>4.3.8.RELEASE</version>
        </dependency>
        <dependency>
            <groupId>net.serenity-bdd</groupId>
            <artifactId>serenity-spring</artifactId>
            <version>${serenity.version}</version>
            <scope>test</scope>
        </dependency>
        <dependency>
            <groupId>net.serenity-bdd</groupId>
            <artifactId>serenity-screenplay</artifactId>
            <version>${serenity.version}</version>
            <scope>test</scope>
        </dependency>
        <dependency>
            <groupId>net.serenity-bdd</groupId>
            <artifactId>serenity-screenplay-webdriver</artifactId>
            <version>${serenity.version}</version>
            <scope>test</scope>
        </dependency>

        <!-- JetS3t -->
        <dependency>
            <groupId>org.lucee</groupId>
            <artifactId>jets3t</artifactId>
            <version>${jets3t-version}</version>
        </dependency>
        <dependency>
            <groupId>org.lucee</groupId>
            <artifactId>commons-codec</artifactId>
            <version>${commons-codec-version}</version>
        </dependency>

        <dependency>
            <groupId>io.rest-assured</groupId>
            <artifactId>spring-mock-mvc</artifactId>
            <version>3.0.3</version>
            <scope>test</scope>
        </dependency>
        <dependency>
            <groupId>org.multiverse</groupId>
            <artifactId>multiverse-core</artifactId>
            <version>${multiverse.version}</version>
        </dependency>
        <dependency>
            <groupId>com.zaxxer</groupId>
            <artifactId>HikariCP</artifactId>
            <version>2.6.3</version>
            <scope>compile</scope>
        </dependency>
        <dependency>
            <groupId>com.h2database</groupId>
            <artifactId>h2</artifactId>
            <version>${h2.version}</version>
        </dependency>
        <dependency>
            <groupId>pl.pragmatists</groupId>
            <artifactId>JUnitParams</artifactId>
            <version>${jUnitParams.version}</version>
            <scope>test</scope>
        </dependency>
        <dependency>
            <groupId>org.quartz-scheduler</groupId>
            <artifactId>quartz</artifactId>
            <version>2.3.0</version>
        </dependency>
        <dependency>
            <groupId>one.util</groupId>
            <artifactId>streamex</artifactId>
            <version>${streamex.version}</version>
        </dependency>
        <dependency>
            <groupId>org.jooq</groupId>
            <artifactId>jool</artifactId>
            <version>0.9.12</version>
        </dependency>
        <dependency>
            <groupId>org.openjdk.jmh</groupId>
            <artifactId>jmh-core</artifactId>
            <version>1.19</version>
        </dependency>
        <dependency>
            <groupId>org.openjdk.jmh</groupId>
            <artifactId>jmh-generator-annprocess</artifactId>
            <version>1.19</version>
        </dependency>
        <dependency>
            <groupId>io.netty</groupId>
            <artifactId>netty-all</artifactId>
            <version>${netty.version}</version>
        </dependency>
        <dependency>
            <groupId>junit</groupId>
            <artifactId>junit</artifactId>
            <version>${junit.version}</version>
            <scope>test</scope>
        </dependency>
        <dependency>
            <groupId>info.debatty</groupId>
            <artifactId>java-lsh</artifactId>
            <version>${java-lsh.version}</version>
        </dependency>
        <dependency>
            <groupId>au.com.dius</groupId>
            <artifactId>pact-jvm-consumer-junit_2.11</artifactId>
            <version>${pact.version}</version>
            <scope>test</scope>
        </dependency>
        <dependency>
            <groupId>org.codehaus.groovy</groupId>
            <artifactId>groovy-all</artifactId>
            <version>2.4.10</version>
        </dependency>
        <dependency>
            <groupId>org.awaitility</groupId>
            <artifactId>awaitility</artifactId>
            <version>${awaitility.version}</version>
            <scope>test</scope>
        </dependency>
        <dependency>
            <groupId>org.awaitility</groupId>
            <artifactId>awaitility-proxy</artifactId>
            <version>${awaitility.version}</version>
            <scope>test</scope>
        </dependency>
        <dependency>
            <groupId>org.hamcrest</groupId>
            <artifactId>java-hamcrest</artifactId>
            <version>${org.hamcrest.java-hamcrest.version}</version>
            <scope>test</scope>
        </dependency>
        <dependency>
            <groupId>net.agkn</groupId>
            <artifactId>hll</artifactId>
            <version>${hll.version}</version>
        </dependency>
        <dependency>
            <groupId>net.bytebuddy</groupId>
            <artifactId>byte-buddy</artifactId>
            <version>${bytebuddy.version}</version>
        </dependency>
        <dependency>
            <groupId>net.bytebuddy</groupId>
            <artifactId>byte-buddy-agent</artifactId>
            <version>${bytebuddy.version}</version>
        </dependency>
        <dependency>
            <groupId>org.pcollections</groupId>
            <artifactId>pcollections</artifactId>
            <version>${pcollections.version}</version>
        </dependency>
        <dependency>
            <groupId>com.machinezoo.noexception</groupId>
            <artifactId>noexception</artifactId>
            <version>1.1.0</version>
        </dependency>
        <dependency>
            <groupId>org.eclipse.collections</groupId>
            <artifactId>eclipse-collections</artifactId>
            <version>${eclipse-collections.version}</version>
        </dependency>
        <dependency>
            <groupId>io.vavr</groupId>
            <artifactId>vavr</artifactId>
            <version>${vavr.version}</version>
        </dependency>

        <!-- Retrofit -->
        <dependency>
            <groupId>com.squareup.retrofit2</groupId>
            <artifactId>retrofit</artifactId>
            <version>${retrofit.version}</version>
        </dependency>
        <dependency>
            <groupId>com.squareup.retrofit2</groupId>
            <artifactId>converter-gson</artifactId>
            <version>${retrofit.version}</version>
        </dependency>
        <dependency>
            <groupId>com.squareup.retrofit2</groupId>
            <artifactId>adapter-rxjava</artifactId>
            <version>${retrofit.version}</version>
        </dependency>
        <dependency>
            <groupId>com.squareup.okhttp3</groupId>
            <artifactId>logging-interceptor</artifactId>
            <version>3.9.0</version>
        </dependency>
        <dependency>
            <groupId>com.darwinsys</groupId>
            <artifactId>hirondelle-date4j</artifactId>
            <version>RELEASE</version>
            <scope>test</scope>
        </dependency>
        <dependency>
            <groupId>joda-time</groupId>
            <artifactId>joda-time</artifactId>
            <version>${joda-time.version}</version>
        </dependency>
        <dependency>
            <groupId>com.darwinsys</groupId>
            <artifactId>hirondelle-date4j</artifactId>
            <version>${hirondelle-date4j.version}</version>
        </dependency>
        <dependency>
            <groupId>com.haulmont.yarg</groupId>
            <artifactId>yarg</artifactId>
            <version>2.0.4</version>
        </dependency>
        <dependency>
            <groupId>net.engio</groupId>
            <artifactId>mbassador</artifactId>
            <version>1.3.1</version>
        </dependency>
        <dependency>
            <groupId>org.jdeferred</groupId>
            <artifactId>jdeferred-core</artifactId>
            <version>1.2.6</version>
        </dependency>
        <dependency>
            <groupId>com.codepoetics</groupId>
            <artifactId>protonpack</artifactId>
            <version>${protonpack.version}</version>
        </dependency>
        <dependency>
            <groupId>org.functionaljava</groupId>
            <artifactId>functionaljava</artifactId>
            <version>4.7</version>
        </dependency>
        <dependency>
            <groupId>org.functionaljava</groupId>
            <artifactId>functionaljava-java8</artifactId>
            <version>4.7</version>
        </dependency>
        <dependency>
            <groupId>org.functionaljava</groupId>
            <artifactId>functionaljava-quickcheck</artifactId>
            <version>4.7</version>
        </dependency>
        <dependency>
            <groupId>org.functionaljava</groupId>
            <artifactId>functionaljava-java-core</artifactId>
            <version>4.7</version>
        </dependency>
        <dependency>
            <groupId>javax.cache</groupId>
            <artifactId>cache-api</artifactId>
            <version>${cache.version}</version>
        </dependency>
        <dependency>
            <groupId>com.hazelcast</groupId>
            <artifactId>hazelcast</artifactId>
            <version>${hazelcast.version}</version>
        </dependency>
        <dependency>
            <groupId>org.jgrapht</groupId>
            <artifactId>jgrapht-core</artifactId>
            <version>1.0.1</version>
        </dependency>
        <dependency>
            <groupId>com.netopyr.wurmloch</groupId>
            <artifactId>wurmloch-crdt</artifactId>
            <version>${crdt.version}</version>
        </dependency>
        <dependency>
            <groupId>org.docx4j</groupId>
            <artifactId>docx4j</artifactId>
            <version>3.3.5</version>
        </dependency>
        <dependency>
            <groupId>javax.xml.bind</groupId>
            <artifactId>jaxb-api</artifactId>
            <version>2.1</version>
        </dependency>
        <dependency>
            <groupId>com.github.ben-manes.caffeine</groupId>
            <artifactId>caffeine</artifactId>
            <version>${caffeine.version}</version>
        </dependency>
        <dependency>
            <groupId>org.bouncycastle</groupId>
            <artifactId>bcprov-jdk15on</artifactId>
            <version>1.58</version>
        </dependency>
        <dependency>
            <groupId>org.bouncycastle</groupId>
            <artifactId>bcpkix-jdk15on</artifactId>
            <version>1.58</version>
        </dependency>
        <dependency>
            <groupId>com.google.http-client</groupId>
            <artifactId>google-http-client</artifactId>
            <version>${googleclient.version}</version>
        </dependency>
        <dependency>
            <groupId>com.google.http-client</groupId>
            <artifactId>google-http-client-jackson2</artifactId>
            <version>${googleclient.version}</version>
        </dependency>
        <dependency>
            <groupId>com.google.http-client</groupId>
            <artifactId>google-http-client-gson</artifactId>
            <version>${googleclient.version}</version>
        </dependency>
        <dependency>
            <groupId>org.infinispan</groupId>
            <artifactId>infinispan-core</artifactId>
            <version>${infinispan.version}</version>
        </dependency>

        <!--Java Docker API Client -->
        <dependency>
            <groupId>com.github.docker-java</groupId>
            <artifactId>docker-java</artifactId>
            <version>${docker.version}</version>
            <exclusions>
                <exclusion>
                    <groupId>org.slf4j</groupId>
                    <artifactId>slf4j-log4j12</artifactId>
                </exclusion>
                <exclusion>
                    <groupId>org.slf4j</groupId>
                    <artifactId>jcl-over-slf4j</artifactId>
                </exclusion>
                <exclusion>
                    <groupId>ch.qos.logback</groupId>
                    <artifactId>logback-classic</artifactId>
                </exclusion>
            </exclusions>
        </dependency>
        <dependency>
            <groupId>com.sun.jersey</groupId>
            <artifactId>jersey-client</artifactId>
            <version>1.19.4</version>
        </dependency>
        <!--Java Docker API Client -->

        <!-- google api -->
        <dependency>
            <groupId>com.google.api-client</groupId>
            <artifactId>google-api-client</artifactId>
            <version>${google-api.version}</version>
        </dependency>
        <dependency>
            <groupId>com.google.oauth-client</groupId>
            <artifactId>google-oauth-client-jetty</artifactId>
            <version>${google-api.version}</version>
        </dependency>
        <dependency>
            <groupId>com.google.apis</groupId>
            <artifactId>google-api-services-sheets</artifactId>
            <version>${google-sheets.version}</version>
        </dependency>
        <dependency>
            <groupId>org.apache.kafka</groupId>
            <artifactId>kafka-streams</artifactId>
            <version>${kafka.version}</version>
        </dependency>
        <dependency>
            <groupId>org.apache.kafka</groupId>
            <artifactId>kafka-clients</artifactId>
            <version>${kafka.version}</version>
            <exclusions>
                <exclusion>
                    <groupId>org.slf4j</groupId>
                    <artifactId>slf4j-log4j12</artifactId>
                </exclusion>
            </exclusions>
        </dependency>
        <dependency>
            <groupId>org.apache.kafka</groupId>
            <artifactId>kafka-clients</artifactId>
            <version>${kafka.version}</version>
            <classifier>test</classifier>
            <scope>test</scope>
        </dependency>

        <!-- tomcat -->
        <dependency>
            <groupId>org.apache.tomcat</groupId>
            <artifactId>tomcat-catalina</artifactId>
            <version>${tomcat.version}</version>
        </dependency>
        <dependency>
            <groupId>org.milyn</groupId>
            <artifactId>milyn-smooks-all</artifactId>
            <version>${smooks.version}</version>
        </dependency>
        <dependency>
            <groupId>com.mashape.unirest</groupId>
            <artifactId>unirest-java</artifactId>
            <version>${unirest.version}</version>
        </dependency>

<<<<<<< HEAD
        <!-- javalin -->
        <dependency>
            <groupId>io.javalin</groupId>
            <artifactId>javalin</artifactId>
            <version>1.6.0</version>
=======
        <!-- Atlassian Fugue -->
        <dependency>
            <groupId>io.atlassian.fugue</groupId>
            <artifactId>fugue</artifactId>
            <version>4.5.1</version>
        </dependency>

        <dependency>
            <groupId>org.jctools</groupId>
            <artifactId>jctools-core</artifactId>
            <version>${jctools.version}</version>
>>>>>>> 3ab34fc7
        </dependency>
    </dependencies>

    <repositories>
        <repository>
            <id>maven2-repository.dev.java.net</id>
            <name>Java.net repository</name>
            <url>http://download.java.net/maven/2</url>
        </repository>
        <repository>
            <snapshots>
                <enabled>false</enabled>
            </snapshots>
            <id>bintray-cuba-platform-main</id>
            <name>bintray</name>
            <url>http://dl.bintray.com/cuba-platform/main</url>
        </repository>
        <repository>
            <id>Apache Staging</id>
            <url>https://repository.apache.org/content/groups/staging</url>
        </repository>
    </repositories>


    <build>
        <plugins>
            <plugin>
                <groupId>org.apache.maven.plugins</groupId>
                <artifactId>maven-dependency-plugin</artifactId>
                <dependencies>
                    <dependency>
                        <groupId>org.apache.felix</groupId>
                        <artifactId>maven-bundle-plugin</artifactId>
                        <version>3.3.0</version>
                        <type>maven-plugin</type>
                    </dependency>
                </dependencies>
                <extensions>true</extensions>
            </plugin>
            <plugin>
                <artifactId>maven-failsafe-plugin</artifactId>
                <version>${maven-failsafe-plugin.version}</version>
                <configuration>
                    <systemProperties>
                        <webdriver.chrome.driver>chromedriver</webdriver.chrome.driver>
                    </systemProperties>
                </configuration>
            </plugin>
            <plugin>
                <groupId>net.serenity-bdd.maven.plugins</groupId>
                <artifactId>serenity-maven-plugin</artifactId>
                <version>${serenity.plugin.version}</version>
                <executions>
                    <execution>
                        <id>serenity-reports</id>
                        <phase>post-integration-test</phase>
                        <goals>
                            <goal>aggregate</goal>
                        </goals>
                    </execution>
                </executions>
            </plugin>
            <!-- JDO Plugin -->
            <plugin>
                <groupId>org.datanucleus</groupId>
                <artifactId>datanucleus-maven-plugin</artifactId>
                <version>5.0.2</version>
                <configuration>
                    <api>JDO</api>
                    <props>${basedir}/datanucleus.properties</props>
                    <log4jConfiguration>${basedir}/log4j.properties</log4jConfiguration>
                    <verbose>true</verbose>
                    <fork>false</fork>
                    <!-- Solve windows line too long error -->
                </configuration>
                <executions>
                    <execution>
                        <phase>process-classes</phase>
                        <goals>
                            <goal>enhance</goal>
                        </goals>
                    </execution>
                </executions>
            </plugin>
            <!-- Neuroph -->
            <plugin>
                <groupId>org.apache.maven.plugins</groupId>
                <artifactId>maven-jar-plugin</artifactId>
                <version>3.0.2</version>
                <configuration>
                    <excludes>
                        <exclude>**/log4j.properties</exclude>
                    </excludes>
                    <archive>
                        <manifest>
                            <mainClass>com.baeldung.neuroph.NeurophXOR</mainClass>
                        </manifest>
                    </archive>
                </configuration>
            </plugin>

            <!-- Borrowed from the 'jmh-java-benchmark-archetype' pom.xml -->
            <plugin>
                <groupId>org.apache.maven.plugins</groupId>
                <artifactId>maven-shade-plugin</artifactId>
                <version>2.2</version>
                <executions>
                    <execution>
                        <phase>package</phase>
                        <goals>
                            <goal>shade</goal>
                        </goals>
                        <configuration>
                            <finalName>benchmarks</finalName>
                            <transformers>
                                <transformer implementation="org.apache.maven.plugins.shade.resource.ManifestResourceTransformer">
                                    <mainClass>org.openjdk.jmh.Main</mainClass>
                                </transformer>
                            </transformers>
                            <filters>
                                <filter>
                                    <!--
                                        Shading signed JARs will fail without this.
                                        http://stackoverflow.com/questions/999489/invalid-signature-file-when-attempting-to-run-a-jar
                                    -->
                                    <artifact>*:*</artifact>
                                    <excludes>
                                        <exclude>META-INF/*.SF</exclude>
                                        <exclude>META-INF/*.DSA</exclude>
                                        <exclude>META-INF/*.RSA</exclude>
                                    </excludes>
                                </filter>
                            </filters>
                        </configuration>
                    </execution>
                </executions>
            </plugin>
        </plugins>
    </build>

    <properties>
        <googleclient.version>1.23.0</googleclient.version>
        <crdt.version>0.1.0</crdt.version>
        <multiverse.version>0.7.0</multiverse.version>
        <cglib.version>3.2.4</cglib.version>
        <commons-lang.version>3.6</commons-lang.version>
        <commons-text.version>1.1</commons-text.version>
        <commons-beanutils.version>1.9.3</commons-beanutils.version>
        <commons-chain.version>1.2</commons-chain.version>
        <commons-csv.version>1.4</commons-csv.version>
        <jasypt.version>1.9.2</jasypt.version>
        <javatuples.version>1.2</javatuples.version>
        <javaassist.version>3.21.0-GA</javaassist.version>
        <assertj.version>3.6.2</assertj.version>
        <jsonassert.version>1.5.0</jsonassert.version>
        <javers.version>3.1.0</javers.version>
        <httpclient.version>4.5.3</httpclient.version>
        <commons.io.version>2.5</commons.io.version>
        <commons.dbutils.version>1.6</commons.dbutils.version>
        <h2.version>1.4.196</h2.version>
        <jetty.version>9.4.8.v20171121</jetty.version>
        <jnats.version>1.0</jnats.version>

        <httpclient.version>4.5.3</httpclient.version>
        <commons.io.version>2.5</commons.io.version>
        <flink.version>1.2.0</flink.version>
        <jackson.version>2.8.5</jackson.version>
        <neuroph.version>2.92</neuroph.version>
        <serenity.version>1.4.0</serenity.version>
        <serenity.jbehave.version>1.24.0</serenity.jbehave.version>
        <serenity.jira.version>1.1.3-rc.5</serenity.jira.version>
        <serenity.plugin.version>1.4.0</serenity.plugin.version>
        <jUnitParams.version>1.1.0</jUnitParams.version>
        <netty.version>4.1.20.Final</netty.version>
        <commons.collections.version>4.1</commons.collections.version>
        <junit.version>4.12</junit.version>
        <java-lsh.version>0.10</java-lsh.version>
        <pact.version>3.5.0</pact.version>
        <awaitility.version>3.0.0</awaitility.version>
        <org.hamcrest.java-hamcrest.version>2.0.0.0</org.hamcrest.java-hamcrest.version>
        <hll.version>1.6.0</hll.version>
        <bytebuddy.version>1.7.1</bytebuddy.version>
        <pcollections.version>2.1.2</pcollections.version>
        <rome.version>1.0</rome.version>
        <eclipse-collections.version>8.2.0</eclipse-collections.version>
        <streamex.version>0.6.5</streamex.version>
        <vavr.version>0.9.0</vavr.version>
        <geotools.version>15.2</geotools.version>
        <joda-time.version>2.9.9</joda-time.version>
        <hirondelle-date4j.version>1.5.1</hirondelle-date4j.version>
        <retrofit.version>2.3.0</retrofit.version>
        <joda-time.version>2.9.9</joda-time.version>
        <hirondelle-date4j.version>1.5.1</hirondelle-date4j.version>
        <protonpack.version>1.14</protonpack.version>
        <unit-ri.version>1.0.3</unit-ri.version>
        <cache.version>1.0.0</cache.version>
        <hazelcast.version>3.8.4</hazelcast.version>
        <caffeine.version>2.5.5</caffeine.version>
        <google-api.version>1.23.0</google-api.version>
        <google-sheets.version>v4-rev493-1.21.0</google-sheets.version>
        <kafka.version>1.0.0</kafka.version>
        <smooks.version>1.7.0</smooks.version>
        <docker.version>3.0.14</docker.version>
        <tomcat.version>8.5.24</tomcat.version>
        <async.http.client.version>2.2.0</async.http.client.version>
        <infinispan.version>9.1.5.Final</infinispan.version>
        <opencsv.version>4.1</opencsv.version>
        <unirest.version>1.4.9</unirest.version>
        <jctools.version>2.1.2</jctools.version>
        <commons-codec-version>1.10.L001</commons-codec-version>
        <jets3t-version>0.9.4.0006L</jets3t-version>
        <jctools.version>2.1.2</jctools.version>
        <typesafe-akka.version>2.5.11</typesafe-akka.version>
    </properties>

</project><|MERGE_RESOLUTION|>--- conflicted
+++ resolved
@@ -680,13 +680,12 @@
             <version>${unirest.version}</version>
         </dependency>
 
-<<<<<<< HEAD
         <!-- javalin -->
         <dependency>
             <groupId>io.javalin</groupId>
             <artifactId>javalin</artifactId>
             <version>1.6.0</version>
-=======
+        </dependency>
         <!-- Atlassian Fugue -->
         <dependency>
             <groupId>io.atlassian.fugue</groupId>
@@ -698,7 +697,6 @@
             <groupId>org.jctools</groupId>
             <artifactId>jctools-core</artifactId>
             <version>${jctools.version}</version>
->>>>>>> 3ab34fc7
         </dependency>
     </dependencies>
 
