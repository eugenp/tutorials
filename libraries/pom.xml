<?xml version="1.0" encoding="UTF-8"?>
<project xmlns="http://maven.apache.org/POM/4.0.0" xmlns:xsi="http://www.w3.org/2001/XMLSchema-instance"
    xsi:schemaLocation="http://maven.apache.org/POM/4.0.0 http://maven.apache.org/xsd/maven-4.0.0.xsd">
    <parent>
        <artifactId>parent-modules</artifactId>
        <groupId>com.baeldung</groupId>
        <version>1.0.0-SNAPSHOT</version>
    </parent>
    <modelVersion>4.0.0</modelVersion>

    <artifactId>libraries</artifactId>
    <name>libraries</name>
    <build>
        <plugins>
            <plugin>
                <groupId>org.apache.maven.plugins</groupId>
                <artifactId>maven-dependency-plugin</artifactId>
                <dependencies>
                    <dependency>
                        <groupId>org.apache.felix</groupId>
                        <artifactId>maven-bundle-plugin</artifactId>
                        <version>3.3.0</version>
                        <type>maven-plugin</type>

                    </dependency>
                </dependencies>
                <extensions>true</extensions>
            </plugin>
            <plugin>
                <artifactId>maven-failsafe-plugin</artifactId>
                <version>2.20</version>
                <configuration>
                    <systemProperties>
                        <webdriver.chrome.driver>chromedriver</webdriver.chrome.driver>
                    </systemProperties>
                </configuration>
            </plugin>
            <plugin>
                <groupId>net.serenity-bdd.maven.plugins</groupId>
                <artifactId>serenity-maven-plugin</artifactId>
                <version>${serenity.plugin.version}</version>
                <executions>
                    <execution>
                        <id>serenity-reports</id>
                        <phase>post-integration-test</phase>
                        <goals>
                            <goal>aggregate</goal>
                        </goals>
                    </execution>
                </executions>
            </plugin>
            <!-- JDO Plugin -->
            <plugin>
                <groupId>org.datanucleus</groupId>
                <artifactId>datanucleus-maven-plugin</artifactId>
                <version>5.0.2</version>
                <configuration>
                    <api>JDO</api>
                    <props>${basedir}/datanucleus.properties</props>
                    <log4jConfiguration>${basedir}/log4j.properties</log4jConfiguration>
                    <verbose>true</verbose>
		    <fork>false</fork>   <!-- Solve windows line too long error -->
                </configuration>
                <executions>
                    <execution>
                        <phase>process-classes</phase>
                        <goals>
                            <goal>enhance</goal>
                        </goals>
                    </execution>
                </executions>
            </plugin>
        </plugins>
    </build>

    <dependencies>
        <!-- https://mvnrepository.com/artifact/cglib/cglib -->
        <dependency>
            <groupId>cglib</groupId>
            <artifactId>cglib</artifactId>
            <version>${cglib.version}</version>
        </dependency>
        <dependency>
            <groupId>org.apache.commons</groupId>
            <artifactId>commons-lang3</artifactId>
            <version>${commons-lang.version}</version>
        </dependency>
        <dependency>
            <groupId>org.jasypt</groupId>
            <artifactId>jasypt</artifactId>
            <version>${jasypt.version}</version>
        </dependency>
        <dependency>
            <groupId>org.javatuples</groupId>
            <artifactId>javatuples</artifactId>
            <version>${javatuples.version}</version>
        </dependency>
        <dependency>
            <groupId>org.javassist</groupId>
            <artifactId>javassist</artifactId>
            <version>${javaassist.version}</version>
        </dependency>
        <!-- https://mvnrepository.com/artifact/org.assertj/assertj-core -->
        <dependency>
            <groupId>org.assertj</groupId>
            <artifactId>assertj-core</artifactId>
            <version>${assertj.version}</version>
        </dependency>
        <dependency>
            <groupId>org.skyscreamer</groupId>
            <artifactId>jsonassert</artifactId>
            <version>${jsonassert.version}</version>
        </dependency>
        <dependency>
            <groupId>org.javers</groupId>
            <artifactId>javers-core</artifactId>
            <version>${javers.version}</version>
        </dependency>
        <dependency>
            <groupId>org.eclipse.jetty</groupId>
            <artifactId>jetty-server</artifactId>
            <version>${jetty.version}</version>
        </dependency>
        <dependency>
            <groupId>org.eclipse.jetty</groupId>
            <artifactId>jetty-servlet</artifactId>
            <version>${jetty.version}</version>
        </dependency>
        <dependency>
            <groupId>org.apache.httpcomponents</groupId>
            <artifactId>httpclient</artifactId>
            <version>${httpclient.version}</version>
            <exclusions>
                <exclusion>
                    <artifactId>commons-logging</artifactId>
                    <groupId>commons-logging</groupId>
                </exclusion>
            </exclusions>
        </dependency>
        <dependency>
            <groupId>commons-io</groupId>
            <artifactId>commons-io</artifactId>
            <version>${commons.io.version}</version>
        </dependency>
        <dependency>
            <groupId>org.apache.flink</groupId>
            <artifactId>flink-core</artifactId>
            <version>${flink.version}</version>
            <exclusions>
                <exclusion>
                    <artifactId>commons-logging</artifactId>
                    <groupId>commons-logging</groupId>
                </exclusion>
            </exclusions>
        </dependency>
        <dependency>
            <groupId>org.apache.flink</groupId>
            <artifactId>flink-java</artifactId>
            <version>${flink.version}</version>
            <exclusions>
                <exclusion>
                    <artifactId>commons-logging</artifactId>
                    <groupId>commons-logging</groupId>
                </exclusion>
            </exclusions>
        </dependency>
        <dependency>
            <groupId>org.apache.flink</groupId>
            <artifactId>flink-test-utils_2.10</artifactId>
            <version>${flink.version}</version>
            <scope>test</scope>
        </dependency>
        <dependency>
            <groupId>org.apache.commons</groupId>
            <artifactId>commons-math3</artifactId>
            <version>3.6.1</version>
        </dependency>
        <dependency>
            <groupId>net.serenity-bdd</groupId>
            <artifactId>serenity-core</artifactId>
            <version>${serenity.version}</version>
            <scope>test</scope>
        </dependency>
        <dependency>
            <groupId>net.serenity-bdd</groupId>
            <artifactId>serenity-junit</artifactId>
            <version>${serenity.version}</version>
            <scope>test</scope>
        </dependency>
        <dependency>
            <groupId>net.serenity-bdd</groupId>
            <artifactId>serenity-jbehave</artifactId>
            <version>${serenity.jbehave.version}</version>
            <scope>test</scope>
        </dependency>
        <dependency>
            <groupId>net.serenity-bdd</groupId>
            <artifactId>serenity-rest-assured</artifactId>
            <version>${serenity.version}</version>
            <scope>test</scope>
        </dependency>
        <dependency>
            <groupId>net.serenity-bdd</groupId>
            <artifactId>serenity-jira-requirements-provider</artifactId>
            <version>${serenity.jira.version}</version>
            <scope>test</scope>
        </dependency>
        <dependency>
            <groupId>com.fasterxml.jackson.core</groupId>
            <artifactId>jackson-databind</artifactId>
            <version>${jackson.version}</version>
        </dependency>
        <!-- JDO -->
        <dependency>
            <groupId>org.datanucleus</groupId>
            <artifactId>javax.jdo</artifactId>
            <version>3.2.0-m6</version>
        </dependency>
        <dependency>
            <groupId>org.datanucleus</groupId>
            <artifactId>datanucleus-core</artifactId>
            <version>5.1.0-m1</version>
        </dependency>
        <dependency>
            <groupId>org.datanucleus</groupId>
            <artifactId>datanucleus-api-jdo</artifactId>
            <version>5.1.0-m1</version>
        </dependency>
        <dependency>
            <groupId>org.datanucleus</groupId>
            <artifactId>datanucleus-rdbms</artifactId>
            <version>5.1.0-m1</version>
        </dependency>
        <dependency>
            <groupId>org.datanucleus</groupId>
            <artifactId>datanucleus-maven-plugin</artifactId>
            <version>5.0.2</version>
	    </dependency>
        <dependency>
            <groupId>org.datanucleus</groupId>
            <artifactId>datanucleus-xml</artifactId>
            <version>5.0.0-release</version>
        </dependency>
        <dependency>
            <groupId>org.springframework</groupId>
            <artifactId>spring-web</artifactId>
            <version>4.3.8.RELEASE</version>
        </dependency>
        <dependency>
            <groupId>net.serenity-bdd</groupId>
            <artifactId>serenity-spring</artifactId>
            <version>${serenity.version}</version>
            <scope>test</scope>
        </dependency>
        <dependency>
            <groupId>net.serenity-bdd</groupId>
            <artifactId>serenity-screenplay</artifactId>
            <version>${serenity.version}</version>
            <scope>test</scope>
        </dependency>
        <dependency>
            <groupId>net.serenity-bdd</groupId>
            <artifactId>serenity-screenplay-webdriver</artifactId>
            <version>${serenity.version}</version>
            <scope>test</scope>
        </dependency>
        <dependency>
            <groupId>io.rest-assured</groupId>
            <artifactId>spring-mock-mvc</artifactId>
            <version>3.0.3</version>
            <scope>test</scope>
        </dependency>
        <dependency>
            <groupId>org.multiverse</groupId>
            <artifactId>multiverse-core</artifactId>
            <version>${multiverse.version}</version>
        </dependency>
        <dependency>
            <groupId>com.zaxxer</groupId>
            <artifactId>HikariCP</artifactId>
            <version>2.6.1</version>
            <scope>compile</scope>
        </dependency>
        <dependency>
            <groupId>com.h2database</groupId>
            <artifactId>h2</artifactId>
            <version>1.4.195</version>
        </dependency>
        <dependency>
    		    <groupId>pl.pragmatists</groupId>
		        <artifactId>JUnitParams</artifactId>
			      <version>${jUnitParams.version}</version>
			      <scope>test</scope>
		    </dependency>
        <dependency>
            <groupId>org.quartz-scheduler</groupId>
            <artifactId>quartz</artifactId>
            <version>2.3.0</version>
        </dependency>

        <dependency>
            <groupId>one.util</groupId>
            <artifactId>streamex</artifactId>
            <version>0.6.5</version>
        </dependency>
        <dependency>
            <groupId>org.jooq</groupId>
            <artifactId>jool</artifactId>
            <version>0.9.12</version>
        </dependency>
        <dependency>
<<<<<<< HEAD
            <groupId>org.openjdk.jmh</groupId>
            <artifactId>jmh-core</artifactId>
            <version>1.19</version>
        </dependency>
        <dependency>
            <groupId>org.openjdk.jmh</groupId>
            <artifactId>jmh-generator-annprocess</artifactId>
            <version>1.19</version>
=======
            <groupId>io.netty</groupId>
            <artifactId>netty-all</artifactId>
            <version>${netty.version}</version>
>>>>>>> 0053a807
        </dependency>
    </dependencies>
    <properties>
        <multiverse.version>0.7.0</multiverse.version>
        <cglib.version>3.2.4</cglib.version>
        <commons-lang.version>3.5</commons-lang.version>
        <jasypt.version>1.9.2</jasypt.version>
        <javatuples.version>1.2</javatuples.version>
        <javaassist.version>3.21.0-GA</javaassist.version>
        <assertj.version>3.6.2</assertj.version>
        <jsonassert.version>1.5.0</jsonassert.version>
        <javers.version>3.1.0</javers.version>
        <jetty.version>9.4.3.v20170317</jetty.version>
        <httpclient.version>4.5.3</httpclient.version>
        <commons.io.version>2.5</commons.io.version>
        <jetty.version>9.4.2.v20170220</jetty.version>
        <httpclient.version>4.5.3</httpclient.version>
        <commons.io.version>2.5</commons.io.version>
        <flink.version>1.2.0</flink.version>
        <jackson.version>2.8.5</jackson.version>
        <serenity.version>1.4.0</serenity.version>
        <serenity.jbehave.version>1.24.0</serenity.jbehave.version>
        <serenity.jira.version>1.1.3-rc.5</serenity.jira.version>
        <serenity.plugin.version>1.4.0</serenity.plugin.version>
        <jUnitParams.version>1.1.0</jUnitParams.version>
        <netty.version>4.1.10.Final</netty.version>
    </properties>

</project><|MERGE_RESOLUTION|>--- conflicted
+++ resolved
@@ -309,7 +309,6 @@
             <version>0.9.12</version>
         </dependency>
         <dependency>
-<<<<<<< HEAD
             <groupId>org.openjdk.jmh</groupId>
             <artifactId>jmh-core</artifactId>
             <version>1.19</version>
@@ -318,11 +317,9 @@
             <groupId>org.openjdk.jmh</groupId>
             <artifactId>jmh-generator-annprocess</artifactId>
             <version>1.19</version>
-=======
             <groupId>io.netty</groupId>
             <artifactId>netty-all</artifactId>
             <version>${netty.version}</version>
->>>>>>> 0053a807
         </dependency>
     </dependencies>
     <properties>
