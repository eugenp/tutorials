--- conflicted
+++ resolved
@@ -550,7 +550,6 @@
 	          <artifactId>functionaljava</artifactId>
 	          <version>4.7</version>
 	      </dependency>
-<<<<<<< HEAD
 	      <dependency>
 	          <groupId>org.functionaljava</groupId>
 	          <artifactId>functionaljava-java8</artifactId>
@@ -566,8 +565,6 @@
 	          <artifactId>functionaljava-java-core</artifactId>
 	          <version>4.7</version>
         </dependency>
-=======
->>>>>>> a3f70aaf
         <dependency>
    			    <groupId>javax.cache</groupId>
    			    <artifactId>cache-api</artifactId>
