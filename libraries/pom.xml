<?xml version="1.0" encoding="UTF-8"?>
<project xmlns="http://maven.apache.org/POM/4.0.0" xmlns:xsi="http://www.w3.org/2001/XMLSchema-instance"
<<<<<<< HEAD
	xsi:schemaLocation="http://maven.apache.org/POM/4.0.0 http://maven.apache.org/xsd/maven-4.0.0.xsd">
	<parent>
		<artifactId>parent-modules</artifactId>
		<groupId>com.baeldung</groupId>
		<version>1.0.0-SNAPSHOT</version>
	</parent>
	<modelVersion>4.0.0</modelVersion>
	<artifactId>libraries</artifactId>
	<name>libraries</name>
	<build>
		<plugins>
			<plugin>
				<groupId>org.apache.maven.plugins</groupId>
				<artifactId>maven-dependency-plugin</artifactId>
				<dependencies>
					<dependency>
						<groupId>org.apache.felix</groupId>
						<artifactId>maven-bundle-plugin</artifactId>
						<version>3.3.0</version>
						<type>maven-plugin</type>
					</dependency>
				</dependencies>
				<extensions>true</extensions>
			</plugin>
			<plugin>
				<artifactId>maven-failsafe-plugin</artifactId>
				<version>2.20</version>
				<configuration>
					<systemProperties>
						<webdriver.chrome.driver>chromedriver</webdriver.chrome.driver>
					</systemProperties>
				</configuration>
			</plugin>
			<plugin>
				<groupId>net.serenity-bdd.maven.plugins</groupId>
				<artifactId>serenity-maven-plugin</artifactId>
				<version>${serenity.plugin.version}</version>
				<executions>
					<execution>
						<id>serenity-reports</id>
						<phase>post-integration-test</phase>
						<goals>
							<goal>aggregate</goal>
						</goals>
					</execution>
				</executions>
			</plugin>
			<!-- JDO Plugin -->
			<plugin>
				<groupId>org.datanucleus</groupId>
				<artifactId>datanucleus-maven-plugin</artifactId>
				<version>5.0.2</version>
				<configuration>
					<api>JDO</api>
					<props>${basedir}/datanucleus.properties</props>
					<log4jConfiguration>${basedir}/log4j.properties</log4jConfiguration>
					<verbose>true</verbose>
					<fork>false</fork>
					<!-- Solve windows line too long error -->
				</configuration>
				<executions>
					<execution>
						<phase>process-classes</phase>
						<goals>
							<goal>enhance</goal>
						</goals>
					</execution>
				</executions>
			</plugin>
			<!-- Neuroph -->
			<plugin>
				<groupId>org.apache.maven.plugins</groupId>
				<artifactId>maven-jar-plugin</artifactId>
				<version>3.0.2</version>
				<configuration>
					<excludes>
						<exclude>**/log4j.properties</exclude>
					</excludes>
					<archive>
						<manifest>
							<mainClass>com.baeldung.neuroph.NeurophXOR</mainClass>
						</manifest>
					</archive>
				</configuration>
			</plugin>
			<plugin>
				<groupId>org.apache.maven.plugins</groupId>
				<artifactId>maven-surefire-plugin</artifactId>
				<version>2.18.1</version>
				<executions>
					<execution>
						<id>test</id>
						<phase>test</phase>
						<goals>
							<goal>test</goal>
						</goals>
						<configuration>
							<includes>
								<include>test/java/com/baeldung/neuroph/XORTest.java</include>
							</includes>
						</configuration>
					</execution>
				</executions>
			</plugin>
			<!-- /Neuroph -->
		</plugins>
	</build>
	<dependencies>
		<!-- https://mvnrepository.com/artifact/org.beykery/neuroph/2.92 -->
		<dependency>
			<groupId>org.beykery</groupId>
			<artifactId>neuroph</artifactId>
			<version>${neuroph.version}</version>
		</dependency>
		<!-- https://mvnrepository.com/artifact/cglib/cglib -->
		<dependency>
			<groupId>cglib</groupId>
			<artifactId>cglib</artifactId>
			<version>${cglib.version}</version>
		</dependency>
		<dependency>
			<groupId>commons-beanutils</groupId>
			<artifactId>commons-beanutils</artifactId>
			<version>${commons-beanutils.version}</version>
		</dependency>
		<dependency>
			<groupId>org.apache.commons</groupId>
			<artifactId>commons-lang3</artifactId>
			<version>${commons-lang.version}</version>
		</dependency>
		<dependency>
			<groupId>org.apache.commons</groupId>
			<artifactId>commons-text</artifactId>
			<version>${commons-text.version}</version>
		</dependency>
		<dependency>
			<groupId>org.apache.commons</groupId>
			<artifactId>commons-collections4</artifactId>
			<version>${commons.collections.version}</version>
		</dependency>
		<dependency>
			<groupId>org.jasypt</groupId>
			<artifactId>jasypt</artifactId>
			<version>${jasypt.version}</version>
		</dependency>
		<dependency>
			<groupId>org.javatuples</groupId>
			<artifactId>javatuples</artifactId>
			<version>${javatuples.version}</version>
		</dependency>
		<dependency>
			<groupId>org.javassist</groupId>
			<artifactId>javassist</artifactId>
			<version>${javaassist.version}</version>
		</dependency>
		<!-- https://mvnrepository.com/artifact/org.assertj/assertj-core -->
		<dependency>
			<groupId>org.assertj</groupId>
			<artifactId>assertj-core</artifactId>
			<version>${assertj.version}</version>
		</dependency>
		<dependency>
			<groupId>org.skyscreamer</groupId>
			<artifactId>jsonassert</artifactId>
			<version>${jsonassert.version}</version>
		</dependency>
		<dependency>
			<groupId>org.javers</groupId>
			<artifactId>javers-core</artifactId>
			<version>${javers.version}</version>
		</dependency>
		<dependency>
			<groupId>org.eclipse.jetty</groupId>
			<artifactId>jetty-server</artifactId>
			<version>${jetty.version}</version>
		</dependency>
		<dependency>
			<groupId>org.eclipse.jetty</groupId>
			<artifactId>jetty-servlet</artifactId>
			<version>${jetty.version}</version>
		</dependency>
		<dependency>
			<groupId>rome</groupId>
			<artifactId>rome</artifactId>
			<version>${rome.version}</version>
		</dependency>
	    <dependency>
	      <groupId>io.specto</groupId>
	      <artifactId>hoverfly-java</artifactId>
	      <version>0.8.0</version>
	    </dependency>
		<dependency>
			<groupId>org.apache.httpcomponents</groupId>
			<artifactId>httpclient</artifactId>
			<version>${httpclient.version}</version>
			<exclusions>
				<exclusion>
					<artifactId>commons-logging</artifactId>
					<groupId>commons-logging</groupId>
				</exclusion>
			</exclusions>
		</dependency>
		<dependency>
			<groupId>commons-io</groupId>
			<artifactId>commons-io</artifactId>
			<version>${commons.io.version}</version>
		</dependency>
		<dependency>
			<groupId>commons-chain</groupId>
			<artifactId>commons-chain</artifactId>
			<version>${commons-chain.version}</version>
		</dependency>
		<dependency>
			<groupId>commons-dbutils</groupId>
			<artifactId>commons-dbutils</artifactId>
			<version>${commons.dbutils.version}</version>
		</dependency>
		<dependency>
			<groupId>org.apache.flink</groupId>
			<artifactId>flink-core</artifactId>
			<version>${flink.version}</version>
			<exclusions>
				<exclusion>
					<artifactId>commons-logging</artifactId>
					<groupId>commons-logging</groupId>
				</exclusion>
			</exclusions>
		</dependency>
		<dependency>
			<groupId>org.apache.flink</groupId>
			<artifactId>flink-java</artifactId>
			<version>${flink.version}</version>
			<exclusions>
				<exclusion>
					<artifactId>commons-logging</artifactId>
					<groupId>commons-logging</groupId>
				</exclusion>
			</exclusions>
		</dependency>
		<dependency>
			<groupId>org.apache.flink</groupId>
			<artifactId>flink-test-utils_2.10</artifactId>
			<version>${flink.version}</version>
			<scope>test</scope>
		</dependency>
		<dependency>
			<groupId>org.apache.commons</groupId>
			<artifactId>commons-math3</artifactId>
			<version>3.6.1</version>
		</dependency>
		<dependency>
			<groupId>net.serenity-bdd</groupId>
			<artifactId>serenity-core</artifactId>
			<version>${serenity.version}</version>
			<scope>test</scope>
		</dependency>
		<dependency>
			<groupId>net.serenity-bdd</groupId>
			<artifactId>serenity-junit</artifactId>
			<version>${serenity.version}</version>
			<scope>test</scope>
		</dependency>
		<dependency>
			<groupId>net.serenity-bdd</groupId>
			<artifactId>serenity-jbehave</artifactId>
			<version>${serenity.jbehave.version}</version>
			<scope>test</scope>
		</dependency>
		<dependency>
			<groupId>net.serenity-bdd</groupId>
			<artifactId>serenity-rest-assured</artifactId>
			<version>${serenity.version}</version>
			<scope>test</scope>
		</dependency>
		<dependency>
			<groupId>net.serenity-bdd</groupId>
			<artifactId>serenity-jira-requirements-provider</artifactId>
			<version>${serenity.jira.version}</version>
			<scope>test</scope>
		</dependency>
		<dependency>
			<groupId>com.fasterxml.jackson.core</groupId>
			<artifactId>jackson-databind</artifactId>
			<version>${jackson.version}</version>
		</dependency>
		<!-- JDO -->
		<dependency>
			<groupId>org.datanucleus</groupId>
			<artifactId>javax.jdo</artifactId>
			<version>3.2.0-m6</version>
		</dependency>
		<dependency>
			<groupId>org.datanucleus</groupId>
			<artifactId>datanucleus-core</artifactId>
			<version>5.1.0-m1</version>
		</dependency>
		<dependency>
			<groupId>org.datanucleus</groupId>
			<artifactId>datanucleus-api-jdo</artifactId>
			<version>5.1.0-m1</version>
		</dependency>
		<dependency>
			<groupId>org.datanucleus</groupId>
			<artifactId>datanucleus-rdbms</artifactId>
			<version>5.1.0-m1</version>
		</dependency>
		<dependency>
			<groupId>org.datanucleus</groupId>
			<artifactId>datanucleus-maven-plugin</artifactId>
			<version>5.0.2</version>
		</dependency>
		<dependency>
			<groupId>org.datanucleus</groupId>
			<artifactId>datanucleus-xml</artifactId>
			<version>5.0.0-release</version>
		</dependency>
		<dependency>
			<groupId>net.openhft</groupId>
			<artifactId>chronicle</artifactId>
			<version>3.6.4</version>
		</dependency>
		<dependency>
			<groupId>org.springframework</groupId>
			<artifactId>spring-web</artifactId>
			<version>4.3.8.RELEASE</version>
		</dependency>
		<dependency>
			<groupId>net.serenity-bdd</groupId>
			<artifactId>serenity-spring</artifactId>
			<version>${serenity.version}</version>
			<scope>test</scope>
		</dependency>
		<dependency>
			<groupId>net.serenity-bdd</groupId>
			<artifactId>serenity-screenplay</artifactId>
			<version>${serenity.version}</version>
			<scope>test</scope>
		</dependency>
		<dependency>
			<groupId>net.serenity-bdd</groupId>
			<artifactId>serenity-screenplay-webdriver</artifactId>
			<version>${serenity.version}</version>
			<scope>test</scope>
		</dependency>
		<dependency>
			<groupId>io.rest-assured</groupId>
			<artifactId>spring-mock-mvc</artifactId>
			<version>3.0.3</version>
			<scope>test</scope>
		</dependency>
		<dependency>
			<groupId>org.multiverse</groupId>
			<artifactId>multiverse-core</artifactId>
			<version>${multiverse.version}</version>
		</dependency>
		<dependency>
			<groupId>com.zaxxer</groupId>
			<artifactId>HikariCP</artifactId>
			<version>2.6.1</version>
			<scope>compile</scope>
		</dependency>
		<dependency>
			<groupId>com.h2database</groupId>
			<artifactId>h2</artifactId>
			<version>${h2.version}</version>
		</dependency>
		<dependency>
			<groupId>pl.pragmatists</groupId>
			<artifactId>JUnitParams</artifactId>
			<version>${jUnitParams.version}</version>
			<scope>test</scope>
		</dependency>
		<dependency>
			<groupId>org.quartz-scheduler</groupId>
			<artifactId>quartz</artifactId>
			<version>2.3.0</version>
		</dependency>
		<dependency>
			<groupId>one.util</groupId>
			<artifactId>streamex</artifactId>
			<version>0.6.5</version>
		</dependency>
		<dependency>
			<groupId>org.jooq</groupId>
			<artifactId>jool</artifactId>
			<version>0.9.12</version>
		</dependency>
		<dependency>
			<groupId>org.openjdk.jmh</groupId>
			<artifactId>jmh-core</artifactId>
			<version>1.19</version>
		</dependency>
		<dependency>
			<groupId>org.openjdk.jmh</groupId>
			<artifactId>jmh-generator-annprocess</artifactId>
			<version>1.19</version>
		</dependency>
		<dependency>
			<groupId>io.netty</groupId>
			<artifactId>netty-all</artifactId>
			<version>${netty.version}</version>
		</dependency>
		<dependency>
			<groupId>junit</groupId>
			<artifactId>junit</artifactId>
			<version>${junit.version}</version>
			<scope>test</scope>
		</dependency>
		<dependency>
			<groupId>info.debatty</groupId>
			<artifactId>java-lsh</artifactId>
			<version>${java-lsh.version}</version>
		</dependency>
		<dependency>
			<groupId>au.com.dius</groupId>
			<artifactId>pact-jvm-consumer-junit_2.11</artifactId>
			<version>${pact.version}</version>
			<scope>test</scope>
		</dependency>
		<dependency>
			<groupId>org.codehaus.groovy</groupId>
			<artifactId>groovy-all</artifactId>
			<version>2.4.10</version>
		</dependency>
		<dependency>
			<groupId>org.awaitility</groupId>
			<artifactId>awaitility</artifactId>
			<version>${awaitility.version}</version>
			<scope>test</scope>
		</dependency>
		<dependency>
			<groupId>org.awaitility</groupId>
			<artifactId>awaitility-proxy</artifactId>
			<version>${awaitility.version}</version>
			<scope>test</scope>
		</dependency>
		<dependency>
			<groupId>org.hamcrest</groupId>
			<artifactId>java-hamcrest</artifactId>
			<version>${org.hamcrest.java-hamcrest.version}</version>
			<scope>test</scope>
		</dependency>
		<dependency>
			<groupId>net.agkn</groupId>
			<artifactId>hll</artifactId>
			<version>${hll.version}</version>
		</dependency>
		<dependency>
			<groupId>net.bytebuddy</groupId>
			<artifactId>byte-buddy</artifactId>
			<version>${bytebuddy.version}</version>
		</dependency>
		<dependency>
			<groupId>net.bytebuddy</groupId>
			<artifactId>byte-buddy-agent</artifactId>
			<version>${bytebuddy.version}</version>
		</dependency>
		<dependency>
			<groupId>org.pcollections</groupId>
			<artifactId>pcollections</artifactId>
			<version>${pcollections.version}</version>
		</dependency>
		<dependency>
			<groupId>com.machinezoo.noexception</groupId>
			<artifactId>noexception</artifactId>
			<version>1.1.0</version>
		</dependency>
    	<dependency>
			<groupId>org.eclipse.collections</groupId>
			<artifactId>eclipse-collections</artifactId>
			<version>${eclipse-collections.version}</version>
		</dependency>
		<dependency>
   			<groupId>javax.cache</groupId>
   			<artifactId>cache-api</artifactId>
   			<version>${cache.version}</version>
   		</dependency>
		<dependency>
		    <groupId>com.hazelcast</groupId>
		    <artifactId>hazelcast</artifactId>
		    <version>${hazelcast.version}</version>
		</dependency>
		
		
	</dependencies>
	<properties>
		<multiverse.version>0.7.0</multiverse.version>
		<cglib.version>3.2.4</cglib.version>
		<commons-lang.version>3.5</commons-lang.version>
		<commons-text.version>1.1</commons-text.version>
		<commons-beanutils.version>1.9.3</commons-beanutils.version>
		<commons-chain.version>1.2</commons-chain.version>
		<jasypt.version>1.9.2</jasypt.version>
		<javatuples.version>1.2</javatuples.version>
		<javaassist.version>3.21.0-GA</javaassist.version>
		<assertj.version>3.6.2</assertj.version>
		<jsonassert.version>1.5.0</jsonassert.version>
		<javers.version>3.1.0</javers.version>
		<jetty.version>9.4.3.v20170317</jetty.version>
		<httpclient.version>4.5.3</httpclient.version>
		<commons.io.version>2.5</commons.io.version>
		<commons.dbutils.version>1.6</commons.dbutils.version>
		<h2.version>1.4.196</h2.version>
		<jetty.version>9.4.2.v20170220</jetty.version>
		<httpclient.version>4.5.3</httpclient.version>
		<commons.io.version>2.5</commons.io.version>
		<flink.version>1.2.0</flink.version>
		<jackson.version>2.8.5</jackson.version>
		<neuroph.version>2.92</neuroph.version>
		<serenity.version>1.4.0</serenity.version>
		<serenity.jbehave.version>1.24.0</serenity.jbehave.version>
		<serenity.jira.version>1.1.3-rc.5</serenity.jira.version>
		<serenity.plugin.version>1.4.0</serenity.plugin.version>
		<jUnitParams.version>1.1.0</jUnitParams.version>
		<netty.version>4.1.10.Final</netty.version>
		<commons.collections.version>4.1</commons.collections.version>
		<junit.version>4.12</junit.version>
		<java-lsh.version>0.10</java-lsh.version>
		<pact.version>3.5.0</pact.version>
		<awaitility.version>3.0.0</awaitility.version>
		<org.hamcrest.java-hamcrest.version>2.0.0.0</org.hamcrest.java-hamcrest.version>
		<hll.version>1.6.0</hll.version>
		<bytebuddy.version>1.7.1</bytebuddy.version>
		<pcollections.version>2.1.2</pcollections.version>
		<rome.version>1.0</rome.version>
    	<eclipse-collections.version>8.2.0</eclipse-collections.version>
    	<cache.version>1.0.0</cache.version>
    	<hazelcast.version>3.8.4</hazelcast.version>
	</properties>
=======
    xsi:schemaLocation="http://maven.apache.org/POM/4.0.0 http://maven.apache.org/xsd/maven-4.0.0.xsd">
    <parent>
        <artifactId>parent-modules</artifactId>
        <groupId>com.baeldung</groupId>
        <version>1.0.0-SNAPSHOT</version>
    </parent>
    <modelVersion>4.0.0</modelVersion>
    <artifactId>libraries</artifactId>
    <name>libraries</name>
    <build>
        <plugins>
            <plugin>
                <groupId>org.apache.maven.plugins</groupId>
                <artifactId>maven-dependency-plugin</artifactId>
                <dependencies>
                    <dependency>
                        <groupId>org.apache.felix</groupId>
                        <artifactId>maven-bundle-plugin</artifactId>
                        <version>3.3.0</version>
                        <type>maven-plugin</type>
                    </dependency>
                </dependencies>
                <extensions>true</extensions>
            </plugin>
            <plugin>
                <artifactId>maven-failsafe-plugin</artifactId>
                <version>2.20</version>
                <configuration>
                    <systemProperties>
                        <webdriver.chrome.driver>chromedriver</webdriver.chrome.driver>
                    </systemProperties>
                </configuration>
            </plugin>
            <plugin>
                <groupId>net.serenity-bdd.maven.plugins</groupId>
                <artifactId>serenity-maven-plugin</artifactId>
                <version>${serenity.plugin.version}</version>
                <executions>
                    <execution>
                        <id>serenity-reports</id>
                        <phase>post-integration-test</phase>
                        <goals>
                            <goal>aggregate</goal>
                        </goals>
                    </execution>
                </executions>
            </plugin>
            <!-- JDO Plugin -->
            <plugin>
                <groupId>org.datanucleus</groupId>
                <artifactId>datanucleus-maven-plugin</artifactId>
                <version>5.0.2</version>
                <configuration>
                    <api>JDO</api>
                    <props>${basedir}/datanucleus.properties</props>
                    <log4jConfiguration>${basedir}/log4j.properties</log4jConfiguration>
                    <verbose>true</verbose>
                    <fork>false</fork>
                    <!-- Solve windows line too long error -->
                </configuration>
                <executions>
                    <execution>
                        <phase>process-classes</phase>
                        <goals>
                            <goal>enhance</goal>
                        </goals>
                    </execution>
                </executions>
            </plugin>
            <!-- Neuroph -->
            <plugin>
                <groupId>org.apache.maven.plugins</groupId>
                <artifactId>maven-jar-plugin</artifactId>
                <version>3.0.2</version>
                <configuration>
                    <excludes>
                        <exclude>**/log4j.properties</exclude>
                    </excludes>
                    <archive>
                        <manifest>
                            <mainClass>com.baeldung.neuroph.NeurophXOR</mainClass>
                        </manifest>
                    </archive>
                </configuration>
            </plugin>
            <plugin>
                <groupId>org.apache.maven.plugins</groupId>
                <artifactId>maven-surefire-plugin</artifactId>
                <version>2.18.1</version>
                <executions>
                    <execution>
                        <id>test</id>
                        <phase>test</phase>
                        <goals>
                            <goal>test</goal>
                        </goals>
                        <configuration>
                            <includes>
                                <include>test/java/com/baeldung/neuroph/XORTest.java</include>
                            </includes>
                        </configuration>
                    </execution>
                </executions>
            </plugin>
            <!-- /Neuroph -->
        </plugins>
    </build>
    <dependencies>
        <!-- https://mvnrepository.com/artifact/org.beykery/neuroph/2.92 -->
        <dependency>
            <groupId>org.beykery</groupId>
            <artifactId>neuroph</artifactId>
            <version>${neuroph.version}</version>
        </dependency>
        <!-- https://mvnrepository.com/artifact/cglib/cglib -->
        <dependency>
            <groupId>cglib</groupId>
            <artifactId>cglib</artifactId>
            <version>${cglib.version}</version>
        </dependency>
        <dependency>
            <groupId>commons-beanutils</groupId>
            <artifactId>commons-beanutils</artifactId>
            <version>${commons-beanutils.version}</version>
        </dependency>
        <dependency>
            <groupId>org.apache.commons</groupId>
            <artifactId>commons-lang3</artifactId>
            <version>${commons-lang.version}</version>
        </dependency>
        <dependency>
            <groupId>org.apache.commons</groupId>
            <artifactId>commons-text</artifactId>
            <version>${commons-text.version}</version>
        </dependency>
        <dependency>
            <groupId>tec.units</groupId>
            <artifactId>unit-ri</artifactId>
            <version>1.0.3</version>
        </dependency>
		<dependency>
            <groupId>org.apache.commons</groupId>
            <artifactId>commons-collections4</artifactId>
            <version>${commons.collections.version}</version>
        </dependency>
        <dependency>
            <groupId>org.jasypt</groupId>
            <artifactId>jasypt</artifactId>
            <version>${jasypt.version}</version>
        </dependency>
        <dependency>
            <groupId>org.javatuples</groupId>
            <artifactId>javatuples</artifactId>
            <version>${javatuples.version}</version>
        </dependency>
        <dependency>
            <groupId>org.javassist</groupId>
            <artifactId>javassist</artifactId>
            <version>${javaassist.version}</version>
        </dependency>
        <!-- https://mvnrepository.com/artifact/org.assertj/assertj-core -->
        <dependency>
            <groupId>org.assertj</groupId>
            <artifactId>assertj-core</artifactId>
            <version>${assertj.version}</version>
        </dependency>
        <dependency>
            <groupId>org.skyscreamer</groupId>
            <artifactId>jsonassert</artifactId>
            <version>${jsonassert.version}</version>
        </dependency>
        <dependency>
            <groupId>org.javers</groupId>
            <artifactId>javers-core</artifactId>
            <version>${javers.version}</version>
        </dependency>
        <dependency>
            <groupId>org.eclipse.jetty</groupId>
            <artifactId>jetty-server</artifactId>
            <version>${jetty.version}</version>
        </dependency>
        <dependency>
            <groupId>org.eclipse.jetty</groupId>
            <artifactId>jetty-servlet</artifactId>
            <version>${jetty.version}</version>
        </dependency>
        <dependency>
            <groupId>rome</groupId>
            <artifactId>rome</artifactId>
            <version>${rome.version}</version>
        </dependency>
        <dependency>
            <groupId>io.specto</groupId>
            <artifactId>hoverfly-java</artifactId>
            <version>0.8.1</version>
        </dependency>
        <dependency>
            <groupId>org.apache.httpcomponents</groupId>
            <artifactId>httpclient</artifactId>
            <version>${httpclient.version}</version>
            <exclusions>
                <exclusion>
                    <artifactId>commons-logging</artifactId>
                    <groupId>commons-logging</groupId>
                </exclusion>
            </exclusions>
        </dependency>
        <dependency>
            <groupId>commons-io</groupId>
            <artifactId>commons-io</artifactId>
            <version>${commons.io.version}</version>
        </dependency>
        <dependency>
            <groupId>commons-chain</groupId>
            <artifactId>commons-chain</artifactId>
            <version>${commons-chain.version}</version>
        </dependency>
        <dependency>
            <groupId>org.apache.commons</groupId>
            <artifactId>commons-csv</artifactId>
            <version>${commons-csv.version}</version>
        </dependency>
        <dependency>
            <groupId>commons-dbutils</groupId>
            <artifactId>commons-dbutils</artifactId>
            <version>${commons.dbutils.version}</version>
        </dependency>
        <dependency>
            <groupId>org.apache.flink</groupId>
            <artifactId>flink-core</artifactId>
            <version>${flink.version}</version>
            <exclusions>
                <exclusion>
                    <artifactId>commons-logging</artifactId>
                    <groupId>commons-logging</groupId>
                </exclusion>
            </exclusions>
        </dependency>
        <dependency>
            <groupId>org.apache.flink</groupId>
            <artifactId>flink-java</artifactId>
            <version>${flink.version}</version>
            <exclusions>
                <exclusion>
                    <artifactId>commons-logging</artifactId>
                    <groupId>commons-logging</groupId>
                </exclusion>
            </exclusions>
        </dependency>
        <dependency>
            <groupId>org.apache.flink</groupId>
            <artifactId>flink-test-utils_2.10</artifactId>
            <version>${flink.version}</version>
            <scope>test</scope>
        </dependency>
        <dependency>
            <groupId>org.apache.commons</groupId>
            <artifactId>commons-math3</artifactId>
            <version>3.6.1</version>
        </dependency>
        <dependency>
            <groupId>net.serenity-bdd</groupId>
            <artifactId>serenity-core</artifactId>
            <version>${serenity.version}</version>
            <scope>test</scope>
        </dependency>
        <dependency>
            <groupId>net.serenity-bdd</groupId>
            <artifactId>serenity-junit</artifactId>
            <version>${serenity.version}</version>
            <scope>test</scope>
        </dependency>
        <dependency>
            <groupId>net.serenity-bdd</groupId>
            <artifactId>serenity-jbehave</artifactId>
            <version>${serenity.jbehave.version}</version>
            <scope>test</scope>
        </dependency>
        <dependency>
            <groupId>net.serenity-bdd</groupId>
            <artifactId>serenity-rest-assured</artifactId>
            <version>${serenity.version}</version>
            <scope>test</scope>
        </dependency>
        <dependency>
            <groupId>net.serenity-bdd</groupId>
            <artifactId>serenity-jira-requirements-provider</artifactId>
            <version>${serenity.jira.version}</version>
            <scope>test</scope>
        </dependency>
        <dependency>
            <groupId>com.fasterxml.jackson.core</groupId>
            <artifactId>jackson-databind</artifactId>
            <version>${jackson.version}</version>
        </dependency>
        <!-- JDO -->
        <dependency>
            <groupId>org.datanucleus</groupId>
            <artifactId>javax.jdo</artifactId>
            <version>3.2.0-m7</version>
        </dependency>
        <dependency>
            <groupId>org.datanucleus</groupId>
            <artifactId>datanucleus-core</artifactId>
            <version>5.1.1</version>
        </dependency>
        <dependency>
            <groupId>org.datanucleus</groupId>
            <artifactId>datanucleus-api-jdo</artifactId>
            <version>5.1.1</version>
        </dependency>
        <dependency>
            <groupId>org.datanucleus</groupId>
            <artifactId>datanucleus-rdbms</artifactId>
            <version>5.1.1</version>
        </dependency>
        <dependency>
            <groupId>org.datanucleus</groupId>
            <artifactId>datanucleus-maven-plugin</artifactId>
            <version>5.0.2</version>
        </dependency>
        <dependency>
            <groupId>org.datanucleus</groupId>
            <artifactId>datanucleus-xml</artifactId>
            <version>5.0.0-release</version>
        </dependency>
        <dependency>
            <groupId>net.openhft</groupId>
            <artifactId>chronicle</artifactId>
            <version>3.6.4</version>
        </dependency>
        <dependency>
            <groupId>org.springframework</groupId>
            <artifactId>spring-web</artifactId>
            <version>4.3.8.RELEASE</version>
        </dependency>
        <dependency>
            <groupId>net.serenity-bdd</groupId>
            <artifactId>serenity-spring</artifactId>
            <version>${serenity.version}</version>
            <scope>test</scope>
        </dependency>
        <dependency>
            <groupId>net.serenity-bdd</groupId>
            <artifactId>serenity-screenplay</artifactId>
            <version>${serenity.version}</version>
            <scope>test</scope>
        </dependency>
        <dependency>
            <groupId>net.serenity-bdd</groupId>
            <artifactId>serenity-screenplay-webdriver</artifactId>
            <version>${serenity.version}</version>
            <scope>test</scope>
        </dependency>
        <dependency>
            <groupId>io.rest-assured</groupId>
            <artifactId>spring-mock-mvc</artifactId>
            <version>3.0.3</version>
            <scope>test</scope>
        </dependency>
        <dependency>
            <groupId>org.multiverse</groupId>
            <artifactId>multiverse-core</artifactId>
            <version>${multiverse.version}</version>
        </dependency>
        <dependency>
            <groupId>com.zaxxer</groupId>
            <artifactId>HikariCP</artifactId>
            <version>2.6.3</version>
            <scope>compile</scope>
        </dependency>
        <dependency>
            <groupId>com.h2database</groupId>
            <artifactId>h2</artifactId>
            <version>${h2.version}</version>
        </dependency>
        <dependency>
            <groupId>pl.pragmatists</groupId>
            <artifactId>JUnitParams</artifactId>
            <version>${jUnitParams.version}</version>
            <scope>test</scope>
        </dependency>
        <dependency>
            <groupId>org.quartz-scheduler</groupId>
            <artifactId>quartz</artifactId>
            <version>2.3.0</version>
        </dependency>
        <dependency>
            <groupId>one.util</groupId>
            <artifactId>streamex</artifactId>
            <version>${streamex.version}</version>
        </dependency>
        <dependency>
            <groupId>org.jooq</groupId>
            <artifactId>jool</artifactId>
            <version>0.9.12</version>
        </dependency>
        <dependency>
            <groupId>org.openjdk.jmh</groupId>
            <artifactId>jmh-core</artifactId>
            <version>1.19</version>
        </dependency>
        <dependency>
            <groupId>org.openjdk.jmh</groupId>
            <artifactId>jmh-generator-annprocess</artifactId>
            <version>1.19</version>
        </dependency>
        <dependency>
            <groupId>io.netty</groupId>
            <artifactId>netty-all</artifactId>
            <version>${netty.version}</version>
        </dependency>
        <dependency>
            <groupId>junit</groupId>
            <artifactId>junit</artifactId>
            <version>${junit.version}</version>
            <scope>test</scope>
        </dependency>
        <dependency>
            <groupId>info.debatty</groupId>
            <artifactId>java-lsh</artifactId>
            <version>${java-lsh.version}</version>
        </dependency>
        <dependency>
            <groupId>au.com.dius</groupId>
            <artifactId>pact-jvm-consumer-junit_2.11</artifactId>
            <version>${pact.version}</version>
            <scope>test</scope>
        </dependency>
        <dependency>
            <groupId>org.codehaus.groovy</groupId>
            <artifactId>groovy-all</artifactId>
            <version>2.4.10</version>
        </dependency>
        <dependency>
            <groupId>org.awaitility</groupId>
            <artifactId>awaitility</artifactId>
            <version>${awaitility.version}</version>
            <scope>test</scope>
        </dependency>
        <dependency>
            <groupId>org.awaitility</groupId>
            <artifactId>awaitility-proxy</artifactId>
            <version>${awaitility.version}</version>
            <scope>test</scope>
        </dependency>
        <dependency>
            <groupId>org.hamcrest</groupId>
            <artifactId>java-hamcrest</artifactId>
            <version>${org.hamcrest.java-hamcrest.version}</version>
            <scope>test</scope>
        </dependency>
        <dependency>
            <groupId>net.agkn</groupId>
            <artifactId>hll</artifactId>
            <version>${hll.version}</version>
        </dependency>
        <dependency>
            <groupId>net.bytebuddy</groupId>
            <artifactId>byte-buddy</artifactId>
            <version>${bytebuddy.version}</version>
        </dependency>
        <dependency>
            <groupId>net.bytebuddy</groupId>
            <artifactId>byte-buddy-agent</artifactId>
            <version>${bytebuddy.version}</version>
        </dependency>
        <dependency>
            <groupId>org.pcollections</groupId>
            <artifactId>pcollections</artifactId>
            <version>${pcollections.version}</version>
        </dependency>
        <dependency>
            <groupId>com.machinezoo.noexception</groupId>
            <artifactId>noexception</artifactId>
            <version>1.1.0</version>
        </dependency>
        <dependency>
            <groupId>org.eclipse.collections</groupId>
            <artifactId>eclipse-collections</artifactId>
            <version>${eclipse-collections.version}</version>
        </dependency>
        <dependency>
            <groupId>io.vavr</groupId>
            <artifactId>vavr</artifactId>
            <version>${vavr.version}</version>
        </dependency>
        <dependency>
            <groupId>org.geotools</groupId>
            <artifactId>gt-shapefile</artifactId>
            <version>${geotools.version}</version>
        </dependency>
        <dependency>
            <groupId>org.geotools</groupId>
            <artifactId>gt-epsg-hsql</artifactId>
            <version>${geotools.version}</version>
        </dependency>
        <dependency>
            <groupId>org.geotools</groupId>
            <artifactId>gt-swing</artifactId>
            <version>${geotools.version}</version>
        </dependency>
        <!-- Retrofit -->
        <dependency>
            <groupId>com.squareup.retrofit2</groupId>
            <artifactId>retrofit</artifactId>
            <version>${retrofit.version}</version>
        </dependency>
        <dependency>
            <groupId>com.squareup.retrofit2</groupId>
            <artifactId>converter-gson</artifactId>
            <version>${retrofit.version}</version>
        </dependency>
        <dependency>
            <groupId>com.squareup.retrofit2</groupId>
            <artifactId>adapter-rxjava</artifactId>
            <version>${retrofit.version}</version>
        </dependency>
        <dependency>
            <groupId>com.darwinsys</groupId>
            <artifactId>hirondelle-date4j</artifactId>
            <version>RELEASE</version>
            <scope>test</scope>
        </dependency>
        <dependency>
            <groupId>joda-time</groupId>
            <artifactId>joda-time</artifactId>
            <version>${joda-time.version}</version>
        </dependency>
        <dependency>
            <groupId>com.darwinsys</groupId>
            <artifactId>hirondelle-date4j</artifactId>
            <version>${hirondelle-date4j.version}</version>
        </dependency>
        <dependency>
            <groupId>com.haulmont.yarg</groupId>
            <artifactId>yarg</artifactId>
            <version>2.0.4</version>
        </dependency>
        <dependency>
            <groupId>net.engio</groupId>
            <artifactId>mbassador</artifactId>
            <version>1.3.1</version>
        </dependency>
        <dependency>
            <groupId>org.jdeferred</groupId>
            <artifactId>jdeferred-core</artifactId>
            <version>1.2.6</version>
        </dependency>
        <dependency>
            <groupId>com.codepoetics</groupId>
            <artifactId>protonpack</artifactId>
            <version>${protonpack.version}</version>
        </dependency>
        <dependency>
	          <groupId>org.functionaljava</groupId>
	          <artifactId>functionaljava</artifactId>
	          <version>4.7</version>
	      </dependency>
	      <dependency>
	          <groupId>org.functionaljava</groupId>
	          <artifactId>functionaljava-java8</artifactId>
	          <version>4.7</version>
        </dependency>
        <dependency>
	          <groupId>org.functionaljava</groupId>
	          <artifactId>functionaljava-quickcheck</artifactId>
	          <version>4.7</version>
	      </dependency>
	      <dependency>
	          <groupId>org.functionaljava</groupId>
	          <artifactId>functionaljava-java-core</artifactId>
	          <version>4.7</version>
        </dependency>
        <dependency>
   			    <groupId>javax.cache</groupId>
   			    <artifactId>cache-api</artifactId>
   			    <version>${cache.version}</version>
   		  </dependency>
		    <dependency>
		        <groupId>com.hazelcast</groupId>
		        <artifactId>hazelcast</artifactId>
		        <version>${hazelcast.version}</version>
		    </dependency>
    </dependencies>
    <repositories>
        <repository>
            <id>maven2-repository.dev.java.net</id>
            <name>Java.net repository</name>
            <url>http://download.java.net/maven/2</url>
        </repository>
        <repository>
            <id>osgeo</id>
            <name>Open Source Geospatial Foundation Repository</name>
            <url>http://download.osgeo.org/webdav/geotools/</url>
        </repository>
        <repository>
            <snapshots>
                <enabled>true</enabled>
            </snapshots>
            <id>opengeo</id>
            <name>OpenGeo Maven Repository</name>
            <url>http://repo.opengeo.org</url>
        </repository>
        <repository>
            <snapshots>
                <enabled>false</enabled>
            </snapshots>
            <id>bintray-cuba-platform-main</id>
            <name>bintray</name>
            <url>http://dl.bintray.com/cuba-platform/main</url>
        </repository>
    </repositories>
    <properties>
        <multiverse.version>0.7.0</multiverse.version>
        <cglib.version>3.2.4</cglib.version>
        <commons-lang.version>3.6</commons-lang.version>
        <commons-text.version>1.1</commons-text.version>
        <commons-beanutils.version>1.9.3</commons-beanutils.version>
        <commons-chain.version>1.2</commons-chain.version>
        <commons-csv.version>1.4</commons-csv.version>
        <jasypt.version>1.9.2</jasypt.version>
        <javatuples.version>1.2</javatuples.version>
        <javaassist.version>3.21.0-GA</javaassist.version>
        <assertj.version>3.6.2</assertj.version>
        <jsonassert.version>1.5.0</jsonassert.version>
        <javers.version>3.1.0</javers.version>
        <jetty.version>9.4.3.v20170317</jetty.version>
        <httpclient.version>4.5.3</httpclient.version>
        <commons.io.version>2.5</commons.io.version>
        <commons.dbutils.version>1.6</commons.dbutils.version>
        <h2.version>1.4.196</h2.version>
        <jetty.version>9.4.2.v20170220</jetty.version>
        <httpclient.version>4.5.3</httpclient.version>
        <commons.io.version>2.5</commons.io.version>
        <flink.version>1.2.0</flink.version>
        <jackson.version>2.8.5</jackson.version>
        <neuroph.version>2.92</neuroph.version>
        <serenity.version>1.4.0</serenity.version>
        <serenity.jbehave.version>1.24.0</serenity.jbehave.version>
        <serenity.jira.version>1.1.3-rc.5</serenity.jira.version>
        <serenity.plugin.version>1.4.0</serenity.plugin.version>
        <jUnitParams.version>1.1.0</jUnitParams.version>
        <netty.version>4.1.15.Final</netty.version>
        <commons.collections.version>4.1</commons.collections.version>
        <junit.version>4.12</junit.version>
        <java-lsh.version>0.10</java-lsh.version>
        <pact.version>3.5.0</pact.version>
        <awaitility.version>3.0.0</awaitility.version>
        <org.hamcrest.java-hamcrest.version>2.0.0.0</org.hamcrest.java-hamcrest.version>
        <hll.version>1.6.0</hll.version>
        <bytebuddy.version>1.7.1</bytebuddy.version>
        <pcollections.version>2.1.2</pcollections.version>
        <rome.version>1.0</rome.version>
        <eclipse-collections.version>8.2.0</eclipse-collections.version>
        <streamex.version>0.6.5</streamex.version>
        <vavr.version>0.9.0</vavr.version>
        <geotools.version>15.2</geotools.version>
        <retrofit.version>2.3.0</retrofit.version>
        <joda-time.version>2.9.9</joda-time.version>
        <hirondelle-date4j.version>1.5.1</hirondelle-date4j.version>
		    <protonpack.version>1.14</protonpack.version>
        <unit-ri.version>1.0.3</unit-ri.version>
        <cache.version>1.0.0</cache.version>
    	  <cache-ri.version>1.0.0</cache-ri.version>
    	  <hazelcast.version>3.8.4</hazelcast.version>
    </properties>
>>>>>>> 33dfe041
</project><|MERGE_RESOLUTION|>--- conflicted
+++ resolved
@@ -1,536 +1,5 @@
 <?xml version="1.0" encoding="UTF-8"?>
 <project xmlns="http://maven.apache.org/POM/4.0.0" xmlns:xsi="http://www.w3.org/2001/XMLSchema-instance"
-<<<<<<< HEAD
-	xsi:schemaLocation="http://maven.apache.org/POM/4.0.0 http://maven.apache.org/xsd/maven-4.0.0.xsd">
-	<parent>
-		<artifactId>parent-modules</artifactId>
-		<groupId>com.baeldung</groupId>
-		<version>1.0.0-SNAPSHOT</version>
-	</parent>
-	<modelVersion>4.0.0</modelVersion>
-	<artifactId>libraries</artifactId>
-	<name>libraries</name>
-	<build>
-		<plugins>
-			<plugin>
-				<groupId>org.apache.maven.plugins</groupId>
-				<artifactId>maven-dependency-plugin</artifactId>
-				<dependencies>
-					<dependency>
-						<groupId>org.apache.felix</groupId>
-						<artifactId>maven-bundle-plugin</artifactId>
-						<version>3.3.0</version>
-						<type>maven-plugin</type>
-					</dependency>
-				</dependencies>
-				<extensions>true</extensions>
-			</plugin>
-			<plugin>
-				<artifactId>maven-failsafe-plugin</artifactId>
-				<version>2.20</version>
-				<configuration>
-					<systemProperties>
-						<webdriver.chrome.driver>chromedriver</webdriver.chrome.driver>
-					</systemProperties>
-				</configuration>
-			</plugin>
-			<plugin>
-				<groupId>net.serenity-bdd.maven.plugins</groupId>
-				<artifactId>serenity-maven-plugin</artifactId>
-				<version>${serenity.plugin.version}</version>
-				<executions>
-					<execution>
-						<id>serenity-reports</id>
-						<phase>post-integration-test</phase>
-						<goals>
-							<goal>aggregate</goal>
-						</goals>
-					</execution>
-				</executions>
-			</plugin>
-			<!-- JDO Plugin -->
-			<plugin>
-				<groupId>org.datanucleus</groupId>
-				<artifactId>datanucleus-maven-plugin</artifactId>
-				<version>5.0.2</version>
-				<configuration>
-					<api>JDO</api>
-					<props>${basedir}/datanucleus.properties</props>
-					<log4jConfiguration>${basedir}/log4j.properties</log4jConfiguration>
-					<verbose>true</verbose>
-					<fork>false</fork>
-					<!-- Solve windows line too long error -->
-				</configuration>
-				<executions>
-					<execution>
-						<phase>process-classes</phase>
-						<goals>
-							<goal>enhance</goal>
-						</goals>
-					</execution>
-				</executions>
-			</plugin>
-			<!-- Neuroph -->
-			<plugin>
-				<groupId>org.apache.maven.plugins</groupId>
-				<artifactId>maven-jar-plugin</artifactId>
-				<version>3.0.2</version>
-				<configuration>
-					<excludes>
-						<exclude>**/log4j.properties</exclude>
-					</excludes>
-					<archive>
-						<manifest>
-							<mainClass>com.baeldung.neuroph.NeurophXOR</mainClass>
-						</manifest>
-					</archive>
-				</configuration>
-			</plugin>
-			<plugin>
-				<groupId>org.apache.maven.plugins</groupId>
-				<artifactId>maven-surefire-plugin</artifactId>
-				<version>2.18.1</version>
-				<executions>
-					<execution>
-						<id>test</id>
-						<phase>test</phase>
-						<goals>
-							<goal>test</goal>
-						</goals>
-						<configuration>
-							<includes>
-								<include>test/java/com/baeldung/neuroph/XORTest.java</include>
-							</includes>
-						</configuration>
-					</execution>
-				</executions>
-			</plugin>
-			<!-- /Neuroph -->
-		</plugins>
-	</build>
-	<dependencies>
-		<!-- https://mvnrepository.com/artifact/org.beykery/neuroph/2.92 -->
-		<dependency>
-			<groupId>org.beykery</groupId>
-			<artifactId>neuroph</artifactId>
-			<version>${neuroph.version}</version>
-		</dependency>
-		<!-- https://mvnrepository.com/artifact/cglib/cglib -->
-		<dependency>
-			<groupId>cglib</groupId>
-			<artifactId>cglib</artifactId>
-			<version>${cglib.version}</version>
-		</dependency>
-		<dependency>
-			<groupId>commons-beanutils</groupId>
-			<artifactId>commons-beanutils</artifactId>
-			<version>${commons-beanutils.version}</version>
-		</dependency>
-		<dependency>
-			<groupId>org.apache.commons</groupId>
-			<artifactId>commons-lang3</artifactId>
-			<version>${commons-lang.version}</version>
-		</dependency>
-		<dependency>
-			<groupId>org.apache.commons</groupId>
-			<artifactId>commons-text</artifactId>
-			<version>${commons-text.version}</version>
-		</dependency>
-		<dependency>
-			<groupId>org.apache.commons</groupId>
-			<artifactId>commons-collections4</artifactId>
-			<version>${commons.collections.version}</version>
-		</dependency>
-		<dependency>
-			<groupId>org.jasypt</groupId>
-			<artifactId>jasypt</artifactId>
-			<version>${jasypt.version}</version>
-		</dependency>
-		<dependency>
-			<groupId>org.javatuples</groupId>
-			<artifactId>javatuples</artifactId>
-			<version>${javatuples.version}</version>
-		</dependency>
-		<dependency>
-			<groupId>org.javassist</groupId>
-			<artifactId>javassist</artifactId>
-			<version>${javaassist.version}</version>
-		</dependency>
-		<!-- https://mvnrepository.com/artifact/org.assertj/assertj-core -->
-		<dependency>
-			<groupId>org.assertj</groupId>
-			<artifactId>assertj-core</artifactId>
-			<version>${assertj.version}</version>
-		</dependency>
-		<dependency>
-			<groupId>org.skyscreamer</groupId>
-			<artifactId>jsonassert</artifactId>
-			<version>${jsonassert.version}</version>
-		</dependency>
-		<dependency>
-			<groupId>org.javers</groupId>
-			<artifactId>javers-core</artifactId>
-			<version>${javers.version}</version>
-		</dependency>
-		<dependency>
-			<groupId>org.eclipse.jetty</groupId>
-			<artifactId>jetty-server</artifactId>
-			<version>${jetty.version}</version>
-		</dependency>
-		<dependency>
-			<groupId>org.eclipse.jetty</groupId>
-			<artifactId>jetty-servlet</artifactId>
-			<version>${jetty.version}</version>
-		</dependency>
-		<dependency>
-			<groupId>rome</groupId>
-			<artifactId>rome</artifactId>
-			<version>${rome.version}</version>
-		</dependency>
-	    <dependency>
-	      <groupId>io.specto</groupId>
-	      <artifactId>hoverfly-java</artifactId>
-	      <version>0.8.0</version>
-	    </dependency>
-		<dependency>
-			<groupId>org.apache.httpcomponents</groupId>
-			<artifactId>httpclient</artifactId>
-			<version>${httpclient.version}</version>
-			<exclusions>
-				<exclusion>
-					<artifactId>commons-logging</artifactId>
-					<groupId>commons-logging</groupId>
-				</exclusion>
-			</exclusions>
-		</dependency>
-		<dependency>
-			<groupId>commons-io</groupId>
-			<artifactId>commons-io</artifactId>
-			<version>${commons.io.version}</version>
-		</dependency>
-		<dependency>
-			<groupId>commons-chain</groupId>
-			<artifactId>commons-chain</artifactId>
-			<version>${commons-chain.version}</version>
-		</dependency>
-		<dependency>
-			<groupId>commons-dbutils</groupId>
-			<artifactId>commons-dbutils</artifactId>
-			<version>${commons.dbutils.version}</version>
-		</dependency>
-		<dependency>
-			<groupId>org.apache.flink</groupId>
-			<artifactId>flink-core</artifactId>
-			<version>${flink.version}</version>
-			<exclusions>
-				<exclusion>
-					<artifactId>commons-logging</artifactId>
-					<groupId>commons-logging</groupId>
-				</exclusion>
-			</exclusions>
-		</dependency>
-		<dependency>
-			<groupId>org.apache.flink</groupId>
-			<artifactId>flink-java</artifactId>
-			<version>${flink.version}</version>
-			<exclusions>
-				<exclusion>
-					<artifactId>commons-logging</artifactId>
-					<groupId>commons-logging</groupId>
-				</exclusion>
-			</exclusions>
-		</dependency>
-		<dependency>
-			<groupId>org.apache.flink</groupId>
-			<artifactId>flink-test-utils_2.10</artifactId>
-			<version>${flink.version}</version>
-			<scope>test</scope>
-		</dependency>
-		<dependency>
-			<groupId>org.apache.commons</groupId>
-			<artifactId>commons-math3</artifactId>
-			<version>3.6.1</version>
-		</dependency>
-		<dependency>
-			<groupId>net.serenity-bdd</groupId>
-			<artifactId>serenity-core</artifactId>
-			<version>${serenity.version}</version>
-			<scope>test</scope>
-		</dependency>
-		<dependency>
-			<groupId>net.serenity-bdd</groupId>
-			<artifactId>serenity-junit</artifactId>
-			<version>${serenity.version}</version>
-			<scope>test</scope>
-		</dependency>
-		<dependency>
-			<groupId>net.serenity-bdd</groupId>
-			<artifactId>serenity-jbehave</artifactId>
-			<version>${serenity.jbehave.version}</version>
-			<scope>test</scope>
-		</dependency>
-		<dependency>
-			<groupId>net.serenity-bdd</groupId>
-			<artifactId>serenity-rest-assured</artifactId>
-			<version>${serenity.version}</version>
-			<scope>test</scope>
-		</dependency>
-		<dependency>
-			<groupId>net.serenity-bdd</groupId>
-			<artifactId>serenity-jira-requirements-provider</artifactId>
-			<version>${serenity.jira.version}</version>
-			<scope>test</scope>
-		</dependency>
-		<dependency>
-			<groupId>com.fasterxml.jackson.core</groupId>
-			<artifactId>jackson-databind</artifactId>
-			<version>${jackson.version}</version>
-		</dependency>
-		<!-- JDO -->
-		<dependency>
-			<groupId>org.datanucleus</groupId>
-			<artifactId>javax.jdo</artifactId>
-			<version>3.2.0-m6</version>
-		</dependency>
-		<dependency>
-			<groupId>org.datanucleus</groupId>
-			<artifactId>datanucleus-core</artifactId>
-			<version>5.1.0-m1</version>
-		</dependency>
-		<dependency>
-			<groupId>org.datanucleus</groupId>
-			<artifactId>datanucleus-api-jdo</artifactId>
-			<version>5.1.0-m1</version>
-		</dependency>
-		<dependency>
-			<groupId>org.datanucleus</groupId>
-			<artifactId>datanucleus-rdbms</artifactId>
-			<version>5.1.0-m1</version>
-		</dependency>
-		<dependency>
-			<groupId>org.datanucleus</groupId>
-			<artifactId>datanucleus-maven-plugin</artifactId>
-			<version>5.0.2</version>
-		</dependency>
-		<dependency>
-			<groupId>org.datanucleus</groupId>
-			<artifactId>datanucleus-xml</artifactId>
-			<version>5.0.0-release</version>
-		</dependency>
-		<dependency>
-			<groupId>net.openhft</groupId>
-			<artifactId>chronicle</artifactId>
-			<version>3.6.4</version>
-		</dependency>
-		<dependency>
-			<groupId>org.springframework</groupId>
-			<artifactId>spring-web</artifactId>
-			<version>4.3.8.RELEASE</version>
-		</dependency>
-		<dependency>
-			<groupId>net.serenity-bdd</groupId>
-			<artifactId>serenity-spring</artifactId>
-			<version>${serenity.version}</version>
-			<scope>test</scope>
-		</dependency>
-		<dependency>
-			<groupId>net.serenity-bdd</groupId>
-			<artifactId>serenity-screenplay</artifactId>
-			<version>${serenity.version}</version>
-			<scope>test</scope>
-		</dependency>
-		<dependency>
-			<groupId>net.serenity-bdd</groupId>
-			<artifactId>serenity-screenplay-webdriver</artifactId>
-			<version>${serenity.version}</version>
-			<scope>test</scope>
-		</dependency>
-		<dependency>
-			<groupId>io.rest-assured</groupId>
-			<artifactId>spring-mock-mvc</artifactId>
-			<version>3.0.3</version>
-			<scope>test</scope>
-		</dependency>
-		<dependency>
-			<groupId>org.multiverse</groupId>
-			<artifactId>multiverse-core</artifactId>
-			<version>${multiverse.version}</version>
-		</dependency>
-		<dependency>
-			<groupId>com.zaxxer</groupId>
-			<artifactId>HikariCP</artifactId>
-			<version>2.6.1</version>
-			<scope>compile</scope>
-		</dependency>
-		<dependency>
-			<groupId>com.h2database</groupId>
-			<artifactId>h2</artifactId>
-			<version>${h2.version}</version>
-		</dependency>
-		<dependency>
-			<groupId>pl.pragmatists</groupId>
-			<artifactId>JUnitParams</artifactId>
-			<version>${jUnitParams.version}</version>
-			<scope>test</scope>
-		</dependency>
-		<dependency>
-			<groupId>org.quartz-scheduler</groupId>
-			<artifactId>quartz</artifactId>
-			<version>2.3.0</version>
-		</dependency>
-		<dependency>
-			<groupId>one.util</groupId>
-			<artifactId>streamex</artifactId>
-			<version>0.6.5</version>
-		</dependency>
-		<dependency>
-			<groupId>org.jooq</groupId>
-			<artifactId>jool</artifactId>
-			<version>0.9.12</version>
-		</dependency>
-		<dependency>
-			<groupId>org.openjdk.jmh</groupId>
-			<artifactId>jmh-core</artifactId>
-			<version>1.19</version>
-		</dependency>
-		<dependency>
-			<groupId>org.openjdk.jmh</groupId>
-			<artifactId>jmh-generator-annprocess</artifactId>
-			<version>1.19</version>
-		</dependency>
-		<dependency>
-			<groupId>io.netty</groupId>
-			<artifactId>netty-all</artifactId>
-			<version>${netty.version}</version>
-		</dependency>
-		<dependency>
-			<groupId>junit</groupId>
-			<artifactId>junit</artifactId>
-			<version>${junit.version}</version>
-			<scope>test</scope>
-		</dependency>
-		<dependency>
-			<groupId>info.debatty</groupId>
-			<artifactId>java-lsh</artifactId>
-			<version>${java-lsh.version}</version>
-		</dependency>
-		<dependency>
-			<groupId>au.com.dius</groupId>
-			<artifactId>pact-jvm-consumer-junit_2.11</artifactId>
-			<version>${pact.version}</version>
-			<scope>test</scope>
-		</dependency>
-		<dependency>
-			<groupId>org.codehaus.groovy</groupId>
-			<artifactId>groovy-all</artifactId>
-			<version>2.4.10</version>
-		</dependency>
-		<dependency>
-			<groupId>org.awaitility</groupId>
-			<artifactId>awaitility</artifactId>
-			<version>${awaitility.version}</version>
-			<scope>test</scope>
-		</dependency>
-		<dependency>
-			<groupId>org.awaitility</groupId>
-			<artifactId>awaitility-proxy</artifactId>
-			<version>${awaitility.version}</version>
-			<scope>test</scope>
-		</dependency>
-		<dependency>
-			<groupId>org.hamcrest</groupId>
-			<artifactId>java-hamcrest</artifactId>
-			<version>${org.hamcrest.java-hamcrest.version}</version>
-			<scope>test</scope>
-		</dependency>
-		<dependency>
-			<groupId>net.agkn</groupId>
-			<artifactId>hll</artifactId>
-			<version>${hll.version}</version>
-		</dependency>
-		<dependency>
-			<groupId>net.bytebuddy</groupId>
-			<artifactId>byte-buddy</artifactId>
-			<version>${bytebuddy.version}</version>
-		</dependency>
-		<dependency>
-			<groupId>net.bytebuddy</groupId>
-			<artifactId>byte-buddy-agent</artifactId>
-			<version>${bytebuddy.version}</version>
-		</dependency>
-		<dependency>
-			<groupId>org.pcollections</groupId>
-			<artifactId>pcollections</artifactId>
-			<version>${pcollections.version}</version>
-		</dependency>
-		<dependency>
-			<groupId>com.machinezoo.noexception</groupId>
-			<artifactId>noexception</artifactId>
-			<version>1.1.0</version>
-		</dependency>
-    	<dependency>
-			<groupId>org.eclipse.collections</groupId>
-			<artifactId>eclipse-collections</artifactId>
-			<version>${eclipse-collections.version}</version>
-		</dependency>
-		<dependency>
-   			<groupId>javax.cache</groupId>
-   			<artifactId>cache-api</artifactId>
-   			<version>${cache.version}</version>
-   		</dependency>
-		<dependency>
-		    <groupId>com.hazelcast</groupId>
-		    <artifactId>hazelcast</artifactId>
-		    <version>${hazelcast.version}</version>
-		</dependency>
-		
-		
-	</dependencies>
-	<properties>
-		<multiverse.version>0.7.0</multiverse.version>
-		<cglib.version>3.2.4</cglib.version>
-		<commons-lang.version>3.5</commons-lang.version>
-		<commons-text.version>1.1</commons-text.version>
-		<commons-beanutils.version>1.9.3</commons-beanutils.version>
-		<commons-chain.version>1.2</commons-chain.version>
-		<jasypt.version>1.9.2</jasypt.version>
-		<javatuples.version>1.2</javatuples.version>
-		<javaassist.version>3.21.0-GA</javaassist.version>
-		<assertj.version>3.6.2</assertj.version>
-		<jsonassert.version>1.5.0</jsonassert.version>
-		<javers.version>3.1.0</javers.version>
-		<jetty.version>9.4.3.v20170317</jetty.version>
-		<httpclient.version>4.5.3</httpclient.version>
-		<commons.io.version>2.5</commons.io.version>
-		<commons.dbutils.version>1.6</commons.dbutils.version>
-		<h2.version>1.4.196</h2.version>
-		<jetty.version>9.4.2.v20170220</jetty.version>
-		<httpclient.version>4.5.3</httpclient.version>
-		<commons.io.version>2.5</commons.io.version>
-		<flink.version>1.2.0</flink.version>
-		<jackson.version>2.8.5</jackson.version>
-		<neuroph.version>2.92</neuroph.version>
-		<serenity.version>1.4.0</serenity.version>
-		<serenity.jbehave.version>1.24.0</serenity.jbehave.version>
-		<serenity.jira.version>1.1.3-rc.5</serenity.jira.version>
-		<serenity.plugin.version>1.4.0</serenity.plugin.version>
-		<jUnitParams.version>1.1.0</jUnitParams.version>
-		<netty.version>4.1.10.Final</netty.version>
-		<commons.collections.version>4.1</commons.collections.version>
-		<junit.version>4.12</junit.version>
-		<java-lsh.version>0.10</java-lsh.version>
-		<pact.version>3.5.0</pact.version>
-		<awaitility.version>3.0.0</awaitility.version>
-		<org.hamcrest.java-hamcrest.version>2.0.0.0</org.hamcrest.java-hamcrest.version>
-		<hll.version>1.6.0</hll.version>
-		<bytebuddy.version>1.7.1</bytebuddy.version>
-		<pcollections.version>2.1.2</pcollections.version>
-		<rome.version>1.0</rome.version>
-    	<eclipse-collections.version>8.2.0</eclipse-collections.version>
-    	<cache.version>1.0.0</cache.version>
-    	<hazelcast.version>3.8.4</hazelcast.version>
-	</properties>
-=======
     xsi:schemaLocation="http://maven.apache.org/POM/4.0.0 http://maven.apache.org/xsd/maven-4.0.0.xsd">
     <parent>
         <artifactId>parent-modules</artifactId>
@@ -1198,5 +667,4 @@
     	  <cache-ri.version>1.0.0</cache-ri.version>
     	  <hazelcast.version>3.8.4</hazelcast.version>
     </properties>
->>>>>>> 33dfe041
 </project>