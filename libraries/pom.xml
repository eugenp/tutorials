<?xml version="1.0" encoding="UTF-8"?>
<project xmlns="http://maven.apache.org/POM/4.0.0" xmlns:xsi="http://www.w3.org/2001/XMLSchema-instance"
	xsi:schemaLocation="http://maven.apache.org/POM/4.0.0 http://maven.apache.org/xsd/maven-4.0.0.xsd">
	<parent>
		<artifactId>parent-modules</artifactId>
		<groupId>com.baeldung</groupId>
		<version>1.0.0-SNAPSHOT</version>
	</parent>
	<modelVersion>4.0.0</modelVersion>

	<artifactId>libraries</artifactId>
	<name>libraries</name>
	<build>
		<plugins>
			<plugin>
				<groupId>org.apache.maven.plugins</groupId>
				<artifactId>maven-compiler-plugin</artifactId>
				<configuration>
					<source>1.8</source>
					<target>1.8</target>
				</configuration>
			</plugin>
		</plugins>
	</build>

<<<<<<< HEAD
    <dependencies>
        <!-- https://mvnrepository.com/artifact/cglib/cglib -->
        <dependency>
            <groupId>cglib</groupId>
            <artifactId>cglib</artifactId>
            <version>${cglib.version}</version>
        </dependency>
        <dependency>
            <groupId>org.apache.commons</groupId>
            <artifactId>commons-lang3</artifactId>
            <version>${commons-lang.version}</version>
        </dependency>
        <dependency>
            <groupId>junit</groupId>
            <artifactId>junit</artifactId>
            <version>${junit.version}</version>
            <scope>test</scope>
        </dependency>
        <dependency>
            <groupId>org.jasypt</groupId>
            <artifactId>jasypt</artifactId>
            <version>${jasypt.version}</version>
        </dependency>
        <dependency>
            <groupId>org.javassist</groupId>
            <artifactId>javassist</artifactId>
            <version>${javaassist.version}</version>
        </dependency>


    </dependencies>

    <properties>
        <cglib.version>3.2.4</cglib.version>
        <commons-lang.version>3.5</commons-lang.version>
        <junit.version>4.12</junit.version>
        <jasypt.version>1.9.2</jasypt.version>
        <javaassist.version>3.21.0-GA</javaassist.version>
    </properties>
=======
	<dependencies>
		<!-- https://mvnrepository.com/artifact/cglib/cglib -->
		<dependency>
			<groupId>cglib</groupId>
			<artifactId>cglib</artifactId>
			<version>${cglib.version}</version>
		</dependency>
		<dependency>
			<groupId>org.apache.commons</groupId>
			<artifactId>commons-lang3</artifactId>
			<version>${commons-lang.version}</version>
		</dependency>
		<dependency>
			<groupId>junit</groupId>
			<artifactId>junit</artifactId>
			<version>${junit.version}</version>
			<scope>test</scope>
		</dependency>
		<dependency>
			<groupId>org.jasypt</groupId>
			<artifactId>jasypt</artifactId>
			<version>${jasypt.version}</version>
		</dependency>
		<dependency>
			<groupId>org.javatuples</groupId>
			<artifactId>javatuples</artifactId>
			<version>${javatuples.version}</version>
		</dependency>
		<!-- https://mvnrepository.com/artifact/org.assertj/assertj-core -->
		<dependency>
			<groupId>org.assertj</groupId>
			<artifactId>assertj-core</artifactId>
			<version>${assertj.version}</version>
		</dependency>
	</dependencies>

	<properties>
		<cglib.version>3.2.4</cglib.version>
		<commons-lang.version>3.5</commons-lang.version>
		<junit.version>4.12</junit.version>
		<jasypt.version>1.9.2</jasypt.version>
		<javatuples.version>1.2</javatuples.version>
		<assertj.version>3.6.2</assertj.version>
	</properties>
>>>>>>> 52ef5b38

</project><|MERGE_RESOLUTION|>--- conflicted
+++ resolved
@@ -23,48 +23,7 @@
 		</plugins>
 	</build>
 
-<<<<<<< HEAD
-    <dependencies>
-        <!-- https://mvnrepository.com/artifact/cglib/cglib -->
-        <dependency>
-            <groupId>cglib</groupId>
-            <artifactId>cglib</artifactId>
-            <version>${cglib.version}</version>
-        </dependency>
-        <dependency>
-            <groupId>org.apache.commons</groupId>
-            <artifactId>commons-lang3</artifactId>
-            <version>${commons-lang.version}</version>
-        </dependency>
-        <dependency>
-            <groupId>junit</groupId>
-            <artifactId>junit</artifactId>
-            <version>${junit.version}</version>
-            <scope>test</scope>
-        </dependency>
-        <dependency>
-            <groupId>org.jasypt</groupId>
-            <artifactId>jasypt</artifactId>
-            <version>${jasypt.version}</version>
-        </dependency>
-        <dependency>
-            <groupId>org.javassist</groupId>
-            <artifactId>javassist</artifactId>
-            <version>${javaassist.version}</version>
-        </dependency>
-
-
-    </dependencies>
-
-    <properties>
-        <cglib.version>3.2.4</cglib.version>
-        <commons-lang.version>3.5</commons-lang.version>
-        <junit.version>4.12</junit.version>
-        <jasypt.version>1.9.2</jasypt.version>
-        <javaassist.version>3.21.0-GA</javaassist.version>
-    </properties>
-=======
-	<dependencies>
+  <dependencies>
 		<!-- https://mvnrepository.com/artifact/cglib/cglib -->
 		<dependency>
 			<groupId>cglib</groupId>
@@ -92,6 +51,11 @@
 			<artifactId>javatuples</artifactId>
 			<version>${javatuples.version}</version>
 		</dependency>
+    <dependency>
+        <groupId>org.javassist</groupId>
+        <artifactId>javassist</artifactId>
+        <version>${javaassist.version}</version>
+    </dependency>
 		<!-- https://mvnrepository.com/artifact/org.assertj/assertj-core -->
 		<dependency>
 			<groupId>org.assertj</groupId>
@@ -106,8 +70,8 @@
 		<junit.version>4.12</junit.version>
 		<jasypt.version>1.9.2</jasypt.version>
 		<javatuples.version>1.2</javatuples.version>
+    <javaassist.version>3.21.0-GA</javaassist.version>
 		<assertj.version>3.6.2</assertj.version>
 	</properties>
->>>>>>> 52ef5b38
 
 </project>