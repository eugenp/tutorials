--- conflicted
+++ resolved
@@ -72,11 +72,8 @@
 - [Introduction to OpenCSV](http://www.baeldung.com/opencsv)
 - [A Guide to Unirest](http://www.baeldung.com/unirest)
 - [Introduction to Akka Actors in Java](http://www.baeldung.com/akka-actors-java)
-<<<<<<< HEAD
 - [A Guide to Apache Commons Collections CollectionUtils](http://www.baeldung.com/apache-commons-collection-utils)
-=======
 - [A Guide to Byte Buddy](http://www.baeldung.com/byte-buddy)
->>>>>>> 13c7bae8
 
 The libraries module contains examples related to small libraries that are relatively easy to use and does not require any separate module of its own.
 
