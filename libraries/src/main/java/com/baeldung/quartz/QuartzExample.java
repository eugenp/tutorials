--- conflicted
+++ resolved
@@ -20,46 +20,6 @@
             Scheduler sched = schedFact.getScheduler();
 
             JobDetail job = JobBuilder.newJob(SimpleJob.class)
-<<<<<<< HEAD
-                .withIdentity("myJob", "group1")
-                .usingJobData("jobSays", "Hello World!")
-                .usingJobData("myFloatValue", 3.141f)
-                .build();
-
-            Trigger trigger = TriggerBuilder.newTrigger()
-                .withIdentity("myTrigger", "group1")
-                .startNow()
-                .withSchedule(SimpleScheduleBuilder.simpleSchedule()
-                    .withIntervalInSeconds(40)
-                    .repeatForever())
-                .build();
-            
-            JobDetail jobA = JobBuilder.newJob(JobA.class)
-                .withIdentity("jobA", "group2")
-                .build();
-            
-            JobDetail jobB = JobBuilder.newJob(JobB.class)
-                .withIdentity("jobB", "group2")
-                .build();
-            
-            Trigger triggerA = TriggerBuilder.newTrigger()
-                .withIdentity("triggerA", "group2")
-                .startNow()
-                .withPriority(15)
-                .withSchedule(SimpleScheduleBuilder.simpleSchedule()
-                  .withIntervalInSeconds(40)
-                  .repeatForever())
-                .build();
-                          
-              Trigger triggerB = TriggerBuilder.newTrigger()
-                .withIdentity("triggerB", "group2")
-                .startNow()
-                .withPriority(10)
-                .withSchedule(SimpleScheduleBuilder.simpleSchedule()
-                  .withIntervalInSeconds(20)
-                  .repeatForever())
-                .build();
-=======
               .withIdentity("myJob", "group1")
               .usingJobData("jobSays", "Hello World!")
               .usingJobData("myFloatValue", 3.141f)
@@ -98,7 +58,6 @@
                 .withIntervalInSeconds(20)
                 .repeatForever())
               .build();
->>>>>>> 4f6988b1
 
             sched.scheduleJob(job, trigger);
             sched.scheduleJob(jobA, triggerA);
