--- conflicted
+++ resolved
@@ -9,36 +9,32 @@
 public class CourseService {
 
     public static void setValues(Course course, String name, List<String> codes) 
-        throws IllegalAccessException, InvocationTargetException, NoSuchMethodException {
+      throws IllegalAccessException, InvocationTargetException, NoSuchMethodException {
         // Setting the simple properties
         PropertyUtils.setSimpleProperty(course, "name", name);
         PropertyUtils.setSimpleProperty(course, "codes", codes);
     }
     
     public static void setIndexedValue(Course course, int codeIndex, String code)
-        throws IllegalAccessException, InvocationTargetException, NoSuchMethodException {
+      throws IllegalAccessException, InvocationTargetException, NoSuchMethodException {
         // Setting the indexed properties
         PropertyUtils.setIndexedProperty(course, "codes[" + codeIndex + "]", code);
     }
 
     public static void setMappedValue(Course course, String enrollId, Student student)
-        throws IllegalAccessException, InvocationTargetException, NoSuchMethodException {
+      throws IllegalAccessException, InvocationTargetException, NoSuchMethodException {
         // Setting the mapped properties
         PropertyUtils.setMappedProperty(course, "enrolledStudent(" + enrollId + ")", student);
     }
     
     public static String getNestedValue(Course course, String enrollId, String nestedPropertyName)
-        throws IllegalAccessException, InvocationTargetException, NoSuchMethodException {
+      throws IllegalAccessException, InvocationTargetException, NoSuchMethodException {
         return (String) PropertyUtils.getNestedProperty(
                  course, "enrolledStudent(" + enrollId + ")." + nestedPropertyName);
     }
     
     public static void copyProperties(Course course, CourseEntity courseEntity) 
-<<<<<<< HEAD
-        throws IllegalAccessException, InvocationTargetException {
-=======
       throws IllegalAccessException, InvocationTargetException {
->>>>>>> 60a96657
         BeanUtils.copyProperties(course, courseEntity);
     }
 }