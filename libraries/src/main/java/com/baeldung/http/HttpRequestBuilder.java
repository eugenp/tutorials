package com.baeldung.http;

import java.io.BufferedReader;
import java.io.DataOutputStream;
import java.io.IOException;
import java.io.InputStreamReader;
import java.net.HttpURLConnection;
import java.net.URL;
import java.util.Map;

import org.apache.log4j.Logger;

public class HttpRequestBuilder {

    private static final Logger LOG = Logger.getLogger(HttpRequestBuilder.class);

    public HttpResponseWrapper sendRequest(String urlString, String method, Map<String, String> parameters, Map<String, String> properties) throws IOException{
        URL url = new URL(urlString);
        HttpURLConnection con = (HttpURLConnection) url.openConnection();
        con.setRequestMethod("GET");
        if (properties != null) {
            properties.forEach((key, value) -> con.setRequestProperty(key, value));
        }
        if (parameters != null) {
            con.setDoOutput(true);
            DataOutputStream out = new DataOutputStream(con.getOutputStream());
            out.writeBytes(ParameterStringBuilder.getParamsString(parameters));
            out.flush();
            out.close();
        }
            
        int status = con.getResponseCode();

        BufferedReader in = new BufferedReader(new InputStreamReader(con.getInputStream()));
        String inputLine;
        StringBuffer content = new StringBuffer();
        while ((inputLine = in.readLine()) != null) {
            content.append(inputLine);
        }
        in.close();

        HttpResponseWrapper responseWrapper = new HttpResponseWrapper();
<<<<<<< HEAD
        responseWrapper.setStatus(status);
        responseWrapper.setContent(content.toString());
        
		return responseWrapper;
=======

        try {
            URL url = new URL(urlString);
            HttpURLConnection con = (HttpURLConnection) url.openConnection();
            con.setRequestMethod(method);
            if (properties != null) {
                properties.forEach((key, value) -> con.setRequestProperty(key, value));
            }
            if (parameters != null) {
                con.setDoOutput(true);
                DataOutputStream out = new DataOutputStream(con.getOutputStream());
                out.writeBytes(ParameterStringBuilder.getParamsString(parameters));
                out.flush();
                out.close();
            }

            responseWrapper.setStatus(con.getResponseCode());

            BufferedReader in = new BufferedReader(new InputStreamReader(con.getInputStream()));
            String inputLine;
            StringBuffer content = new StringBuffer();

            while ((inputLine = in.readLine()) != null) {
                content.append(inputLine);
            }
            in.close();
            responseWrapper.setContent(content.toString());
        } catch (IOException exc) {
            LOG.error(exc.getMessage());
        }
        return responseWrapper;
>>>>>>> c6293d8e
    }

}<|MERGE_RESOLUTION|>--- conflicted
+++ resolved
@@ -17,7 +17,7 @@
     public HttpResponseWrapper sendRequest(String urlString, String method, Map<String, String> parameters, Map<String, String> properties) throws IOException{
         URL url = new URL(urlString);
         HttpURLConnection con = (HttpURLConnection) url.openConnection();
-        con.setRequestMethod("GET");
+        con.setRequestMethod(method);
         if (properties != null) {
             properties.forEach((key, value) -> con.setRequestProperty(key, value));
         }
@@ -40,44 +40,10 @@
         in.close();
 
         HttpResponseWrapper responseWrapper = new HttpResponseWrapper();
-<<<<<<< HEAD
         responseWrapper.setStatus(status);
         responseWrapper.setContent(content.toString());
         
 		return responseWrapper;
-=======
-
-        try {
-            URL url = new URL(urlString);
-            HttpURLConnection con = (HttpURLConnection) url.openConnection();
-            con.setRequestMethod(method);
-            if (properties != null) {
-                properties.forEach((key, value) -> con.setRequestProperty(key, value));
-            }
-            if (parameters != null) {
-                con.setDoOutput(true);
-                DataOutputStream out = new DataOutputStream(con.getOutputStream());
-                out.writeBytes(ParameterStringBuilder.getParamsString(parameters));
-                out.flush();
-                out.close();
-            }
-
-            responseWrapper.setStatus(con.getResponseCode());
-
-            BufferedReader in = new BufferedReader(new InputStreamReader(con.getInputStream()));
-            String inputLine;
-            StringBuffer content = new StringBuffer();
-
-            while ((inputLine = in.readLine()) != null) {
-                content.append(inputLine);
-            }
-            in.close();
-            responseWrapper.setContent(content.toString());
-        } catch (IOException exc) {
-            LOG.error(exc.getMessage());
-        }
-        return responseWrapper;
->>>>>>> c6293d8e
     }
 
 }