--- conflicted
+++ resolved
@@ -10,11 +10,7 @@
         <module>spring-cloud-config</module>
         <module>spring-cloud-eureka</module>
         <module>spring-cloud-hystrix</module>
-<<<<<<< HEAD
-       <!-- <module>spring-cloud-integration</module>-->
-=======
         <module>spring-cloud-integration</module>
->>>>>>> 0b5184a3
     </modules>
     <packaging>pom</packaging>
 
