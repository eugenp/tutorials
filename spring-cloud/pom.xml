<?xml version="1.0" encoding="UTF-8"?>
<project xmlns:xsi="http://www.w3.org/2001/XMLSchema-instance"
         xmlns="http://maven.apache.org/POM/4.0.0"
         xsi:schemaLocation="http://maven.apache.org/POM/4.0.0 http://maven.apache.org/xsd/maven-4.0.0.xsd">
    <modelVersion>4.0.0</modelVersion>

    <groupId>com.baeldung.spring.cloud</groupId>
    <artifactId>spring-cloud</artifactId>
    <version>1.0.0-SNAPSHOT</version>
    <modules>
        <module>spring-cloud-config</module>
        <module>spring-cloud-eureka</module>
        <module>spring-cloud-hystrix</module>
        <module>spring-cloud-bootstrap</module>
        <module>spring-cloud-ribbon-client</module>
        <module>spring-cloud-rest</module>
        <module>spring-cloud-zookeeper</module>
<<<<<<< HEAD
		<module>spring-cloud-gateway</module>
		<module>spring-cloud-connectors-heroku</module>
=======
        <module>spring-cloud-gateway</module>
        <module>spring-cloud-stream</module>
        <module>spring-cloud-connectors-heroku</module>
        <module>spring-cloud-aws</module>
        <module>spring-cloud-consul</module>
>>>>>>> bac07e4d
    </modules>
    <packaging>pom</packaging>

    <name>spring-cloud</name>

    <parent>
        <groupId>com.baeldung</groupId>
        <artifactId>parent-modules</artifactId>
        <version>1.0.0-SNAPSHOT</version>
        <relativePath>..</relativePath>
    </parent>

    <properties>
        <project.build.sourceEncoding>UTF-8</project.build.sourceEncoding>
        <spring-session.version>1.2.2.RELEASE</spring-session.version>
        <spring-cloud-dependencies.version>Brixton.SR7</spring-cloud-dependencies.version>
        <spring-cloud-starter-config.version>1.2.2.RELEASE</spring-cloud-starter-config.version>
        <spring-cloud-config-server.version>1.2.2.RELEASE</spring-cloud-config-server.version>
        <spring-cloud-starter-eureka.version>1.2.3.RELEASE</spring-cloud-starter-eureka.version>
        <spring-cloud-starter-feign.version>1.2.3.RELEASE</spring-cloud-starter-feign.version>
        <spring-cloud-starter-hystrix.version>1.2.3.RELEASE</spring-cloud-starter-hystrix.version>
        <spring-cloud-stream.version>1.3.0.RELEASE</spring-cloud-stream.version>
        <spring-boot-starter-web.version>1.4.2.RELEASE</spring-boot-starter-web.version>
        <maven-compiler-plugin.version>3.6.0</maven-compiler-plugin.version>
        <spring-boot-maven-plugin.version>1.4.2.RELEASE</spring-boot-maven-plugin.version>
    </properties>

    <build>
        <pluginManagement>
            <plugins>
                <plugin>
                    <groupId>org.springframework.boot</groupId>
                    <artifactId>spring-boot-maven-plugin</artifactId>
                    <version>${spring-boot-maven-plugin.version}</version>
                </plugin>
            </plugins>
        </pluginManagement>
    </build>
</project><|MERGE_RESOLUTION|>--- conflicted
+++ resolved
@@ -15,16 +15,11 @@
         <module>spring-cloud-ribbon-client</module>
         <module>spring-cloud-rest</module>
         <module>spring-cloud-zookeeper</module>
-<<<<<<< HEAD
-		<module>spring-cloud-gateway</module>
-		<module>spring-cloud-connectors-heroku</module>
-=======
         <module>spring-cloud-gateway</module>
         <module>spring-cloud-stream</module>
         <module>spring-cloud-connectors-heroku</module>
         <module>spring-cloud-aws</module>
         <module>spring-cloud-consul</module>
->>>>>>> bac07e4d
     </modules>
     <packaging>pom</packaging>
 
