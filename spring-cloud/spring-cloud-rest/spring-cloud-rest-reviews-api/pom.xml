--- conflicted
+++ resolved
@@ -16,14 +16,6 @@
         <relativePath>../../../parent-boot-1</relativePath>
     </parent>
 
-<<<<<<< HEAD
-=======
-    <properties>
-        <rest-assured.version>3.0.1</rest-assured.version>
-        <embedded-redis.version>0.6</embedded-redis.version>
-    </properties>
-
->>>>>>> 2c1fe271
     <dependencies>
         <dependency>
             <groupId>org.springframework.cloud</groupId>
@@ -80,4 +72,9 @@
         </dependencies>
     </dependencyManagement>
 
+    <properties>
+        <rest-assured.version>3.0.1</rest-assured.version>
+        <embedded-redis.version>0.6</embedded-redis.version>
+    </properties>
+
 </project>