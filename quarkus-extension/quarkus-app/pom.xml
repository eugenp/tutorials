--- conflicted
+++ resolved
@@ -22,13 +22,8 @@
     <dependencies>
         <dependency>
             <groupId>com.baeldung.quarkus.liquibase</groupId>
-<<<<<<< HEAD
-            <artifactId>quarkus-liquibase</artifactId>
+            <artifactId>quarkus-liquibase-runtime</artifactId>
             <version>${liquibase.version}</version>
-=======
-            <artifactId>quarkus-liquibase-runtime</artifactId>
-            <version>1.0-SNAPSHOT</version>
->>>>>>> 8b32debd
         </dependency>
         <dependency>
             <groupId>io.quarkus</groupId>
