--- conflicted
+++ resolved
@@ -4,26 +4,16 @@
     <modelVersion>4.0.0</modelVersion>
 
     <artifactId>drools</artifactId>
-
-<<<<<<< HEAD
     <parent>
         <groupId>com.baeldung</groupId>
         <artifactId>parent-modules</artifactId>
         <version>1.0.0-SNAPSHOT</version>
     </parent>
-=======
 	<properties>
 		<http-component-version>4.4.6</http-component-version>
 		<drools-version>7.4.1.Final</drools-version>
 		<apache-poi-version>3.13</apache-poi-version>
 	</properties>
->>>>>>> 1c543f8f
-
-    <properties>
-        <http-component-version>4.4.6</http-component-version>
-        <drools-version>7.4.1.Final</drools-version>
-        <apache-poi-version>3.13</apache-poi-version>
-    </properties>
 
     <dependencies>
         <dependency>
