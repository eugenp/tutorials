--- conflicted
+++ resolved
@@ -65,12 +65,9 @@
 
     <properties>
         <testcontainers-kafka.version>1.16.2</testcontainers-kafka.version>
-<<<<<<< HEAD
         <kafka-version>3.0.12</kafka-version>
         <kafka-streams-version>3.6.0</kafka-streams-version>
-=======
         <testcontainers-junit-jupiter.version>1.16.2</testcontainers-junit-jupiter.version>
->>>>>>> aa2f21cc
     </properties>
 
 </project>