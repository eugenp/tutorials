<?xml version="1.0" encoding="UTF-8"?>
<project xmlns="http://maven.apache.org/POM/4.0.0"
    xmlns:xsi="http://www.w3.org/2001/XMLSchema-instance"
    xsi:schemaLocation="http://maven.apache.org/POM/4.0.0 https://maven.apache.org/xsd/maven-4.0.0.xsd">
    <modelVersion>4.0.0</modelVersion>
    <artifactId>kubernetes-spring</artifactId>
    <version>0.0.1-SNAPSHOT</version>
    <name>kubernetes-spring</name>
    <description>Intro to Kubernetes with Spring boot</description>

    <parent>
        <groupId>com.baeldung</groupId>
        <artifactId>parent-boot-2</artifactId>
        <version>0.0.1-SNAPSHOT</version>
        <relativePath>../../parent-boot-2</relativePath>
    </parent>

    <dependencies>
        <dependency>
            <groupId>org.springframework.boot</groupId>
            <artifactId>spring-boot-starter-actuator</artifactId>
        </dependency>
        <dependency>
            <groupId>org.springframework.boot</groupId>
            <artifactId>spring-boot-starter-webflux</artifactId>
        </dependency>

        <dependency>
            <groupId>org.springframework.boot</groupId>
            <artifactId>spring-boot-starter-test</artifactId>
            <scope>test</scope>
        </dependency>
        <dependency>
            <groupId>io.projectreactor</groupId>
            <artifactId>reactor-test</artifactId>
            <version>${reactor.version}</version>
            <scope>test</scope>
        </dependency>
    </dependencies>

    <build>
        <plugins>
            <plugin>
                <groupId>org.springframework.boot</groupId>
                <artifactId>spring-boot-maven-plugin</artifactId>
            </plugin>
        </plugins>
    </build>

<<<<<<< HEAD
    <properties>
        <java.version>11</java.version>
        <reactor.version>3.6.0</reactor.version>
    </properties>

=======
>>>>>>> 076582ef
</project><|MERGE_RESOLUTION|>--- conflicted
+++ resolved
@@ -47,12 +47,8 @@
         </plugins>
     </build>
 
-<<<<<<< HEAD
+
     <properties>
-        <java.version>11</java.version>
         <reactor.version>3.6.0</reactor.version>
     </properties>
-
-=======
->>>>>>> 076582ef
 </project>