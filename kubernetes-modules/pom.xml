<?xml version="1.0" encoding="UTF-8"?>
<project xmlns="http://maven.apache.org/POM/4.0.0"
    xmlns:xsi="http://www.w3.org/2001/XMLSchema-instance"
    xsi:schemaLocation="http://maven.apache.org/POM/4.0.0 http://maven.apache.org/xsd/maven-4.0.0.xsd">
    <modelVersion>4.0.0</modelVersion>
    <artifactId>kubernetes-modules</artifactId>
    <packaging>pom</packaging>

    <parent>
        <groupId>com.baeldung</groupId>
        <artifactId>parent-modules</artifactId>
        <version>1.0.0-SNAPSHOT</version>
    </parent>

    <modules>
        <module>k8s-intro</module>
        <module>k8s-admission-controller</module>
<<<<<<< HEAD
        <module>kubernetes-spring</module>
=======
        <!-- <module>kubernetes-spring</module> --> <!-- JDK-11 Module -->
>>>>>>> 3ae92ff4
    </modules>

</project><|MERGE_RESOLUTION|>--- conflicted
+++ resolved
@@ -15,11 +15,7 @@
     <modules>
         <module>k8s-intro</module>
         <module>k8s-admission-controller</module>
-<<<<<<< HEAD
-        <module>kubernetes-spring</module>
-=======
         <!-- <module>kubernetes-spring</module> --> <!-- JDK-11 Module -->
->>>>>>> 3ae92ff4
     </modules>
 
 </project>