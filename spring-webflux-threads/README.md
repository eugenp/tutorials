--- conflicted
+++ resolved
@@ -1,12 +1,6 @@
 ## Spring WebFlux Concurrency
 
 This module contains articles about concurrency model in Spring WebFlux.
-<<<<<<< HEAD
-
-=======
-Please note that some of the code assumes Mongo and Kafka are running on the local machine on default configurations.
-If you want to experiment with Tomcat/Jetty instead of Netty, just uncomment the lines in pom.xml and rebuild.
->>>>>>> 6732a1aa
 
 ### Relevant Articles: 
 
