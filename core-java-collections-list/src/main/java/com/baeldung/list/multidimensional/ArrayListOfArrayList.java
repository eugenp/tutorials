--- conflicted
+++ resolved
@@ -10,11 +10,7 @@
         ArrayList<ArrayList<Integer>> graph = new ArrayList<>(vertexCount);
 
         //Initializing each element of ArrayList with ArrayList
-<<<<<<< HEAD
-        for(int i=0; i< vertexCount; i++) {
-=======
         for(int i = 0; i< vertexCount; i++) {
->>>>>>> ca4440d7
             graph.add(new ArrayList<Integer>());
         }
 
@@ -25,11 +21,7 @@
         graph.get(1).add(0);
         graph.get(2).add(1);
         graph.get(0).add(2);
-<<<<<<< HEAD
-        
-=======
 
->>>>>>> ca4440d7
         vertexCount = graph.size();
         for(int i = 0; i < vertexCount; i++) {
             int edgeCount = graph.get(i).size();
