--- conflicted
+++ resolved
@@ -12,15 +12,9 @@
         ArrayList< ArrayList< ArrayList<String> > > space = new ArrayList<>(x_axis_length);
 
         //Initializing each element of ArrayList with ArrayList< ArrayList<String> >
-<<<<<<< HEAD
-        for(int i=0; i < x_axis_length; i++) {
-            space.add(new ArrayList< ArrayList<String> >(y_axis_length));
-            for(int j =0; j < y_axis_length; j++) {
-=======
         for(int i = 0; i < x_axis_length; i++) {
             space.add(new ArrayList< ArrayList<String> >(y_axis_length));
             for(int j = 0; j < y_axis_length; j++) {
->>>>>>> ca4440d7
                 space.get(i).add(new ArrayList<String>(z_axis_length));
             }
         }
@@ -39,15 +33,9 @@
         space.get(1).get(1).add(1,"Yellow");
 
         //Printing colors for all the points
-<<<<<<< HEAD
-        for(int i=0; i < x_axis_length; i++) {
-            for(int j=0; j < y_axis_length; j++) {
-                for(int k=0; k < z_axis_length; k++) {
-=======
         for(int i = 0; i < x_axis_length; i++) {
             for(int j = 0; j < y_axis_length; j++) {
                 for(int k = 0; k < z_axis_length; k++) {
->>>>>>> ca4440d7
                     System.out.println("Color of point ("+i+","+j+","+k+") is :"+space.get(i).get(j).get(k));
                 }
             }
