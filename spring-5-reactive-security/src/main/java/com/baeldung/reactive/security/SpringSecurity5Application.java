--- conflicted
+++ resolved
@@ -28,11 +28,7 @@
         HttpHandler handler = WebHttpHandlerBuilder.applicationContext(context)
                 .build();
         ReactorHttpHandlerAdapter adapter = new ReactorHttpHandlerAdapter(handler);
-<<<<<<< HEAD
-        HttpServer httpServer = HttpServer.create().host("localhost").port(8081);
-=======
         HttpServer httpServer = HttpServer.create().host("localhost").port(8083);
->>>>>>> c722ab18
         return httpServer.handle(adapter).bindNow();
     }
 
