<?xml version="1.0" encoding="UTF-8"?>
<project xmlns:xsi="http://www.w3.org/2001/XMLSchema-instance"
    xmlns="http://maven.apache.org/POM/4.0.0"
    xsi:schemaLocation="http://maven.apache.org/POM/4.0.0 http://maven.apache.org/xsd/maven-4.0.0.xsd">
    <modelVersion>4.0.0</modelVersion>
    <artifactId>core-groovy-modules</artifactId>
    <name>core-groovy-modules</name>
    <packaging>pom</packaging>

    <parent>
        <groupId>com.baeldung</groupId>
        <artifactId>parent-modules</artifactId>
        <version>1.0.0-SNAPSHOT</version>
    </parent>

    <modules>
        <module>core-groovy</module>
        <module>core-groovy-2</module>
        <module>core-groovy-collections</module>
        <module>core-groovy-strings</module>
    </modules>

    <properties>
<<<<<<< HEAD
        <groovy.version>3.0.15</groovy.version>
        <groovy-all.version>3.0.15</groovy-all.version>
        <groovy-sql.version>3.0.15</groovy-sql.version>
        <hsqldb.version>2.7.1</hsqldb.version>
        <spock-core.version>2.0-groovy-3.0</spock-core.version>
        <gmavenplus-plugin.version>2.1.0</gmavenplus-plugin.version>
=======
        <groovy.version>3.0.8</groovy.version>
        <groovy-all.version>3.0.8</groovy-all.version>
        <groovy-sql.version>3.0.8</groovy-sql.version>
        <hsqldb.version>2.4.0</hsqldb.version>
        <spock-core.version>2.3-groovy-3.0</spock-core.version>
        <gmavenplus-plugin.version>1.6</gmavenplus-plugin.version>
>>>>>>> 925f2f9a
    </properties>

</project><|MERGE_RESOLUTION|>--- conflicted
+++ resolved
@@ -21,21 +21,12 @@
     </modules>
 
     <properties>
-<<<<<<< HEAD
         <groovy.version>3.0.15</groovy.version>
         <groovy-all.version>3.0.15</groovy-all.version>
         <groovy-sql.version>3.0.15</groovy-sql.version>
         <hsqldb.version>2.7.1</hsqldb.version>
-        <spock-core.version>2.0-groovy-3.0</spock-core.version>
+        <spock-core.version>2.3-groovy-3.0</spock-core.version>
         <gmavenplus-plugin.version>2.1.0</gmavenplus-plugin.version>
-=======
-        <groovy.version>3.0.8</groovy.version>
-        <groovy-all.version>3.0.8</groovy-all.version>
-        <groovy-sql.version>3.0.8</groovy-sql.version>
-        <hsqldb.version>2.4.0</hsqldb.version>
-        <spock-core.version>2.3-groovy-3.0</spock-core.version>
-        <gmavenplus-plugin.version>1.6</gmavenplus-plugin.version>
->>>>>>> 925f2f9a
     </properties>
 
 </project>