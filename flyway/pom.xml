<project xmlns="http://maven.apache.org/POM/4.0.0" xmlns:xsi="http://www.w3.org/2001/XMLSchema-instance"
<<<<<<< HEAD
    xsi:schemaLocation="http://maven.apache.org/POM/4.0.0 http://maven.apache.org/xsd/maven-4.0.0.xsd">
    <modelVersion>4.0.0</modelVersion>
    <artifactId>flyway</artifactId>
    <version>1.0</version>
    <name>flyway</name>
    <packaging>pom</packaging>
    <description>A sample project to demonstrate Flyway migrations</description>

    <parent>
        <groupId>com.baeldung</groupId>
        <artifactId>parent-modules</artifactId>
        <version>1.0.0-SNAPSHOT</version>
    </parent>

    <modules>
        <module>spring-flyway</module>
    </modules>

    <dependencies>
        <dependency>
            <groupId>mysql</groupId>
            <artifactId>mysql-connector-java</artifactId>
            <version>${mysql.version}</version>
        </dependency>
    </dependencies>
    <dependencyManagement>
        <dependencies>
            <dependency>
                <groupId>org.springframework.boot</groupId>
                <artifactId>spring-boot-dependencies</artifactId>
                <version>${spring.boot.version}</version>
                <type>pom</type>
                <scope>import</scope>
            </dependency>
        </dependencies>
    </dependencyManagement>
    <build>
        <plugins>
            <plugin>
                <groupId>org.flywaydb</groupId>
                <artifactId>flyway-maven-plugin</artifactId>
                <version>${flyway-maven-plugin.version}</version>
            </plugin>
        </plugins>
    </build>
    <properties>
        <mysql.version>6.0.5</mysql.version>
        <flyway-maven-plugin.version>4.0.3</flyway-maven-plugin.version>
        <spring.boot.version>1.5.8.RELEASE</spring.boot.version>
    </properties>
</project>
=======
     xsi:schemaLocation="http://maven.apache.org/POM/4.0.0 http://maven.apache.org/xsd/maven-4.0.0.xsd">
     <modelVersion>4.0.0</modelVersion>
     <groupId>com.baeldung</groupId>
     <artifactId>flyway</artifactId>
     <version>1.0</version>
     <name>flyway</name>
     <description>A sample project to demonstrate Flyway migrations</description>
     <dependencies>
         <dependency>
             <groupId>mysql</groupId>
             <artifactId>mysql-connector-java</artifactId>
             <version>6.0.3</version>
         </dependency>
     </dependencies>
     <build>
         <plugins>
             <plugin>
                 <groupId>org.flywaydb</groupId>
                 <artifactId>flyway-maven-plugin</artifactId>
                 <version>4.0.3</version>
             </plugin>
             <plugin>
                 <groupId>org.apache.maven.plugins</groupId>
                 <artifactId>maven-compiler-plugin</artifactId>
                 <version>3.5.1</version>
                 <configuration>
                     <source>1.8</source>
                     <target>1.8</target>
                 </configuration>
             </plugin>
         </plugins>
     </build>
 </project> 
>>>>>>> 1955d78c
<|MERGE_RESOLUTION|>--- conflicted
+++ resolved
@@ -1,57 +1,4 @@
 <project xmlns="http://maven.apache.org/POM/4.0.0" xmlns:xsi="http://www.w3.org/2001/XMLSchema-instance"
-<<<<<<< HEAD
-    xsi:schemaLocation="http://maven.apache.org/POM/4.0.0 http://maven.apache.org/xsd/maven-4.0.0.xsd">
-    <modelVersion>4.0.0</modelVersion>
-    <artifactId>flyway</artifactId>
-    <version>1.0</version>
-    <name>flyway</name>
-    <packaging>pom</packaging>
-    <description>A sample project to demonstrate Flyway migrations</description>
-
-    <parent>
-        <groupId>com.baeldung</groupId>
-        <artifactId>parent-modules</artifactId>
-        <version>1.0.0-SNAPSHOT</version>
-    </parent>
-
-    <modules>
-        <module>spring-flyway</module>
-    </modules>
-
-    <dependencies>
-        <dependency>
-            <groupId>mysql</groupId>
-            <artifactId>mysql-connector-java</artifactId>
-            <version>${mysql.version}</version>
-        </dependency>
-    </dependencies>
-    <dependencyManagement>
-        <dependencies>
-            <dependency>
-                <groupId>org.springframework.boot</groupId>
-                <artifactId>spring-boot-dependencies</artifactId>
-                <version>${spring.boot.version}</version>
-                <type>pom</type>
-                <scope>import</scope>
-            </dependency>
-        </dependencies>
-    </dependencyManagement>
-    <build>
-        <plugins>
-            <plugin>
-                <groupId>org.flywaydb</groupId>
-                <artifactId>flyway-maven-plugin</artifactId>
-                <version>${flyway-maven-plugin.version}</version>
-            </plugin>
-        </plugins>
-    </build>
-    <properties>
-        <mysql.version>6.0.5</mysql.version>
-        <flyway-maven-plugin.version>4.0.3</flyway-maven-plugin.version>
-        <spring.boot.version>1.5.8.RELEASE</spring.boot.version>
-    </properties>
-</project>
-=======
      xsi:schemaLocation="http://maven.apache.org/POM/4.0.0 http://maven.apache.org/xsd/maven-4.0.0.xsd">
      <modelVersion>4.0.0</modelVersion>
      <groupId>com.baeldung</groupId>
@@ -84,5 +31,4 @@
              </plugin>
          </plugins>
      </build>
- </project> 
->>>>>>> 1955d78c
+ </project> 