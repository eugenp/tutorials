--- conflicted
+++ resolved
@@ -47,11 +47,6 @@
             <groupId>org.springframework.boot</groupId>
             <artifactId>spring-boot-starter-data-jpa</artifactId>
         </dependency>
-<<<<<<< HEAD
-        <dependency>
-            <groupId>com.h2database</groupId>
-            <artifactId>h2</artifactId>
-=======
 
         <dependency>
             <groupId>mysql</groupId>
@@ -62,7 +57,6 @@
             <groupId>org.hsqldb</groupId>
             <artifactId>hsqldb</artifactId>
             <scope>runtime</scope>
->>>>>>> 123a5cfd
         </dependency>
 
         <!--JSF -->
