--- conflicted
+++ resolved
@@ -29,7 +29,6 @@
             <groupId>org.springframework.boot</groupId>
             <artifactId>spring-boot-starter-data-jpa</artifactId>
         </dependency>
-        <!-- Comment in case other database is desired.-->
         <dependency>
             <groupId>com.h2database</groupId>
             <artifactId>h2</artifactId>
@@ -38,21 +37,12 @@
             <groupId>org.springframework.boot</groupId>
             <artifactId>spring-boot-autoconfigure</artifactId>
         </dependency>
-<<<<<<< HEAD
-        <!-- Uncomment if we want to use SQLite Database. Leave commented for other databases-->
-        <!--<dependency>-->
-            <!--<groupId>org.xerial</groupId>-->
-            <!--<artifactId>sqlite-jdbc</artifactId>-->
-            <!--<version>${sqlite.version}</version>-->
-        <!--</dependency>-->
-=======
         <dependency>
             <groupId>org.xerial</groupId>
             <artifactId>sqlite-jdbc</artifactId>
             <version>${sqlite.version}</version>
         </dependency>
->>>>>>> 5afdce78
-        <!-- <dependency> <groupId>org.hsqldb</groupId> <artifactId>hsqldb</artifactId> <version>${hsqldb.version}</version> </dependency> <dependency> <groupId>org.apache.derby</groupId> 
+        <!-- <dependency> <groupId>org.hsqldb</groupId> <artifactId>hsqldb</artifactId> <version>${hsqldb.version}</version> </dependency> <dependency> <groupId>org.apache.derby</groupId>
             <artifactId>derby</artifactId> <version>${derby.version}</version> </dependency> <dependency> <groupId>org.xerial</groupId> <artifactId>sqlite-jdbc</artifactId> <version>${sqlite.version}</version> 
             </dependency> -->
     </dependencies>
