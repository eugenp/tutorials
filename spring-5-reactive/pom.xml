<?xml version="1.0" encoding="UTF-8"?>
<project xmlns="http://maven.apache.org/POM/4.0.0" xmlns:xsi="http://www.w3.org/2001/XMLSchema-instance"
         xsi:schemaLocation="http://maven.apache.org/POM/4.0.0 http://maven.apache.org/xsd/maven-4.0.0.xsd">
    <modelVersion>4.0.0</modelVersion>

    <groupId>com.baeldung</groupId>
    <artifactId>spring-5-reactive</artifactId>
    <version>0.0.1-SNAPSHOT</version>
    <packaging>jar</packaging>
    <name>spring-5-reactive</name>
    <description>spring 5 sample project about new features</description>

    <parent>
        <groupId>org.springframework.boot</groupId>
        <artifactId>spring-boot-starter-parent</artifactId>
        <version>2.0.0.RELEASE</version>
        <relativePath/> <!-- lookup parent from repository -->
    </parent>

    <dependencies>
        <dependency>
            <groupId>org.springframework.boot</groupId>
            <artifactId>spring-boot-starter-validation</artifactId>
        </dependency>
        <dependency>
            <groupId>org.springframework.boot</groupId>
            <artifactId>spring-boot-starter-tomcat</artifactId>
        </dependency>
        <dependency>
            <groupId>org.springframework.boot</groupId>
            <artifactId>spring-boot-starter-webflux</artifactId>
        </dependency>
        <dependency>
            <groupId>org.projectreactor</groupId>
            <artifactId>reactor-spring</artifactId>
            <version>${reactor-spring.version}</version>
        </dependency>
        <dependency>
            <groupId>javax.json.bind</groupId>
            <artifactId>javax.json.bind-api</artifactId>
        </dependency>
        <dependency>
            <groupId>org.springframework.boot</groupId>
            <artifactId>spring-boot-starter-actuator</artifactId>
        </dependency>

        <!-- Dependencies for Yasson -->
        <!-- <dependency> -->
        <!-- <groupId>org.eclipse</groupId> -->
        <!-- <artifactId>yasson</artifactId> -->
        <!-- <version>1.0</version> -->
        <!-- </dependency> -->
        <!-- <dependency> -->
        <!-- <groupId>org.glassfish</groupId> -->
        <!-- <artifactId>javax.json</artifactId> -->
        <!-- <version>1.1.2</version> -->
        <!-- </dependency> -->
        <!-- Dependencies for Johnzon -->
<<<<<<< HEAD
        <!-- lombok-->
=======
        <!-- lombok -->
        <dependency>
            <groupId>org.projectlombok</groupId>
            <artifactId>lombok</artifactId>
            <scope>compile</scope>
        </dependency>

>>>>>>> 40d6af7f
        <dependency>
            <groupId>org.apache.geronimo.specs</groupId>
            <artifactId>geronimo-json_1.1_spec</artifactId>
            <version>${geronimo-json_1.1_spec.version}</version>
        </dependency>
        <dependency>
            <groupId>org.apache.johnzon</groupId>
            <artifactId>johnzon-jsonb</artifactId>
        </dependency>
        <!-- utils -->
        <dependency>
            <groupId>org.apache.commons</groupId>
            <artifactId>commons-lang3</artifactId>
        </dependency>

        <!-- runtime and test scoped -->

        <dependency>
            <groupId>org.springframework.boot</groupId>
            <artifactId>spring-boot-devtools</artifactId>
            <scope>runtime</scope>
        </dependency>
        <dependency>
            <groupId>org.springframework</groupId>
            <artifactId>spring-test</artifactId>
        </dependency>
        <dependency>
            <groupId>org.springframework.boot</groupId>
            <artifactId>spring-boot-starter-test</artifactId>
            <scope>test</scope>
        </dependency>

        <dependency>
            <groupId>org.apache.commons</groupId>
            <artifactId>commons-collections4</artifactId>
            <version>${commons-collections4.version}</version>
            <scope>test</scope>
        </dependency>

        <dependency>
            <groupId>org.junit.jupiter</groupId>
            <artifactId>junit-jupiter-api</artifactId>
        </dependency>
        <dependency>
            <groupId>org.junit.jupiter</groupId>
            <artifactId>junit-jupiter-engine</artifactId>
            <scope>test</scope>
        </dependency>
        <dependency>
            <groupId>org.junit.platform</groupId>
            <artifactId>junit-platform-surefire-provider</artifactId>
            <version>${junit.platform.version}</version>
            <scope>test</scope>
        </dependency>
        <dependency>
            <groupId>org.junit.platform</groupId>
            <artifactId>junit-platform-runner</artifactId>
            <version>${junit.platform.version}</version>
            <scope>test</scope>
        </dependency>

        <dependency>
            <groupId>org.projectlombok</groupId>
            <artifactId>lombok</artifactId>
            <scope>compile</scope>
        </dependency>
        <dependency>
            <groupId>org.apache.commons</groupId>
            <artifactId>commons-lang3</artifactId>
        </dependency>

        <dependency>
            <groupId>org.springframework.boot</groupId>
            <artifactId>spring-boot-starter-data-mongodb-reactive</artifactId>
        </dependency>
        <dependency>
            <groupId>de.flapdoodle.embed</groupId>
            <artifactId>de.flapdoodle.embed.mongo</artifactId>
        </dependency>
        <dependency>
            <groupId>io.reactivex.rxjava2</groupId>
            <artifactId>rxjava</artifactId>
            <version>2.1.12</version>
        </dependency>

    </dependencies>

    <build>
        <plugins>
            <plugin>
                <groupId>org.springframework.boot</groupId>
                <artifactId>spring-boot-maven-plugin</artifactId>
                <configuration>
                    <mainClass>com.baeldung.reactive.Spring5ReactiveApplication</mainClass>
                    <layout>JAR</layout>
                </configuration>
            </plugin>

            <plugin>
                <groupId>org.apache.maven.plugins</groupId>
                <artifactId>maven-surefire-plugin</artifactId>
                <configuration>
                    <forkCount>3</forkCount>
                    <reuseForks>true</reuseForks>
                    <parallel>methods</parallel>
                    <useUnlimitedThreads>true</useUnlimitedThreads>
                    <excludes>
                        <exclude>**/*IntegrationTest.java</exclude>
                        <exclude>**/*LiveTest.java</exclude>
                    </excludes>
                </configuration>
            </plugin>
        </plugins>
    </build>

    <properties>
        <project.build.sourceEncoding>UTF-8</project.build.sourceEncoding>
        <project.reporting.outputEncoding>UTF-8</project.reporting.outputEncoding>
        <java.version>1.8</java.version>
        <junit.platform.version>1.0.0</junit.platform.version>
        <junit.jupiter.version>5.0.0</junit.jupiter.version>
        <maven-surefire-plugin.version>2.20</maven-surefire-plugin.version>
        <reactor-spring.version>1.0.1.RELEASE</reactor-spring.version>
        <johnzon.version>1.1.3</johnzon.version>
        <jsonb-api.version>1.0</jsonb-api.version>
        <geronimo-json_1.1_spec.version>1.0</geronimo-json_1.1_spec.version>
        <commons-collections4.version>4.1</commons-collections4.version>
    </properties>

</project><|MERGE_RESOLUTION|>--- conflicted
+++ resolved
@@ -56,17 +56,12 @@
         <!-- <version>1.1.2</version> -->
         <!-- </dependency> -->
         <!-- Dependencies for Johnzon -->
-<<<<<<< HEAD
-        <!-- lombok-->
-=======
         <!-- lombok -->
         <dependency>
             <groupId>org.projectlombok</groupId>
             <artifactId>lombok</artifactId>
             <scope>compile</scope>
         </dependency>
-
->>>>>>> 40d6af7f
         <dependency>
             <groupId>org.apache.geronimo.specs</groupId>
             <artifactId>geronimo-json_1.1_spec</artifactId>
@@ -126,12 +121,6 @@
             <artifactId>junit-platform-runner</artifactId>
             <version>${junit.platform.version}</version>
             <scope>test</scope>
-        </dependency>
-
-        <dependency>
-            <groupId>org.projectlombok</groupId>
-            <artifactId>lombok</artifactId>
-            <scope>compile</scope>
         </dependency>
         <dependency>
             <groupId>org.apache.commons</groupId>
