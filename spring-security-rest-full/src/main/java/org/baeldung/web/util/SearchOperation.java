package org.baeldung.web.util;

public enum SearchOperation {
    EQUALITY, NEGATION, GREATER_THAN, LESS_THAN, LIKE, STARTS_WITH, ENDS_WITH, CONTAINS;

    public static final String[] SIMPLE_OPERATION_SET = { ":", "!", ">", "<", "~" };
<<<<<<< HEAD
    
    public static final String OR_PREDICATE_FLAG="'";

    public static final String ZERO_OR_MORE_REGEX="*";
=======

    public static final String OR_PREDICATE_FLAG = "'";

    public static final String ZERO_OR_MORE_REGEX = "*";
>>>>>>> ef91c379

    public static SearchOperation getSimpleOperation(final char input) {
        switch (input) {
        case ':':
            return EQUALITY;
        case '!':
            return NEGATION;
        case '>':
            return GREATER_THAN;
        case '<':
            return LESS_THAN;
        case '~':
            return LIKE;
        default:
            return null;
        }
    }
}
<|MERGE_RESOLUTION|>--- conflicted
+++ resolved
@@ -1,35 +1,28 @@
-package org.baeldung.web.util;
-
-public enum SearchOperation {
-    EQUALITY, NEGATION, GREATER_THAN, LESS_THAN, LIKE, STARTS_WITH, ENDS_WITH, CONTAINS;
-
-    public static final String[] SIMPLE_OPERATION_SET = { ":", "!", ">", "<", "~" };
-<<<<<<< HEAD
-    
-    public static final String OR_PREDICATE_FLAG="'";
-
-    public static final String ZERO_OR_MORE_REGEX="*";
-=======
-
-    public static final String OR_PREDICATE_FLAG = "'";
-
-    public static final String ZERO_OR_MORE_REGEX = "*";
->>>>>>> ef91c379
-
-    public static SearchOperation getSimpleOperation(final char input) {
-        switch (input) {
-        case ':':
-            return EQUALITY;
-        case '!':
-            return NEGATION;
-        case '>':
-            return GREATER_THAN;
-        case '<':
-            return LESS_THAN;
-        case '~':
-            return LIKE;
-        default:
-            return null;
-        }
-    }
-}
+package org.baeldung.web.util;
+
+public enum SearchOperation {
+    EQUALITY, NEGATION, GREATER_THAN, LESS_THAN, LIKE, STARTS_WITH, ENDS_WITH, CONTAINS;
+
+    public static final String[] SIMPLE_OPERATION_SET = { ":", "!", ">", "<", "~" };
+
+    public static final String OR_PREDICATE_FLAG = "'";
+
+    public static final String ZERO_OR_MORE_REGEX = "*";
+
+    public static SearchOperation getSimpleOperation(final char input) {
+        switch (input) {
+        case ':':
+            return EQUALITY;
+        case '!':
+            return NEGATION;
+        case '>':
+            return GREATER_THAN;
+        case '<':
+            return LESS_THAN;
+        case '~':
+            return LIKE;
+        default:
+            return null;
+        }
+    }
+}