package org.baeldung.web.controller;

import java.util.ArrayList;
import java.util.List;
import java.util.regex.Matcher;
import java.util.regex.Pattern;

import org.baeldung.persistence.dao.IUserDAO;
import org.baeldung.persistence.dao.MyUserPredicatesBuilder;
import org.baeldung.persistence.dao.MyUserRepository;
import org.baeldung.persistence.dao.UserRepository;
import org.baeldung.persistence.dao.UserSpecificationsBuilder;
import org.baeldung.persistence.dao.rsql.CustomRsqlVisitor;
import org.baeldung.persistence.model.MyUser;
import org.baeldung.persistence.model.User;
import org.baeldung.web.util.SearchCriteria;
import org.baeldung.web.util.SearchOperation;
import org.springframework.beans.factory.annotation.Autowired;
import org.springframework.data.jpa.domain.Specification;
import org.springframework.data.querydsl.binding.QuerydslPredicate;
import org.springframework.http.HttpStatus;
import org.springframework.stereotype.Controller;
import org.springframework.web.bind.annotation.GetMapping;
import org.springframework.web.bind.annotation.RequestBody;
import org.springframework.web.bind.annotation.RequestMapping;
import org.springframework.web.bind.annotation.RequestMethod;
import org.springframework.web.bind.annotation.RequestParam;
import org.springframework.web.bind.annotation.ResponseBody;
import org.springframework.web.bind.annotation.ResponseStatus;

import com.google.common.base.Joiner;
import com.google.common.base.Preconditions;
import com.querydsl.core.types.Predicate;
import com.querydsl.core.types.dsl.BooleanExpression;

import cz.jirutka.rsql.parser.RSQLParser;
import cz.jirutka.rsql.parser.ast.Node;

//@EnableSpringDataWebSupport
@Controller
@RequestMapping(value = "/auth/")
public class UserController {

    @Autowired
    private IUserDAO service;

    @Autowired
    private UserRepository dao;

    @Autowired
    private MyUserRepository myUserRepository;

    public UserController() {
        super();
    }

    // API - READ

    @RequestMapping(method = RequestMethod.GET, value = "/users")
    @ResponseBody
    public List<User> findAll(@RequestParam(value = "search", required = false) String search) {
        List<SearchCriteria> params = new ArrayList<SearchCriteria>();
        if (search != null) {
            Pattern pattern = Pattern.compile("(\\w+?)(:|<|>)(\\w+?),");
            Matcher matcher = pattern.matcher(search + ",");
            while (matcher.find()) {
                params.add(new SearchCriteria(matcher.group(1), matcher.group(2), matcher.group(3)));
            }
        }
        return service.searchUser(params);
    }

    @RequestMapping(method = RequestMethod.GET, value = "/users/spec")
    @ResponseBody
    public List<User> findAllBySpecification(@RequestParam(value = "search") String search) {
        UserSpecificationsBuilder builder = new UserSpecificationsBuilder();
<<<<<<< HEAD
        String operationSetExper = Joiner.on("|")
            .join(SearchOperation.SIMPLE_OPERATION_SET);
=======
        String operationSetExper = Joiner
          .on("|")
          .join(SearchOperation.SIMPLE_OPERATION_SET);
>>>>>>> ef91c379
        Pattern pattern = Pattern.compile("(\\w+?)(" + operationSetExper + ")(\\p{Punct}?)(\\w+?)(\\p{Punct}?),");
        Matcher matcher = pattern.matcher(search + ",");
        while (matcher.find()) {
            builder.with(matcher.group(1), matcher.group(2), matcher.group(4), matcher.group(3), matcher.group(5));
        }

        Specification<User> spec = builder.build();
        return dao.findAll(spec);
    }

    @GetMapping(value = "/users/espec")
    @ResponseBody
    public List<User> findAllByOrPredicate(@RequestParam(value = "search") String search) {
        Specification<User> spec = resolveSpecification(search);
        return dao.findAll(spec);
    }

    protected Specification<User> resolveSpecification(String searchParameters) {

        UserSpecificationsBuilder builder = new UserSpecificationsBuilder();
<<<<<<< HEAD
        String operationSetExper = Joiner.on("|")
            .join(SearchOperation.SIMPLE_OPERATION_SET);
=======
        String operationSetExper = Joiner
          .on("|")
          .join(SearchOperation.SIMPLE_OPERATION_SET);
>>>>>>> ef91c379
        Pattern pattern = Pattern.compile("(\\p{Punct}?)(\\w+?)(" + operationSetExper + ")(\\p{Punct}?)(\\w+?)(\\p{Punct}?),");
        Matcher matcher = pattern.matcher(searchParameters + ",");
        while (matcher.find()) {
            builder.with(matcher.group(1), matcher.group(2), matcher.group(3), matcher.group(5), matcher.group(4), matcher.group(6));
        }
        return builder.build();
    }

    @RequestMapping(method = RequestMethod.GET, value = "/myusers")
    @ResponseBody
    public Iterable<MyUser> findAllByQuerydsl(@RequestParam(value = "search") String search) {
        MyUserPredicatesBuilder builder = new MyUserPredicatesBuilder();
        if (search != null) {
            Pattern pattern = Pattern.compile("(\\w+?)(:|<|>)(\\w+?),");
            Matcher matcher = pattern.matcher(search + ",");
            while (matcher.find()) {
                builder.with(matcher.group(1), matcher.group(2), matcher.group(3));
            }
        }
        BooleanExpression exp = builder.build();
        return myUserRepository.findAll(exp);
    }

    @RequestMapping(method = RequestMethod.GET, value = "/users/rsql")
    @ResponseBody
    public List<User> findAllByRsql(@RequestParam(value = "search") String search) {
        Node rootNode = new RSQLParser().parse(search);
        Specification<User> spec = rootNode.accept(new CustomRsqlVisitor<User>());
        return dao.findAll(spec);
    }

    @RequestMapping(method = RequestMethod.GET, value = "/api/myusers")
    @ResponseBody
    public Iterable<MyUser> findAllByWebQuerydsl(@QuerydslPredicate(root = MyUser.class) Predicate predicate) {
        return myUserRepository.findAll(predicate);
    }

    // API - WRITE

    @RequestMapping(method = RequestMethod.POST, value = "/users")
    @ResponseStatus(HttpStatus.CREATED)
    public void create(@RequestBody User resource) {
        Preconditions.checkNotNull(resource);
        dao.save(resource);
    }

    @RequestMapping(method = RequestMethod.POST, value = "/myusers")
    @ResponseStatus(HttpStatus.CREATED)
    public void addMyUser(@RequestBody MyUser resource) {
        Preconditions.checkNotNull(resource);
        myUserRepository.save(resource);

    }

}
<|MERGE_RESOLUTION|>--- conflicted
+++ resolved
@@ -1,167 +1,157 @@
-package org.baeldung.web.controller;
-
-import java.util.ArrayList;
-import java.util.List;
-import java.util.regex.Matcher;
-import java.util.regex.Pattern;
-
-import org.baeldung.persistence.dao.IUserDAO;
-import org.baeldung.persistence.dao.MyUserPredicatesBuilder;
-import org.baeldung.persistence.dao.MyUserRepository;
-import org.baeldung.persistence.dao.UserRepository;
-import org.baeldung.persistence.dao.UserSpecificationsBuilder;
-import org.baeldung.persistence.dao.rsql.CustomRsqlVisitor;
-import org.baeldung.persistence.model.MyUser;
-import org.baeldung.persistence.model.User;
-import org.baeldung.web.util.SearchCriteria;
-import org.baeldung.web.util.SearchOperation;
-import org.springframework.beans.factory.annotation.Autowired;
-import org.springframework.data.jpa.domain.Specification;
-import org.springframework.data.querydsl.binding.QuerydslPredicate;
-import org.springframework.http.HttpStatus;
-import org.springframework.stereotype.Controller;
-import org.springframework.web.bind.annotation.GetMapping;
-import org.springframework.web.bind.annotation.RequestBody;
-import org.springframework.web.bind.annotation.RequestMapping;
-import org.springframework.web.bind.annotation.RequestMethod;
-import org.springframework.web.bind.annotation.RequestParam;
-import org.springframework.web.bind.annotation.ResponseBody;
-import org.springframework.web.bind.annotation.ResponseStatus;
-
-import com.google.common.base.Joiner;
-import com.google.common.base.Preconditions;
-import com.querydsl.core.types.Predicate;
-import com.querydsl.core.types.dsl.BooleanExpression;
-
-import cz.jirutka.rsql.parser.RSQLParser;
-import cz.jirutka.rsql.parser.ast.Node;
-
-//@EnableSpringDataWebSupport
-@Controller
-@RequestMapping(value = "/auth/")
-public class UserController {
-
-    @Autowired
-    private IUserDAO service;
-
-    @Autowired
-    private UserRepository dao;
-
-    @Autowired
-    private MyUserRepository myUserRepository;
-
-    public UserController() {
-        super();
-    }
-
-    // API - READ
-
-    @RequestMapping(method = RequestMethod.GET, value = "/users")
-    @ResponseBody
-    public List<User> findAll(@RequestParam(value = "search", required = false) String search) {
-        List<SearchCriteria> params = new ArrayList<SearchCriteria>();
-        if (search != null) {
-            Pattern pattern = Pattern.compile("(\\w+?)(:|<|>)(\\w+?),");
-            Matcher matcher = pattern.matcher(search + ",");
-            while (matcher.find()) {
-                params.add(new SearchCriteria(matcher.group(1), matcher.group(2), matcher.group(3)));
-            }
-        }
-        return service.searchUser(params);
-    }
-
-    @RequestMapping(method = RequestMethod.GET, value = "/users/spec")
-    @ResponseBody
-    public List<User> findAllBySpecification(@RequestParam(value = "search") String search) {
-        UserSpecificationsBuilder builder = new UserSpecificationsBuilder();
-<<<<<<< HEAD
-        String operationSetExper = Joiner.on("|")
-            .join(SearchOperation.SIMPLE_OPERATION_SET);
-=======
-        String operationSetExper = Joiner
-          .on("|")
-          .join(SearchOperation.SIMPLE_OPERATION_SET);
->>>>>>> ef91c379
-        Pattern pattern = Pattern.compile("(\\w+?)(" + operationSetExper + ")(\\p{Punct}?)(\\w+?)(\\p{Punct}?),");
-        Matcher matcher = pattern.matcher(search + ",");
-        while (matcher.find()) {
-            builder.with(matcher.group(1), matcher.group(2), matcher.group(4), matcher.group(3), matcher.group(5));
-        }
-
-        Specification<User> spec = builder.build();
-        return dao.findAll(spec);
-    }
-
-    @GetMapping(value = "/users/espec")
-    @ResponseBody
-    public List<User> findAllByOrPredicate(@RequestParam(value = "search") String search) {
-        Specification<User> spec = resolveSpecification(search);
-        return dao.findAll(spec);
-    }
-
-    protected Specification<User> resolveSpecification(String searchParameters) {
-
-        UserSpecificationsBuilder builder = new UserSpecificationsBuilder();
-<<<<<<< HEAD
-        String operationSetExper = Joiner.on("|")
-            .join(SearchOperation.SIMPLE_OPERATION_SET);
-=======
-        String operationSetExper = Joiner
-          .on("|")
-          .join(SearchOperation.SIMPLE_OPERATION_SET);
->>>>>>> ef91c379
-        Pattern pattern = Pattern.compile("(\\p{Punct}?)(\\w+?)(" + operationSetExper + ")(\\p{Punct}?)(\\w+?)(\\p{Punct}?),");
-        Matcher matcher = pattern.matcher(searchParameters + ",");
-        while (matcher.find()) {
-            builder.with(matcher.group(1), matcher.group(2), matcher.group(3), matcher.group(5), matcher.group(4), matcher.group(6));
-        }
-        return builder.build();
-    }
-
-    @RequestMapping(method = RequestMethod.GET, value = "/myusers")
-    @ResponseBody
-    public Iterable<MyUser> findAllByQuerydsl(@RequestParam(value = "search") String search) {
-        MyUserPredicatesBuilder builder = new MyUserPredicatesBuilder();
-        if (search != null) {
-            Pattern pattern = Pattern.compile("(\\w+?)(:|<|>)(\\w+?),");
-            Matcher matcher = pattern.matcher(search + ",");
-            while (matcher.find()) {
-                builder.with(matcher.group(1), matcher.group(2), matcher.group(3));
-            }
-        }
-        BooleanExpression exp = builder.build();
-        return myUserRepository.findAll(exp);
-    }
-
-    @RequestMapping(method = RequestMethod.GET, value = "/users/rsql")
-    @ResponseBody
-    public List<User> findAllByRsql(@RequestParam(value = "search") String search) {
-        Node rootNode = new RSQLParser().parse(search);
-        Specification<User> spec = rootNode.accept(new CustomRsqlVisitor<User>());
-        return dao.findAll(spec);
-    }
-
-    @RequestMapping(method = RequestMethod.GET, value = "/api/myusers")
-    @ResponseBody
-    public Iterable<MyUser> findAllByWebQuerydsl(@QuerydslPredicate(root = MyUser.class) Predicate predicate) {
-        return myUserRepository.findAll(predicate);
-    }
-
-    // API - WRITE
-
-    @RequestMapping(method = RequestMethod.POST, value = "/users")
-    @ResponseStatus(HttpStatus.CREATED)
-    public void create(@RequestBody User resource) {
-        Preconditions.checkNotNull(resource);
-        dao.save(resource);
-    }
-
-    @RequestMapping(method = RequestMethod.POST, value = "/myusers")
-    @ResponseStatus(HttpStatus.CREATED)
-    public void addMyUser(@RequestBody MyUser resource) {
-        Preconditions.checkNotNull(resource);
-        myUserRepository.save(resource);
-
-    }
-
-}
+package org.baeldung.web.controller;
+
+import java.util.ArrayList;
+import java.util.List;
+import java.util.regex.Matcher;
+import java.util.regex.Pattern;
+
+import org.baeldung.persistence.dao.IUserDAO;
+import org.baeldung.persistence.dao.MyUserPredicatesBuilder;
+import org.baeldung.persistence.dao.MyUserRepository;
+import org.baeldung.persistence.dao.UserRepository;
+import org.baeldung.persistence.dao.UserSpecificationsBuilder;
+import org.baeldung.persistence.dao.rsql.CustomRsqlVisitor;
+import org.baeldung.persistence.model.MyUser;
+import org.baeldung.persistence.model.User;
+import org.baeldung.web.util.SearchCriteria;
+import org.baeldung.web.util.SearchOperation;
+import org.springframework.beans.factory.annotation.Autowired;
+import org.springframework.data.jpa.domain.Specification;
+import org.springframework.data.querydsl.binding.QuerydslPredicate;
+import org.springframework.http.HttpStatus;
+import org.springframework.stereotype.Controller;
+import org.springframework.web.bind.annotation.GetMapping;
+import org.springframework.web.bind.annotation.RequestBody;
+import org.springframework.web.bind.annotation.RequestMapping;
+import org.springframework.web.bind.annotation.RequestMethod;
+import org.springframework.web.bind.annotation.RequestParam;
+import org.springframework.web.bind.annotation.ResponseBody;
+import org.springframework.web.bind.annotation.ResponseStatus;
+
+import com.google.common.base.Joiner;
+import com.google.common.base.Preconditions;
+import com.querydsl.core.types.Predicate;
+import com.querydsl.core.types.dsl.BooleanExpression;
+
+import cz.jirutka.rsql.parser.RSQLParser;
+import cz.jirutka.rsql.parser.ast.Node;
+
+//@EnableSpringDataWebSupport
+@Controller
+@RequestMapping(value = "/auth/")
+public class UserController {
+
+    @Autowired
+    private IUserDAO service;
+
+    @Autowired
+    private UserRepository dao;
+
+    @Autowired
+    private MyUserRepository myUserRepository;
+
+    public UserController() {
+        super();
+    }
+
+    // API - READ
+
+    @RequestMapping(method = RequestMethod.GET, value = "/users")
+    @ResponseBody
+    public List<User> findAll(@RequestParam(value = "search", required = false) String search) {
+        List<SearchCriteria> params = new ArrayList<SearchCriteria>();
+        if (search != null) {
+            Pattern pattern = Pattern.compile("(\\w+?)(:|<|>)(\\w+?),");
+            Matcher matcher = pattern.matcher(search + ",");
+            while (matcher.find()) {
+                params.add(new SearchCriteria(matcher.group(1), matcher.group(2), matcher.group(3)));
+            }
+        }
+        return service.searchUser(params);
+    }
+
+    @RequestMapping(method = RequestMethod.GET, value = "/users/spec")
+    @ResponseBody
+    public List<User> findAllBySpecification(@RequestParam(value = "search") String search) {
+        UserSpecificationsBuilder builder = new UserSpecificationsBuilder();
+        String operationSetExper = Joiner
+          .on("|")
+          .join(SearchOperation.SIMPLE_OPERATION_SET);
+        Pattern pattern = Pattern.compile("(\\w+?)(" + operationSetExper + ")(\\p{Punct}?)(\\w+?)(\\p{Punct}?),");
+        Matcher matcher = pattern.matcher(search + ",");
+        while (matcher.find()) {
+            builder.with(matcher.group(1), matcher.group(2), matcher.group(4), matcher.group(3), matcher.group(5));
+        }
+
+        Specification<User> spec = builder.build();
+        return dao.findAll(spec);
+    }
+
+    @GetMapping(value = "/users/espec")
+    @ResponseBody
+    public List<User> findAllByOrPredicate(@RequestParam(value = "search") String search) {
+        Specification<User> spec = resolveSpecification(search);
+        return dao.findAll(spec);
+    }
+
+    protected Specification<User> resolveSpecification(String searchParameters) {
+
+        UserSpecificationsBuilder builder = new UserSpecificationsBuilder();
+        String operationSetExper = Joiner
+          .on("|")
+          .join(SearchOperation.SIMPLE_OPERATION_SET);
+        Pattern pattern = Pattern.compile("(\\p{Punct}?)(\\w+?)(" + operationSetExper + ")(\\p{Punct}?)(\\w+?)(\\p{Punct}?),");
+        Matcher matcher = pattern.matcher(searchParameters + ",");
+        while (matcher.find()) {
+            builder.with(matcher.group(1), matcher.group(2), matcher.group(3), matcher.group(5), matcher.group(4), matcher.group(6));
+        }
+        return builder.build();
+    }
+
+    @RequestMapping(method = RequestMethod.GET, value = "/myusers")
+    @ResponseBody
+    public Iterable<MyUser> findAllByQuerydsl(@RequestParam(value = "search") String search) {
+        MyUserPredicatesBuilder builder = new MyUserPredicatesBuilder();
+        if (search != null) {
+            Pattern pattern = Pattern.compile("(\\w+?)(:|<|>)(\\w+?),");
+            Matcher matcher = pattern.matcher(search + ",");
+            while (matcher.find()) {
+                builder.with(matcher.group(1), matcher.group(2), matcher.group(3));
+            }
+        }
+        BooleanExpression exp = builder.build();
+        return myUserRepository.findAll(exp);
+    }
+
+    @RequestMapping(method = RequestMethod.GET, value = "/users/rsql")
+    @ResponseBody
+    public List<User> findAllByRsql(@RequestParam(value = "search") String search) {
+        Node rootNode = new RSQLParser().parse(search);
+        Specification<User> spec = rootNode.accept(new CustomRsqlVisitor<User>());
+        return dao.findAll(spec);
+    }
+
+    @RequestMapping(method = RequestMethod.GET, value = "/api/myusers")
+    @ResponseBody
+    public Iterable<MyUser> findAllByWebQuerydsl(@QuerydslPredicate(root = MyUser.class) Predicate predicate) {
+        return myUserRepository.findAll(predicate);
+    }
+
+    // API - WRITE
+
+    @RequestMapping(method = RequestMethod.POST, value = "/users")
+    @ResponseStatus(HttpStatus.CREATED)
+    public void create(@RequestBody User resource) {
+        Preconditions.checkNotNull(resource);
+        dao.save(resource);
+    }
+
+    @RequestMapping(method = RequestMethod.POST, value = "/myusers")
+    @ResponseStatus(HttpStatus.CREATED)
+    public void addMyUser(@RequestBody MyUser resource) {
+        Preconditions.checkNotNull(resource);
+        myUserRepository.save(resource);
+
+    }
+
+}