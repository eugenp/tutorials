package org.baeldung.spring;

import org.baeldung.web.interceptor.LoggerInterceptor;
import org.baeldung.web.interceptor.UserInterceptor;
import org.springframework.context.annotation.Bean;
import org.springframework.context.annotation.ComponentScan;
import org.springframework.context.annotation.Configuration;
import org.springframework.web.servlet.ViewResolver;
import org.springframework.web.servlet.config.annotation.EnableWebMvc;
import org.springframework.web.servlet.config.annotation.InterceptorRegistry;
import org.springframework.web.servlet.config.annotation.ViewControllerRegistry;
import org.springframework.web.servlet.config.annotation.WebMvcConfigurerAdapter;
import org.springframework.web.servlet.view.InternalResourceViewResolver;

@Configuration
@ComponentScan("org.baeldung.web")
@EnableWebMvc
public class WebConfig extends WebMvcConfigurerAdapter {

    public WebConfig() {
        super();
    }

    @Bean
    public ViewResolver viewResolver() {
        final InternalResourceViewResolver viewResolver = new InternalResourceViewResolver();
        viewResolver.setPrefix("/WEB-INF/view/");
        viewResolver.setSuffix(".jsp");
        return viewResolver;
    }

    // API
    @Override
    public void addViewControllers(final ViewControllerRegistry registry) {
        super.addViewControllers(registry);
        registry.addViewController("/graph.html");
        registry.addViewController("/csrfHome.html");
        registry.addViewController("/homepage.html");
    }

<<<<<<< HEAD
	@Override
	public void addInterceptors(final InterceptorRegistry registry) {
		registry.addInterceptor(new LoggerInterceptor());
		registry.addInterceptor(new UserInterceptor());
	}
=======
    @Override
    public void addInterceptors(final InterceptorRegistry registry) {
        registry.addInterceptor(new LoggerInterceptor());
    }
>>>>>>> dec6d5f7
}<|MERGE_RESOLUTION|>--- conflicted
+++ resolved
@@ -38,16 +38,9 @@
         registry.addViewController("/homepage.html");
     }
 
-<<<<<<< HEAD
 	@Override
 	public void addInterceptors(final InterceptorRegistry registry) {
 		registry.addInterceptor(new LoggerInterceptor());
 		registry.addInterceptor(new UserInterceptor());
 	}
-=======
-    @Override
-    public void addInterceptors(final InterceptorRegistry registry) {
-        registry.addInterceptor(new LoggerInterceptor());
-    }
->>>>>>> dec6d5f7
 }