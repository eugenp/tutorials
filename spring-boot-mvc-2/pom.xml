--- conflicted
+++ resolved
@@ -33,6 +33,7 @@
 			<artifactId>springfox-swagger2</artifactId>
 			<version>${spring.fox.version}</version>
 		</dependency>
+      
 		<dependency>
 			<groupId>io.springfox</groupId>
 			<artifactId>springfox-swagger-ui</artifactId>
@@ -63,8 +64,7 @@
             </plugin>
         </plugins>
     </build>
-
-<<<<<<< HEAD
+  
     <repositories>
         <repository>
             <id>spring-snapshots</id>
@@ -103,7 +103,5 @@
         <start-class>com.baeldung.swagger2boot.SpringBootSwaggerApplication</start-class>
 <!-- 	<start-class>com.baeldung.springbootmvc.SpringBootMvcFnApplication</start-class>  -->
     </properties>
-
-=======
->>>>>>> 8ea5a6b4
+  
 </project>