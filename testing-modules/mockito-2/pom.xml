--- conflicted
+++ resolved
@@ -33,13 +33,8 @@
     </dependencies>
 
     <properties>
-<<<<<<< HEAD
         <mockito-inline.version>4.8.1</mockito-inline.version>
         <lombok.version>1.18.30</lombok.version>
-
-=======
-        <mockito-inline.version>5.2.0</mockito-inline.version>
->>>>>>> a96cfe05
     </properties>
 
 </project>