<?xml version="1.0" encoding="UTF-8"?>
<project xmlns:xsi="http://www.w3.org/2001/XMLSchema-instance"
    xmlns="http://maven.apache.org/POM/4.0.0"
    xsi:schemaLocation="http://maven.apache.org/POM/4.0.0 http://maven.apache.org/xsd/maven-4.0.0.xsd">
    <modelVersion>4.0.0</modelVersion>
    <artifactId>mockito-2</artifactId>

    <parent>
        <artifactId>testing-modules</artifactId>
        <groupId>com.baeldung</groupId>
        <version>1.0.0-SNAPSHOT</version>
    </parent>

    <dependencies>
        <dependency>
            <groupId>org.mockito</groupId>
            <artifactId>mockito-inline</artifactId>
            <version>${mockito-inline.version}</version>
            <scope>test</scope>
        </dependency>
        <dependency>
            <groupId>org.mockito</groupId>
            <artifactId>mockito-junit-jupiter</artifactId>
            <version>${mockito.version}</version>
            <scope>test</scope>
        </dependency>
        <dependency>
            <groupId>org.projectlombok</groupId>
            <artifactId>lombok</artifactId>
            <version>${lombok.version}</version>
            <scope>compile</scope>
        </dependency>
    </dependencies>

<<<<<<< HEAD
=======
    <properties>
        <mockito-inline.version>4.8.1</mockito-inline.version>
        <lombok.version>1.18.30</lombok.version>
    </properties>

>>>>>>> d177b348
</project><|MERGE_RESOLUTION|>--- conflicted
+++ resolved
@@ -32,12 +32,9 @@
         </dependency>
     </dependencies>
 
-<<<<<<< HEAD
-=======
     <properties>
         <mockito-inline.version>4.8.1</mockito-inline.version>
         <lombok.version>1.18.30</lombok.version>
     </properties>
 
->>>>>>> d177b348
 </project>