<?xml version="1.0" encoding="UTF-8"?>
<project xmlns="http://maven.apache.org/POM/4.0.0" xmlns:xsi="http://www.w3.org/2001/XMLSchema-instance"
    xsi:schemaLocation="http://maven.apache.org/POM/4.0.0 http://maven.apache.org/xsd/maven-4.0.0.xsd">
    <modelVersion>4.0.0</modelVersion>

    <!-- NOT NEEDED - JSP <groupId>com.baeldung</groupId> -->
    <artifactId>test-containers</artifactId>
    <version>1.0-SNAPSHOT</version>
    <name>test-containers</name>
    <description>Intro to Java Test Containers</description>

    <parent>
        <groupId>com.baeldung</groupId>
        <artifactId>parent-modules</artifactId>
        <version>1.0.0-SNAPSHOT</version>
        <relativePath>../../</relativePath>
    </parent>

    <dependencies>
        <dependency>
            <groupId>org.junit.platform</groupId>
            <artifactId>junit-platform-runner</artifactId>
            <version>${junit.platform.version}</version>
            <scope>test</scope>
        </dependency>
        <dependency>
            <groupId>org.junit.vintage</groupId>
            <artifactId>junit-vintage-engine</artifactId>
            <version>${junit.vintage.version}</version>
            <scope>test</scope>
        </dependency>
        <dependency>
            <groupId>org.apache.logging.log4j</groupId>
            <artifactId>log4j-core</artifactId>
            <version>${log4j2.version}</version>
        </dependency>
        <dependency>
            <groupId>org.testcontainers</groupId>
            <artifactId>testcontainers</artifactId>
            <version>${testcontainers.version}</version>
        </dependency>
        <dependency>
            <groupId>org.testcontainers</groupId>
            <artifactId>postgresql </artifactId>
            <version>${testcontainers.version}</version>
        </dependency>
        <dependency>
            <groupId>org.testcontainers</groupId>
            <artifactId>selenium </artifactId>
            <version>${testcontainers.version}</version>
        </dependency>
        <dependency>
            <groupId>org.postgresql</groupId>
            <artifactId>postgresql</artifactId>
            <version>${postgresql.version}</version>
        </dependency>
        <dependency>
            <groupId>org.seleniumhq.selenium</groupId>
            <artifactId>selenium-remote-driver</artifactId>
            <version>${selenium-remote-driver.version}</version>
        </dependency>
    </dependencies>

    <build>
        <resources>
            <resource>
                <directory>src/test/resources</directory>
                <filtering>true</filtering>
            </resource>
        </resources>
        <plugins>
            <plugin>
                <artifactId>maven-surefire-plugin</artifactId>
                <version>${maven-surefire-plugin.version}</version>
                <dependencies>
                    <dependency>
                        <groupId>org.junit.platform</groupId>
                        <artifactId>junit-platform-surefire-provider</artifactId>
                        <version>${junit.platform.version}</version>
                    </dependency>
                </dependencies>
            </plugin>
            <plugin>
                <groupId>org.codehaus.mojo</groupId>
                <artifactId>exec-maven-plugin</artifactId>
                <version>${exec-maven-plugin.version}</version>
                <executions>
                    <execution>
                        <goals>
                            <goal>java</goal>
                        </goals>
                    </execution>
                </executions>
                <configuration>
                    <mainClass>com.baeldung.TestLauncher</mainClass>
                </configuration>
            </plugin>
        </plugins>
    </build>

<<<<<<< HEAD
	<build>
		<resources>
			<resource>
				<directory>src/test/resources</directory>
				<filtering>true</filtering>
			</resource>
		</resources>
		<plugins>
			<plugin>
				<artifactId>maven-surefire-plugin</artifactId>
				<version>${maven-surefire-plugin.version}</version>
				<dependencies>
					<dependency>
						<groupId>org.junit.platform</groupId>
						<artifactId>junit-platform-surefire-provider</artifactId>
						<version>${junit.platform.version}</version>
					</dependency>
				</dependencies>
			</plugin>
			<plugin>
				<groupId>org.codehaus.mojo</groupId>
				<artifactId>exec-maven-plugin</artifactId>
				<version>1.6.0</version>
				<executions>
					<execution>
						<goals>
							<goal>java</goal>
						</goals>
					</execution>
				</executions>
				<configuration>
					<mainClass>com.baeldung.TestLauncher</mainClass>
				</configuration>
			</plugin>
		</plugins>
	</build>

	<dependencies>
		<dependency>
			<groupId>org.junit.platform</groupId>
			<artifactId>junit-platform-runner</artifactId>
			<version>${junit.platform.version}</version>
			<scope>test</scope>
		</dependency>
		<dependency>
			<groupId>org.junit.vintage</groupId>
			<artifactId>junit-vintage-engine</artifactId>
			<version>${junit.vintage.version}</version>
			<scope>test</scope>
		</dependency>
		<dependency>
			<groupId>org.apache.logging.log4j</groupId>
			<artifactId>log4j-core</artifactId>
			<version>${log4j2.version}</version>
		</dependency>
		<dependency>
			<groupId>org.testcontainers</groupId>
			<artifactId>testcontainers</artifactId>
			<version>1.8.0</version>
		</dependency>
		<dependency>
			<groupId>org.testcontainers</groupId>
			<artifactId>postgresql </artifactId>
			<version>1.8.0</version>
		</dependency>
		<dependency>
			<groupId>org.testcontainers</groupId>
			<artifactId>selenium </artifactId>
			<version>1.8.0</version>
		</dependency>
		<dependency>
			<groupId>org.postgresql</groupId>
			<artifactId>postgresql</artifactId>
			<version>42.2.2</version>
		</dependency>
		<dependency>
			<groupId>org.seleniumhq.selenium</groupId>
			<artifactId>selenium-remote-driver</artifactId>
			<version>3.12.0</version>
		</dependency>

	</dependencies>

	<properties>
		<project.build.sourceEncoding>UTF-8</project.build.sourceEncoding>
		<java.version>1.8</java.version>
		<junit.jupiter.version>5.1.0</junit.jupiter.version>
		<junit.platform.version>1.0.1</junit.platform.version>
		<junit.vintage.version>4.12.1</junit.vintage.version>
		<log4j2.version>2.8.2</log4j2.version>
		<h2.version>1.4.196</h2.version>
		<mockito.version>2.11.0</mockito.version>

		<maven-compiler-plugin.version>3.7.0</maven-compiler-plugin.version>
		<maven-surefire-plugin.version>2.19.1</maven-surefire-plugin.version>
		<spring.version>5.0.1.RELEASE</spring.version>
	</properties>
=======
    <properties>
        <junit.jupiter.version>5.1.0</junit.jupiter.version>
        <junit.platform.version>1.0.1</junit.platform.version>
        <junit.vintage.version>4.12.1</junit.vintage.version>
        <log4j2.version>2.8.2</log4j2.version>
        <h2.version>1.4.196</h2.version>
        <mockito.version>2.11.0</mockito.version>
        <spring.version>5.0.1.RELEASE</spring.version>
        <testcontainers.version>1.7.2</testcontainers.version>
        <postgresql.version>42.2.2</postgresql.version>
        <selenium-remote-driver.version>3.12.0</selenium-remote-driver.version>
        <maven-surefire-plugin.version>2.19.1</maven-surefire-plugin.version>
    </properties>
>>>>>>> 33889d0c

</project><|MERGE_RESOLUTION|>--- conflicted
+++ resolved
@@ -98,105 +98,6 @@
         </plugins>
     </build>
 
-<<<<<<< HEAD
-	<build>
-		<resources>
-			<resource>
-				<directory>src/test/resources</directory>
-				<filtering>true</filtering>
-			</resource>
-		</resources>
-		<plugins>
-			<plugin>
-				<artifactId>maven-surefire-plugin</artifactId>
-				<version>${maven-surefire-plugin.version}</version>
-				<dependencies>
-					<dependency>
-						<groupId>org.junit.platform</groupId>
-						<artifactId>junit-platform-surefire-provider</artifactId>
-						<version>${junit.platform.version}</version>
-					</dependency>
-				</dependencies>
-			</plugin>
-			<plugin>
-				<groupId>org.codehaus.mojo</groupId>
-				<artifactId>exec-maven-plugin</artifactId>
-				<version>1.6.0</version>
-				<executions>
-					<execution>
-						<goals>
-							<goal>java</goal>
-						</goals>
-					</execution>
-				</executions>
-				<configuration>
-					<mainClass>com.baeldung.TestLauncher</mainClass>
-				</configuration>
-			</plugin>
-		</plugins>
-	</build>
-
-	<dependencies>
-		<dependency>
-			<groupId>org.junit.platform</groupId>
-			<artifactId>junit-platform-runner</artifactId>
-			<version>${junit.platform.version}</version>
-			<scope>test</scope>
-		</dependency>
-		<dependency>
-			<groupId>org.junit.vintage</groupId>
-			<artifactId>junit-vintage-engine</artifactId>
-			<version>${junit.vintage.version}</version>
-			<scope>test</scope>
-		</dependency>
-		<dependency>
-			<groupId>org.apache.logging.log4j</groupId>
-			<artifactId>log4j-core</artifactId>
-			<version>${log4j2.version}</version>
-		</dependency>
-		<dependency>
-			<groupId>org.testcontainers</groupId>
-			<artifactId>testcontainers</artifactId>
-			<version>1.8.0</version>
-		</dependency>
-		<dependency>
-			<groupId>org.testcontainers</groupId>
-			<artifactId>postgresql </artifactId>
-			<version>1.8.0</version>
-		</dependency>
-		<dependency>
-			<groupId>org.testcontainers</groupId>
-			<artifactId>selenium </artifactId>
-			<version>1.8.0</version>
-		</dependency>
-		<dependency>
-			<groupId>org.postgresql</groupId>
-			<artifactId>postgresql</artifactId>
-			<version>42.2.2</version>
-		</dependency>
-		<dependency>
-			<groupId>org.seleniumhq.selenium</groupId>
-			<artifactId>selenium-remote-driver</artifactId>
-			<version>3.12.0</version>
-		</dependency>
-
-	</dependencies>
-
-	<properties>
-		<project.build.sourceEncoding>UTF-8</project.build.sourceEncoding>
-		<java.version>1.8</java.version>
-		<junit.jupiter.version>5.1.0</junit.jupiter.version>
-		<junit.platform.version>1.0.1</junit.platform.version>
-		<junit.vintage.version>4.12.1</junit.vintage.version>
-		<log4j2.version>2.8.2</log4j2.version>
-		<h2.version>1.4.196</h2.version>
-		<mockito.version>2.11.0</mockito.version>
-
-		<maven-compiler-plugin.version>3.7.0</maven-compiler-plugin.version>
-		<maven-surefire-plugin.version>2.19.1</maven-surefire-plugin.version>
-		<spring.version>5.0.1.RELEASE</spring.version>
-	</properties>
-=======
     <properties>
         <junit.jupiter.version>5.1.0</junit.jupiter.version>
         <junit.platform.version>1.0.1</junit.platform.version>
@@ -205,11 +106,10 @@
         <h2.version>1.4.196</h2.version>
         <mockito.version>2.11.0</mockito.version>
         <spring.version>5.0.1.RELEASE</spring.version>
-        <testcontainers.version>1.7.2</testcontainers.version>
+        <testcontainers.version>1.8.0</testcontainers.version>
         <postgresql.version>42.2.2</postgresql.version>
         <selenium-remote-driver.version>3.12.0</selenium-remote-driver.version>
         <maven-surefire-plugin.version>2.19.1</maven-surefire-plugin.version>
     </properties>
->>>>>>> 33889d0c
 
 </project>