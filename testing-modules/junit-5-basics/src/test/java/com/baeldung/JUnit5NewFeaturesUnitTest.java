--- conflicted
+++ resolved
@@ -4,12 +4,7 @@
 
 import java.util.logging.Logger;
 
-<<<<<<< HEAD
-//@RunWith(JUnitPlatform.class)
 class JUnit5NewFeaturesUnitTest {
-=======
-public class JUnit5NewFeaturesUnitTest {
->>>>>>> 0e35fc70
 
     private static final Logger log = Logger.getLogger(JUnit5NewFeaturesUnitTest.class.getName());
 
