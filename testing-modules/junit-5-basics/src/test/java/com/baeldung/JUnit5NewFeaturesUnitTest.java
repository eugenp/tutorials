package com.baeldung;

import org.junit.jupiter.api.*;

import java.util.logging.Logger;

<<<<<<< HEAD
//@RunWith(JUnitPlatform.class)
class JUnit5NewFeaturesUnitTest {
=======
public class JUnit5NewFeaturesUnitTest {
>>>>>>> 2910c6b9

    private static final Logger log = Logger.getLogger(JUnit5NewFeaturesUnitTest.class.getName());

    @BeforeAll
    static void setup() {
        log.info("@BeforeAll - executes once before all test methods in this class");
    }

    @BeforeEach
    void init() {
        log.info("@BeforeEach - executes before each test method in this class");
    }

    @DisplayName("Single test successful")
    @Test
    void testSingleSuccessTest() {
        log.info("Success");
    }

    @Test
    @Disabled("Not implemented yet.")
    void testShowSomething() {
    }

    @AfterEach
    void tearDown() {
        log.info("@AfterEach - executed after each test method.");
    }

    @AfterAll
    static void done() {
        log.info("@AfterAll - executed after all test methods.");
    }

}<|MERGE_RESOLUTION|>--- conflicted
+++ resolved
@@ -4,12 +4,7 @@
 
 import java.util.logging.Logger;
 
-<<<<<<< HEAD
-//@RunWith(JUnitPlatform.class)
 class JUnit5NewFeaturesUnitTest {
-=======
-public class JUnit5NewFeaturesUnitTest {
->>>>>>> 2910c6b9
 
     private static final Logger log = Logger.getLogger(JUnit5NewFeaturesUnitTest.class.getName());
 
