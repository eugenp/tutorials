package com.baeldung.cucumber.books;

import java.util.*;
import java.util.stream.Collectors;

public class BookStore {
    private List<Book> books = new ArrayList<>();
    
    public void addBook(Book book) {
        books.add(book);
    }
    
    public void addAllBooks(Collection<Book> books) {
        this.books.addAll(books);
    }
    
    public List<Book> booksByAuthor(String author) {
        return books.stream()
          .filter(book -> Objects.equals(author, book.getAuthor()))
          .collect(Collectors.toList());
<<<<<<< HEAD
=======
    }

    public Optional<Book> bookByTitle(String title) {
        return books.stream()
          .filter(book -> book.getTitle().equals(title))
          .findFirst();
>>>>>>> 515a6540
    }
}<|MERGE_RESOLUTION|>--- conflicted
+++ resolved
@@ -18,14 +18,5 @@
         return books.stream()
           .filter(book -> Objects.equals(author, book.getAuthor()))
           .collect(Collectors.toList());
-<<<<<<< HEAD
-=======
-    }
-
-    public Optional<Book> bookByTitle(String title) {
-        return books.stream()
-          .filter(book -> book.getTitle().equals(title))
-          .findFirst();
->>>>>>> 515a6540
     }
 }