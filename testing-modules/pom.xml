<?xml version="1.0" encoding="UTF-8"?>
<project xmlns:xsi="http://www.w3.org/2001/XMLSchema-instance"
    xmlns="http://maven.apache.org/POM/4.0.0"
    xsi:schemaLocation="http://maven.apache.org/POM/4.0.0 http://maven.apache.org/xsd/maven-4.0.0.xsd">
    <modelVersion>4.0.0</modelVersion>
    <artifactId>testing-modules</artifactId>
    <name>testing-modules</name>
    <packaging>pom</packaging>

    <parent>
        <groupId>com.baeldung</groupId>
        <artifactId>parent-modules</artifactId>
        <version>1.0.0-SNAPSHOT</version>
        <relativePath>..</relativePath>
    </parent>

    <modules>
        <module>assertion-libraries</module>
        <module>cucumber</module>
        <module>easy-random</module>
        <module>easymock</module>
        <module>gatling</module>
        <module>groovy-spock</module>
        <module>hamcrest</module>
        <module>instancio</module>
        <module>junit-4</module>
        <module>junit-5-advanced</module>
        <module>junit-5-basics</module>
        <module>junit-5</module>
        <module>junit5-annotations</module>
        <module>junit5-migration</module>
        <module>load-testing-comparison</module>
        <module>mockito</module>
        <!-- <module>mockito-simple</module> --> <!-- Uncomment when testing-modules is moved to JDK9+ -->
        <module>mocks</module>
        <module>mocks-2</module>
        <module>mockserver</module>
        <module>parallel-tests-junit</module>
        <module>powermock</module>
        <module>rest-assured</module>
        <module>rest-testing</module>
<<<<<<< HEAD
        <module>selenide</module>
        <module>selenium-junit-testng</module>
        <module>selenium-webdriver</module>
=======
        <module>selenium</module>
        <module>selenium-2</module>
>>>>>>> 976fcdb0
        <module>spring-mockito</module>
        <module>spring-testing-2</module>
        <module>spring-testing</module>
        <module>testing-assertions</module>
        <module>test-containers</module>
        <module>testing-libraries-2</module>
        <module>testing-libraries</module>
        <module>testng</module>
        <module>testng-command-line</module>
        <module>xmlunit-2</module>
        <module>zerocode</module>
        <module>mockito-2</module>
        <module>testing-techniques</module>
        <module>gatling-java</module>
    </modules>

</project><|MERGE_RESOLUTION|>--- conflicted
+++ resolved
@@ -39,14 +39,9 @@
         <module>powermock</module>
         <module>rest-assured</module>
         <module>rest-testing</module>
-<<<<<<< HEAD
         <module>selenide</module>
-        <module>selenium-junit-testng</module>
-        <module>selenium-webdriver</module>
-=======
         <module>selenium</module>
         <module>selenium-2</module>
->>>>>>> 976fcdb0
         <module>spring-mockito</module>
         <module>spring-testing-2</module>
         <module>spring-testing</module>
