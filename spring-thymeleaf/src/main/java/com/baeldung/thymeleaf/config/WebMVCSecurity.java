--- conflicted
+++ resolved
@@ -37,7 +37,6 @@
 
     @Override
     protected void configure(final HttpSecurity http) throws Exception {
-<<<<<<< HEAD
         http
         .authorizeRequests()
         .anyRequest()
@@ -45,9 +44,6 @@
         .and()
         .httpBasic()
         ;
-=======
-        http.authorizeRequests().anyRequest().authenticated().and().httpBasic();
->>>>>>> 1e6083a1
     }
 
 }