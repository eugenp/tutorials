--- conflicted
+++ resolved
@@ -47,73 +47,6 @@
         this.applicationContext = applicationContext;
     }
 
-<<<<<<< HEAD
-	@Bean
-	public ViewResolver htmlViewResolver() {
-		ThymeleafViewResolver resolver = new ThymeleafViewResolver();
-		resolver.setTemplateEngine(templateEngine(htmlTemplateResolver()));
-		resolver.setContentType("text/html");
-		resolver.setCharacterEncoding("UTF-8");
-		resolver.setViewNames(ArrayUtil.array("*.html"));
-		return resolver;
-	}
-
-	@Bean
-	public ViewResolver javascriptViewResolver() {
-		ThymeleafViewResolver resolver = new ThymeleafViewResolver();
-		resolver.setTemplateEngine(templateEngine(javascriptTemplateResolver()));
-		resolver.setContentType("application/javascript");
-		resolver.setCharacterEncoding("UTF-8");
-		resolver.setViewNames(ArrayUtil.array("*.js"));
-		return resolver;
-	}
-
-	@Bean
-	public ViewResolver plainViewResolver() {
-		ThymeleafViewResolver resolver = new ThymeleafViewResolver();
-		resolver.setTemplateEngine(templateEngine(plainTemplateResolver()));
-		resolver.setContentType("text/plain");
-		resolver.setCharacterEncoding("UTF-8");
-		resolver.setViewNames(ArrayUtil.array("*.txt"));
-		return resolver;
-	}
-
-	private TemplateEngine templateEngine(ITemplateResolver templateResolver) {
-		SpringTemplateEngine engine = new SpringTemplateEngine();
-		engine.addDialect(new LayoutDialect(new GroupingStrategy()));
-		engine.addDialect(new Java8TimeDialect());
-		engine.setTemplateResolver(templateResolver);
-		engine.setTemplateEngineMessageSource(messageSource());
-		return engine;
-	}
-
-	private ITemplateResolver htmlTemplateResolver() {
-		SpringResourceTemplateResolver resolver = new SpringResourceTemplateResolver();
-		resolver.setApplicationContext(applicationContext);
-		resolver.setPrefix("/WEB-INF/views/");
-		resolver.setCacheable(false);
-		resolver.setTemplateMode(TemplateMode.HTML);
-		return resolver;
-	}
-
-	private ITemplateResolver javascriptTemplateResolver() {
-		SpringResourceTemplateResolver resolver = new SpringResourceTemplateResolver();
-		resolver.setApplicationContext(applicationContext);
-		resolver.setPrefix("/WEB-INF/js/");
-		resolver.setCacheable(false);
-		resolver.setTemplateMode(TemplateMode.JAVASCRIPT);
-		return resolver;
-	}
-
-	private ITemplateResolver plainTemplateResolver() {
-		SpringResourceTemplateResolver resolver = new SpringResourceTemplateResolver();
-		resolver.setApplicationContext(applicationContext);
-		resolver.setPrefix("/WEB-INF/txt/");
-		resolver.setCacheable(false);
-		resolver.setTemplateMode(TemplateMode.TEXT);
-		return resolver;
-	}
-=======
     @Bean
     public ViewResolver htmlViewResolver() {
         ThymeleafViewResolver resolver = new ThymeleafViewResolver();
@@ -144,14 +77,14 @@
         return resolver;
     }
 
-    private TemplateEngine templateEngine(ITemplateResolver templateResolver) {
-        SpringTemplateEngine engine = new SpringTemplateEngine();
-        engine.addDialect(new LayoutDialect(new GroupingStrategy()));
-        engine.addDialect(new Java8TimeDialect());
-        engine.setTemplateResolver(templateResolver);
-        engine.setTemplateEngineMessageSource(messageSource());
-        return engine;
-    }
+	private TemplateEngine templateEngine(ITemplateResolver templateResolver) {
+		SpringTemplateEngine engine = new SpringTemplateEngine();
+		engine.addDialect(new LayoutDialect(new GroupingStrategy()));
+		engine.addDialect(new Java8TimeDialect());
+		engine.setTemplateResolver(templateResolver);
+		engine.setTemplateEngineMessageSource(messageSource());
+		return engine;
+	}
 
     private ITemplateResolver htmlTemplateResolver() {
         SpringResourceTemplateResolver resolver = new SpringResourceTemplateResolver();
@@ -179,7 +112,6 @@
         resolver.setTemplateMode(TemplateMode.TEXT);
         return resolver;
     }
->>>>>>> 19afd941
 
     @Bean
     @Description("Spring Message Resolver")
