package com.baeldung.thymeleaf.controller;

import static org.springframework.security.test.web.servlet.request.SecurityMockMvcRequestPostProcessors.csrf;
import static org.springframework.security.test.web.servlet.request.SecurityMockMvcRequestPostProcessors.user;
import static org.springframework.test.web.servlet.request.MockMvcRequestBuilders.get;
import static org.springframework.test.web.servlet.result.MockMvcResultMatchers.status;
import static org.springframework.test.web.servlet.result.MockMvcResultMatchers.view;

import javax.servlet.Filter;

import org.junit.Before;
import org.junit.Test;
import org.junit.runner.RunWith;
import org.springframework.beans.factory.annotation.Autowired;
import org.springframework.mock.web.MockHttpSession;
import org.springframework.test.context.ContextConfiguration;
import org.springframework.test.context.junit4.SpringJUnit4ClassRunner;
import org.springframework.test.context.web.WebAppConfiguration;
import org.springframework.test.web.servlet.MockMvc;
import org.springframework.test.web.servlet.request.RequestPostProcessor;
import org.springframework.test.web.servlet.setup.MockMvcBuilders;
import org.springframework.web.context.WebApplicationContext;

import com.baeldung.thymeleaf.config.InitSecurity;
import com.baeldung.thymeleaf.config.WebApp;
import com.baeldung.thymeleaf.config.WebMVCConfig;
import com.baeldung.thymeleaf.config.WebMVCSecurity;

@RunWith(SpringJUnit4ClassRunner.class)
@WebAppConfiguration
@ContextConfiguration(classes = { WebApp.class, WebMVCConfig.class, WebMVCSecurity.class, InitSecurity.class })
public class ExpressionUtilityObjectsControllerIntegrationTest {

<<<<<<< HEAD
	@Autowired
	WebApplicationContext wac;
	@Autowired
	MockHttpSession session;
=======
    @Autowired
    WebApplicationContext wac;
    
    @Autowired
    MockHttpSession session;
>>>>>>> 1d71f636

	private MockMvc mockMvc;

	@Autowired
	private Filter springSecurityFilterChain;

	protected RequestPostProcessor testUser() {
		return user("user1").password("user1Pass").roles("USER");
	}

	@Before
	public void setup() {
		mockMvc = MockMvcBuilders.webAppContextSetup(wac).addFilters(springSecurityFilterChain).build();
	}

	@Test
	public void testGetObjects() throws Exception {
		mockMvc.perform(get("/objects").with(testUser()).with(csrf())).andExpect(status().isOk())
				.andExpect(view().name("objects.html"));
	}

<<<<<<< HEAD
	@Test
	public void testDates() throws Exception {
		mockMvc.perform(get("/dates").with(testUser()).with(csrf())).andExpect(status().isOk())
				.andExpect(view().name("dates.html"));
	}
=======
    @Test
    public void testGetObjects() throws Exception {
        mockMvc.perform(get("/objects").with(testUser()).with(csrf())).andExpect(status().isOk()).andExpect(view().name("objects.html"));
    }

    @Test
    public void testDates() throws Exception {
        mockMvc.perform(get("/dates").with(testUser()).with(csrf())).andExpect(status().isOk()).andExpect(view().name("dates.html"));
    }
>>>>>>> 1d71f636

}<|MERGE_RESOLUTION|>--- conflicted
+++ resolved
@@ -31,18 +31,10 @@
 @ContextConfiguration(classes = { WebApp.class, WebMVCConfig.class, WebMVCSecurity.class, InitSecurity.class })
 public class ExpressionUtilityObjectsControllerIntegrationTest {
 
-<<<<<<< HEAD
 	@Autowired
 	WebApplicationContext wac;
 	@Autowired
 	MockHttpSession session;
-=======
-    @Autowired
-    WebApplicationContext wac;
-    
-    @Autowired
-    MockHttpSession session;
->>>>>>> 1d71f636
 
 	private MockMvc mockMvc;
 
@@ -58,19 +50,6 @@
 		mockMvc = MockMvcBuilders.webAppContextSetup(wac).addFilters(springSecurityFilterChain).build();
 	}
 
-	@Test
-	public void testGetObjects() throws Exception {
-		mockMvc.perform(get("/objects").with(testUser()).with(csrf())).andExpect(status().isOk())
-				.andExpect(view().name("objects.html"));
-	}
-
-<<<<<<< HEAD
-	@Test
-	public void testDates() throws Exception {
-		mockMvc.perform(get("/dates").with(testUser()).with(csrf())).andExpect(status().isOk())
-				.andExpect(view().name("dates.html"));
-	}
-=======
     @Test
     public void testGetObjects() throws Exception {
         mockMvc.perform(get("/objects").with(testUser()).with(csrf())).andExpect(status().isOk()).andExpect(view().name("objects.html"));
@@ -80,6 +59,5 @@
     public void testDates() throws Exception {
         mockMvc.perform(get("/dates").with(testUser()).with(csrf())).andExpect(status().isOk()).andExpect(view().name("dates.html"));
     }
->>>>>>> 1d71f636
 
 }