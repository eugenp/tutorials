--- conflicted
+++ resolved
@@ -1,235 +1,251 @@
-<project xmlns="http://maven.apache.org/POM/4.0.0" xmlns:xsi="http://www.w3.org/2001/XMLSchema-instance"
-	xsi:schemaLocation="http://maven.apache.org/POM/4.0.0 http://maven.apache.org/xsd/maven-4.0.0.xsd">
-	<modelVersion>4.0.0</modelVersion>
-	<groupId>com.baeldung</groupId>
-	<artifactId>spring-thymeleaf</artifactId>
-	<version>0.1-SNAPSHOT</version>
-	<packaging>war</packaging>
-	<properties>
-		<java-version>1.8</java-version>
-		<!-- spring -->
-		<org.springframework-version>4.3.3.RELEASE</org.springframework-version>
-		<javax.servlet-version>3.0.1</javax.servlet-version>
-		<!-- logging -->
-		<org.slf4j.version>1.7.12</org.slf4j.version>
-		<logback.version>1.1.3</logback.version>
-		<!-- thymeleaf -->
-		<org.thymeleaf-version>3.0.1.RELEASE</org.thymeleaf-version>
-		<!-- validation -->
-		<javax.validation-version>1.1.0.Final</javax.validation-version>
-		<org.hibernate-version>5.1.2.Final</org.hibernate-version>
-
-		<!-- Maven plugins -->
-		<maven-compiler-plugin.version>3.5.1</maven-compiler-plugin.version>
-		<maven-war-plugin.version>2.6</maven-war-plugin.version>
-		<maven-surefire-plugin.version>2.19.1</maven-surefire-plugin.version>
-		<cargo-maven2-plugin.version>1.4.18</cargo-maven2-plugin.version>
-	</properties>
-
-	<dependencies>
-		<!-- Spring -->
-		<dependency>
-			<groupId>org.springframework</groupId>
-			<artifactId>spring-context</artifactId>
-			<version>${org.springframework-version}</version>
-			<exclusions>
-				<!-- Exclude Commons Logging in favor of SLF4j -->
-				<exclusion>
-					<groupId>commons-logging</groupId>
-					<artifactId>commons-logging</artifactId>
-				</exclusion>
-			</exclusions>
-		</dependency>
-		<dependency>
-			<groupId>org.springframework</groupId>
-			<artifactId>spring-webmvc</artifactId>
-			<version>${org.springframework-version}</version>
-		</dependency>
-		<!-- Spring Security -->
-		<dependency>
-			<groupId>org.springframework.security</groupId>
-			<artifactId>spring-security-web</artifactId>
-			<version>4.1.3.RELEASE</version>
-		</dependency>
-		<dependency>
-			<groupId>org.springframework.security</groupId>
-			<artifactId>spring-security-config</artifactId>
-			<version>4.1.3.RELEASE</version>
-		</dependency>
-		<!-- Thymeleaf -->
-		<dependency>
-			<groupId>org.thymeleaf</groupId>
-			<artifactId>thymeleaf</artifactId>
-			<version>${org.thymeleaf-version}</version>
-		</dependency>
-		<dependency>
-			<groupId>org.thymeleaf</groupId>
-			<artifactId>thymeleaf-spring4</artifactId>
-			<version>${org.thymeleaf-version}</version>
-		</dependency>
-		<!-- https://mvnrepository.com/artifact/nz.net.ultraq.thymeleaf/thymeleaf-layout-dialect -->
-		<dependency>
-			<groupId>nz.net.ultraq.thymeleaf</groupId>
-			<artifactId>thymeleaf-layout-dialect</artifactId>
-			<version>2.0.4</version>
-		</dependency>
-		<!-- Logging -->
-		<dependency>
-			<groupId>org.slf4j</groupId>
-			<artifactId>slf4j-api</artifactId>
-			<version>${org.slf4j.version}</version>
-		</dependency>
-		<dependency>
-			<groupId>ch.qos.logback</groupId>
-			<artifactId>logback-classic</artifactId>
-			<version>${logback.version}</version>
-			<!-- <scope>runtime</scope> -->
-		</dependency>
-		<dependency>
-			<groupId>org.slf4j</groupId>
-			<artifactId>jcl-over-slf4j</artifactId>
-			<version>${org.slf4j.version}</version>
-			<!-- <scope>runtime</scope> --> <!-- some spring dependencies need to compile against jcl -->
-		</dependency>
-		<dependency> <!-- needed to bridge to slf4j for projects that use the log4j APIs directly -->
-			<groupId>org.slf4j</groupId>
-			<artifactId>log4j-over-slf4j</artifactId>
-			<version>${org.slf4j.version}</version>
-		</dependency>
-		<!-- Servlet -->
-		<dependency>
-			<groupId>javax.servlet</groupId>
-			<artifactId>javax.servlet-api</artifactId>
-			<version>${javax.servlet-version}</version>
-			<scope>provided</scope>
-		</dependency>
-		<!-- Validation -->
-		<dependency>
-			<groupId>javax.validation</groupId>
-			<artifactId>validation-api</artifactId>
-			<version>${javax.validation-version}</version>
-		</dependency>
-		<dependency>
-			<groupId>org.hibernate</groupId>
-			<artifactId>hibernate-validator</artifactId>
-			<version>${org.hibernate-version}</version>
-		</dependency>
-		<!-- test scoped -->
-
-		<dependency>
-			<groupId>org.springframework</groupId>
-			<artifactId>spring-test</artifactId>
-			<version>4.1.3.RELEASE</version>
-			<scope>test</scope>
-		</dependency>
-
-		<!-- https://mvnrepository.com/artifact/org.springframework.security/spring-security-test -->
-		<dependency>
-			<groupId>org.springframework.security</groupId>
-			<artifactId>spring-security-test</artifactId>
-			<version>4.1.3.RELEASE</version>
-			<scope>test</scope>
-		</dependency>
-
-		<!-- https://mvnrepository.com/artifact/junit/junit -->
-		<dependency>
-			<groupId>junit</groupId>
-			<artifactId>junit</artifactId>
-			<version>4.12</version>
-			<scope>test</scope>
-		</dependency>
-
-	</dependencies>
-
-	<build>
-		<plugins>
-			<plugin>
-				<groupId>org.apache.maven.plugins</groupId>
-				<artifactId>maven-compiler-plugin</artifactId>
-				<version>${maven-compiler-plugin.version}</version>
-				<configuration>
-					<source>${java-version}</source>
-					<target>${java-version}</target>
-				</configuration>
-			</plugin>
-			<plugin>
-				<groupId>org.apache.maven.plugins</groupId>
-				<artifactId>maven-war-plugin</artifactId>
-				<version>${maven-war-plugin.version}</version>
-				<configuration>
-					<failOnMissingWebXml>false</failOnMissingWebXml>
-				</configuration>
-			</plugin>
-			<plugin>
-				<groupId>org.apache.maven.plugins</groupId>
-				<artifactId>maven-surefire-plugin</artifactId>
-				<version>${maven-surefire-plugin.version}</version>
-				<configuration>
-					<excludes>
-                                                                     <exclude>**/*IntegrationTest.java</exclude>
-                                                                     <exclude>**/*LiveTest.java</exclude>
-					</excludes>
-				</configuration>
-			</plugin>
-<<<<<<< HEAD
-			<plugin>
-				<groupId>org.apache.tomcat.maven</groupId>
-				<artifactId>tomcat7-maven-plugin</artifactId>
-				<version>2.0</version>
-				<executions>
-					<execution>
-						<id>tomcat-run</id>
-						<goals>
-							<goal>exec-war-only</goal>
-						</goals>
-						<phase>package</phase>
-						<configuration>
-							<path>/</path>
-							<enableNaming>false</enableNaming>
-							<finalName>webapp.jar</finalName>
-							<charset>utf-8</charset>
-						</configuration>
-					</execution>
-				</executions>
-			</plugin>
-=======
-			
->>>>>>> 66dfb6fd
-		</plugins>
-	</build>
-
-    <profiles>
-        <profile>
-            <id>integration</id>
-            <build>
-                <plugins>
-                    <plugin>
-                        <groupId>org.apache.maven.plugins</groupId>
-                        <artifactId>maven-surefire-plugin</artifactId>
-                        <executions>
-                            <execution>
-                                <phase>integration-test</phase>
-                                <goals>
-                                    <goal>test</goal>
-                                </goals>
-                                <configuration>
-                                    <excludes>
-                                        <exclude>**/*LiveTest.java</exclude>
-                                    </excludes>
-                                    <includes>
-                                        <include>**/*IntegrationTest.java</include>
-                                    </includes>
-                                </configuration>
-                            </execution>
-                        </executions>
-                        <configuration>
-                            <systemPropertyVariables>
-                                <test.mime>json</test.mime>
-                            </systemPropertyVariables>
-                        </configuration>
-                    </plugin>
-                </plugins>
-            </build>
-        </profile>
-    </profiles>
-</project>
+<project xmlns="http://maven.apache.org/POM/4.0.0" xmlns:xsi="http://www.w3.org/2001/XMLSchema-instance"
+	xsi:schemaLocation="http://maven.apache.org/POM/4.0.0 http://maven.apache.org/xsd/maven-4.0.0.xsd">
+	<modelVersion>4.0.0</modelVersion>
+	<groupId>com.baeldung</groupId>
+	<artifactId>spring-thymeleaf</artifactId>
+	<version>0.1-SNAPSHOT</version>
+	<packaging>war</packaging>
+	<properties>
+		<java-version>1.8</java-version>
+		<!-- spring -->
+		<org.springframework-version>4.3.3.RELEASE</org.springframework-version>
+		<javax.servlet-version>3.0.1</javax.servlet-version>
+		<!-- logging -->
+		<org.slf4j.version>1.7.12</org.slf4j.version>
+		<logback.version>1.1.3</logback.version>
+		<!-- thymeleaf -->
+		<org.thymeleaf-version>3.0.1.RELEASE</org.thymeleaf-version>
+		<!-- validation -->
+		<javax.validation-version>1.1.0.Final</javax.validation-version>
+		<org.hibernate-version>5.1.2.Final</org.hibernate-version>
+
+		<!-- Maven plugins -->
+		<maven-compiler-plugin.version>3.5.1</maven-compiler-plugin.version>
+		<maven-war-plugin.version>2.6</maven-war-plugin.version>
+		<maven-surefire-plugin.version>2.19.1</maven-surefire-plugin.version>
+		<cargo-maven2-plugin.version>1.4.18</cargo-maven2-plugin.version>
+	</properties>
+
+	<dependencies>
+		<!-- Spring -->
+		<dependency>
+			<groupId>org.springframework</groupId>
+			<artifactId>spring-context</artifactId>
+			<version>${org.springframework-version}</version>
+			<exclusions>
+				<!-- Exclude Commons Logging in favor of SLF4j -->
+				<exclusion>
+					<groupId>commons-logging</groupId>
+					<artifactId>commons-logging</artifactId>
+				</exclusion>
+			</exclusions>
+		</dependency>
+		<dependency>
+			<groupId>org.springframework</groupId>
+			<artifactId>spring-webmvc</artifactId>
+			<version>${org.springframework-version}</version>
+		</dependency>
+		<!-- Spring Security -->
+		<dependency>
+			<groupId>org.springframework.security</groupId>
+			<artifactId>spring-security-web</artifactId>
+			<version>4.1.3.RELEASE</version>
+		</dependency>
+		<dependency>
+			<groupId>org.springframework.security</groupId>
+			<artifactId>spring-security-config</artifactId>
+			<version>4.1.3.RELEASE</version>
+		</dependency>
+		<!-- Thymeleaf -->
+		<dependency>
+			<groupId>org.thymeleaf</groupId>
+			<artifactId>thymeleaf</artifactId>
+			<version>${org.thymeleaf-version}</version>
+		</dependency>
+		<dependency>
+			<groupId>org.thymeleaf</groupId>
+			<artifactId>thymeleaf-spring4</artifactId>
+			<version>${org.thymeleaf-version}</version>
+		</dependency>
+		<!-- https://mvnrepository.com/artifact/nz.net.ultraq.thymeleaf/thymeleaf-layout-dialect -->
+		<dependency>
+			<groupId>nz.net.ultraq.thymeleaf</groupId>
+			<artifactId>thymeleaf-layout-dialect</artifactId>
+			<version>2.0.4</version>
+		</dependency>
+		<!-- Logging -->
+		<dependency>
+			<groupId>org.slf4j</groupId>
+			<artifactId>slf4j-api</artifactId>
+			<version>${org.slf4j.version}</version>
+		</dependency>
+		<dependency>
+			<groupId>ch.qos.logback</groupId>
+			<artifactId>logback-classic</artifactId>
+			<version>${logback.version}</version>
+			<!-- <scope>runtime</scope> -->
+		</dependency>
+		<dependency>
+			<groupId>org.slf4j</groupId>
+			<artifactId>jcl-over-slf4j</artifactId>
+			<version>${org.slf4j.version}</version>
+			<!-- <scope>runtime</scope> --> <!-- some spring dependencies need to compile against jcl -->
+		</dependency>
+		<dependency> <!-- needed to bridge to slf4j for projects that use the log4j APIs directly -->
+			<groupId>org.slf4j</groupId>
+			<artifactId>log4j-over-slf4j</artifactId>
+			<version>${org.slf4j.version}</version>
+		</dependency>
+		<!-- Servlet -->
+		<dependency>
+			<groupId>javax.servlet</groupId>
+			<artifactId>javax.servlet-api</artifactId>
+			<version>${javax.servlet-version}</version>
+			<scope>provided</scope>
+		</dependency>
+		<!-- Validation -->
+		<dependency>
+			<groupId>javax.validation</groupId>
+			<artifactId>validation-api</artifactId>
+			<version>${javax.validation-version}</version>
+		</dependency>
+		<dependency>
+			<groupId>org.hibernate</groupId>
+			<artifactId>hibernate-validator</artifactId>
+			<version>${org.hibernate-version}</version>
+		</dependency>
+		<!-- test scoped -->
+
+		<dependency>
+			<groupId>org.springframework</groupId>
+			<artifactId>spring-test</artifactId>
+			<version>4.1.3.RELEASE</version>
+			<scope>test</scope>
+		</dependency>
+
+		<!-- https://mvnrepository.com/artifact/org.springframework.security/spring-security-test -->
+		<dependency>
+			<groupId>org.springframework.security</groupId>
+			<artifactId>spring-security-test</artifactId>
+			<version>4.1.3.RELEASE</version>
+			<scope>test</scope>
+		</dependency>
+
+		<!-- https://mvnrepository.com/artifact/junit/junit -->
+		<dependency>
+			<groupId>junit</groupId>
+			<artifactId>junit</artifactId>
+			<version>4.12</version>
+			<scope>test</scope>
+		</dependency>
+
+	</dependencies>
+
+	<build>
+		<plugins>
+			<plugin>
+				<groupId>org.apache.maven.plugins</groupId>
+				<artifactId>maven-compiler-plugin</artifactId>
+				<version>${maven-compiler-plugin.version}</version>
+				<configuration>
+					<source>${java-version}</source>
+					<target>${java-version}</target>
+				</configuration>
+			</plugin>
+			<plugin>
+				<groupId>org.apache.maven.plugins</groupId>
+				<artifactId>maven-war-plugin</artifactId>
+				<version>${maven-war-plugin.version}</version>
+				<configuration>
+					<failOnMissingWebXml>false</failOnMissingWebXml>
+				</configuration>
+			</plugin>
+			<plugin>
+				<groupId>org.apache.maven.plugins</groupId>
+				<artifactId>maven-surefire-plugin</artifactId>
+				<version>${maven-surefire-plugin.version}</version>
+				<configuration>
+					<excludes>
+						<exclude>**/*IntegrationTest.java</exclude>
+						<exclude>**/*LiveTest.java</exclude>
+					</excludes>
+				</configuration>
+			</plugin>
+
+			<plugin>
+				<groupId>org.codehaus.cargo</groupId>
+				<artifactId>cargo-maven2-plugin</artifactId>
+				<version>${cargo-maven2-plugin.version}</version>
+				<configuration>
+					<wait>true</wait>
+					<container>
+						<containerId>jetty8x</containerId>
+						<type>embedded</type>
+						<systemProperties>
+						</systemProperties>
+					</container>
+					<configuration>
+						<properties>
+							<cargo.servlet.port>8082</cargo.servlet.port>
+						</properties>
+					</configuration>
+				</configuration>
+			</plugin>
+			<plugin>
+				<groupId>org.apache.tomcat.maven</groupId>
+				<artifactId>tomcat7-maven-plugin</artifactId>
+				<version>2.0</version>
+				<executions>
+					<execution>
+						<id>tomcat-run</id>
+						<goals>
+							<goal>exec-war-only</goal>
+						</goals>
+						<phase>package</phase>
+						<configuration>
+							<path>/</path>
+							<enableNaming>false</enableNaming>
+							<finalName>webapp.jar</finalName>
+							<charset>utf-8</charset>
+						</configuration>
+					</execution>
+				</executions>
+			</plugin>
+		</plugins>
+	</build>
+
+	<profiles>
+		<profile>
+			<id>integration</id>
+			<build>
+				<plugins>
+					<plugin>
+						<groupId>org.apache.maven.plugins</groupId>
+						<artifactId>maven-surefire-plugin</artifactId>
+						<executions>
+							<execution>
+								<phase>integration-test</phase>
+								<goals>
+									<goal>test</goal>
+								</goals>
+								<configuration>
+									<excludes>
+										<exclude>**/*LiveTest.java</exclude>
+									</excludes>
+									<includes>
+										<include>**/*IntegrationTest.java</include>
+									</includes>
+								</configuration>
+							</execution>
+						</executions>
+						<configuration>
+							<systemPropertyVariables>
+								<test.mime>json</test.mime>
+							</systemPropertyVariables>
+						</configuration>
+					</plugin>
+				</plugins>
+			</build>
+		</profile>
+	</profiles>
+</project>