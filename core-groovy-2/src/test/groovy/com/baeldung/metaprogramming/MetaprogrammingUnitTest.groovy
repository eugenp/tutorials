package com.baeldung.metaprogramming


import java.time.LocalDate
import java.time.Period
import java.time.Year

class MetaprogrammingUnitTest extends GroovyTestCase {

    Employee emp = new Employee(firstName: "Norman", lastName: "Lewis")

    void testPropertyMissing() {
        assert emp.address == "property 'address' is not available"
    }

    void testMethodMissing() {
        Employee emp = new Employee()
        try {
            emp.getFullName()
        } catch(MissingMethodException e) {
            println "method is not defined"
        }
        assert emp.getFullName() == "method 'getFullName' is not defined"
    }

    void testMetaClassProperty() {
        Employee.metaClass.address = ""
        emp = new Employee(firstName: "Norman", lastName: "Lewis", address: "US")
        assert emp.address == "US"
    }

    void testMetaClassMethod() {
        emp.metaClass.getFullName = {
            "$lastName, $firstName"
        }
        assert emp.getFullName() == "Lewis, Norman"
    }

    void testMetaClassConstructor() {
        try {
            Employee emp = new Employee("Norman")
        } catch(GroovyRuntimeException e) {
            assert e.message == "Could not find matching constructor for: com.baeldung.metaprogramming.Employee(String)"
        }

        Employee.metaClass.constructor = { String firstName ->
            new Employee(firstName: firstName)
        }

        Employee norman = new Employee("Norman")
        assert norman.firstName == "Norman"
        assert norman.lastName == null
    }

    void testJavaMetaClass() {
        String.metaClass.capitalize = { String str ->
            str.substring(0, 1).toUpperCase() + str.substring(1)
        }
        assert "norman".capitalize() == "Norman"
    }

<<<<<<< HEAD
//    void testEmployeeExtension() {
//        Employee emp = new Employee(age: 28)
//        assert emp.getYearOfBirth() == 1991
//    }
=======
    void testEmployeeExtension() {
        def age = 28
        def expectedYearOfBirth = Year.now() - age
        Employee emp = new Employee(age: age)
        assert emp.getYearOfBirth() == expectedYearOfBirth.value
    }
>>>>>>> 0a369c4a

    void testJavaClassesExtensions() {
        5.printCounter()

        assert 40l.square() == 1600l

        assert (2.98).cube() == 26.463592
    }

    void testStaticEmployeeExtension() {
        assert Employee.getDefaultObj().firstName == "firstName"
        assert Employee.getDefaultObj().lastName == "lastName"
        assert Employee.getDefaultObj().age == 20
    }

    void testToStringAnnotation() {
        Employee employee = new Employee()
        employee.id = 1
        employee.firstName = "norman"
        employee.lastName = "lewis"
        employee.age = 28

        assert employee.toString() == "Employee(norman, lewis, 28)"
    }

    void testTupleConstructorAnnotation() {
        Employee norman = new Employee(1, "norman", "lewis", 28)
        assert norman.toString() == "Employee(norman, lewis, 28)"

        Employee snape = new Employee(2, "snape")
        assert snape.toString() == "Employee(snape, null, 0)"

    }
    
    void testEqualsAndHashCodeAnnotation() {
        Employee norman = new Employee(1, "norman", "lewis", 28)
        Employee normanCopy = new Employee(1, "norman", "lewis", 28)
        assert norman.equals(normanCopy)
        assert norman.hashCode() == normanCopy.hashCode()
    }
    
    void testAutoCloneAnnotation() {
        try {
            Employee norman = new Employee(1, "norman", "lewis", 28)
            def normanCopy = norman.clone()
            assert norman == normanCopy
        } catch(CloneNotSupportedException e) {
            e.printStackTrace()
        }
    }

    void testLoggingAnnotation() {
        Employee employee = new Employee(1, "Norman", "Lewis", 28)
        employee.logEmp()
    }
}<|MERGE_RESOLUTION|>--- conflicted
+++ resolved
@@ -59,19 +59,12 @@
         assert "norman".capitalize() == "Norman"
     }
 
-<<<<<<< HEAD
-//    void testEmployeeExtension() {
-//        Employee emp = new Employee(age: 28)
-//        assert emp.getYearOfBirth() == 1991
-//    }
-=======
     void testEmployeeExtension() {
         def age = 28
         def expectedYearOfBirth = Year.now() - age
         Employee emp = new Employee(age: age)
         assert emp.getYearOfBirth() == expectedYearOfBirth.value
     }
->>>>>>> 0a369c4a
 
     void testJavaClassesExtensions() {
         5.printCounter()
