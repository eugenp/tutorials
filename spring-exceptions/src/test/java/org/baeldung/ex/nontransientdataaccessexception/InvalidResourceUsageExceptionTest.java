--- conflicted
+++ resolved
@@ -17,30 +17,6 @@
 @RunWith(SpringJUnit4ClassRunner.class)
 @ContextConfiguration(classes = { Cause1NonTransientConfig.class }, loader = AnnotationConfigContextLoader.class)
 public class InvalidResourceUsageExceptionTest {
-<<<<<<< HEAD
-	@Autowired
-	private IFooService fooService;
-
-	@Autowired
-	private DataSource restDataSource;
-
-	@Test(expected = InvalidDataAccessResourceUsageException.class)
-	public void whenRetrievingDataUserNoSelectRights_thenInvalidResourceUsageException() {
-		final JdbcTemplate jdbcTemplate = new JdbcTemplate(restDataSource);
-		jdbcTemplate.execute("revoke select from tutorialuser");
-
-		fooService.findAll();
-
-		jdbcTemplate.execute("grant select to tutorialuser");
-	}
-
-	@Test(expected = BadSqlGrammarException.class)
-	public void whenIncorrectSql_thenBadSqlGrammarException() {
-		final JdbcTemplate jdbcTemplate = new JdbcTemplate(restDataSource);
-
-		jdbcTemplate.queryForObject("select * fro foo where id=3", Integer.class);
-	}
-=======
 
 	@Autowired
 	private IFooService fooService;
@@ -59,7 +35,6 @@
             jdbcTemplate.execute("grant select to tutorialuser");
         }
     }
->>>>>>> 3a6206c6
 
 	@Test(expected = BadSqlGrammarException.class)
 	public void whenIncorrectSql_thenBadSqlGrammarException() {
