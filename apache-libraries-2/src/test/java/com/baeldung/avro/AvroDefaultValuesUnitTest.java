package com.baeldung.avro;

import generated.avro.Car;
import org.junit.jupiter.api.Test;

import static org.junit.jupiter.api.Assertions.*;

public class AvroDefaultValuesUnitTest {

    @Test
<<<<<<< HEAD
    public void givenCarJSONSchema_whenCarIsSerialized_thenCarIsSuccessfullyDeSerialized() throws Exception{
=======
    public void givenCarJsonSchema_whenCarIsSerialized_thenCarIsSuccessfullyDeserialized() {
>>>>>>> 23171b98

        Car car = new Car();
        car1.setColor("blue");

        SerializationDeserializationLogic.serializeCar(car1);
        Car deserializedCar1 = SerializationDeserializationLogic.deserializeCar();

        assertNull(deserializedCar1.getBrand());
        assertNull(deserializedCar1.getNumberOfDoors());
        assertEquals("blue", deserializedCar1.getColor().toString());
        assertEquals(0, deserializedCar1.getNumberOfWheels());
    }
}<|MERGE_RESOLUTION|>--- conflicted
+++ resolved
@@ -8,14 +8,10 @@
 public class AvroDefaultValuesUnitTest {
 
     @Test
-<<<<<<< HEAD
-    public void givenCarJSONSchema_whenCarIsSerialized_thenCarIsSuccessfullyDeSerialized() throws Exception{
-=======
     public void givenCarJsonSchema_whenCarIsSerialized_thenCarIsSuccessfullyDeserialized() {
->>>>>>> 23171b98
 
         Car car = new Car();
-        car1.setColor("blue");
+        car.setColor("blue");
 
         SerializationDeserializationLogic.serializeCar(car1);
         Car deserializedCar1 = SerializationDeserializationLogic.deserializeCar();
