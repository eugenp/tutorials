<?xml version="1.0" encoding="UTF-8"?>
<project xmlns="http://maven.apache.org/POM/4.0.0"
         xmlns:xsi="http://www.w3.org/2001/XMLSchema-instance"
         xsi:schemaLocation="http://maven.apache.org/POM/4.0.0 http://maven.apache.org/xsd/maven-4.0.0.xsd">
    <modelVersion>4.0.0</modelVersion>
    <artifactId>apache-libraries-2</artifactId>
    <version>0.0.1-SNAPSHOT</version>
    <name>apache-libraries-2</name>
    <build>
        <plugins>
            <plugin>
                <groupId>org.apache.maven.plugins</groupId>
                <artifactId>maven-compiler-plugin</artifactId>
                <configuration>
                    <source>17</source>
                    <target>17</target>
                </configuration>
            </plugin>
        </plugins>
    </build>

    <parent>
        <groupId>com.baeldung</groupId>
        <artifactId>parent-modules</artifactId>
        <version>1.0.0-SNAPSHOT</version>
    </parent>

    <dependencies>
        <dependency>
            <groupId>javax.validation</groupId>
            <artifactId>validation-api</artifactId>
            <version>${javax.validation.validation-api.version}</version>
        </dependency>
        <dependency>
<<<<<<< HEAD
            <groupId>org.apache.pdfbox</groupId>
            <artifactId>pdfbox</artifactId>
            <version>${pdfbox.version}</version>
        </dependency>
        <dependency>
            <groupId>com.itextpdf</groupId>
            <artifactId>itextpdf</artifactId>
            <version>${itext.version}</version>
=======
            <groupId>org.apache.camel</groupId>
            <artifactId>camel-core</artifactId>
            <version>${camel.version}</version>
        </dependency>
        <dependency>
            <groupId>org.apache.camel</groupId>
            <artifactId>camel-test-junit5</artifactId>
            <version>${camel.version}</version>
            <scope>test</scope>
        </dependency>
        <dependency>
            <groupId>org.apache.camel</groupId>
            <artifactId>camel-main</artifactId>
            <version>${camel.version}</version>
>>>>>>> 485cab4c
        </dependency>
    </dependencies>

    <properties>
        <javax.validation.validation-api.version>2.0.1.Final</javax.validation.validation-api.version>
<<<<<<< HEAD
        <pdfbox.version>2.0.24</pdfbox.version>
        <itext.version>5.5.13.3</itext.version>
=======
        <camel.version>4.3.0</camel.version>
>>>>>>> 485cab4c
    </properties>

</project><|MERGE_RESOLUTION|>--- conflicted
+++ resolved
@@ -32,7 +32,6 @@
             <version>${javax.validation.validation-api.version}</version>
         </dependency>
         <dependency>
-<<<<<<< HEAD
             <groupId>org.apache.pdfbox</groupId>
             <artifactId>pdfbox</artifactId>
             <version>${pdfbox.version}</version>
@@ -41,7 +40,8 @@
             <groupId>com.itextpdf</groupId>
             <artifactId>itextpdf</artifactId>
             <version>${itext.version}</version>
-=======
+        </dependency>
+        <dependency>
             <groupId>org.apache.camel</groupId>
             <artifactId>camel-core</artifactId>
             <version>${camel.version}</version>
@@ -56,18 +56,14 @@
             <groupId>org.apache.camel</groupId>
             <artifactId>camel-main</artifactId>
             <version>${camel.version}</version>
->>>>>>> 485cab4c
         </dependency>
     </dependencies>
 
     <properties>
         <javax.validation.validation-api.version>2.0.1.Final</javax.validation.validation-api.version>
-<<<<<<< HEAD
         <pdfbox.version>2.0.24</pdfbox.version>
         <itext.version>5.5.13.3</itext.version>
-=======
         <camel.version>4.3.0</camel.version>
->>>>>>> 485cab4c
     </properties>
 
 </project>