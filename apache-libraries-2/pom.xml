--- conflicted
+++ resolved
@@ -66,13 +66,9 @@
 
     <properties>
         <javax.validation.validation-api.version>2.0.1.Final</javax.validation.validation-api.version>
-<<<<<<< HEAD
         <pdfbox.version>2.0.24</pdfbox.version>
         <itext.version>5.5.13.3</itext.version>
-        <camel.version>4.3.0</camel.version>
-=======
         <camel.version>4.4.1</camel.version>
->>>>>>> 24c37070
     </properties>
 
 </project>