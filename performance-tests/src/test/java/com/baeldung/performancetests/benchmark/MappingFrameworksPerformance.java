package com.baeldung.performancetests.benchmark;

import com.baeldung.performancetests.dozer.DozerConverter;
import com.baeldung.performancetests.jmapper.JMapperConverter;
import com.baeldung.performancetests.mapstruct.MapStructConverter;
import com.baeldung.performancetests.model.destination.DestinationCode;
import com.baeldung.performancetests.model.destination.Order;
import com.baeldung.performancetests.model.source.AccountStatus;
import com.baeldung.performancetests.model.source.Address;
import com.baeldung.performancetests.model.source.DeliveryData;
import com.baeldung.performancetests.model.source.Discount;
import com.baeldung.performancetests.model.source.OrderStatus;
import com.baeldung.performancetests.model.source.PaymentType;
import com.baeldung.performancetests.model.source.Product;
import com.baeldung.performancetests.model.source.RefundPolicy;
import com.baeldung.performancetests.model.source.Review;
import com.baeldung.performancetests.model.source.Shop;
import com.baeldung.performancetests.model.source.SourceCode;
import com.baeldung.performancetests.model.source.SourceOrder;
import com.baeldung.performancetests.model.source.User;
import com.baeldung.performancetests.modelmapper.ModelMapperConverter;
import com.baeldung.performancetests.orika.OrikaConverter;
import org.openjdk.jmh.annotations.Benchmark;
import org.openjdk.jmh.annotations.BenchmarkMode;
import org.openjdk.jmh.annotations.Fork;
import org.openjdk.jmh.annotations.Group;
import org.openjdk.jmh.annotations.Measurement;
import org.openjdk.jmh.annotations.Mode;
import org.openjdk.jmh.annotations.OutputTimeUnit;
import org.openjdk.jmh.annotations.Scope;
import org.openjdk.jmh.annotations.Setup;
import org.openjdk.jmh.annotations.State;
import org.openjdk.jmh.runner.RunnerException;

import java.io.IOException;
import java.math.BigDecimal;
import java.time.Instant;
import java.util.ArrayList;
import java.util.Collections;
import java.util.List;
import java.util.concurrent.TimeUnit;

@Fork(value = 1, warmups = 5)
@OutputTimeUnit(TimeUnit.MILLISECONDS)
@BenchmarkMode(Mode.All)
@Measurement(iterations = 5)
@State(Scope.Group)
public class MappingFrameworksPerformance {
    private SourceOrder sourceOrder = null;
    private SourceCode sourceCode = null;
    private static final OrikaConverter ORIKA_CONVERTER = new OrikaConverter();
    private static final JMapperConverter JMAPPER_CONVERTER = new JMapperConverter();
    private static final ModelMapperConverter MODEL_MAPPER_CONVERTER = new ModelMapperConverter();
    private static final DozerConverter DOZER_CONVERTER = new DozerConverter();

    @Setup
    public void setUp() {
        User user = new User("John", "John@doe.com", AccountStatus.ACTIVE);
        RefundPolicy refundPolicy = new RefundPolicy(true, 30, Collections
          .singletonList("Refundable only if not used!"));

        Product product = new Product(BigDecimal.valueOf(10.99),
          100,
          "Sample Product",
          "Sample Product to be sold",
          true,
          refundPolicy
        );

        Discount discount = new Discount(Instant.now().toString(), Instant.now().toString(), BigDecimal.valueOf(5.99));
        Address deliveryAddress = new Address("Washington Street 5", "New York", "55045", "USA");
        DeliveryData deliveryData = new DeliveryData(deliveryAddress, true, "", 10);
        Address shopAddress = new Address("Roosvelt Street 9", "Boston", "55042", "USA");
        User reviewingUser = new User("John", "Johhny@John.com", AccountStatus.ACTIVE);
        User negativeReviewingUser = new User("Carl", "Carl@Coral.com", AccountStatus.ACTIVE);
        Review review = new Review(5, 5, 5, reviewingUser, "The best shop I've ever bought things in");

        Review negativeReview = new Review(1, 1, 1, negativeReviewingUser, "I will never buy anything again here!");

        List<Review> reviewList = new ArrayList<>();
        reviewList.add(review);
        reviewList.add(negativeReview);
        Shop shop = new Shop("Super Shop", shopAddress, "www.super-shop.com", reviewList);

        sourceOrder = new SourceOrder(OrderStatus.CONFIRMED,
          Instant.now().toString(),
          Instant.MAX.toString(),
          PaymentType.TRANSFER,
          discount,
          deliveryData,
          user,
          Collections.singletonList(product),
          shop,
          1
        );

        sourceCode = new SourceCode("This is source code!");
    }

    public void main(String[] args) throws IOException, RunnerException {
        org.openjdk.jmh.Main.main(args);
    }

    @Benchmark
    @Group("realLifeTest")
    public Order orikaMapperRealLifeBenchmark() {
        return ORIKA_CONVERTER.convert(sourceOrder);
    }

    @Benchmark
    @Group("realLifeTest")
    public Order jmapperRealLifeBenchmark() {
        return JMAPPER_CONVERTER.convert(sourceOrder);
    }

    @Benchmark
    @Group("realLifeTest")
    public Order modelMapperRealLifeBenchmark() {
        return MODEL_MAPPER_CONVERTER.convert(sourceOrder);
    }

    @Benchmark
    @Group("realLifeTest")
    public Order dozerMapperRealLifeBenchmark() {
        return DOZER_CONVERTER.convert(sourceOrder);
    }

    @Benchmark
    @Group("realLifeTest")
    public Order mapStructRealLifeMapperBenchmark() {
        return MapStructConverter.MAPPER.convert(sourceOrder);
    }

    @Benchmark
    @Group("simpleTest")
    public DestinationCode orikaMapperSimpleBenchmark() {
        return ORIKA_CONVERTER.convert(sourceCode);
    }

    @Benchmark
    @Group("simpleTest")
    public DestinationCode jmapperSimpleBenchmark() {
        return JMAPPER_CONVERTER.convert(sourceCode);
    }

    @Benchmark
    @Group("simpleTest")
    public DestinationCode modelMapperBenchmark() {
        return MODEL_MAPPER_CONVERTER.convert(sourceCode);
    }

    @Benchmark
    @Group("simpleTest")
<<<<<<< HEAD
    public Order dozerMapperSimpleBenchmark() {
        return DOZER_CONVERTER.convert(sourceOrder);
=======
    public DestinationCode dozerMapperSimpleBenchmark() {
        return DOZER_CONVERTER.convert(sourceCode);
>>>>>>> b7429ebb
    }

    @Benchmark
    @Group("simpleTest")
    public DestinationCode mapStructMapperSimpleBenchmark() {
        return MapStructConverter.MAPPER.convert(sourceCode);
    }
}<|MERGE_RESOLUTION|>--- conflicted
+++ resolved
@@ -151,13 +151,8 @@
 
     @Benchmark
     @Group("simpleTest")
-<<<<<<< HEAD
-    public Order dozerMapperSimpleBenchmark() {
-        return DOZER_CONVERTER.convert(sourceOrder);
-=======
     public DestinationCode dozerMapperSimpleBenchmark() {
         return DOZER_CONVERTER.convert(sourceCode);
->>>>>>> b7429ebb
     }
 
     @Benchmark
