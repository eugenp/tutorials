--- conflicted
+++ resolved
@@ -24,17 +24,15 @@
             <version>${lombok.version}</version>
         </dependency>
         <dependency>
-<<<<<<< HEAD
-		  <groupId>com.github.rvesse</groupId>
-		  <artifactId>airline</artifactId>
-		  <version>2.7.2</version>
-		</dependency>
-=======
+		        <groupId>com.github.rvesse</groupId>
+		        <artifactId>airline</artifactId>
+		        <version>2.7.2</version>
+		    </dependency>
+        <dependency>
             <groupId>org.cactoos</groupId>
             <artifactId>cactoos</artifactId>
             <version>${cactoos.version}</version>
         </dependency>
->>>>>>> 081b3b8b
     </dependencies>
 
     <properties>
