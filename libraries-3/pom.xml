<?xml version="1.0" encoding="UTF-8"?>
<project xmlns="http://maven.apache.org/POM/4.0.0"
         xmlns:xsi="http://www.w3.org/2001/XMLSchema-instance"
         xsi:schemaLocation="http://maven.apache.org/POM/4.0.0 http://maven.apache.org/xsd/maven-4.0.0.xsd">
    <modelVersion>4.0.0</modelVersion>
    <artifactId>libraries-3</artifactId>
    <name>libraries-3</name>

    <parent>
        <groupId>com.baeldung</groupId>
        <artifactId>parent-boot-2</artifactId>
        <version>0.0.1-SNAPSHOT</version>
        <relativePath>../parent-boot-2</relativePath>
    </parent>

    <dependencies>
        <dependency>
            <groupId>com.beust</groupId>
            <artifactId>jcommander</artifactId>
            <version>${jcommander.version}</version>
        </dependency>
        <dependency>
            <groupId>org.projectlombok</groupId>
            <artifactId>lombok</artifactId>
            <version>${lombok.version}</version>
        </dependency>
<<<<<<< HEAD

        <dependency>
            <groupId>org.springframework.boot</groupId>
            <artifactId>spring-boot-starter-web</artifactId>
        </dependency>

        <dependency>
            <groupId>net.sourceforge.barbecue</groupId>
            <artifactId>barbecue</artifactId>
            <version>${barbecue.version}</version>
        </dependency>

        <dependency>
            <groupId>net.sf.barcode4j</groupId>
            <artifactId>barcode4j</artifactId>
            <version>${barcode4j.version}</version>
        </dependency>

        <dependency>
            <groupId>com.google.zxing</groupId>
            <artifactId>core</artifactId>
            <version>${zxing.version}</version>
        </dependency>
        <dependency>
            <groupId>com.google.zxing</groupId>
            <artifactId>javase</artifactId>
            <version>${zxing.version}</version>
        </dependency>

        <dependency>
            <groupId>com.github.kenglxn.qrgen</groupId>
            <artifactId>javase</artifactId>
            <version>${qrgen.version}</version>
=======
        <dependency>
            <groupId>org.cactoos</groupId>
            <artifactId>cactoos</artifactId>
            <version>${cactoos.version}</version>
>>>>>>> 3b338413
        </dependency>
    </dependencies>

    <repositories>
        <repository>
            <id>jitpack.io</id>
            <url>https://jitpack.io</url>
        </repository>
    </repositories>

    <properties>
        <jcommander.version>1.78</jcommander.version>
        <lombok.version>1.18.6</lombok.version>
<<<<<<< HEAD
        <barbecue.version>1.5-beta1</barbecue.version>
        <barcode4j.version>2.1</barcode4j.version>
        <zxing.version>3.3.0</zxing.version>
        <qrgen.version>2.6.0</qrgen.version>
=======
        <cactoos.version>0.43</cactoos.version>
>>>>>>> 3b338413
    </properties>

</project><|MERGE_RESOLUTION|>--- conflicted
+++ resolved
@@ -24,7 +24,6 @@
             <artifactId>lombok</artifactId>
             <version>${lombok.version}</version>
         </dependency>
-<<<<<<< HEAD
 
         <dependency>
             <groupId>org.springframework.boot</groupId>
@@ -58,12 +57,12 @@
             <groupId>com.github.kenglxn.qrgen</groupId>
             <artifactId>javase</artifactId>
             <version>${qrgen.version}</version>
-=======
+        </dependency>
         <dependency>
             <groupId>org.cactoos</groupId>
             <artifactId>cactoos</artifactId>
             <version>${cactoos.version}</version>
->>>>>>> 3b338413
+
         </dependency>
     </dependencies>
 
@@ -77,14 +76,11 @@
     <properties>
         <jcommander.version>1.78</jcommander.version>
         <lombok.version>1.18.6</lombok.version>
-<<<<<<< HEAD
         <barbecue.version>1.5-beta1</barbecue.version>
         <barcode4j.version>2.1</barcode4j.version>
         <zxing.version>3.3.0</zxing.version>
         <qrgen.version>2.6.0</qrgen.version>
-=======
+
         <cactoos.version>0.43</cactoos.version>
->>>>>>> 3b338413
     </properties>
-
 </project>