--- conflicted
+++ resolved
@@ -19,21 +19,14 @@
         <Async name="AsyncAppender" bufferSize="80">
             <AppenderRef ref="JSONLogfileAppender" />
         </Async>
-<<<<<<< HEAD
-        <Syslog name="Syslog" format="RFC5424" host="localhost" port="514" protocol="TCP" facility="local3" connectTimeoutMillis="10000" reconnectionDelayMillis="5000" />
-=======
 <!--
         <Syslog name="Syslog" format="RFC5424" host="localhost" port="514" protocol="TCP" facility="local3" connectTimeoutMillis="10000" reconnectionDelayMillis="5000" mdcId="mdc" includeMDC="true" />
->>>>>>> d21d7a1e
         <Failover name="FailoverAppender" primary="Syslog">
             <Failovers>
                 <AppenderRef ref="ConsoleAppender" />
             </Failovers>
         </Failover>
-<<<<<<< HEAD
-=======
 -->
->>>>>>> d21d7a1e
         <JDBC name="JDBCAppender" tableName="logs">
             <ConnectionFactory class="com.baeldung.logging.log4j2.tests.jdbc.ConnectionFactory" method="getConnection" />
             <Column name="when" isEventTimestamp="true" />
@@ -62,17 +55,11 @@
         <Logger name="ASYNC_JSON_FILE_APPENDER" level="INFO" additivity="false">
             <AppenderRef ref="AsyncAppender" />
         </Logger>
-<<<<<<< HEAD
-        <Logger name="FAIL_OVER_SYSLOG_APPENDER" level="INFO" additivity="false">
-            <AppenderRef ref="FailoverAppender" />
-        </Logger>
-=======
 <!--
         <Logger name="FAIL_OVER_SYSLOG_APPENDER" level="INFO" additivity="false">
             <AppenderRef ref="FailoverAppender" />
         </Logger>
 -->
->>>>>>> d21d7a1e
         <Logger name="JDBC_APPENDER" level="INFO" additivity="false">
             <AppenderRef ref="JDBCAppender" />
         </Logger>
