<?xml version="1.0" encoding="UTF-8"?>
<project xmlns="http://maven.apache.org/POM/4.0.0"
    xmlns:xsi="http://www.w3.org/2001/XMLSchema-instance"
    xsi:schemaLocation="http://maven.apache.org/POM/4.0.0 http://maven.apache.org/xsd/maven-4.0.0.xsd">
    <modelVersion>4.0.0</modelVersion>
    <artifactId>core-java-17</artifactId>
    <version>0.1.0-SNAPSHOT</version>
    <name>core-java-17</name>
    <packaging>jar</packaging>
    <url>http://maven.apache.org</url>

    <parent>
        <groupId>com.baeldung</groupId>
        <artifactId>parent-modules</artifactId>
        <version>1.0.0-SNAPSHOT</version>
        <relativePath>../../</relativePath>
    </parent>

    <dependencies>
        <dependency>
            <groupId>org.assertj</groupId>
            <artifactId>assertj-core</artifactId>
            <version>${assertj.version}</version>
            <scope>test</scope>
        </dependency>
<<<<<<< HEAD
        <dependency>
            <groupId>org.junit.jupiter</groupId>
            <artifactId>junit-jupiter-engine</artifactId>
            <version>${junit-jupiter.version}</version>
            <scope>test</scope>
        </dependency>
        <dependency>
            <groupId>org.junit.jupiter</groupId>
            <artifactId>junit-jupiter-api</artifactId>
            <version>${junit-jupiter.version}</version>
            <scope>test</scope>
        </dependency>
=======
>>>>>>> dc5826c6
    </dependencies>

    <build>
        <plugins>
            <plugin>
                <groupId>org.apache.maven.plugins</groupId>
                <artifactId>maven-compiler-plugin</artifactId>
                <version>${maven-compiler-plugin.version}</version>
                <configuration>
                    <release>${maven.compiler.release}</release>
                    <compilerArgs>--enable-preview</compilerArgs>
                    <source>${maven.compiler.source.version}</source>
                    <target>${maven.compiler.target.version}</target>
                </configuration>
            </plugin>
            <plugin>
                <groupId>org.apache.maven.plugins</groupId>
                <artifactId>maven-surefire-plugin</artifactId>
                <version>${surefire.plugin.version}</version>
<<<<<<< HEAD
                <configuration>
                    <argLine>--enable-preview</argLine>
                    <forkCount>1</forkCount>
                </configuration>
=======

                <configuration>
                    <argLine>--enable-preview</argLine>
                    <argLine>--enable-native-access=core.java</argLine>
                    <forkCount>1</forkCount>
                </configuration>

>>>>>>> dc5826c6
                <dependencies>
                    <dependency>
                        <groupId>org.apache.maven.surefire</groupId>
                        <artifactId>surefire-api</artifactId>
                        <version>${surefire.plugin.version}</version>
                    </dependency>
                </dependencies>
            </plugin>
        </plugins>
    </build>

    <properties>
        <maven.compiler.source.version>17</maven.compiler.source.version>
        <maven.compiler.target.version>17</maven.compiler.target.version>
        <maven.compiler.release>17</maven.compiler.release>
        <maven-compiler-plugin.version>3.8.1</maven-compiler-plugin.version>
        <surefire.plugin.version>3.0.0-M5</surefire.plugin.version>
        <assertj.version>3.17.2</assertj.version>
    </properties>

</project><|MERGE_RESOLUTION|>--- conflicted
+++ resolved
@@ -23,21 +23,6 @@
             <version>${assertj.version}</version>
             <scope>test</scope>
         </dependency>
-<<<<<<< HEAD
-        <dependency>
-            <groupId>org.junit.jupiter</groupId>
-            <artifactId>junit-jupiter-engine</artifactId>
-            <version>${junit-jupiter.version}</version>
-            <scope>test</scope>
-        </dependency>
-        <dependency>
-            <groupId>org.junit.jupiter</groupId>
-            <artifactId>junit-jupiter-api</artifactId>
-            <version>${junit-jupiter.version}</version>
-            <scope>test</scope>
-        </dependency>
-=======
->>>>>>> dc5826c6
     </dependencies>
 
     <build>
@@ -57,20 +42,11 @@
                 <groupId>org.apache.maven.plugins</groupId>
                 <artifactId>maven-surefire-plugin</artifactId>
                 <version>${surefire.plugin.version}</version>
-<<<<<<< HEAD
-                <configuration>
-                    <argLine>--enable-preview</argLine>
-                    <forkCount>1</forkCount>
-                </configuration>
-=======
-
                 <configuration>
                     <argLine>--enable-preview</argLine>
                     <argLine>--enable-native-access=core.java</argLine>
                     <forkCount>1</forkCount>
                 </configuration>
-
->>>>>>> dc5826c6
                 <dependencies>
                     <dependency>
                         <groupId>org.apache.maven.surefire</groupId>
