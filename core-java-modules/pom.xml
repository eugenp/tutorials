--- conflicted
+++ resolved
@@ -225,11 +225,8 @@
         <module>java-rmi</module>
         <module>java-spi</module>
         <module>java-websocket</module>
-<<<<<<< HEAD
-        <module>core-java-22</module>
-=======
         <module>core-java-8-datetime-3</module>
->>>>>>> 4293cfdd
+        <!--<module>core-java-22</module>--> <!-- requires JDK 22 -->
     </modules>
 
     <dependencies>
