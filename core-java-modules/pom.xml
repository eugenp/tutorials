--- conflicted
+++ resolved
@@ -47,6 +47,7 @@
         <module>core-java-concurrency-basic-2</module>
         <module>core-java-concurrency-2</module>
         <module>core-java-concurrency-collections</module>
+        <module>core-java-date-operations-2</module>
         <module>core-java-exceptions</module>
         <module>core-java-exceptions-2</module>
         <module>core-java-function</module>
@@ -69,7 +70,6 @@
         <module>core-java-lang-syntax-2</module>
         <module>core-java-networking</module>
         <module>core-java-networking-2</module>
-<<<<<<< HEAD
         <module>core-java-nio</module>
         <module>core-java-nio-2</module>
         <module>core-java-optional</module>
@@ -91,9 +91,6 @@
         <module>core-java-sun</module>
         <module>core-java-text</module>
         <module>pre-jpms</module>
-=======
-        <module>core-java-date-operations-2</module>
->>>>>>> 3b3880a9
     </modules>
 
 </project>