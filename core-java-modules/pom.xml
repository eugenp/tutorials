<?xml version="1.0" encoding="UTF-8"?>
<project xmlns="http://maven.apache.org/POM/4.0.0" xmlns:xsi="http://www.w3.org/2001/XMLSchema-instance"
    xsi:schemaLocation="http://maven.apache.org/POM/4.0.0 http://maven.apache.org/xsd/maven-4.0.0.xsd">
    <modelVersion>4.0.0</modelVersion>
    <groupId>com.baeldung.core-java-modules</groupId>
    <artifactId>core-java-modules</artifactId>
    <name>core-java-modules</name>
    <packaging>pom</packaging>
    
    <parent>
        <artifactId>parent-modules</artifactId>
        <groupId>com.baeldung</groupId>
        <version>1.0.0-SNAPSHOT</version>
    </parent>

    <modules>
        <module>pre-jpms</module>
        <module>core-java-optional</module>
        <module>core-java-lang-operators</module>
        <module>core-java-networking-2</module>
        <module>core-java-security-manager</module>
<<<<<<< HEAD
        <module>core-java-datetime-computations</module>
        <module>core-java-datetime-conversion</module>
        <module>core-java-datetime-java8</module>
        <module>core-java-datetime-string</module>
        <module>core-java-time-measurements</module>
=======
>>>>>>> bd337328
    </modules>
    
</project><|MERGE_RESOLUTION|>--- conflicted
+++ resolved
@@ -19,14 +19,6 @@
         <module>core-java-lang-operators</module>
         <module>core-java-networking-2</module>
         <module>core-java-security-manager</module>
-<<<<<<< HEAD
-        <module>core-java-datetime-computations</module>
-        <module>core-java-datetime-conversion</module>
-        <module>core-java-datetime-java8</module>
-        <module>core-java-datetime-string</module>
-        <module>core-java-time-measurements</module>
-=======
->>>>>>> bd337328
     </modules>
     
 </project>