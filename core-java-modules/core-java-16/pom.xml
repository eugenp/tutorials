<?xml version="1.0" encoding="UTF-8"?>
<project xmlns="http://maven.apache.org/POM/4.0.0"
    xmlns:xsi="http://www.w3.org/2001/XMLSchema-instance"
    xsi:schemaLocation="http://maven.apache.org/POM/4.0.0 http://maven.apache.org/xsd/maven-4.0.0.xsd">
    <modelVersion>4.0.0</modelVersion>
    <artifactId>core-java-16</artifactId>
    <version>0.1.0-SNAPSHOT</version>
    <name>core-java-16</name>
    <packaging>jar</packaging>
    <url>http://maven.apache.org</url>

    <parent>
        <groupId>com.baeldung</groupId>
        <artifactId>parent-modules</artifactId>
        <version>1.0.0-SNAPSHOT</version>
        <relativePath>../../</relativePath>
    </parent>

<<<<<<< HEAD
	<dependencies>
		<dependency>
			<groupId>org.assertj</groupId>
			<artifactId>assertj-core</artifactId>
			<version>${assertj.version}</version>
			<scope>test</scope>
		</dependency>
		<dependency>
			<groupId>org.apache.commons</groupId>
			<artifactId>commons-lang3</artifactId>
			<version>3.12.0</version>
		</dependency>
		<dependency>
			<groupId>org.junit.jupiter</groupId>
			<artifactId>junit-jupiter-engine</artifactId>
			<version>${junit-jupiter.version}</version>
			<scope>test</scope>
		</dependency>
		<dependency>
			<groupId>org.junit.jupiter</groupId>
			<artifactId>junit-jupiter-api</artifactId>
			<version>${junit-jupiter.version}</version>
			<scope>test</scope>
		</dependency>
	</dependencies>

	<build>
		<plugins>
			<plugin>
				<groupId>org.apache.maven.plugins</groupId>
				<artifactId>maven-compiler-plugin</artifactId>
				<version>${maven-compiler-plugin.version}</version>
				<configuration>
					<release>${maven.compiler.release}</release>
					<compilerArgs>--enable-preview</compilerArgs>
					<source>16</source>
					<target>16</target>
				</configuration>
			</plugin>
			<plugin>
				<groupId>org.apache.maven.plugins</groupId>
				<artifactId>maven-surefire-plugin</artifactId>
				<version>${surefire.plugin.version}</version>
				<configuration>
					<argLine>--enable-preview</argLine>
					<forkCount>1</forkCount>
				</configuration>
				<dependencies>
					<dependency>
						<groupId>org.apache.maven.surefire</groupId>
						<artifactId>surefire-api</artifactId>
						<version>${surefire.plugin.version}</version>
					</dependency>
				</dependencies>
			</plugin>
		</plugins>
	</build>

	<properties>
		<maven.compiler.source.version>16</maven.compiler.source.version>
		<maven.compiler.target.version>16</maven.compiler.target.version>
		<maven.compiler.release>16</maven.compiler.release>
		<maven-compiler-plugin.version>3.8.1</maven-compiler-plugin.version>
		<surefire.plugin.version>3.0.0-M5</surefire.plugin.version>
		<assertj.version>3.17.2</assertj.version>
	</properties>
=======
    <dependencies>
        <dependency>
            <groupId>org.assertj</groupId>
            <artifactId>assertj-core</artifactId>
            <version>${assertj.version}</version>
            <scope>test</scope>
        </dependency>
        <dependency>
            <groupId>org.apache.commons</groupId>
            <artifactId>commons-lang3</artifactId>
            <version>3.12.0</version>
        </dependency>
    </dependencies>

    <build>
        <plugins>
            <plugin>
                <groupId>org.apache.maven.plugins</groupId>
                <artifactId>maven-compiler-plugin</artifactId>
                <version>${maven-compiler-plugin.version}</version>
                <configuration>
                    <source>${maven.compiler.source.version}</source>
                    <target>${maven.compiler.target.version}</target>
                </configuration>
            </plugin>
        </plugins>
    </build>

    <properties>
        <maven.compiler.source.version>16</maven.compiler.source.version>
        <maven.compiler.target.version>16</maven.compiler.target.version>
        <assertj.version>3.6.1</assertj.version>
    </properties>
>>>>>>> 85186f95

</project><|MERGE_RESOLUTION|>--- conflicted
+++ resolved
@@ -16,19 +16,18 @@
         <relativePath>../../</relativePath>
     </parent>
 
-<<<<<<< HEAD
-	<dependencies>
-		<dependency>
-			<groupId>org.assertj</groupId>
-			<artifactId>assertj-core</artifactId>
-			<version>${assertj.version}</version>
-			<scope>test</scope>
-		</dependency>
-		<dependency>
-			<groupId>org.apache.commons</groupId>
-			<artifactId>commons-lang3</artifactId>
-			<version>3.12.0</version>
-		</dependency>
+    <dependencies>
+        <dependency>
+            <groupId>org.assertj</groupId>
+            <artifactId>assertj-core</artifactId>
+            <version>${assertj.version}</version>
+            <scope>test</scope>
+        </dependency>
+        <dependency>
+            <groupId>org.apache.commons</groupId>
+            <artifactId>commons-lang3</artifactId>
+            <version>3.12.0</version>
+        </dependency>
 		<dependency>
 			<groupId>org.junit.jupiter</groupId>
 			<artifactId>junit-jupiter-engine</artifactId>
@@ -41,21 +40,21 @@
 			<version>${junit-jupiter.version}</version>
 			<scope>test</scope>
 		</dependency>
-	</dependencies>
+    </dependencies>
 
-	<build>
-		<plugins>
-			<plugin>
-				<groupId>org.apache.maven.plugins</groupId>
-				<artifactId>maven-compiler-plugin</artifactId>
-				<version>${maven-compiler-plugin.version}</version>
-				<configuration>
-					<release>${maven.compiler.release}</release>
+    <build>
+        <plugins>
+            <plugin>
+                <groupId>org.apache.maven.plugins</groupId>
+                <artifactId>maven-compiler-plugin</artifactId>
+                <version>${maven-compiler-plugin.version}</version>
+                <configuration>
+                    <release>${maven.compiler.release}</release>
 					<compilerArgs>--enable-preview</compilerArgs>
-					<source>16</source>
-					<target>16</target>
-				</configuration>
-			</plugin>
+                    <source>${maven.compiler.source.version}</source>
+                    <target>${maven.compiler.target.version}</target>
+                </configuration>
+            </plugin>
 			<plugin>
 				<groupId>org.apache.maven.plugins</groupId>
 				<artifactId>maven-surefire-plugin</artifactId>
@@ -72,51 +71,16 @@
 					</dependency>
 				</dependencies>
 			</plugin>
-		</plugins>
-	</build>
-
-	<properties>
-		<maven.compiler.source.version>16</maven.compiler.source.version>
-		<maven.compiler.target.version>16</maven.compiler.target.version>
-		<maven.compiler.release>16</maven.compiler.release>
-		<maven-compiler-plugin.version>3.8.1</maven-compiler-plugin.version>
-		<surefire.plugin.version>3.0.0-M5</surefire.plugin.version>
-		<assertj.version>3.17.2</assertj.version>
-	</properties>
-=======
-    <dependencies>
-        <dependency>
-            <groupId>org.assertj</groupId>
-            <artifactId>assertj-core</artifactId>
-            <version>${assertj.version}</version>
-            <scope>test</scope>
-        </dependency>
-        <dependency>
-            <groupId>org.apache.commons</groupId>
-            <artifactId>commons-lang3</artifactId>
-            <version>3.12.0</version>
-        </dependency>
-    </dependencies>
-
-    <build>
-        <plugins>
-            <plugin>
-                <groupId>org.apache.maven.plugins</groupId>
-                <artifactId>maven-compiler-plugin</artifactId>
-                <version>${maven-compiler-plugin.version}</version>
-                <configuration>
-                    <source>${maven.compiler.source.version}</source>
-                    <target>${maven.compiler.target.version}</target>
-                </configuration>
-            </plugin>
         </plugins>
     </build>
 
     <properties>
         <maven.compiler.source.version>16</maven.compiler.source.version>
         <maven.compiler.target.version>16</maven.compiler.target.version>
-        <assertj.version>3.6.1</assertj.version>
+		<maven.compiler.release>16</maven.compiler.release>
+		<maven-compiler-plugin.version>3.8.1</maven-compiler-plugin.version>
+		<surefire.plugin.version>3.0.0-M5</surefire.plugin.version>
+		<assertj.version>3.17.2</assertj.version>
     </properties>
->>>>>>> 85186f95
 
 </project>