<?xml version="1.0" encoding="UTF-8"?>
<project xmlns="http://maven.apache.org/POM/4.0.0"
    xmlns:xsi="http://www.w3.org/2001/XMLSchema-instance"
    xsi:schemaLocation="http://maven.apache.org/POM/4.0.0 http://maven.apache.org/xsd/maven-4.0.0.xsd">
    <modelVersion>4.0.0</modelVersion>
    <artifactId>core-java-16</artifactId>
    <version>0.1.0-SNAPSHOT</version>
    <name>core-java-16</name>
    <packaging>jar</packaging>
    <url>http://maven.apache.org</url>

    <parent>
        <groupId>com.baeldung</groupId>
        <artifactId>parent-modules</artifactId>
        <version>1.0.0-SNAPSHOT</version>
        <relativePath>../../</relativePath>
    </parent>

    <dependencies>
        <dependency>
            <groupId>org.assertj</groupId>
            <artifactId>assertj-core</artifactId>
            <version>${assertj.version}</version>
            <scope>test</scope>
        </dependency>
        <dependency>
            <groupId>org.apache.commons</groupId>
            <artifactId>commons-lang3</artifactId>
            <version>3.12.0</version>
        </dependency>
<<<<<<< HEAD
        <dependency>
            <groupId>org.junit.jupiter</groupId>
            <artifactId>junit-jupiter-engine</artifactId>
            <version>${junit-jupiter.version}</version>
            <scope>test</scope>
        </dependency>
        <dependency>
            <groupId>org.junit.jupiter</groupId>
            <artifactId>junit-jupiter-api</artifactId>
            <version>${junit-jupiter.version}</version>
            <scope>test</scope>
        </dependency>
=======
>>>>>>> dc5826c6
    </dependencies>

    <build>
        <plugins>
            <plugin>
                <groupId>org.apache.maven.plugins</groupId>
                <artifactId>maven-compiler-plugin</artifactId>
                <version>${maven-compiler-plugin.version}</version>
                <configuration>
                    <release>${maven.compiler.release}</release>
                    <compilerArgs>--enable-preview</compilerArgs>
                    <source>${maven.compiler.source.version}</source>
                    <target>${maven.compiler.target.version}</target>
                </configuration>
            </plugin>
            <plugin>
                <groupId>org.apache.maven.plugins</groupId>
                <artifactId>maven-surefire-plugin</artifactId>
                <version>${surefire.plugin.version}</version>
                <configuration>
                    <argLine>--enable-preview</argLine>
                    <forkCount>1</forkCount>
                </configuration>
                <dependencies>
                    <dependency>
                        <groupId>org.apache.maven.surefire</groupId>
                        <artifactId>surefire-api</artifactId>
                        <version>${surefire.plugin.version}</version>
                    </dependency>
                </dependencies>
            </plugin>
        </plugins>
    </build>

    <properties>
        <maven.compiler.source.version>16</maven.compiler.source.version>
        <maven.compiler.target.version>16</maven.compiler.target.version>
        <maven.compiler.release>16</maven.compiler.release>
        <maven-compiler-plugin.version>3.8.1</maven-compiler-plugin.version>
        <surefire.plugin.version>3.0.0-M5</surefire.plugin.version>
        <assertj.version>3.17.2</assertj.version>
    </properties>

</project><|MERGE_RESOLUTION|>--- conflicted
+++ resolved
@@ -28,21 +28,6 @@
             <artifactId>commons-lang3</artifactId>
             <version>3.12.0</version>
         </dependency>
-<<<<<<< HEAD
-        <dependency>
-            <groupId>org.junit.jupiter</groupId>
-            <artifactId>junit-jupiter-engine</artifactId>
-            <version>${junit-jupiter.version}</version>
-            <scope>test</scope>
-        </dependency>
-        <dependency>
-            <groupId>org.junit.jupiter</groupId>
-            <artifactId>junit-jupiter-api</artifactId>
-            <version>${junit-jupiter.version}</version>
-            <scope>test</scope>
-        </dependency>
-=======
->>>>>>> dc5826c6
     </dependencies>
 
     <build>
