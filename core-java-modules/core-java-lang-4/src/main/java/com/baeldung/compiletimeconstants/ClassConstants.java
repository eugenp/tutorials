--- conflicted
+++ resolved
@@ -10,11 +10,6 @@
 
     public static final int MAXIMUM_NUMBER_OF_USERS = 10;
     public static final String DEFAULT_USERNAME = "unknown";
-<<<<<<< HEAD
-
-    public static final List<String> DEFAULT_GROUPS = List.of("all", "reader");
-=======
->>>>>>> 56215940
 
     public static final Logger log = LoggerFactory.getLogger(ClassConstants.class);
     public static final List<String> contributorGroups = Arrays.asList("contributor", "author");
