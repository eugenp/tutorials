<?xml version="1.0" encoding="UTF-8"?>
<project
        xmlns="http://maven.apache.org/POM/4.0.0"
        xmlns:xsi="http://www.w3.org/2001/XMLSchema-instance"
        xsi:schemaLocation="http://maven.apache.org/POM/4.0.0 http://maven.apache.org/xsd/maven-4.0.0.xsd">
    <modelVersion>4.0.0</modelVersion>
    <artifactId>core-java-lang-4</artifactId>
    <version>0.1.0-SNAPSHOT</version>
    <name>core-java-lang-4</name>
    <packaging>jar</packaging>

    <parent>
        <groupId>com.baeldung.core-java-modules</groupId>
        <artifactId>core-java-modules</artifactId>
        <version>0.0.1-SNAPSHOT</version>
        <relativePath>../</relativePath>
    </parent>

    <dependencies>
        <dependency>
            <groupId>org.openjdk.jmh</groupId>
            <artifactId>jmh-core</artifactId>
            <version>${jmh-core.version}</version>
        </dependency>
        <dependency>
            <groupId>org.openjdk.jmh</groupId>
            <artifactId>jmh-generator-annprocess</artifactId>
            <version>${jmh-generator.version}</version>
            <scope>test</scope>
        </dependency>
    </dependencies>

    <build>
        <finalName>core-java-lang-4</finalName>
        <resources>
            <resource>
                <directory>src/main/resources</directory>
                <filtering>true</filtering>
            </resource>
        </resources>
    </build>
<<<<<<< HEAD

=======
      
>>>>>>> 58c06a67
</project><|MERGE_RESOLUTION|>--- conflicted
+++ resolved
@@ -39,9 +39,4 @@
             </resource>
         </resources>
     </build>
-<<<<<<< HEAD
-
-=======
-      
->>>>>>> 58c06a67
 </project>