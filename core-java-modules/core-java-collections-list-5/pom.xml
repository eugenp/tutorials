--- conflicted
+++ resolved
@@ -1,4 +1,3 @@
-<<<<<<< HEAD
 <?xml version="1.0" encoding="UTF-8"?>
 <project xmlns="http://maven.apache.org/POM/4.0.0"
     xmlns:xsi="http://www.w3.org/2001/XMLSchema-instance"
@@ -15,6 +14,11 @@
     </parent>
 
     <dependencies>
+	<dependency>
+            <groupId>org.openjdk.jmh</groupId>
+            <artifactId>jmh-core</artifactId>
+            <version>1.36</version>
+        </dependency>
         <dependency>
             <groupId>commons-lang</groupId>
             <artifactId>commons-lang</artifactId>
@@ -41,50 +45,8 @@
     </dependencies>
 
     <properties>
-        <commons-lang.version>2.2</commons-lang.version>
-        <commons-lang3.version>3.12.0</commons-lang3.version>
-    </properties>
-
-=======
-<?xml version="1.0" encoding="UTF-8"?>
-<project xmlns="http://maven.apache.org/POM/4.0.0"
-    xmlns:xsi="http://www.w3.org/2001/XMLSchema-instance"
-    xsi:schemaLocation="http://maven.apache.org/POM/4.0.0 http://maven.apache.org/xsd/maven-4.0.0.xsd">
-    <modelVersion>4.0.0</modelVersion>
-    <artifactId>core-java-collections-list-5</artifactId>
-    <name>core-java-collections-list-5</name>
-    <packaging>jar</packaging>
-
-    <parent>
-        <groupId>com.baeldung.core-java-modules</groupId>
-        <artifactId>core-java-modules</artifactId>
-        <version>0.0.1-SNAPSHOT</version>
-    </parent>
-
-    <dependencies>
-	<dependency>
-            <groupId>org.openjdk.jmh</groupId>
-            <artifactId>jmh-core</artifactId>
-            <version>1.36</version>
-        </dependency>
-
-        <dependency>
-            <groupId>commons-lang</groupId>
-            <artifactId>commons-lang</artifactId>
-            <version>${commons-lang.version}</version>
-        </dependency>
-        <dependency>
-            <groupId>org.apache.commons</groupId>
-            <artifactId>commons-lang3</artifactId>
-            <version>${commons-lang3.version}</version>
-        </dependency>
-    </dependencies>
-
-    <properties>
 	<jmh.version>1.21</jmh.version>
         <commons-lang.version>2.2</commons-lang.version>
         <commons-lang3.version>3.12.0</commons-lang3.version>
     </properties>
-
->>>>>>> a78c978c
 </project>