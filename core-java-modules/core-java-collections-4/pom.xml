--- conflicted
+++ resolved
@@ -18,12 +18,6 @@
         <dependency>
             <groupId>commons-lang</groupId>
             <artifactId>commons-lang</artifactId>
-<<<<<<< HEAD
-            <version>2.2</version>
-        </dependency>
-    </dependencies>
-
-=======
             <version>${commons-lang.version}</version>
         </dependency>
     </dependencies>
@@ -31,6 +25,4 @@
     <properties>
         <commons-lang.version>2.2</commons-lang.version>
     </properties>
-
->>>>>>> b8e89ec3
 </project>