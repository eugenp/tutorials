--- conflicted
+++ resolved
@@ -17,6 +17,7 @@
     <properties>
         <commons-lang3.version>3.12.0</commons-lang3.version>
         <reflections.version>0.10.2</reflections.version>
+        <org.apache.commons.version>3.12.0</org.apache.commons.version>
     </properties>
     
 
@@ -38,12 +39,4 @@
             </resource>
         </resources>
     </build>
-<<<<<<< HEAD
-
-    <properties>
-        <org.apache.commons.version>3.12.0</org.apache.commons.version>
-    </properties>
-
-=======
->>>>>>> 36118e3d
 </project>