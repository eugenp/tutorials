--- conflicted
+++ resolved
@@ -13,11 +13,9 @@
 
     <dependencies>
         <dependency>
-<<<<<<< HEAD
             <groupId>org.apache.httpcomponents</groupId>
             <artifactId>httpclient</artifactId>
             <version>${httpclient.version}</version>
-=======
             <groupId>org.apache.commons</groupId>
             <artifactId>commons-lang3</artifactId>
             <version>${commons-lang3.version}</version>
@@ -26,7 +24,6 @@
             <groupId>javax.mail</groupId>
             <artifactId>mail</artifactId>
             <version>${javax.mail.version}</version>
->>>>>>> c291aae9
         </dependency>
     </dependencies>
 
@@ -35,10 +32,7 @@
     </build>
 
     <properties>
-<<<<<<< HEAD
         <httpclient.version>4.5.9</httpclient.version>
-=======
         <javax.mail.version>1.5.0-b01</javax.mail.version>
->>>>>>> c291aae9
     </properties>
 </project>