package com.baeldung.mail.mailwithattachment;

import static org.junit.Assert.assertEquals;

import org.junit.Before;
import org.junit.Rule;
import org.junit.Test;

import com.icegreen.greenmail.configuration.GreenMailConfiguration;
import com.icegreen.greenmail.junit.GreenMailRule;
import com.icegreen.greenmail.util.GreenMailUtil;
import com.icegreen.greenmail.util.ServerSetupTest;

import jakarta.mail.MessagingException;
import jakarta.mail.Session;
import jakarta.mail.internet.MimeMessage;
import jakarta.mail.internet.MimeMultipart;

public class MailWithAttachmentServiceLiveTest {

  private static final String USERNAME = "testUser";
  private static final String PASSWORD = "password";
  private static final String HOSTNAME = "localhost";

  @Rule
  public final GreenMailRule greenMail = new GreenMailRule(ServerSetupTest.SMTP)
      .withConfiguration(
<<<<<<< HEAD
          GreenMailConfiguration.aConfig()
              .withUser(USERNAME, PASSWORD));

  @Resource
  private MailWithAttachmentService emailService;

  @Before
  public void setup() {
    emailService = new MailWithAttachmentService(
        USERNAME, PASSWORD, HOSTNAME, greenMail.getSmtp().getPort());
  }

  @Test
  public void givenEmailService_whenMessageSentWithAttachments_thenMessageIsReceived() throws Exception {

    Session tlsSession = emailService.getSession();
    emailService.sendMail(tlsSession);

    MimeMessage[] receivedMessages = greenMail.getReceivedMessages();
    assertEquals(1, receivedMessages.length);

    MimeMessage receivedMessage = receivedMessages[0];
    assertEquals("Testing Subject", subjectFrom(receivedMessage));
    assertEquals("This is message body", emailTextFrom(receivedMessage));
    assertEquals("sample attachment content", attachment1ContentsFrom(receivedMessage));
    assertEquals("sample attachment content 2", attachment2ContentsFrom(receivedMessage));
  }

  private static String subjectFrom(MimeMessage receivedMessage) throws MessagingException {
    return receivedMessage.getSubject();
  }

  private static String emailTextFrom(MimeMessage receivedMessage) throws Exception {
    return GreenMailUtil.getBody(((MimeMultipart) receivedMessage.getContent())
        .getBodyPart(0));
  }

  private static String attachment1ContentsFrom(MimeMessage receivedMessage) throws Exception {
    return GreenMailUtil.getBody(((MimeMultipart) receivedMessage.getContent())
        .getBodyPart(1));
  }

  private static String attachment2ContentsFrom(MimeMessage receivedMessage) throws Exception {
    return GreenMailUtil.getBody(((MimeMultipart) receivedMessage.getContent())
        .getBodyPart(2));
  }

=======
        GreenMailConfiguration.aConfig()
          .withUser(USERNAME, PASSWORD)
      );

    private MailWithAttachmentService emailService;

    @Before
    public void setup() {
        emailService = new MailWithAttachmentService(
          USERNAME, PASSWORD, HOSTNAME, greenMail.getSmtp().getPort()
        );
    }

    @Test
    public void givenEmailService_whenMessageSentWithAttachments_thenMessageIsReceived() throws Exception {

        Session tlsSession = emailService.getSession();
        emailService.sendMail(tlsSession);

        MimeMessage[] receivedMessages = greenMail.getReceivedMessages();
        assertEquals(1, receivedMessages.length);

        MimeMessage receivedMessage = receivedMessages[0];
        assertEquals("Testing Subject", subjectFrom(receivedMessage));
        assertEquals("This is message body", emailTextFrom(receivedMessage));
        assertEquals("sample attachment content", attachment1ContentsFrom(receivedMessage));
        assertEquals("sample attachment content 2", attachment2ContentsFrom(receivedMessage));
    }

    private static String subjectFrom(MimeMessage receivedMessage) throws MessagingException {
        return receivedMessage.getSubject();
    }

    private static String emailTextFrom(MimeMessage receivedMessage) throws Exception {
        return GreenMailUtil.getBody(((MimeMultipart) receivedMessage.getContent())
          .getBodyPart(0));
    }

    private static String attachment1ContentsFrom(MimeMessage receivedMessage) throws Exception {
        return GreenMailUtil.getBody(((MimeMultipart) receivedMessage.getContent())
          .getBodyPart(1));
    }

    private static String attachment2ContentsFrom(MimeMessage receivedMessage) throws Exception {
        return GreenMailUtil.getBody(((MimeMultipart) receivedMessage.getContent())
          .getBodyPart(2));
    }
>>>>>>> e410bf7b
}
<|MERGE_RESOLUTION|>--- conflicted
+++ resolved
@@ -1,125 +1,73 @@
-package com.baeldung.mail.mailwithattachment;
-
-import static org.junit.Assert.assertEquals;
-
-import org.junit.Before;
-import org.junit.Rule;
-import org.junit.Test;
-
-import com.icegreen.greenmail.configuration.GreenMailConfiguration;
-import com.icegreen.greenmail.junit.GreenMailRule;
-import com.icegreen.greenmail.util.GreenMailUtil;
-import com.icegreen.greenmail.util.ServerSetupTest;
-
-import jakarta.mail.MessagingException;
-import jakarta.mail.Session;
-import jakarta.mail.internet.MimeMessage;
-import jakarta.mail.internet.MimeMultipart;
-
-public class MailWithAttachmentServiceLiveTest {
-
-  private static final String USERNAME = "testUser";
-  private static final String PASSWORD = "password";
-  private static final String HOSTNAME = "localhost";
-
-  @Rule
-  public final GreenMailRule greenMail = new GreenMailRule(ServerSetupTest.SMTP)
-      .withConfiguration(
-<<<<<<< HEAD
-          GreenMailConfiguration.aConfig()
-              .withUser(USERNAME, PASSWORD));
-
-  @Resource
-  private MailWithAttachmentService emailService;
-
-  @Before
-  public void setup() {
-    emailService = new MailWithAttachmentService(
-        USERNAME, PASSWORD, HOSTNAME, greenMail.getSmtp().getPort());
-  }
-
-  @Test
-  public void givenEmailService_whenMessageSentWithAttachments_thenMessageIsReceived() throws Exception {
-
-    Session tlsSession = emailService.getSession();
-    emailService.sendMail(tlsSession);
-
-    MimeMessage[] receivedMessages = greenMail.getReceivedMessages();
-    assertEquals(1, receivedMessages.length);
-
-    MimeMessage receivedMessage = receivedMessages[0];
-    assertEquals("Testing Subject", subjectFrom(receivedMessage));
-    assertEquals("This is message body", emailTextFrom(receivedMessage));
-    assertEquals("sample attachment content", attachment1ContentsFrom(receivedMessage));
-    assertEquals("sample attachment content 2", attachment2ContentsFrom(receivedMessage));
-  }
-
-  private static String subjectFrom(MimeMessage receivedMessage) throws MessagingException {
-    return receivedMessage.getSubject();
-  }
-
-  private static String emailTextFrom(MimeMessage receivedMessage) throws Exception {
-    return GreenMailUtil.getBody(((MimeMultipart) receivedMessage.getContent())
-        .getBodyPart(0));
-  }
-
-  private static String attachment1ContentsFrom(MimeMessage receivedMessage) throws Exception {
-    return GreenMailUtil.getBody(((MimeMultipart) receivedMessage.getContent())
-        .getBodyPart(1));
-  }
-
-  private static String attachment2ContentsFrom(MimeMessage receivedMessage) throws Exception {
-    return GreenMailUtil.getBody(((MimeMultipart) receivedMessage.getContent())
-        .getBodyPart(2));
-  }
-
-=======
-        GreenMailConfiguration.aConfig()
-          .withUser(USERNAME, PASSWORD)
-      );
-
-    private MailWithAttachmentService emailService;
-
-    @Before
-    public void setup() {
-        emailService = new MailWithAttachmentService(
-          USERNAME, PASSWORD, HOSTNAME, greenMail.getSmtp().getPort()
-        );
-    }
-
-    @Test
-    public void givenEmailService_whenMessageSentWithAttachments_thenMessageIsReceived() throws Exception {
-
-        Session tlsSession = emailService.getSession();
-        emailService.sendMail(tlsSession);
-
-        MimeMessage[] receivedMessages = greenMail.getReceivedMessages();
-        assertEquals(1, receivedMessages.length);
-
-        MimeMessage receivedMessage = receivedMessages[0];
-        assertEquals("Testing Subject", subjectFrom(receivedMessage));
-        assertEquals("This is message body", emailTextFrom(receivedMessage));
-        assertEquals("sample attachment content", attachment1ContentsFrom(receivedMessage));
-        assertEquals("sample attachment content 2", attachment2ContentsFrom(receivedMessage));
-    }
-
-    private static String subjectFrom(MimeMessage receivedMessage) throws MessagingException {
-        return receivedMessage.getSubject();
-    }
-
-    private static String emailTextFrom(MimeMessage receivedMessage) throws Exception {
-        return GreenMailUtil.getBody(((MimeMultipart) receivedMessage.getContent())
-          .getBodyPart(0));
-    }
-
-    private static String attachment1ContentsFrom(MimeMessage receivedMessage) throws Exception {
-        return GreenMailUtil.getBody(((MimeMultipart) receivedMessage.getContent())
-          .getBodyPart(1));
-    }
-
-    private static String attachment2ContentsFrom(MimeMessage receivedMessage) throws Exception {
-        return GreenMailUtil.getBody(((MimeMultipart) receivedMessage.getContent())
-          .getBodyPart(2));
-    }
->>>>>>> e410bf7b
-}
+package com.baeldung.mail.mailwithattachment;
+
+import static org.junit.Assert.assertEquals;
+
+import org.junit.Before;
+import org.junit.Rule;
+import org.junit.Test;
+
+import com.icegreen.greenmail.configuration.GreenMailConfiguration;
+import com.icegreen.greenmail.junit.GreenMailRule;
+import com.icegreen.greenmail.util.GreenMailUtil;
+import com.icegreen.greenmail.util.ServerSetupTest;
+
+import jakarta.mail.MessagingException;
+import jakarta.mail.Session;
+import jakarta.mail.internet.MimeMessage;
+import jakarta.mail.internet.MimeMultipart;
+
+public class MailWithAttachmentServiceLiveTest {
+
+  private static final String USERNAME = "testUser";
+  private static final String PASSWORD = "password";
+  private static final String HOSTNAME = "localhost";
+
+  @Rule
+  public final GreenMailRule greenMail = new GreenMailRule(ServerSetupTest.SMTP)
+      .withConfiguration(
+          GreenMailConfiguration.aConfig()
+              .withUser(USERNAME, PASSWORD));
+
+    private MailWithAttachmentService emailService;
+
+  @Before
+  public void setup() {
+    emailService = new MailWithAttachmentService(
+        USERNAME, PASSWORD, HOSTNAME, greenMail.getSmtp().getPort());
+  }
+
+  @Test
+  public void givenEmailService_whenMessageSentWithAttachments_thenMessageIsReceived() throws Exception {
+
+    Session tlsSession = emailService.getSession();
+    emailService.sendMail(tlsSession);
+
+    MimeMessage[] receivedMessages = greenMail.getReceivedMessages();
+    assertEquals(1, receivedMessages.length);
+
+    MimeMessage receivedMessage = receivedMessages[0];
+    assertEquals("Testing Subject", subjectFrom(receivedMessage));
+    assertEquals("This is message body", emailTextFrom(receivedMessage));
+    assertEquals("sample attachment content", attachment1ContentsFrom(receivedMessage));
+    assertEquals("sample attachment content 2", attachment2ContentsFrom(receivedMessage));
+  }
+
+  private static String subjectFrom(MimeMessage receivedMessage) throws MessagingException {
+    return receivedMessage.getSubject();
+  }
+
+  private static String emailTextFrom(MimeMessage receivedMessage) throws Exception {
+    return GreenMailUtil.getBody(((MimeMultipart) receivedMessage.getContent())
+        .getBodyPart(0));
+  }
+
+  private static String attachment1ContentsFrom(MimeMessage receivedMessage) throws Exception {
+    return GreenMailUtil.getBody(((MimeMultipart) receivedMessage.getContent())
+        .getBodyPart(1));
+  }
+
+    private static String attachment2ContentsFrom(MimeMessage receivedMessage) throws Exception {
+        return GreenMailUtil.getBody(((MimeMultipart) receivedMessage.getContent())
+          .getBodyPart(2));
+    }
+}