--- conflicted
+++ resolved
@@ -168,13 +168,6 @@
         <unix4j.version>0.4</unix4j.version>
         <grep4j.version>1.8.7</grep4j.version>
         <!-- maven plugins -->
-<<<<<<< HEAD
-        <maven-javadoc-plugin.version>3.0.0-M1</maven-javadoc-plugin.version>
-        <source.version>1.8</source.version>
-        <target.version>1.8</target.version>
-=======
-        <javamoney.moneta.version>1.1</javamoney.moneta.version>
->>>>>>> 00229f79
         <spring.core.version>4.3.20.RELEASE</spring.core.version>
     </properties>
 
