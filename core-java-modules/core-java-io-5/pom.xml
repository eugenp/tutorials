--- conflicted
+++ resolved
@@ -50,14 +50,11 @@
             <artifactId>jmh-generator-annprocess</artifactId>
             <version>${jmh.version}</version>
         </dependency>
-<<<<<<< HEAD
-=======
         <dependency> 
             <groupId>de.vandermeer</groupId> 
             <artifactId>asciitable</artifactId> 
             <version>0.3.2</version> 
         </dependency>
->>>>>>> 510dc417
     </dependencies>
 
     <build>
