--- conflicted
+++ resolved
@@ -39,13 +39,13 @@
 			<groupId>org.springframework.boot</groupId>
 			<artifactId>spring-boot-starter-webflux</artifactId>
 		</dependency>
-		<dependency>
-			<groupId>org.springframework.boot</groupId>
-<<<<<<< HEAD
+    <dependency>
+			<groupId>org.springframework.boot</groupId>
+			<artifactId>spring-boot-starter-hateoas</artifactId>
+		</dependency>
+		<dependency>
+			<groupId>org.springframework.boot</groupId>
 			<artifactId>spring-boot-starter-actuator</artifactId>
-=======
-			<artifactId>spring-boot-starter-hateoas</artifactId>
->>>>>>> 07750c22
 		</dependency>
 		<dependency>
 			<groupId>org.projectreactor</groupId>
