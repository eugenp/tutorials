--- conflicted
+++ resolved
@@ -28,10 +28,7 @@
     private BookRepository bookRepository;
 
     @Test
-<<<<<<< HEAD
     @Disabled
-=======
->>>>>>> cadb7ffc
     void givenNamingStrategy_whenSavingPerson_thenSequenceIsCreatedWithSpecifiedNamingStrategy() {
         // Change the naming strategy in properties file to see the differences.
 
