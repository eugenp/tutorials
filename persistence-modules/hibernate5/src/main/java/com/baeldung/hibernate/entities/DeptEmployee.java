--- conflicted
+++ resolved
@@ -23,19 +23,11 @@
         this.department = department;
     }
     
-<<<<<<< HEAD
-    public DeptEmployee(String name, String employeeNumber, String designation, Department department) {
-        super();
-        this.name = name;
-        this.employeeNumber = employeeNumber;
-        this.designation = designation;
-=======
     public DeptEmployee(String name, String employeeNumber, String title, Department department) {
         super();
         this.name = name;
         this.employeeNumber = employeeNumber;
         this.title = title;
->>>>>>> 97fe04aa
         this.department = department;
     }
 
