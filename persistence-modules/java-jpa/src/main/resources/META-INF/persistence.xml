--- conflicted
+++ resolved
@@ -158,7 +158,6 @@
 		</properties>
 	</persistence-unit>
 
-<<<<<<< HEAD
 	<persistence-unit name="entity-default-values">
 		<provider>org.hibernate.jpa.HibernatePersistenceProvider</provider>
 		<class>com.baeldung.jpa.defaultvalues.User</class>
@@ -202,54 +201,26 @@
 				value="false" />
 		</properties>
 	</persistence-unit>
-=======
-    <persistence-unit name="entity-default-values">
-        <provider>org.hibernate.jpa.HibernatePersistenceProvider</provider>
-        <class>com.baeldung.jpa.defaultvalues.User</class>
-        <exclude-unlisted-classes>true</exclude-unlisted-classes>
-        <properties>
-            <property name="javax.persistence.jdbc.driver" value="org.h2.Driver" />
-            <property name="javax.persistence.jdbc.url" value="jdbc:h2:mem:test" />
-            <property name="javax.persistence.jdbc.user" value="sa" />
-            <property name="javax.persistence.jdbc.password" value="" />
-            <property name="hibernate.dialect" value="org.hibernate.dialect.H2Dialect" />
-            <property name="hibernate.hbm2ddl.auto" value="create-drop" />
-            <property name="show_sql" value="true" />
-            <property name="hibernate.temp.use_jdbc_metadata_defaults" value="false" />
-        </properties>
-    </persistence-unit>
-  
-    <persistence-unit name="jpa-entity-definition">
-        <provider>org.hibernate.jpa.HibernatePersistenceProvider</provider>
-        <class>com.baeldung.jpa.entity.Student</class>
-        <exclude-unlisted-classes>true</exclude-unlisted-classes>
-        <properties>
-            <property name="javax.persistence.jdbc.driver" value="org.h2.Driver" />
-            <property name="javax.persistence.jdbc.url" value="jdbc:h2:mem:test" />
-            <property name="javax.persistence.jdbc.user" value="sa" />
-            <property name="javax.persistence.jdbc.password" value="" />
-            <property name="hibernate.dialect" value="org.hibernate.dialect.H2Dialect" />
-            <property name="hibernate.hbm2ddl.auto" value="create-drop" />
-            <property name="show_sql" value="true" />
-            <property name="hibernate.temp.use_jdbc_metadata_defaults" value="false" />
-        </properties>
-    </persistence-unit>
-
-    <persistence-unit name="jpa-projections">
-        <provider>org.hibernate.jpa.HibernatePersistenceProvider</provider>
-        <class>com.baeldung.jpa.projections.Product</class>
-        <exclude-unlisted-classes>true</exclude-unlisted-classes>
-        <properties>
-            <property name="javax.persistence.jdbc.driver" value="org.h2.Driver"/>
-            <property name="javax.persistence.jdbc.url" value="jdbc:h2:mem:test"/>
-            <property name="javax.persistence.jdbc.user" value="sa"/>
-            <property name="javax.persistence.jdbc.password" value=""/>
-            <property name="hibernate.dialect" value="org.hibernate.dialect.H2Dialect"/>
-            <property name="hibernate.hbm2ddl.auto" value="create-drop"/>
-            <property name="show_sql" value="true"/>
-            <property name="hibernate.temp.use_jdbc_metadata_defaults" value="false"/>
-            <property name="javax.persistence.sql-load-script-source" value="products_jpa.sql"/>
-        </properties>
-    </persistence-unit>
->>>>>>> fafc341e
+
+	<persistence-unit name="jpa-projections">
+		<provider>org.hibernate.jpa.HibernatePersistenceProvider</provider>
+		<class>com.baeldung.jpa.projections.Product</class>
+		<exclude-unlisted-classes>true</exclude-unlisted-classes>
+		<properties>
+			<property name="javax.persistence.jdbc.driver"
+				value="org.h2.Driver" />
+			<property name="javax.persistence.jdbc.url"
+				value="jdbc:h2:mem:test" />
+			<property name="javax.persistence.jdbc.user" value="sa" />
+			<property name="javax.persistence.jdbc.password" value="" />
+			<property name="hibernate.dialect"
+				value="org.hibernate.dialect.H2Dialect" />
+			<property name="hibernate.hbm2ddl.auto" value="create-drop" />
+			<property name="show_sql" value="true" />
+			<property name="hibernate.temp.use_jdbc_metadata_defaults"
+				value="false" />
+			<property name="javax.persistence.sql-load-script-source"
+				value="products_jpa.sql" />
+		</properties>
+	</persistence-unit>
 </persistence>