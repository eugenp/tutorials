<?xml version="1.0" encoding="UTF-8"?>
<project xmlns="http://maven.apache.org/POM/4.0.0" xmlns:xsi="http://www.w3.org/2001/XMLSchema-instance"
         xsi:schemaLocation="http://maven.apache.org/POM/4.0.0 http://maven.apache.org/xsd/maven-4.0.0.xsd">
    <modelVersion>4.0.0</modelVersion>
    <artifactId>java-jpa-3</artifactId>
    <name>java-jpa-3</name>

    <parent>
        <groupId>com.baeldung</groupId>
        <artifactId>persistence-modules</artifactId>
        <version>1.0.0-SNAPSHOT</version>
    </parent>

    <dependencies>
        <dependency>
            <groupId>org.hibernate</groupId>
            <artifactId>hibernate-core</artifactId>
            <version>${hibernate.version}</version>
        </dependency>
        <dependency>
            <groupId>org.hibernate</groupId>
            <artifactId>hibernate-jpamodelgen</artifactId>
            <version>${hibernate.version}</version>
        </dependency>
        <dependency>
            <groupId>com.h2database</groupId>
            <artifactId>h2</artifactId>
            <version>${h2.version}</version>
        </dependency>

        <!--Compile time JPA API -->
        <dependency>
            <groupId>javax.persistence</groupId>
            <artifactId>javax.persistence-api</artifactId>
            <version>${javax.persistence-api.version}</version>
        </dependency>

        <!--Runtime JPA implementation -->
        <dependency>
            <groupId>org.eclipse.persistence</groupId>
            <artifactId>eclipselink</artifactId>
            <version>${eclipselink.version}</version>
            <scope>runtime</scope>
        </dependency>
        <dependency>
            <groupId>org.postgresql</groupId>
            <artifactId>postgresql</artifactId>
            <version>${postgres.version}</version>
            <scope>runtime</scope>
        </dependency>
        <dependency>
            <groupId>org.assertj</groupId>
            <artifactId>assertj-core</artifactId>
            <version>${assertj.version}</version>
            <scope>test</scope>
        </dependency>
    </dependencies>

    <build>
        <plugins>
            <plugin>
                <groupId>org.apache.maven.plugins</groupId>
                <artifactId>maven-compiler-plugin</artifactId>
                <version>${maven-compiler-plugin.version}</version>
                <configuration>
                    <compilerArgument>-proc:none</compilerArgument>
                </configuration>
            </plugin>
<<<<<<< HEAD
            <plugin>
                <groupId>org.codehaus.mojo</groupId>
                <artifactId>build-helper-maven-plugin</artifactId>
                <version>${build-helper-maven-plugin.version}</version>
                <executions>
                    <execution>
                        <id>add-source</id>
                        <phase>generate-sources</phase>
                        <goals>
                            <goal>add-source</goal>
                        </goals>
                        <configuration>
                            <sources>
                                <source>target/metamodel</source>
                                <source>${project.build.directory}/generated-sources/java/</source>
                            </sources>
                        </configuration>
                    </execution>
                </executions>
            </plugin>
            <plugin>
                <groupId>com.mysema.maven</groupId>
                <artifactId>apt-maven-plugin</artifactId>
                <version>1.1.3</version>
                <executions>
                    <execution>
                        <goals>
                            <goal>process</goal>
                        </goals>
                        <configuration>
                            <outputDirectory>target/generated-sources/java</outputDirectory>
                            <processor>com.querydsl.apt.jpa.JPAAnnotationProcessor</processor>
                        </configuration>
                    </execution>
                </executions>
            </plugin>
=======
>>>>>>> 18d7fc0b
        </plugins>
    </build>

    <properties>
        <hibernate.version>5.4.14.Final</hibernate.version>
        <eclipselink.version>2.7.4</eclipselink.version>
        <postgres.version>42.2.5</postgres.version>
        <javax.persistence-api.version>2.2</javax.persistence-api.version>
        <assertj.version>3.11.1</assertj.version>
        <maven-compiler-plugin.version>3.5.1</maven-compiler-plugin.version>
        <maven-processor-plugin.version>3.3.3</maven-processor-plugin.version>
        <build-helper-maven-plugin.version>3.0.0</build-helper-maven-plugin.version>
    </properties>

</project><|MERGE_RESOLUTION|>--- conflicted
+++ resolved
@@ -66,45 +66,6 @@
                     <compilerArgument>-proc:none</compilerArgument>
                 </configuration>
             </plugin>
-<<<<<<< HEAD
-            <plugin>
-                <groupId>org.codehaus.mojo</groupId>
-                <artifactId>build-helper-maven-plugin</artifactId>
-                <version>${build-helper-maven-plugin.version}</version>
-                <executions>
-                    <execution>
-                        <id>add-source</id>
-                        <phase>generate-sources</phase>
-                        <goals>
-                            <goal>add-source</goal>
-                        </goals>
-                        <configuration>
-                            <sources>
-                                <source>target/metamodel</source>
-                                <source>${project.build.directory}/generated-sources/java/</source>
-                            </sources>
-                        </configuration>
-                    </execution>
-                </executions>
-            </plugin>
-            <plugin>
-                <groupId>com.mysema.maven</groupId>
-                <artifactId>apt-maven-plugin</artifactId>
-                <version>1.1.3</version>
-                <executions>
-                    <execution>
-                        <goals>
-                            <goal>process</goal>
-                        </goals>
-                        <configuration>
-                            <outputDirectory>target/generated-sources/java</outputDirectory>
-                            <processor>com.querydsl.apt.jpa.JPAAnnotationProcessor</processor>
-                        </configuration>
-                    </execution>
-                </executions>
-            </plugin>
-=======
->>>>>>> 18d7fc0b
         </plugins>
     </build>
 
