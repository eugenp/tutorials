<?xml version="1.0" encoding="UTF-8"?>
<project xmlns="http://maven.apache.org/POM/4.0.0"
         xmlns:xsi="http://www.w3.org/2001/XMLSchema-instance"
         xsi:schemaLocation="http://maven.apache.org/POM/4.0.0
         http://maven.apache.org/xsd/maven-4.0.0.xsd">

    <modelVersion>4.0.0</modelVersion>
    <artifactId>spring-data-jpa-3</artifactId>
    <name>spring-data-jpa-3</name>

    <parent>
        <artifactId>parent-boot-2</artifactId>
        <groupId>com.baeldung</groupId>
        <version>0.0.1-SNAPSHOT</version>
        <relativePath>../../parent-boot-2</relativePath>
    </parent>

    <dependencies>

        <!-- Prod Dependencies -->
        <dependency>
            <groupId>org.springframework.boot</groupId>
            <artifactId>spring-boot-starter-web</artifactId>
        </dependency>
        <dependency>
            <groupId>org.springframework.boot</groupId>
            <artifactId>spring-boot-starter-data-jpa</artifactId>
        </dependency>
        <dependency>
<<<<<<< HEAD
            <groupId>org.springframework.boot</groupId>
            <artifactId>spring-boot-starter-web</artifactId>
        </dependency>
        <dependency>
            <groupId>com.google.guava</groupId>
            <artifactId>guava</artifactId>
            <version>${guava.version}</version>
        </dependency>
        <dependency>
            <groupId>com.h2database</groupId>
            <artifactId>h2</artifactId>
        </dependency>
        <dependency>
            <groupId>net.ttddyy</groupId>
            <artifactId>datasource-proxy</artifactId>
            <version>${datasource-proxy.version}</version>
         </dependency>
        <dependency>
            <groupId>org.postgresql</groupId>
            <artifactId>postgresql</artifactId>
            <version>${postgresql.version}</version>
=======
            <groupId>com.h2database</groupId>
            <artifactId>h2</artifactId>
            <scope>runtime</scope>
            <version>${h2.version}</version>
>>>>>>> 0d25f15d
        </dependency>

        <!-- Test Dependencies -->
        <dependency>
            <groupId>org.springframework.boot</groupId>
            <artifactId>spring-boot-starter-test</artifactId>
            <scope>test</scope>
            <exclusions>
                <exclusion>
                    <groupId>junit</groupId>
                    <artifactId>junit</artifactId>
                </exclusion>
            </exclusions>
        </dependency>
        <dependency>
            <groupId>org.junit.jupiter</groupId>
            <artifactId>junit-jupiter-api</artifactId>
            <scope>test</scope>
        </dependency>
        <dependency>
            <groupId>org.junit.jupiter</groupId>
            <artifactId>junit-jupiter-engine</artifactId>
            <scope>test</scope>
        </dependency>
        <dependency>
            <groupId>org.junit.platform</groupId>
            <artifactId>junit-platform-launcher</artifactId>
            <version>${junit-platform.version}</version>
            <scope>test</scope>
        </dependency>
    </dependencies>

    <properties>
<<<<<<< HEAD
        <datasource-proxy.version>1.4.1</datasource-proxy.version>
        <guava.version>21.0</guava.version>
        <testcontainers.version>1.12.2</testcontainers.version>
        <postgresql.version>42.2.8</postgresql.version>
=======
        <h2.version>1.4.200</h2.version>
>>>>>>> 0d25f15d
    </properties>
</project><|MERGE_RESOLUTION|>--- conflicted
+++ resolved
@@ -27,7 +27,6 @@
             <artifactId>spring-boot-starter-data-jpa</artifactId>
         </dependency>
         <dependency>
-<<<<<<< HEAD
             <groupId>org.springframework.boot</groupId>
             <artifactId>spring-boot-starter-web</artifactId>
         </dependency>
@@ -44,17 +43,17 @@
             <groupId>net.ttddyy</groupId>
             <artifactId>datasource-proxy</artifactId>
             <version>${datasource-proxy.version}</version>
-         </dependency>
+        </dependency>
         <dependency>
             <groupId>org.postgresql</groupId>
             <artifactId>postgresql</artifactId>
             <version>${postgresql.version}</version>
-=======
+        </dependency>
+        <dependency>
             <groupId>com.h2database</groupId>
             <artifactId>h2</artifactId>
             <scope>runtime</scope>
             <version>${h2.version}</version>
->>>>>>> 0d25f15d
         </dependency>
 
         <!-- Test Dependencies -->
@@ -88,13 +87,11 @@
     </dependencies>
 
     <properties>
-<<<<<<< HEAD
         <datasource-proxy.version>1.4.1</datasource-proxy.version>
         <guava.version>21.0</guava.version>
         <testcontainers.version>1.12.2</testcontainers.version>
         <postgresql.version>42.2.8</postgresql.version>
-=======
+        <testcontainers.version>1.12.2</testcontainers.version>
         <h2.version>1.4.200</h2.version>
->>>>>>> 0d25f15d
     </properties>
 </project>