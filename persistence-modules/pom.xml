--- conflicted
+++ resolved
@@ -28,14 +28,8 @@
         <module>hibernate5</module>
         <module>hibernate-mapping</module> <!-- long running -->
         <module>hibernate-mapping-2</module>
-<<<<<<< HEAD
         <module>hibernate-annotations</module>
-        <!-- <module>hibernate-exceptions</module> FAILED -->
-=======
-        <!-- <module>hibernate-ogm</module> 
-        <module>hibernate-annotations</module> FAILED -->
         <module>hibernate-exceptions</module>
->>>>>>> 30ba7a12
         <module>hibernate-libraries</module>
         <module>hibernate-jpa</module>
         <module>hibernate-queries</module>
