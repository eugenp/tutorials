<?xml version="1.0" encoding="UTF-8"?>
<project xmlns:xsi="http://www.w3.org/2001/XMLSchema-instance"
    xmlns="http://maven.apache.org/POM/4.0.0"
    xsi:schemaLocation="http://maven.apache.org/POM/4.0.0 http://maven.apache.org/xsd/maven-4.0.0.xsd">
    <modelVersion>4.0.0</modelVersion>
    <artifactId>persistence-modules</artifactId>
    <name>persistence-modules</name>
    <packaging>pom</packaging>

    <parent>
        <groupId>com.baeldung</groupId>
        <artifactId>parent-modules</artifactId>
        <version>1.0.0-SNAPSHOT</version>
    </parent>

    <modules>
        <module>activejdbc</module>
        <module>apache-bookkeeper</module>
        <module>apache-cayenne</module>
        <module>apache-derby</module>
        <module>atomikos</module>
        <module>blaze-persistence</module>
        <module>core-java-persistence</module>
        <module>core-java-persistence-2</module>
        <module>core-java-persistence-3</module>
        <module>couchbase</module>
        <module>elasticsearch</module>
        <module>flyway</module>
        <module>flyway-repair</module>
        <module>hbase</module>
        <module>hibernate5</module>
        <module>hibernate-mapping</module> <!-- long running -->
        <module>hibernate-mapping-2</module>
        <module>hibernate-annotations</module>
        <module>hibernate-exceptions</module>
        <module>hibernate-libraries</module>
        <module>hibernate-jpa</module>
        <module>hibernate-queries</module>
        <module>hibernate-enterprise</module>
        <module>influxdb</module>
        <module>java-cassandra</module>
        <module>java-cockroachdb</module>
        <module>java-jdbi</module>
        <module>java-jpa</module> <!-- long running -->
        <module>java-jpa-2</module>
        <module>java-jpa-3</module>
        <module>java-mongodb-2</module> <!-- long running -->
        <module>java-mongodb-3</module> <!-- long running -->
        <module>java-mongodb-queries</module> <!-- long running -->
        <module>jnosql</module> <!-- long running -->
        <module>jooq</module>
        <module>jpa-hibernate-cascade-type</module>
        <module>liquibase</module>
        <module>orientdb</module>
        <module>persistence-libraries</module>
        <module>querydsl</module>
        <module>r2dbc</module>
        <module>read-only-transactions</module>
        <module>redis</module>
        <!-- <module>sirix</module> --> <!-- We haven't upgraded to java 11. Fixing in BAEL-10841 -->
        <module>solr</module>
        <module>spring-boot-persistence-2</module>
        <module>spring-boot-persistence-3</module>
        <!--<module>spring-boot-mysql</module>-->   <!-- failing after upgrading to jdk17 -->
        <module>spring-boot-persistence</module>
        <module>spring-boot-persistence-h2</module>
        <module>spring-boot-persistence-mongodb</module>
        <module>spring-boot-persistence-mongodb-2</module>
        <module>spring-boot-persistence-mongodb-3</module>
        <module>spring-data-arangodb</module>
        <!--<module>spring-data-cassandra</module>-->   <!-- failing after upgrading to jdk17 -->
        <module>spring-data-cassandra-test</module>
        <module>spring-data-cosmosdb</module>
        <module>spring-data-couchbase-2</module>
        <module>spring-data-dynamodb</module>
        <module>spring-data-eclipselink</module>
        <module>spring-data-elasticsearch</module>
        <!-- <module>spring-data-gemfire</module> Won't Fix in JAVA-14499, The dependencies used are -->
        <!-- no longer available or maintained. Ref: https://spring.io/projects/spring-data-gemfire#overview -->
        <module>spring-data-geode</module>
        <module>spring-data-jpa-annotations</module>
        <module>spring-data-jpa-crud</module>
        <module>spring-data-jpa-crud-2</module>
        <module>spring-data-jpa-enterprise</module>
        <module>spring-data-jpa-enterprise-2</module>
        <module>spring-data-jpa-filtering</module>
        <module>spring-data-jpa-query</module>
        <module>spring-data-jpa-query-2</module>
        <module>spring-data-jpa-query-3</module>
        <module>spring-data-jpa-repo</module>
        <module>spring-data-jpa-repo-2</module>
        <module>spring-data-jpa-repo-4</module>
        <module>spring-data-jdbc</module>
        <module>spring-data-keyvalue</module>
        <module>spring-data-mongodb</module>
        <module>spring-data-mongodb-2</module>
        <module>spring-data-mongodb-reactive</module>
        <module>spring-data-redis</module>
        <!--        Moved to JDK9+ profiles-->
        <!--        <module>spring-data-rest</module>-->
        <module>spring-data-rest-2</module>
        <module>spring-data-rest-querydsl</module>
        <module>spring-data-solr</module>
        <module>spring-data-shardingsphere</module>
        <!-- <module>spring-hibernate-3</module> FAILED -->
        <!-- <module>spring-hibernate-5</module> FAILED --> <!-- long running -->
        <module>spring-hibernate-6</module>
        <module>spring-jpa</module>
        <module>spring-jpa-2</module>
        <module>spring-jdbc</module>
<<<<<<< HEAD
        <module>spring-jdbc-2</module>
        <module>spring-jooq</module>
=======
	    <module>spring-jdbc-2</module>
        <!--<module>spring-jooq</module>--><!--  failing after upgrading to jdk17 -->
>>>>>>> c04871af
        <module>spring-mybatis</module>
        <module>spring-persistence-simple</module>
        <module>spring-data-yugabytedb</module>
        <module>fauna</module>
        <module>spring-data-rest</module>
        <module>java-mongodb</module>
        <module>questdb</module>
        <module>neo4j</module>
        <module>rethinkdb</module>
        <module>scylladb</module>
        <module>spring-data-cassandra-2</module>
        <module>spring-data-jpa-repo-3</module>
        <module>spring-boot-persistence-4</module>
    </modules>

    <properties>
        <!-- persistence -->
        <hibernate.version>6.2.0.Final</hibernate.version>
        <postgresql.version>42.5.4</postgresql.version>
        <hsqldb.version>2.7.1</hsqldb.version>
        <testcontainers.version>1.16.3</testcontainers.version>
    </properties>

</project><|MERGE_RESOLUTION|>--- conflicted
+++ resolved
@@ -108,13 +108,8 @@
         <module>spring-jpa</module>
         <module>spring-jpa-2</module>
         <module>spring-jdbc</module>
-<<<<<<< HEAD
-        <module>spring-jdbc-2</module>
-        <module>spring-jooq</module>
-=======
-	    <module>spring-jdbc-2</module>
+	      <module>spring-jdbc-2</module>
         <!--<module>spring-jooq</module>--><!--  failing after upgrading to jdk17 -->
->>>>>>> c04871af
         <module>spring-mybatis</module>
         <module>spring-persistence-simple</module>
         <module>spring-data-yugabytedb</module>
