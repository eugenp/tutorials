--- conflicted
+++ resolved
@@ -109,14 +109,12 @@
         <module>spring-mybatis</module>
         <module>spring-persistence-simple</module>
         <module>spring-data-yugabytedb</module>
-<<<<<<< HEAD
+        <module>spring-data-yugabytedb</module>
 
         <module>fauna</module>
         <module>spring-data-rest</module>
         <module>java-mongodb</module>
         <module>questdb</module>
-=======
->>>>>>> 1954b8d1
     </modules>
 
     <properties>
