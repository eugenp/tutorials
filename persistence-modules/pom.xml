<?xml version="1.0" encoding="UTF-8"?>
<project xmlns:xsi="http://www.w3.org/2001/XMLSchema-instance"
    xmlns="http://maven.apache.org/POM/4.0.0"
    xsi:schemaLocation="http://maven.apache.org/POM/4.0.0 http://maven.apache.org/xsd/maven-4.0.0.xsd">
    <modelVersion>4.0.0</modelVersion>
    <artifactId>persistence-modules</artifactId>
    <name>persistence-modules</name>
    <packaging>pom</packaging>

    <parent>
        <groupId>com.baeldung</groupId>
        <artifactId>parent-modules</artifactId>
        <version>1.0.0-SNAPSHOT</version>
    </parent>

    <modules>
        <module>activejdbc</module>
        <module>apache-bookkeeper</module>
        <module>apache-cayenne</module>
        <module>apache-derby</module>
        <module>blaze-persistence</module>
        <module>core-java-persistence</module>
        <module>core-java-persistence-2</module>
        <module>elasticsearch</module>
        <module>flyway</module>
        <module>flyway-repair</module>
        <module>hbase</module>
        <module>hibernate5</module>
        <module>hibernate-mapping</module> <!-- long running -->
        <module>hibernate-mapping-2</module>
<<<<<<< HEAD
        <module>hibernate-annotations</module>
        <module>hibernate-exceptions</module>
=======
        <!-- <module>hibernate-ogm</module> 
        <module>hibernate-annotations</module> FAILED -->
        <!-- <module>hibernate-exceptions</module> FAILED -->
>>>>>>> 9727f5cb
        <module>hibernate-libraries</module>
        <module>hibernate-jpa</module>
        <module>hibernate-queries</module>
        <module>hibernate-enterprise</module>
        <module>influxdb</module>
        <!-- <module>java-cassandra</module> FAILED -->
        <module>java-cockroachdb</module>
        <module>java-jdbi</module>
        <!-- <module>java-jpa</module> FAILED --> <!-- long running -->
        <!-- <module>java-jpa-2</module> FAILED --> <!-- long running -->
        <module>java-jpa-3</module>
		<!-- enable it when persistence-modules is migrated to JDK9+ -->
		<!-- <module>java-mongodb</module>--> <!-- long running -->
        <module>java-mongodb-2</module> <!-- long running -->
        <module>java-mongodb-3</module> <!-- long running -->
        <module>java-mongodb-queries</module> <!-- long running -->
        <!-- <module>jnosql</module> FAILED --> <!-- long running -->
        <module>jooq</module>
        <module>jpa-hibernate-cascade-type</module>
        <module>liquibase</module>
        <module>orientdb</module>
        <module>persistence-libraries</module>
        <!-- <module>querydsl</module> FAILED -->
        <!-- <module>r2dbc</module> FAILED -->
        <module>read-only-transactions</module>
        <!-- <module>redis</module> FAILED -->
        <!-- <module>sirix</module> --> <!-- We haven't upgraded to java 11. Fixing in BAEL-10841 -->
        <module>solr</module>
        <!-- <module>spring-boot-persistence-2</module> FAILED -->
        <module>spring-boot-persistence-3</module>
        <module>spring-boot-mysql</module>
        <module>spring-boot-persistence</module>
        <module>spring-boot-persistence-h2</module>
        <!-- <module>spring-boot-persistence-mongodb</module>
        <module>spring-boot-persistence-mongodb-2</module>
        <module>spring-boot-persistence-mongodb-3</module> FAILED -->
        <module>spring-data-arangodb</module>
        <module>spring-data-cassandra</module>
        <module>spring-data-cassandra-test</module>
        <!-- <module>spring-data-cassandra-reactive</module> FAILED -->
        <module>spring-data-cosmosdb</module>
        <!-- <module>spring-data-couchbase-2</module> FAILED -->
        <module>spring-data-dynamodb</module>
        <!-- <module>spring-data-eclipselink</module> FAILED -->
        <module>spring-data-elasticsearch</module>
        <!-- <module>spring-data-gemfire</module> Won't Fix in JAVA-14499, The dependencies used are -->
        <!-- no longer available or maintained. Ref: https://spring.io/projects/spring-data-gemfire#overview -->
        <module>spring-data-geode</module>
        <module>spring-data-jpa-annotations</module>
        <module>spring-data-jpa-crud</module>
        <module>spring-data-jpa-crud-2</module>
        <module>spring-data-jpa-enterprise</module>
        <module>spring-data-jpa-enterprise-2</module>
        <module>spring-data-jpa-filtering</module>
        <module>spring-data-jpa-query</module>
        <module>spring-data-jpa-query-2</module>
        <module>spring-data-jpa-query-3</module>
        <!-- <module>spring-data-jpa-repo</module> FAILED -->
        <module>spring-data-jpa-repo-2</module>
        <module>spring-data-jdbc</module>
        <module>spring-data-keyvalue</module>
        <!-- <module>spring-data-mongodb</module> FAILED -->
        <module>spring-data-mongodb-2</module>
        <module>spring-data-mongodb-reactive</module>
        <!-- <module>spring-data-neo4j</module> FAILED -->
        <module>spring-data-redis</module>
<!--        Moved to JDK9+ profiles-->
<!--        <module>spring-data-rest</module>-->
        <module>spring-data-rest-2</module>
        <module>spring-data-rest-querydsl</module>
        <module>spring-data-solr</module>
        <!-- <module>spring-hibernate-3</module> FAILED -->
        <!-- <module>spring-hibernate-5</module> FAILED --> <!-- long running -->
        <!-- <module>spring-jpa</module>
        <module>spring-jpa-2</module> FAILED -->
        <module>spring-jdbc</module>
        <module>spring-jooq</module>
        <module>spring-mybatis</module>
        <module>spring-persistence-simple</module>
    </modules>

    <properties>
        <!-- persistence -->
        <hibernate.version>6.2.0.Final</hibernate.version>
        <postgresql.version>42.5.4</postgresql.version>
        <hsqldb.version>2.7.1</hsqldb.version>
        <testcontainers.version>1.16.3</testcontainers.version>
    </properties>

</project><|MERGE_RESOLUTION|>--- conflicted
+++ resolved
@@ -28,14 +28,8 @@
         <module>hibernate5</module>
         <module>hibernate-mapping</module> <!-- long running -->
         <module>hibernate-mapping-2</module>
-<<<<<<< HEAD
         <module>hibernate-annotations</module>
-        <module>hibernate-exceptions</module>
-=======
-        <!-- <module>hibernate-ogm</module> 
-        <module>hibernate-annotations</module> FAILED -->
         <!-- <module>hibernate-exceptions</module> FAILED -->
->>>>>>> 9727f5cb
         <module>hibernate-libraries</module>
         <module>hibernate-jpa</module>
         <module>hibernate-queries</module>
