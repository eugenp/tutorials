--- conflicted
+++ resolved
@@ -21,11 +21,7 @@
         <module>blaze-persistence</module>
         <module>core-java-persistence</module>
         <module>core-java-persistence-2</module>
-<<<<<<< HEAD
-        <module>core-java-persistence-3</module>
-=======
         <module>couchbase</module>
->>>>>>> a1698c6b
         <module>elasticsearch</module>
         <module>flyway</module>
         <module>flyway-repair</module>
