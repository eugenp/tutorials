--- conflicted
+++ resolved
@@ -70,12 +70,6 @@
         <module>spring-jpa</module>
 		<!-- <module>spring-mybatis</module> --> <!-- needs fixing in BAEL-9021 -->
         <module>spring-persistence-simple</module>
-<<<<<<< HEAD
-        <module>jpa-hibernate-cascade-type</module>
-				<module>r2dbc</module>
-        <module>spring-boot-jdbi</module>
-=======
->>>>>>> c5caa5cd
     </modules>
     
 </project>