--- conflicted
+++ resolved
@@ -138,13 +138,10 @@
         <module>scylladb</module>
         <module>spring-data-cassandra-2</module>
         <module>spring-data-jpa-repo-3</module>
-<<<<<<< HEAD
-        <!--<module>spring-boot-persistence-4</module>--> <!-- failing after spring boot upgrade to 3.3.2 --> <!-- JAVA-42045 -->
+        <module>spring-boot-persistence-4</module>
         <module>spring-boot-persistence-5</module>
-=======
         <module>spring-boot-persistence-4</module>
-        <!--<module>spring-boot-persistence-5</module>--> <!-- failing after spring boot upgrade to 3.3.2 --> <!-- JAVA-42046 -->
->>>>>>> d7558129
+        <module>spring-boot-persistence-5</module>
         <module>hibernate-annotations-2</module>
         <module>hibernate-reactive</module>
         <module>my-sql</module>
