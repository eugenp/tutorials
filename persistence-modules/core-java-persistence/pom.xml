<?xml version="1.0" encoding="UTF-8"?>
<project xmlns="http://maven.apache.org/POM/4.0.0"
    xmlns:xsi="http://www.w3.org/2001/XMLSchema-instance"
    xsi:schemaLocation="http://maven.apache.org/POM/4.0.0 http://maven.apache.org/xsd/maven-4.0.0.xsd">
    <modelVersion>4.0.0</modelVersion>
    <groupId>com.baeldung.core-java-persistence</groupId>
    <artifactId>core-java-persistence</artifactId>
    <version>0.1.0-SNAPSHOT</version>
    <name>core-java-persistence</name>
    <packaging>jar</packaging>

    <parent>
        <groupId>com.baeldung</groupId>
        <artifactId>persistence-modules</artifactId>
        <version>1.0.0-SNAPSHOT</version>
    </parent>

    <dependencies>
        <dependency>
            <groupId>org.postgresql</groupId>
            <artifactId>postgresql</artifactId>
            <version>${postgresql.version}</version>
            <scope>test</scope>
        </dependency>
        <dependency>
            <groupId>com.h2database</groupId>
            <artifactId>h2</artifactId>
            <version>${h2.version}</version>
        </dependency>
        <dependency>
            <groupId>org.apache.commons</groupId>
            <artifactId>commons-dbcp2</artifactId>
            <version>${commons-dbcp2.version}</version>
        </dependency>
        <dependency>
            <groupId>com.zaxxer</groupId>
            <artifactId>HikariCP</artifactId>
            <version>${HikariCP.version}</version>
        </dependency>
        <dependency>
            <groupId>com.mchange</groupId>
            <artifactId>c3p0</artifactId>
            <version>${c3p0.version}</version>
        </dependency>
        <dependency>
            <groupId>org.springframework</groupId>
            <artifactId>spring-web</artifactId>
            <version>${springframework.spring-web.version}</version>
        </dependency>
        <dependency>
            <groupId>org.springframework.boot</groupId>
            <artifactId>spring-boot-starter</artifactId>
            <version>${springframework.boot.spring-boot-starter.version}</version>
        </dependency>
    </dependencies>

    <properties>
<<<<<<< HEAD
        <assertj-core.version>3.10.0</assertj-core.version>
=======
        <h2.version>1.4.200</h2.version>
>>>>>>> 79fa194f
        <commons-dbcp2.version>2.4.0</commons-dbcp2.version>
        <HikariCP.version>3.2.0</HikariCP.version>
        <c3p0.version>0.9.5.2</c3p0.version>
        <springframework.boot.spring-boot-starter.version>1.5.8.RELEASE</springframework.boot.spring-boot-starter.version>
        <springframework.spring-web.version>4.3.4.RELEASE</springframework.spring-web.version>
    </properties>

</project><|MERGE_RESOLUTION|>--- conflicted
+++ resolved
@@ -55,11 +55,6 @@
     </dependencies>
 
     <properties>
-<<<<<<< HEAD
-        <assertj-core.version>3.10.0</assertj-core.version>
-=======
-        <h2.version>1.4.200</h2.version>
->>>>>>> 79fa194f
         <commons-dbcp2.version>2.4.0</commons-dbcp2.version>
         <HikariCP.version>3.2.0</HikariCP.version>
         <c3p0.version>0.9.5.2</c3p0.version>
