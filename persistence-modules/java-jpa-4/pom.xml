<?xml version="1.0" encoding="UTF-8"?>
<project xmlns="http://maven.apache.org/POM/4.0.0"
    xmlns:xsi="http://www.w3.org/2001/XMLSchema-instance"
    xsi:schemaLocation="http://maven.apache.org/POM/4.0.0 http://maven.apache.org/xsd/maven-4.0.0.xsd">
    <modelVersion>4.0.0</modelVersion>
    <artifactId>java-jpa-4</artifactId>
    <name>java-jpa-4</name>

    <parent>
        <groupId>com.baeldung</groupId>
        <artifactId>persistence-modules</artifactId>
        <version>1.0.0-SNAPSHOT</version>
    </parent>

    <dependencies>
        <dependency>
            <groupId>org.hibernate</groupId>
            <artifactId>hibernate-core</artifactId>
            <version>${hibernate.version}</version>
        </dependency>
        <dependency>
            <groupId>com.h2database</groupId>
            <artifactId>h2</artifactId>
            <version>${h2.version}</version>
        </dependency>

        <!--Compile time JPA API -->
        <dependency>
            <groupId>jakarta.persistence</groupId>
            <artifactId>jakarta.persistence-api</artifactId>
            <version>${jakarta.persistence-api.version}</version>
        </dependency>
        <dependency>
<<<<<<< HEAD
            <groupId>org.postgresql</groupId>
            <artifactId>postgresql</artifactId>
            <version>${postgresql.version}</version>
        </dependency>
=======
            <groupId>com.fasterxml.jackson.core</groupId>
            <artifactId>jackson-databind</artifactId>
            <version>${fasterxml.jackson.version}</version>
        </dependency>

>>>>>>> f63c2b0f
    </dependencies>

    <build>
        <plugins>
            <plugin>
                <groupId>org.apache.maven.plugins</groupId>
                <artifactId>maven-compiler-plugin</artifactId>
                <version>${maven-compiler-plugin.version}</version>
                <configuration>
                    <compilerArgument>-proc:none</compilerArgument>
                </configuration>
            </plugin>
        </plugins>
    </build>

    <properties>
        <hibernate.version>6.4.7.Final</hibernate.version>
        <postgresql.version>42.2.18</postgresql.version>
        <maven-processor-plugin.version>3.3.3</maven-processor-plugin.version>
        <build-helper-maven-plugin.version>3.0.0</build-helper-maven-plugin.version>
        <h2.version>2.1.214</h2.version>
        <jakarta.persistence-api.version>3.1.0</jakarta.persistence-api.version>
        <fasterxml.jackson.version>2.17.0</fasterxml.jackson.version>
    </properties>

</project><|MERGE_RESOLUTION|>--- conflicted
+++ resolved
@@ -31,18 +31,15 @@
             <version>${jakarta.persistence-api.version}</version>
         </dependency>
         <dependency>
-<<<<<<< HEAD
             <groupId>org.postgresql</groupId>
             <artifactId>postgresql</artifactId>
             <version>${postgresql.version}</version>
         </dependency>
-=======
+        <dependency>
             <groupId>com.fasterxml.jackson.core</groupId>
             <artifactId>jackson-databind</artifactId>
             <version>${fasterxml.jackson.version}</version>
         </dependency>
-
->>>>>>> f63c2b0f
     </dependencies>
 
     <build>
