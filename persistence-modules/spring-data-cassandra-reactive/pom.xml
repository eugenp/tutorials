--- conflicted
+++ resolved
@@ -51,12 +51,6 @@
     </dependencies>
 
     <properties>
-<<<<<<< HEAD
-        <project.build.sourceEncoding>UTF-8</project.build.sourceEncoding>
-        <project.reporting.outputEncoding>UTF-8
-        </project.reporting.outputEncoding>
-=======
->>>>>>> a8ea7970
         <cassandra-unit-spring.version>3.11.2.0</cassandra-unit-spring.version>
     </properties>
 
