<?xml version="1.0" encoding="UTF-8"?>
<project xmlns="http://maven.apache.org/POM/4.0.0"
    xmlns:xsi="http://www.w3.org/2001/XMLSchema-instance"
    xsi:schemaLocation="http://maven.apache.org/POM/4.0.0 http://maven.apache.org/xsd/maven-4.0.0.xsd">
    <modelVersion>4.0.0</modelVersion>
    <artifactId>spring-jpa-2</artifactId>
    <version>0.1-SNAPSHOT</version>
    <name>spring-jpa-2</name>
    <packaging>war</packaging>

    <parent>
        <groupId>com.baeldung</groupId>
        <artifactId>persistence-modules</artifactId>
        <version>1.0.0-SNAPSHOT</version>
    </parent>

    <dependencies>
        <!-- Spring -->
        <dependency>
            <groupId>org.springframework.boot</groupId>
            <artifactId>spring-boot-starter</artifactId>
            <version>${spring-boot.version}</version>
        </dependency>
        <dependency>
            <groupId>org.springframework.boot</groupId>
            <artifactId>spring-boot-starter-web</artifactId>
            <version>${spring-boot.version}</version>
        </dependency>
        <dependency>
            <groupId>org.springframework.boot</groupId>
            <artifactId>spring-boot-starter-data-jpa</artifactId>
            <version>${spring-boot.version}</version>
        </dependency>
        <dependency>
            <groupId>org.springframework</groupId>
            <artifactId>spring-orm</artifactId>
            <version>${org.springframework.version}</version>
            <exclusions>
                <exclusion>
                    <artifactId>commons-logging</artifactId>
                    <groupId>commons-logging</groupId>
                </exclusion>
            </exclusions>
        </dependency>
        <dependency>
            <groupId>org.springframework</groupId>
            <artifactId>spring-context</artifactId>
            <version>${org.springframework.version}</version>
        </dependency>
        <dependency>
            <groupId>org.springframework.boot</groupId>
            <artifactId>spring-boot-starter-security</artifactId>
            <version>${spring-boot.version}</version>
        </dependency>
        <dependency>
            <groupId>io.jsonwebtoken</groupId>
            <artifactId>jjwt-api</artifactId>
            <version>${jjwt.version}</version>
        </dependency>
        <!-- persistence -->
        <dependency>
            <groupId>org.hibernate</groupId>
            <artifactId>hibernate-core</artifactId>
            <version>${hibernate-core.version}</version>
        </dependency>
        <dependency>
            <groupId>com.h2database</groupId>
            <artifactId>h2</artifactId>
            <version>${h2.version}</version>
        </dependency>
        <dependency>
            <groupId>org.postgresql</groupId>
            <artifactId>postgresql</artifactId>
            <version>${postgresql.version}</version>
            <scope>runtime</scope>
        </dependency>
        <dependency>
            <groupId>org.apache.tomcat</groupId>
            <artifactId>tomcat-dbcp</artifactId>
            <version>${tomcat-dbcp.version}</version>
        </dependency>
        <!-- utilities -->
        <dependency>
            <groupId>com.google.guava</groupId>
            <artifactId>guava</artifactId>
            <version>${guava.version}</version>
        </dependency>
        <!-- test scoped -->
        <dependency>
            <groupId>org.springframework.boot</groupId>
            <artifactId>spring-boot-starter-test</artifactId>
            <version>${spring-boot.version}</version>
        </dependency>
        <dependency>
            <groupId>org.springframework</groupId>
            <artifactId>spring-test</artifactId>
            <version>${org.springframework.version}</version>
            <scope>test</scope>
        </dependency>
        <dependency>
            <groupId>com.fasterxml.jackson.core</groupId>
            <artifactId>jackson-databind</artifactId>
            <version>${jakson-databind.version}</version>
        </dependency>
        <dependency>
            <groupId>com.fasterxml.jackson.core</groupId>
            <artifactId>jackson-core</artifactId>
            <version>${jakson-core.version}</version>
        </dependency>
        <dependency>
            <groupId>ch.qos.logback</groupId>
            <artifactId>logback-classic</artifactId>
            <version>${logback.version}</version>
            <scope>test</scope>
        </dependency>
        <dependency>
            <groupId>ch.qos.logback</groupId>
            <artifactId>logback-core</artifactId>
            <version>${logback.version}</version>
            <scope>test</scope>
        </dependency>
    </dependencies>

    <properties>
        <!-- Spring -->
        <org.springframework.version>6.0.9</org.springframework.version>
        <spring-boot.version>3.1.0</spring-boot.version>
        <!-- persistence -->
        <tomcat-dbcp.version>10.1.9</tomcat-dbcp.version>
<<<<<<< HEAD
        <jakson-databind.version>2.16.1</jakson-databind.version>
        <jakson-core.version>2.16.1</jakson-core.version>

=======
        <hibernate-core.version>6.4.2.Final</hibernate-core.version>
        <jakson-databind.version>2.16.1</jakson-databind.version>
        <jakson-core.version>2.16.1</jakson-core.version>
>>>>>>> 3cd8d990
        <jjwt.version>0.12.3</jjwt.version>
        <logback.version>1.4.14</logback.version>
    </properties>

</project><|MERGE_RESOLUTION|>--- conflicted
+++ resolved
@@ -127,15 +127,9 @@
         <spring-boot.version>3.1.0</spring-boot.version>
         <!-- persistence -->
         <tomcat-dbcp.version>10.1.9</tomcat-dbcp.version>
-<<<<<<< HEAD
-        <jakson-databind.version>2.16.1</jakson-databind.version>
-        <jakson-core.version>2.16.1</jakson-core.version>
-
-=======
         <hibernate-core.version>6.4.2.Final</hibernate-core.version>
         <jakson-databind.version>2.16.1</jakson-databind.version>
         <jakson-core.version>2.16.1</jakson-core.version>
->>>>>>> 3cd8d990
         <jjwt.version>0.12.3</jjwt.version>
         <logback.version>1.4.14</logback.version>
     </properties>
