<?xml version="1.0" encoding="UTF-8"?>
<project xmlns="http://maven.apache.org/POM/4.0.0"
<<<<<<< HEAD
    xmlns:xsi="http://www.w3.org/2001/XMLSchema-instance"
    xsi:schemaLocation="http://maven.apache.org/POM/4.0.0 https://maven.apache.org/xsd/maven-4.0.0.xsd">
    <modelVersion>4.0.0</modelVersion>
    <groupId>com.baeldung.boot.jdbi</groupId>
    <artifactId>spring-boot-jdbi</artifactId>
    <version>0.0.1-SNAPSHOT</version>
    <name>spring-boot-jdbi</name>
    <description>Sample SpringBoot JDBI Project</description>

    <parent>
        <artifactId>parent-modules</artifactId>
        <groupId>com.baeldung</groupId>
        <version>1.0.0-SNAPSHOT</version>
        <relativePath>../../pom.xml</relativePath>
    </parent>

    <dependencyManagement>
        <dependencies>
            <dependency>
                <groupId>org.springframework.boot</groupId>
                <artifactId>spring-boot-dependencies</artifactId>
                <version>2.1.8.RELEASE</version>
                <type>pom</type>
                <scope>import</scope>
            </dependency>

            <dependency>
                <groupId>org.jdbi</groupId>
                <artifactId>jdbi3-spring4</artifactId>
                <version>${jdbi.version}</version>
            </dependency>

            <dependency>
                <groupId>org.jdbi</groupId>
                <artifactId>jdbi3-sqlobject</artifactId>
                <version>${jdbi.version}</version>
            </dependency>

        </dependencies>
    </dependencyManagement>

    <dependencies>        
        <dependency>
            <groupId>org.springframework.boot</groupId>
            <artifactId>spring-boot-starter-jdbc</artifactId>
        </dependency>
        
        <dependency>
            <groupId>org.jdbi</groupId>
            <artifactId>jdbi3-spring4</artifactId>
        </dependency>

        <dependency>
            <groupId>org.jdbi</groupId>
            <artifactId>jdbi3-sqlobject</artifactId>
        </dependency>

        <dependency>
            <groupId>org.springframework.boot</groupId>
            <artifactId>spring-boot-devtools</artifactId>
            <scope>runtime</scope>
            <optional>true</optional>
        </dependency>
        <dependency>
            <groupId>com.h2database</groupId>
            <artifactId>h2</artifactId>
            <scope>runtime</scope>
        </dependency>
        <dependency>
            <groupId>org.springframework.boot</groupId>
            <artifactId>spring-boot-configuration-processor</artifactId>
            <optional>true</optional>
        </dependency>
        <dependency>
            <groupId>org.projectlombok</groupId>
            <artifactId>lombok</artifactId>
            <optional>true</optional>
        </dependency>
        <dependency>
            <groupId>org.springframework.boot</groupId>
            <artifactId>spring-boot-starter-test</artifactId>
            <scope>test</scope>
        </dependency>
    </dependencies>

    <build>
        <plugins>
            <plugin>
                <groupId>org.springframework.boot</groupId>
                <artifactId>spring-boot-maven-plugin</artifactId>
            </plugin>
        </plugins>
    </build>

    <properties>
        <java.version>1.8</java.version>
        <jdbi.version>3.9.1</jdbi.version>
    </properties>
=======
	xmlns:xsi="http://www.w3.org/2001/XMLSchema-instance"
	xsi:schemaLocation="http://maven.apache.org/POM/4.0.0 https://maven.apache.org/xsd/maven-4.0.0.xsd">
	<modelVersion>4.0.0</modelVersion>
	<groupId>com.baeldung.boot.jdbi</groupId>
	<artifactId>spring-boot-jdbi</artifactId>
	<version>0.0.1-SNAPSHOT</version>
	<name>spring-boot-jdbi</name>
	<description>Sample SpringBoot JDBI Project</description>

	<parent>
		<artifactId>parent-modules</artifactId>
		<groupId>com.baeldung</groupId>
		<version>1.0.0-SNAPSHOT</version>
		<relativePath>../../pom.xml</relativePath>
	</parent>


	<properties>
		<java.version>1.8</java.version>
		<jdbi.version>3.9.1</jdbi.version>
	</properties>

	<dependencyManagement>
		<dependencies>
			<dependency>
				<groupId>org.springframework.boot</groupId>
				<artifactId>spring-boot-dependencies</artifactId>
				<version>2.1.8.RELEASE</version>
				<type>pom</type>
				<scope>import</scope>
			</dependency>

			<dependency>
				<groupId>org.jdbi</groupId>
				<artifactId>jdbi3-spring4</artifactId>
				<version>${jdbi.version}</version>
			</dependency>

			<dependency>
				<groupId>org.jdbi</groupId>
				<artifactId>jdbi3-sqlobject</artifactId>
				<version>${jdbi.version}</version>
			</dependency>

		</dependencies>
	</dependencyManagement>


	<dependencies>		
		<dependency>
			<groupId>org.springframework.boot</groupId>
			<artifactId>spring-boot-starter-jdbc</artifactId>
		</dependency>
		
		<dependency>
			<groupId>org.jdbi</groupId>
			<artifactId>jdbi3-spring4</artifactId>
		</dependency>

		<dependency>
			<groupId>org.jdbi</groupId>
			<artifactId>jdbi3-sqlobject</artifactId>
		</dependency>


		<dependency>
			<groupId>org.springframework.boot</groupId>
			<artifactId>spring-boot-devtools</artifactId>
			<scope>runtime</scope>
			<optional>true</optional>
		</dependency>
		<dependency>
			<groupId>com.h2database</groupId>
			<artifactId>h2</artifactId>
			<scope>runtime</scope>
		</dependency>
		<dependency>
			<groupId>org.springframework.boot</groupId>
			<artifactId>spring-boot-configuration-processor</artifactId>
			<optional>true</optional>
		</dependency>
		<dependency>
			<groupId>org.projectlombok</groupId>
			<artifactId>lombok</artifactId>
			<optional>true</optional>
		</dependency>
		<dependency>
			<groupId>org.springframework.boot</groupId>
			<artifactId>spring-boot-starter-test</artifactId>
			<scope>test</scope>
		</dependency>


	</dependencies>

	<build>
		<plugins>
			<plugin>
				<groupId>org.springframework.boot</groupId>
				<artifactId>spring-boot-maven-plugin</artifactId>
			</plugin>
		</plugins>
	</build>
>>>>>>> 7337d9c7

</project><|MERGE_RESOLUTION|>--- conflicted
+++ resolved
@@ -1,6 +1,5 @@
 <?xml version="1.0" encoding="UTF-8"?>
 <project xmlns="http://maven.apache.org/POM/4.0.0"
-<<<<<<< HEAD
     xmlns:xsi="http://www.w3.org/2001/XMLSchema-instance"
     xsi:schemaLocation="http://maven.apache.org/POM/4.0.0 https://maven.apache.org/xsd/maven-4.0.0.xsd">
     <modelVersion>4.0.0</modelVersion>
@@ -22,7 +21,18 @@
             <dependency>
                 <groupId>org.springframework.boot</groupId>
                 <artifactId>spring-boot-dependencies</artifactId>
-                <version>2.1.8.RELEASE</version>
+
+	<properties>
+		<java.version>1.8</java.version>
+		<jdbi.version>3.9.1</jdbi.version>
+	</properties>
+
+	<dependencyManagement>
+		<dependencies>
+			<dependency>
+				<groupId>org.springframework.boot</groupId>
+				<artifactId>spring-boot-dependencies</artifactId>
+				<version>2.1.8.RELEASE</version>
                 <type>pom</type>
                 <scope>import</scope>
             </dependency>
@@ -95,114 +105,5 @@
         </plugins>
     </build>
 
-    <properties>
-        <java.version>1.8</java.version>
-        <jdbi.version>3.9.1</jdbi.version>
-    </properties>
-=======
-	xmlns:xsi="http://www.w3.org/2001/XMLSchema-instance"
-	xsi:schemaLocation="http://maven.apache.org/POM/4.0.0 https://maven.apache.org/xsd/maven-4.0.0.xsd">
-	<modelVersion>4.0.0</modelVersion>
-	<groupId>com.baeldung.boot.jdbi</groupId>
-	<artifactId>spring-boot-jdbi</artifactId>
-	<version>0.0.1-SNAPSHOT</version>
-	<name>spring-boot-jdbi</name>
-	<description>Sample SpringBoot JDBI Project</description>
-
-	<parent>
-		<artifactId>parent-modules</artifactId>
-		<groupId>com.baeldung</groupId>
-		<version>1.0.0-SNAPSHOT</version>
-		<relativePath>../../pom.xml</relativePath>
-	</parent>
-
-
-	<properties>
-		<java.version>1.8</java.version>
-		<jdbi.version>3.9.1</jdbi.version>
-	</properties>
-
-	<dependencyManagement>
-		<dependencies>
-			<dependency>
-				<groupId>org.springframework.boot</groupId>
-				<artifactId>spring-boot-dependencies</artifactId>
-				<version>2.1.8.RELEASE</version>
-				<type>pom</type>
-				<scope>import</scope>
-			</dependency>
-
-			<dependency>
-				<groupId>org.jdbi</groupId>
-				<artifactId>jdbi3-spring4</artifactId>
-				<version>${jdbi.version}</version>
-			</dependency>
-
-			<dependency>
-				<groupId>org.jdbi</groupId>
-				<artifactId>jdbi3-sqlobject</artifactId>
-				<version>${jdbi.version}</version>
-			</dependency>
-
-		</dependencies>
-	</dependencyManagement>
-
-
-	<dependencies>		
-		<dependency>
-			<groupId>org.springframework.boot</groupId>
-			<artifactId>spring-boot-starter-jdbc</artifactId>
-		</dependency>
-		
-		<dependency>
-			<groupId>org.jdbi</groupId>
-			<artifactId>jdbi3-spring4</artifactId>
-		</dependency>
-
-		<dependency>
-			<groupId>org.jdbi</groupId>
-			<artifactId>jdbi3-sqlobject</artifactId>
-		</dependency>
-
-
-		<dependency>
-			<groupId>org.springframework.boot</groupId>
-			<artifactId>spring-boot-devtools</artifactId>
-			<scope>runtime</scope>
-			<optional>true</optional>
-		</dependency>
-		<dependency>
-			<groupId>com.h2database</groupId>
-			<artifactId>h2</artifactId>
-			<scope>runtime</scope>
-		</dependency>
-		<dependency>
-			<groupId>org.springframework.boot</groupId>
-			<artifactId>spring-boot-configuration-processor</artifactId>
-			<optional>true</optional>
-		</dependency>
-		<dependency>
-			<groupId>org.projectlombok</groupId>
-			<artifactId>lombok</artifactId>
-			<optional>true</optional>
-		</dependency>
-		<dependency>
-			<groupId>org.springframework.boot</groupId>
-			<artifactId>spring-boot-starter-test</artifactId>
-			<scope>test</scope>
-		</dependency>
-
-
-	</dependencies>
-
-	<build>
-		<plugins>
-			<plugin>
-				<groupId>org.springframework.boot</groupId>
-				<artifactId>spring-boot-maven-plugin</artifactId>
-			</plugin>
-		</plugins>
-	</build>
->>>>>>> 7337d9c7
 
 </project>