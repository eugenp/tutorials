<?xml version="1.0" encoding="UTF-8"?>
<project xmlns="http://maven.apache.org/POM/4.0.0"
    xmlns:xsi="http://www.w3.org/2001/XMLSchema-instance"
    xsi:schemaLocation="http://maven.apache.org/POM/4.0.0 http://maven.apache.org/xsd/maven-4.0.0.xsd">
    <modelVersion>4.0.0</modelVersion>
    <artifactId>liquibase</artifactId>
    <name>liquibase</name>

    <parent>
        <groupId>com.baeldung</groupId>
        <artifactId>persistence-modules</artifactId>
        <version>1.0.0-SNAPSHOT</version>
    </parent>

    <dependencies>
        <dependency>
            <groupId>com.mysql</groupId>
            <artifactId>mysql-connector-j</artifactId>
            <version>${mysql-connector-java.version}</version>
        </dependency>
    </dependencies>

    <build>
        <finalName>liquibase</finalName>
        <plugins>
            <plugin>
                <groupId>org.liquibase</groupId>
                <artifactId>liquibase-maven-plugin</artifactId>
                <version>${liquibase-maven-plugin.version}</version>
                <configuration>
                    <propertyFile>liquibase/liquibase.properties</propertyFile>
                    <changeLogFile>liquibase/db-changelog.xml</changeLogFile>
                </configuration>
            </plugin>
        </plugins>
    </build>

    <properties>
<<<<<<< HEAD
        <mysql-connector-java.version>8.2.0</mysql-connector-java.version>
        <liquibase-maven-plugin.version>3.4.2</liquibase-maven-plugin.version>
=======
        <mysql-connector-java.version>5.1.6</mysql-connector-java.version>
        <liquibase-maven-plugin.version>4.25.0</liquibase-maven-plugin.version>
>>>>>>> b0e2293c
    </properties>

</project><|MERGE_RESOLUTION|>--- conflicted
+++ resolved
@@ -36,13 +36,8 @@
     </build>
 
     <properties>
-<<<<<<< HEAD
         <mysql-connector-java.version>8.2.0</mysql-connector-java.version>
-        <liquibase-maven-plugin.version>3.4.2</liquibase-maven-plugin.version>
-=======
-        <mysql-connector-java.version>5.1.6</mysql-connector-java.version>
         <liquibase-maven-plugin.version>4.25.0</liquibase-maven-plugin.version>
->>>>>>> b0e2293c
     </properties>
 
 </project>