--- conflicted
+++ resolved
@@ -5,10 +5,7 @@
     <modelVersion>4.0.0</modelVersion>
     <artifactId>spring-data-jpa-query-3</artifactId>
     <name>spring-data-jpa-query-3</name>
-<<<<<<< HEAD
-=======
 
->>>>>>> 6719beae
     <parent>
         <groupId>com.baeldung</groupId>
         <artifactId>parent-boot-2</artifactId>
@@ -43,7 +40,6 @@
             <groupId>org.springframework.boot</groupId>
             <artifactId>spring-boot-starter-webflux</artifactId>
             <scope>test</scope>
-<<<<<<< HEAD
         </dependency>
         <dependency>
             <groupId>com.github.gavlyukovskiy</groupId>
@@ -51,38 +47,20 @@
             <version>1.9.1</version>
         </dependency>
     </dependencies>
-
-    <properties>
-        <javafaker.version>0.15</javafaker.version>
-    </properties>
-=======
-        </dependency>
-    </dependencies>
-
->>>>>>> 6719beae
     <build>
         <plugins>
             <plugin>
                 <groupId>org.apache.maven.plugins</groupId>
                 <artifactId>maven-compiler-plugin</artifactId>
                 <configuration>
-<<<<<<< HEAD
                     <source>17</source>
                     <target>17</target>
-=======
-                    <source>9</source>
-                    <target>9</target>
->>>>>>> 6719beae
                 </configuration>
             </plugin>
         </plugins>
     </build>
 
-<<<<<<< HEAD
-=======
     <properties>
         <javafaker.version>0.15</javafaker.version>
     </properties>
-
->>>>>>> 6719beae
 </project>