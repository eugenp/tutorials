package com.baeldung.dao.repositories.user;

import com.baeldung.domain.user.User;
import org.springframework.data.domain.Page;
import org.springframework.data.domain.Pageable;
import org.springframework.data.domain.Sort;
import org.springframework.data.jpa.repository.JpaRepository;
import org.springframework.data.jpa.repository.Modifying;
import org.springframework.data.jpa.repository.Query;
import org.springframework.data.repository.query.Param;

import java.util.Collection;
import java.util.List;
import java.util.stream.Stream;

public interface UserRepository extends JpaRepository<User, Integer> , UserRepositoryCustom{

    Stream<User> findAllByName(String name);

    @Query("SELECT u FROM User u WHERE u.status = 1")
    Collection<User> findAllActiveUsers();

    @Query(value = "SELECT * FROM Users u WHERE u.status = 1", nativeQuery = true)
    Collection<User> findAllActiveUsersNative();

    @Query("SELECT u FROM User u WHERE u.status = ?1")
    User findUserByStatus(Integer status);

    @Query(value = "SELECT * FROM Users u WHERE u.status = ?1", nativeQuery = true)
    User findUserByStatusNative(Integer status);

    @Query("SELECT u FROM User u WHERE u.status = ?1 and u.name = ?2")
    User findUserByStatusAndName(Integer status, String name);

    @Query("SELECT u FROM User u WHERE u.status = :status and u.name = :name")
    User findUserByStatusAndNameNamedParams(@Param("status") Integer status, @Param("name") String name);

    @Query(value = "SELECT * FROM Users u WHERE u.status = :status AND u.name = :name", nativeQuery = true)
    User findUserByStatusAndNameNamedParamsNative(@Param("status") Integer status, @Param("name") String name);

    @Query("SELECT u FROM User u WHERE u.status = :status and u.name = :name")
    User findUserByUserStatusAndUserName(@Param("status") Integer userStatus, @Param("name") String userName);

    @Query("SELECT u FROM User u WHERE u.name like ?1%")
    User findUserByNameLike(String name);

    @Query("SELECT u FROM User u WHERE u.name like :name%")
    User findUserByNameLikeNamedParam(@Param("name") String name);

    @Query(value = "SELECT * FROM users u WHERE u.name LIKE ?1%", nativeQuery = true)
    User findUserByNameLikeNative(String name);

    @Query(value = "SELECT u FROM User u")
    List<User> findAllUsers(Sort sort);

    @Query(value = "SELECT u FROM User u ORDER BY id")
    Page<User> findAllUsersWithPagination(Pageable pageable);

    @Query(value = "SELECT * FROM Users ORDER BY id", countQuery = "SELECT count(*) FROM Users", nativeQuery = true)
    Page<User> findAllUsersWithPaginationNative(Pageable pageable);

    @Modifying
    @Query("update User u set u.status = :status where u.name = :name")
    int updateUserSetStatusForName(@Param("status") Integer status, @Param("name") String name);

    @Modifying
    @Query(value = "UPDATE Users u SET u.status = ? WHERE u.name = ?", nativeQuery = true)
    int updateUserSetStatusForNameNative(Integer status, String name);

<<<<<<< HEAD
    @Query(value = "INSERT INTO USERS.Users (name, age, email, status) VALUES (:name, :age, :email, :status)", nativeQuery = true)
    @Modifying
    void insertUser(@Param("name") String name, @Param("age") Integer age, @Param("status") Integer status, @Param("email") String email);
=======
    @Modifying
    @Query(value = "UPDATE Users u SET status = ? WHERE u.name = ?", nativeQuery = true)
    int updateUserSetStatusForNameNativePostgres(Integer status, String name);
    
    @Query(value = "SELECT u FROM User u WHERE u.name IN :names")
	List<User> findUserByNameList(@Param("names") Collection<String> names);
>>>>>>> 91ac0588
}<|MERGE_RESOLUTION|>--- conflicted
+++ resolved
@@ -67,16 +67,14 @@
     @Query(value = "UPDATE Users u SET u.status = ? WHERE u.name = ?", nativeQuery = true)
     int updateUserSetStatusForNameNative(Integer status, String name);
 
-<<<<<<< HEAD
     @Query(value = "INSERT INTO USERS.Users (name, age, email, status) VALUES (:name, :age, :email, :status)", nativeQuery = true)
     @Modifying
     void insertUser(@Param("name") String name, @Param("age") Integer age, @Param("status") Integer status, @Param("email") String email);
-=======
+
     @Modifying
     @Query(value = "UPDATE Users u SET status = ? WHERE u.name = ?", nativeQuery = true)
     int updateUserSetStatusForNameNativePostgres(Integer status, String name);
     
     @Query(value = "SELECT u FROM User u WHERE u.name IN :names")
-	List<User> findUserByNameList(@Param("names") Collection<String> names);
->>>>>>> 91ac0588
+	  List<User> findUserByNameList(@Param("names") Collection<String> names);
 }