--- conflicted
+++ resolved
@@ -71,16 +71,15 @@
     @Query(value = "UPDATE Users u SET u.status = ? WHERE u.name = ?", nativeQuery = true)
     int updateUserSetStatusForNameNative(Integer status, String name);
 
-    @Query(value = "INSERT INTO Users (name, age, email, status) VALUES (:name, :age, :email, :status)", nativeQuery = true)
+    @Query(value = "INSERT INTO Users (name, age, email, status, active) VALUES (:name, :age, :email, :status, :active)", nativeQuery = true)
     @Modifying
-    void insertUser(@Param("name") String name, @Param("age") Integer age, @Param("status") Integer status, @Param("email") String email);
+    void insertUser(@Param("name") String name, @Param("age") Integer age, @Param("email") String email, @Param("status") Integer status, @Param("active") boolean active);
 
     @Modifying
     @Query(value = "UPDATE Users u SET status = ? WHERE u.name = ?", nativeQuery = true)
     int updateUserSetStatusForNameNativePostgres(Integer status, String name);
 
     @Query(value = "SELECT u FROM User u WHERE u.name IN :names")
-<<<<<<< HEAD
 	List<User> findUserByNameList(@Param("names") Collection<String> names);
 
     void deleteAllByCreationDateAfter(LocalDate date);
@@ -97,7 +96,4 @@
     @Query(value = "alter table Users add column deleted int(1) not null default 0", nativeQuery = true)
     void addDeletedColumn();
 
-=======
-	  List<User> findUserByNameList(@Param("names") Collection<String> names);
->>>>>>> 3a313501
 }