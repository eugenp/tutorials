--- conflicted
+++ resolved
@@ -15,9 +15,6 @@
     
     List<Passenger> findByLastName(String lastName, Sort sort);
 
-<<<<<<< HEAD
-=======
     List<Passenger> findByFirstNameIgnoreCase(String firstName);
 
->>>>>>> 03b9354e
 }