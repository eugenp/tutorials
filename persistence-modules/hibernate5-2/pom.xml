--- conflicted
+++ resolved
@@ -18,11 +18,7 @@
         <dependency>
             <groupId>org.hibernate</groupId>
             <artifactId>hibernate-core</artifactId>
-<<<<<<< HEAD
             <version>${hibernate-core.version}</version>
-=======
-            <version>${hibernate.core.version}</version>
->>>>>>> 86dc0b0b
         </dependency>
         <dependency>
             <groupId>org.springframework.boot</groupId>
@@ -58,15 +54,9 @@
         </dependency>
 
         <dependency>
-<<<<<<< HEAD
-            <groupId>org.apache.commons</groupId>
-            <artifactId>commons-lang3</artifactId>
-            <version>${commons-lang3.version}</version>
-=======
         	<groupId>org.apache.commons</groupId>
         	<artifactId>commons-lang3</artifactId>
         	<version>${commons.lang3.version}</version>
->>>>>>> 86dc0b0b
         </dependency>
     </dependencies>
 
