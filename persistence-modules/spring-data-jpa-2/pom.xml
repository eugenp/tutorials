<?xml version="1.0" encoding="UTF-8"?>
<project xmlns="http://maven.apache.org/POM/4.0.0"
    xmlns:xsi="http://www.w3.org/2001/XMLSchema-instance"
    xsi:schemaLocation="http://maven.apache.org/POM/4.0.0 http://maven.apache.org/xsd/maven-4.0.0.xsd">
    <modelVersion>4.0.0</modelVersion>
<<<<<<< HEAD
=======

>>>>>>> b2b80c89
    <groupId>com.baeldung</groupId>
    <artifactId>spring-data-jpa-2</artifactId>
    <name>spring-data-jpa</name>

    <parent>
        <artifactId>parent-boot-2</artifactId>
        <groupId>com.baeldung</groupId>
        <version>0.0.1-SNAPSHOT</version>
        <relativePath>../../parent-boot-2</relativePath>
    </parent>

    <dependencies>
        <dependency>
            <groupId>org.springframework.boot</groupId>
            <artifactId>spring-boot-starter-data-jpa</artifactId>
        </dependency>

        <dependency>
            <groupId>com.h2database</groupId>
            <artifactId>h2</artifactId>
        </dependency>

        <dependency>
<<<<<<< HEAD
            <groupId>net.ttddyy</groupId>
            <artifactId>datasource-proxy</artifactId>
            <version>1.4.1</version>
        </dependency>
=======
            <groupId>com.fasterxml.jackson.core</groupId>
            <artifactId>jackson-databind</artifactId>
        </dependency>

        <dependency>
            <groupId>org.springframework</groupId>
            <artifactId>spring-oxm</artifactId>
        </dependency>

>>>>>>> b2b80c89
    </dependencies>

</project><|MERGE_RESOLUTION|>--- conflicted
+++ resolved
@@ -1,51 +1,45 @@
-<?xml version="1.0" encoding="UTF-8"?>
-<project xmlns="http://maven.apache.org/POM/4.0.0"
-    xmlns:xsi="http://www.w3.org/2001/XMLSchema-instance"
-    xsi:schemaLocation="http://maven.apache.org/POM/4.0.0 http://maven.apache.org/xsd/maven-4.0.0.xsd">
-    <modelVersion>4.0.0</modelVersion>
-<<<<<<< HEAD
-=======
-
->>>>>>> b2b80c89
-    <groupId>com.baeldung</groupId>
-    <artifactId>spring-data-jpa-2</artifactId>
-    <name>spring-data-jpa</name>
-
-    <parent>
-        <artifactId>parent-boot-2</artifactId>
-        <groupId>com.baeldung</groupId>
-        <version>0.0.1-SNAPSHOT</version>
-        <relativePath>../../parent-boot-2</relativePath>
-    </parent>
-
-    <dependencies>
-        <dependency>
-            <groupId>org.springframework.boot</groupId>
-            <artifactId>spring-boot-starter-data-jpa</artifactId>
-        </dependency>
-
-        <dependency>
-            <groupId>com.h2database</groupId>
-            <artifactId>h2</artifactId>
-        </dependency>
-
-        <dependency>
-<<<<<<< HEAD
-            <groupId>net.ttddyy</groupId>
-            <artifactId>datasource-proxy</artifactId>
-            <version>1.4.1</version>
-        </dependency>
-=======
-            <groupId>com.fasterxml.jackson.core</groupId>
-            <artifactId>jackson-databind</artifactId>
-        </dependency>
-
-        <dependency>
-            <groupId>org.springframework</groupId>
-            <artifactId>spring-oxm</artifactId>
-        </dependency>
-
->>>>>>> b2b80c89
-    </dependencies>
-
+<?xml version="1.0" encoding="UTF-8"?>
+<project xmlns="http://maven.apache.org/POM/4.0.0"
+    xmlns:xsi="http://www.w3.org/2001/XMLSchema-instance"
+    xsi:schemaLocation="http://maven.apache.org/POM/4.0.0 http://maven.apache.org/xsd/maven-4.0.0.xsd">
+    <modelVersion>4.0.0</modelVersion>
+
+    <groupId>com.baeldung</groupId>
+    <artifactId>spring-data-jpa-2</artifactId>
+    <name>spring-data-jpa</name>
+
+    <parent>
+        <artifactId>parent-boot-2</artifactId>
+        <groupId>com.baeldung</groupId>
+        <version>0.0.1-SNAPSHOT</version>
+        <relativePath>../../parent-boot-2</relativePath>
+    </parent>
+
+    <dependencies>
+        <dependency>
+            <groupId>org.springframework.boot</groupId>
+            <artifactId>spring-boot-starter-data-jpa</artifactId>
+        </dependency>
+
+        <dependency>
+            <groupId>com.h2database</groupId>
+            <artifactId>h2</artifactId>
+        </dependency>
+
+        <dependency>
+            <groupId>net.ttddyy</groupId>
+            <artifactId>datasource-proxy</artifactId>
+            <version>1.4.1</version>
+        </dependency>
+
+        <dependency>
+            <groupId>com.fasterxml.jackson.core</groupId>
+            <artifactId>jackson-databind</artifactId>
+        </dependency>
+
+        <dependency>
+            <groupId>org.springframework</groupId>
+            <artifactId>spring-oxm</artifactId>
+        </dependency>
+    </dependencies>
 </project>