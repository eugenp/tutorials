--- conflicted
+++ resolved
@@ -33,25 +33,6 @@
             <groupId>org.thymeleaf.extras</groupId>
             <artifactId>thymeleaf-extras-springsecurity4</artifactId>
         </dependency>
-
-<<<<<<< HEAD
-=======
-        <!-- oauth2 -->
-        <dependency>
-            <groupId>org.springframework.security.oauth.boot</groupId>
-            <artifactId>spring-security-oauth2-autoconfigure</artifactId>
-            <version>2.0.1.RELEASE</version>
-        </dependency>
-        <dependency>
-            <groupId>org.springframework.security</groupId>
-            <artifactId>spring-security-oauth2-client</artifactId>
-        </dependency>
-        <dependency>
-            <groupId>org.springframework.security</groupId>
-            <artifactId>spring-security-oauth2-jose</artifactId>
-        </dependency>
-
->>>>>>> 80566a89
         <dependency>
             <groupId>org.springframework</groupId>
             <artifactId>spring-test</artifactId>
