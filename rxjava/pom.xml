<?xml version="1.0" encoding="UTF-8"?>
<project xmlns="http://maven.apache.org/POM/4.0.0" xmlns:xsi="http://www.w3.org/2001/XMLSchema-instance"
         xsi:schemaLocation="http://maven.apache.org/POM/4.0.0 http://maven.apache.org/xsd/maven-4.0.0.xsd">
    <modelVersion>4.0.0</modelVersion>

    <artifactId>rxjava</artifactId>
    <version>1.0-SNAPSHOT</version>

    <parent>
        <groupId>com.baeldung</groupId>
        <artifactId>parent-java</artifactId>
    	<version>0.0.1-SNAPSHOT</version>
    	<relativePath>../parent-java</relativePath>
    </parent>

    <dependencies>
        <dependency>
            <groupId>io.reactivex</groupId>
            <artifactId>rxjava</artifactId>
            <version>${rx.java.version}</version>
        </dependency>

        <dependency>
            <groupId>io.reactivex</groupId>
            <artifactId>rxjava-math</artifactId>
            <version>1.0.0</version>
        </dependency>

        <dependency>
            <groupId>io.reactivex</groupId>
            <artifactId>rxjava-string</artifactId>
            <version>1.1.1</version>
        </dependency>

        <dependency>
            <groupId>junit</groupId>
            <artifactId>junit</artifactId>
            <version>4.12</version>
            <scope>test</scope>
        </dependency>

        <dependency>
            <groupId>com.jayway.awaitility</groupId>
            <artifactId>awaitility</artifactId>
            <version>1.7.0</version>
        </dependency>
        <dependency>
            <groupId>com.github.davidmoten</groupId>
            <artifactId>rxjava-jdbc</artifactId>
            <version>${rx.java.jdbc.version}</version>
        </dependency>
        <dependency>
            <groupId>com.h2database</groupId>
            <artifactId>h2</artifactId>
            <version>${h2.version}</version>
            <scope>runtime</scope>
        </dependency>
        <dependency>
            <groupId>org.assertj</groupId>
            <artifactId>assertj-core</artifactId>
            <version>${assertj.version}</version>
        </dependency>
        <dependency>
<<<<<<< HEAD
            <groupId>com.google.guava</groupId>
            <artifactId>guava</artifactId>
            <version>22.0</version>
            <scope>test</scope>
=======
            <groupId>com.jakewharton.rxrelay2</groupId>
            <artifactId>rxrelay</artifactId>
            <version>2.0.0</version>
>>>>>>> 5836bfa7
        </dependency>
    </dependencies>

    <properties>
        <assertj.version>3.8.0</assertj.version>
        <rx.java.version>1.2.5</rx.java.version>
        <rx.java.jdbc.version>0.7.11</rx.java.jdbc.version>
        <h2.version>1.4.196</h2.version>
    </properties>


</project><|MERGE_RESOLUTION|>--- conflicted
+++ resolved
@@ -61,16 +61,10 @@
             <version>${assertj.version}</version>
         </dependency>
         <dependency>
-<<<<<<< HEAD
             <groupId>com.google.guava</groupId>
             <artifactId>guava</artifactId>
             <version>22.0</version>
             <scope>test</scope>
-=======
-            <groupId>com.jakewharton.rxrelay2</groupId>
-            <artifactId>rxrelay</artifactId>
-            <version>2.0.0</version>
->>>>>>> 5836bfa7
         </dependency>
     </dependencies>
 
