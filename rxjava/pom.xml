<?xml version="1.0" encoding="UTF-8"?>
<project xmlns="http://maven.apache.org/POM/4.0.0" xmlns:xsi="http://www.w3.org/2001/XMLSchema-instance"
    xsi:schemaLocation="http://maven.apache.org/POM/4.0.0 http://maven.apache.org/xsd/maven-4.0.0.xsd">
    <modelVersion>4.0.0</modelVersion>

    <artifactId>rxjava</artifactId>
    <version>1.0-SNAPSHOT</version>

    <parent>
        <groupId>com.baeldung</groupId>
        <artifactId>parent-modules</artifactId>
        <version>1.0.0-SNAPSHOT</version>
    </parent>

    <dependencies>
        <dependency>
            <groupId>io.reactivex</groupId>
            <artifactId>rxjava</artifactId>
            <version>${rx.java.version}</version>
        </dependency>

        <dependency>
            <groupId>io.reactivex.rxjava2</groupId>
            <artifactId>rxjava</artifactId>
            <version>2.1.3</version>
        </dependency>

        <dependency>
            <groupId>io.reactivex</groupId>
            <artifactId>rxjava-math</artifactId>
            <version>1.0.0</version>
        </dependency>

        <dependency>
<<<<<<< HEAD
            <groupId>io.reactivex</groupId>
            <artifactId>rxjava-string</artifactId>
            <version>1.1.1</version>
=======
            <groupId>junit</groupId>
            <artifactId>junit</artifactId>
            <version>4.12</version>
            <scope>test</scope>
>>>>>>> 93717943
        </dependency>

        <dependency>
            <groupId>com.jayway.awaitility</groupId>
            <artifactId>awaitility</artifactId>
            <version>1.7.0</version>
        </dependency>
        <dependency>
    		<groupId>com.github.davidmoten</groupId>
    		<artifactId>rxjava-jdbc</artifactId>
    		<version>${rx.java.jdbc.version}</version>
		</dependency>
		<dependency>
		    <groupId>com.h2database</groupId>
		    <artifactId>h2</artifactId>
		    <version>${h2.version}</version>
		    <scope>runtime</scope>
		</dependency>
		<dependency>
            <groupId>org.assertj</groupId>
            <artifactId>assertj-core</artifactId>
            <version>${assertj.version}</version>
        </dependency>
        <dependency>
            <groupId>com.google.guava</groupId>
            <artifactId>guava</artifactId>
            <version>22.0</version>
            <scope>test</scope>
        </dependency>
    </dependencies>

    <properties>
    	<assertj.version>3.8.0</assertj.version>
        <rx.java.version>1.2.5</rx.java.version>
        <rx.java.jdbc.version>0.7.11</rx.java.jdbc.version>
        <h2.version>1.4.196</h2.version>
    </properties>


</project><|MERGE_RESOLUTION|>--- conflicted
+++ resolved
@@ -32,16 +32,16 @@
         </dependency>
 
         <dependency>
-<<<<<<< HEAD
             <groupId>io.reactivex</groupId>
             <artifactId>rxjava-string</artifactId>
             <version>1.1.1</version>
-=======
+        </dependency>
+      
+        <dependency>
             <groupId>junit</groupId>
             <artifactId>junit</artifactId>
             <version>4.12</version>
             <scope>test</scope>
->>>>>>> 93717943
         </dependency>
 
         <dependency>
