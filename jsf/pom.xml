--- conflicted
+++ resolved
@@ -96,10 +96,7 @@
                     <target>1.8</target>
                 </configuration>
             </plugin>
-<<<<<<< HEAD
-=======
 
->>>>>>> b72f3199
             <plugin>
                 <groupId>org.apache.maven.plugins</groupId>
                 <artifactId>maven-war-plugin</artifactId>
@@ -126,12 +123,8 @@
         <javax.servlet.version>3.1.0</javax.servlet.version>
 
         <!-- maven plugins -->
-<<<<<<< HEAD
-        <maven-war-plugin.version>2.6</maven-war-plugin.version>
-=======
         <maven-compiler-plugin.version>3.5.1</maven-compiler-plugin.version>
         <maven-war-plugin.version>2.6</maven-war-plugin.version>
 
->>>>>>> b72f3199
     </properties>
 </project>