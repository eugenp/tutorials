--- conflicted
+++ resolved
@@ -21,14 +21,11 @@
             <artifactId>jmh-generator-annprocess</artifactId>
             <version>${jmh-generator.version}</version>
         </dependency>
-<<<<<<< HEAD
-=======
         <dependency>
             <groupId>it.unimi.dsi</groupId>
             <artifactId>dsiutils</artifactId>
             <version>${dsiutils.version}</version>
         </dependency>
->>>>>>> b315bf35
     </dependencies>
 
     <build>
