--- conflicted
+++ resolved
@@ -44,10 +44,6 @@
     </build>
 
     <properties>
-<<<<<<< HEAD
-        <junit-jupiter-engine.version>5.10.2</junit-jupiter-engine.version>
-=======
->>>>>>> a642a308
         <spring-context.version>6.0.11</spring-context.version>
         <maven-surefire-plugin.version>3.1.2</maven-surefire-plugin.version>
     </properties>
