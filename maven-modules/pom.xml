<?xml version="1.0" encoding="UTF-8"?>
<project xmlns="http://maven.apache.org/POM/4.0.0"
    xmlns:xsi="http://www.w3.org/2001/XMLSchema-instance"
    xsi:schemaLocation="http://maven.apache.org/POM/4.0.0 http://maven.apache.org/xsd/maven-4.0.0.xsd">
    <modelVersion>4.0.0</modelVersion>
    <artifactId>maven-modules</artifactId>
    <version>0.0.1-SNAPSHOT</version>
    <name>maven-modules</name>
    <packaging>pom</packaging>

    <parent>
        <groupId>com.baeldung</groupId>
        <artifactId>parent-modules</artifactId>
        <version>1.0.0-SNAPSHOT</version>
    </parent>

    <modules>
        <!-- <module>compiler-plugin-java-9</module> --> <!-- We haven't upgraded to java 9. -->
        <module>maven-copy-files</module>
        <module>maven-custom-plugin</module>
        <module>maven-exec-plugin</module>
        <module>maven-integration-test</module>
        <module>maven-multi-source</module>
        <module>maven-plugins</module>
        <module>maven-profiles</module>
        <module>maven-properties</module>
        <!-- <module>maven-proxy</module> --> <!-- Not a maven project -->
        <module>maven-unused-dependencies</module>
        <module>maven-war-plugin</module>
        <module>optional-dependencies</module>
        <module>version-collision</module>
        <module>version-overriding-plugins</module>
        <module>versions-maven-plugin</module>
        <module>maven-printing-plugins</module>
        <module>maven-builder-plugin</module>
        <module>host-maven-repo-example</module>
        <module>plugin-management</module>
        <module>maven-surefire-plugin</module>
<<<<<<< HEAD
        <module>maven-dependency-management</module>
=======
        <module>maven-parent-pom-resolution</module>
>>>>>>> 5e4c5a45
    </modules>

</project><|MERGE_RESOLUTION|>--- conflicted
+++ resolved
@@ -36,11 +36,8 @@
         <module>host-maven-repo-example</module>
         <module>plugin-management</module>
         <module>maven-surefire-plugin</module>
-<<<<<<< HEAD
-        <module>maven-dependency-management</module>
-=======
         <module>maven-parent-pom-resolution</module>
->>>>>>> 5e4c5a45
+        <module>maven-dependency-management</module>    
     </modules>
 
 </project>