<!DOCTYPE log4j:configuration SYSTEM "log4j.dtd" >
<log4j:configuration debug="false">

    <!--Console appender-->
    <appender name="stdout" class="org.apache.log4j.ConsoleAppender">
        <layout class="org.apache.log4j.PatternLayout">
            <param name="ConversionPattern" value="%d{yyyy-MM-dd HH:mm:ss} %p %m%n"/>
        </layout>
    </appender>

    <!-- File appender-->
    <appender name="fout" class="org.apache.log4j.FileAppender">
        <param name="file" value="log4j/target/baeldung-log4j.log"/>
        <param name="append" value="false"/>
        <layout class="org.apache.log4j.PatternLayout">
<<<<<<< HEAD
            <param name="ConversionPattern" value="%d{yyyy-MM-dd HH:mm:ss} %-5p %m%n"/>
=======
            <param name="ConversionPattern" value="%d{yyyy-MM-dd HH:mm:ss} %p %m%n" />
>>>>>>> 980a3bdd
        </layout>
    </appender>

    <!--Override log level for specified package-->
    <category name="com.baeldung.log4j">
        <priority value="TRACE"/>
    </category>

    <root>
        <level value="DEBUG"/>
        <appender-ref ref="stdout"/>
        <appender-ref ref="fout"/>
    </root>

</log4j:configuration><|MERGE_RESOLUTION|>--- conflicted
+++ resolved
@@ -13,11 +13,8 @@
         <param name="file" value="log4j/target/baeldung-log4j.log"/>
         <param name="append" value="false"/>
         <layout class="org.apache.log4j.PatternLayout">
-<<<<<<< HEAD
             <param name="ConversionPattern" value="%d{yyyy-MM-dd HH:mm:ss} %-5p %m%n"/>
-=======
             <param name="ConversionPattern" value="%d{yyyy-MM-dd HH:mm:ss} %p %m%n" />
->>>>>>> 980a3bdd
         </layout>
     </appender>
 
