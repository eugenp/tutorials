--- conflicted
+++ resolved
@@ -16,11 +16,7 @@
 
     <Loggers>
         # Override log level for specified package
-<<<<<<< HEAD
-        <Logger name="com.baeldung.log4j2" level="ERROR"/>
-=======
         <Logger name="com.baeldung.log4j2" level="TRACE"/>
->>>>>>> 980a3bdd
 
         <AsyncRoot level="DEBUG">
             <AppenderRef ref="stdout" />
