<?xml version="1.0" encoding="UTF-8"?>
<project xmlns="http://maven.apache.org/POM/4.0.0" xmlns:xsi="http://www.w3.org/2001/XMLSchema-instance"
         xsi:schemaLocation="http://maven.apache.org/POM/4.0.0 http://maven.apache.org/xsd/maven-4.0.0.xsd">
    <modelVersion>4.0.0</modelVersion>
    <artifactId>spring-security-modules</artifactId>
    <version>0.0.1-SNAPSHOT</version>
    <name>spring-security-modules</name>
    <packaging>pom</packaging>

    <parent>
        <groupId>com.baeldung</groupId>
        <artifactId>parent-modules</artifactId>
        <version>1.0.0-SNAPSHOT</version>
    </parent>

    <modules>
        <module>spring-security-acl</module>
        <module>spring-security-angular/server</module>
        <module>spring-security-cache-control</module>
        <module>spring-security-core</module>
        <module>spring-security-cors</module>
        <module>spring-security-kerberos</module>
        <module>spring-security-mvc</module>
        <module>spring-security-mvc-boot</module>
        <module>spring-security-mvc-custom</module>
        <module>spring-security-mvc-digest-auth</module>
        <module>spring-security-mvc-jsonview</module>
        <module>spring-security-ldap</module>
        <module>spring-security-mvc-login</module>
        <module>spring-security-mvc-persisted-remember-me</module>
        <module>spring-security-mvc-socket</module>
        <module>spring-security-oidc</module>
        <module>spring-security-react</module>   
<<<<<<< HEAD

=======
>>>>>>> ba5ac247
        <module>spring-security-rest</module>
        <module>spring-security-rest-basic-auth</module>
        <module>spring-security-rest-custom</module>
        <module>spring-security-sso</module>
        <module>spring-security-stormpath</module>
        <module>spring-security-thymeleaf</module>
        <module>spring-security-x509</module>
    </modules>

</project><|MERGE_RESOLUTION|>--- conflicted
+++ resolved
@@ -31,10 +31,6 @@
         <module>spring-security-mvc-socket</module>
         <module>spring-security-oidc</module>
         <module>spring-security-react</module>   
-<<<<<<< HEAD
-
-=======
->>>>>>> ba5ac247
         <module>spring-security-rest</module>
         <module>spring-security-rest-basic-auth</module>
         <module>spring-security-rest-custom</module>
