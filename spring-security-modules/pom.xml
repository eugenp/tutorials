--- conflicted
+++ resolved
@@ -22,15 +22,12 @@
         <module>spring-security-auth0</module>
         <module>spring-security-config</module>
         <module>spring-security-core</module>
-<<<<<<< HEAD
         <module>spring-security-web-mvc</module>
         <module>spring-security-web-boot-1</module>
         <module>spring-security-web-boot-2</module>
         <module>spring-security-web-boot-3</module>
         <module>spring-security-web-mvc-custom</module>
         <module>spring-security-web-digest-auth</module>
-=======
->>>>>>> 03154046
         <module>spring-security-ldap</module>
         <module>spring-security-legacy-oidc</module>
         <module>spring-security-oauth2-sso</module>
