package com.baeldung.jackson.deserialization;

import java.io.IOException;
import java.util.HashMap;
import java.util.Map;

import org.apache.commons.lang3.StringUtils;
import org.junit.Assert;
import org.junit.Test;

import com.baeldung.jackson.entities.MyPair;
import com.fasterxml.jackson.core.JsonParseException;
import com.fasterxml.jackson.core.type.TypeReference;
import com.fasterxml.jackson.databind.JsonMappingException;
import com.fasterxml.jackson.databind.ObjectMapper;

public class JacksonMapDeserializeTest {

<<<<<<< HEAD
	private Map<MyPair, String> map;
=======
	// @JsonDeserialize(keyUsing = MyPairDeserializer.class)
	private Map<MyPair, String> map;

>>>>>>> 946a7e663d8fa38836bf33bb04a975aad72d7454
	private Map<MyPair, MyPair> cmap;

	@Test
	public void whenSimpleMapDeserialize_thenCorrect()
			throws JsonParseException, JsonMappingException, IOException {

		final String jsonInput = "{\"key\": \"value\"}";
		final ObjectMapper mapper = new ObjectMapper();
		TypeReference<HashMap<String, String>> typeRef = new TypeReference<HashMap<String, String>>() {
		};

		final Map<String, String> map = mapper.readValue(jsonInput, typeRef);
		final String expectedOutput = "{key=value}";
		Assert.assertEquals(expectedOutput, map.toString());
	}

	@Test
	public void whenObjectStringMapDeserialize_thenCorrect()
			throws JsonParseException, JsonMappingException, IOException {

		final String jsonInput = "{\"Abbott and Costello\" : \"Comedy\"}";
		final ObjectMapper mapper = new ObjectMapper();

		TypeReference<HashMap<MyPair, String>> typeRef = new TypeReference<HashMap<MyPair, String>>() {
		};
		map = mapper.readValue(jsonInput, typeRef);

		Assert.assertEquals("Abbott and Costello",
				StringUtils.join(map.keySet(), ", "));
	}

	@Test
	public void whenObjectObjectMapDeserialize_thenCorrect()
			throws JsonParseException, JsonMappingException, IOException {

		final String jsonInput = "{\"Abbott and Costello\" : \"Comedy and 1940s\"}";
		final ObjectMapper mapper = new ObjectMapper();
		TypeReference<HashMap<MyPair, MyPair>> typeRef = new TypeReference<HashMap<MyPair, MyPair>>() {
		};

		cmap = mapper.readValue(jsonInput, typeRef);

		Assert.assertEquals("Abbott and Costello",
				StringUtils.join(cmap.keySet(), ", "));
		Assert.assertEquals("Comedy and 1940s",
				StringUtils.join(cmap.values(), ", "));
	}
}<|MERGE_RESOLUTION|>--- conflicted
+++ resolved
@@ -4,7 +4,6 @@
 import java.util.HashMap;
 import java.util.Map;
 
-import org.apache.commons.lang3.StringUtils;
 import org.junit.Assert;
 import org.junit.Test;
 
@@ -16,13 +15,7 @@
 
 public class JacksonMapDeserializeTest {
 
-<<<<<<< HEAD
 	private Map<MyPair, String> map;
-=======
-	// @JsonDeserialize(keyUsing = MyPairDeserializer.class)
-	private Map<MyPair, String> map;
-
->>>>>>> 946a7e663d8fa38836bf33bb04a975aad72d7454
 	private Map<MyPair, MyPair> cmap;
 
 	@Test
@@ -35,8 +28,8 @@
 		};
 
 		final Map<String, String> map = mapper.readValue(jsonInput, typeRef);
-		final String expectedOutput = "{key=value}";
-		Assert.assertEquals(expectedOutput, map.toString());
+
+		Assert.assertEquals("value", map.get("key"));
 	}
 
 	@Test
@@ -50,8 +43,7 @@
 		};
 		map = mapper.readValue(jsonInput, typeRef);
 
-		Assert.assertEquals("Abbott and Costello",
-				StringUtils.join(map.keySet(), ", "));
+		Assert.assertEquals("Comedy", map.get(new MyPair("Abbott", "Costello")));
 	}
 
 	@Test
@@ -65,9 +57,7 @@
 
 		cmap = mapper.readValue(jsonInput, typeRef);
 
-		Assert.assertEquals("Abbott and Costello",
-				StringUtils.join(cmap.keySet(), ", "));
-		Assert.assertEquals("Comedy and 1940s",
-				StringUtils.join(cmap.values(), ", "));
+		Assert.assertEquals(new MyPair("Comedy", "1940s"),
+				cmap.get(new MyPair("Abbott", "Costello")));
 	}
 }