package com.baeldung.jackson.xml;

import static org.junit.Assert.assertNotNull;
import static org.junit.Assert.assertTrue;
import static org.junit.jupiter.api.Assertions.assertEquals;

import java.io.BufferedReader;
import java.io.ByteArrayOutputStream;
import java.io.File;
import java.io.FileInputStream;
import java.io.IOException;
import java.io.InputStream;
import java.io.InputStreamReader;
import java.util.ArrayList;
import java.util.List;

import org.junit.Test;

import com.baeldung.jackson.dtos.Address;
import com.baeldung.jackson.dtos.Person;
import com.fasterxml.jackson.annotation.JsonProperty;
import com.fasterxml.jackson.core.JsonProcessingException;
import com.fasterxml.jackson.dataformat.xml.XmlMapper;

public class XMLSerializeDeserializeUnitTest {

    @Test
    public void whenJavaSerializedToXmlStr_thenCorrect() throws JsonProcessingException {
        XmlMapper xmlMapper = new XmlMapper();
        String xml = xmlMapper.writeValueAsString(new SimpleBean());
        assertNotNull(xml);
    }

    @Test
    public void whenJavaSerializedToXmlFile_thenCorrect() throws IOException {
        XmlMapper xmlMapper = new XmlMapper();
        xmlMapper.writeValue(new File("target/simple_bean.xml"), new SimpleBean());
        File file = new File("target/simple_bean.xml");
        assertNotNull(file);
    }

    @Test
    public void whenJavaGotFromXmlStr_thenCorrect() throws IOException {
        XmlMapper xmlMapper = new XmlMapper();
        SimpleBean value = xmlMapper.readValue("<SimpleBean><x>1</x><y>2</y></SimpleBean>", SimpleBean.class);
        assertTrue(value.getX() == 1 && value.getY() == 2);
    }

    @Test
    public void whenJavaGotFromXmlFile_thenCorrect() throws IOException {
        File file = new File("src/test/resources/simple_bean.xml");
        XmlMapper xmlMapper = new XmlMapper();
        String xml = inputStreamToString(new FileInputStream(file));
        SimpleBean value = xmlMapper.readValue(xml, SimpleBean.class);
        assertTrue(value.getX() == 1 && value.getY() == 2);
    }

    @Test
    public void whenJavaGotFromXmlStrWithCapitalElem_thenCorrect() throws IOException {
        XmlMapper xmlMapper = new XmlMapper();
        SimpleBeanForCapitalizedFields value = xmlMapper.readValue("<SimpleBeanForCapitalizedFields><X>1</X><y>2</y></SimpleBeanForCapitalizedFields>", SimpleBeanForCapitalizedFields.class);
        assertTrue(value.getX() == 1 && value.getY() == 2);
    }

    @Test
    public void whenJavaSerializedToXmlFileWithCapitalizedField_thenCorrect() throws IOException {
        XmlMapper xmlMapper = new XmlMapper();
        xmlMapper.writeValue(new File("target/simple_bean_capitalized.xml"), new SimpleBeanForCapitalizedFields());
        File file = new File("target/simple_bean_capitalized.xml");
        assertNotNull(file);
    }

    @Test
    public void whenJavaDeserializedFromXmlFile_thenCorrect() throws IOException {
        XmlMapper xmlMapper = new XmlMapper();
<<<<<<< HEAD
=======

        String xml = "<person><firstName>Rohan</firstName><lastName>Daye</lastName><phoneNumbers><phoneNumbers>9911034731</phoneNumbers><phoneNumbers>9911033478</phoneNumbers></phoneNumbers><address><address><streetNumber>1</streetNumber><streetName>Name1</streetName><city>City1</city></address><address><streetNumber>2</streetNumber><streetName>Name2</streetName><city>City2</city></address></address></person>";
        Person value = xmlMapper.readValue(xml, Person.class);
>>>>>>> 2634bdc2

        String xml = "<Person><firstName>Rohan</firstName><lastName>Daye</lastName><phoneNumbers><phoneNumbers>9911034731</phoneNumbers><phoneNumbers>9911033478</phoneNumbers></phoneNumbers><address><streetName>Name1</streetName><city>City1</city></address><address><streetName>Name2</streetName><city>City2</city></address></Person>";
        Person value = xmlMapper.readValue(xml, Person.class);

        assertEquals("City1", value.getAddress().get(0).getCity());
        assertEquals("City2", value.getAddress().get(1).getCity());
    }

    @Test
    public void whenJavaSerializedToXmlFile_thenSuccess() throws IOException {
        XmlMapper xmlMapper = new XmlMapper();

<<<<<<< HEAD
        String xml = "<Person><firstName>Rohan</firstName><lastName>Daye</lastName><phoneNumbers><phoneNumbers>9911034731</phoneNumbers><phoneNumbers>9911033478</phoneNumbers></phoneNumbers><address><streetName>Name1</streetName><city>City1</city></address><address><streetName>Name2</streetName><city>City2</city></address></Person>";
=======
        String expectedXml = "<person><firstName>Rohan</firstName><lastName>Daye</lastName><phoneNumbers><phoneNumbers>9911034731</phoneNumbers><phoneNumbers>9911033478</phoneNumbers></phoneNumbers><address><address><streetNumber>1</streetNumber><streetName>Name1</streetName><city>City1</city></address><address><streetNumber>2</streetNumber><streetName>Name2</streetName><city>City2</city></address></address></person>";
>>>>>>> 2634bdc2

        Person person = new Person();

        person.setFirstName("Rohan");
        person.setLastName("Daye");

        List<String> ph = new ArrayList<>();
        ph.add("9911034731");
        ph.add("9911033478");
        person.setPhoneNumbers(ph);

        List<Address> addresses = new ArrayList<>();

        Address address1 = new Address();
<<<<<<< HEAD
=======
        address1.setStreetNumber("1");
>>>>>>> 2634bdc2
        address1.setStreetName("Name1");
        address1.setCity("City1");

        Address address2 = new Address();
<<<<<<< HEAD
=======
        address2.setStreetNumber("2");
>>>>>>> 2634bdc2
        address2.setStreetName("Name2");
        address2.setCity("City2");

        addresses.add(address1);
        addresses.add(address2);

        person.setAddress(addresses);

        ByteArrayOutputStream byteArrayOutputStream = new ByteArrayOutputStream();
        xmlMapper.writeValue(byteArrayOutputStream, person);
<<<<<<< HEAD
        assertEquals(xml, byteArrayOutputStream.toString());
=======
        assertEquals(expectedXml, byteArrayOutputStream.toString());
>>>>>>> 2634bdc2
    }

    private static String inputStreamToString(InputStream is) throws IOException {
        BufferedReader br;
        StringBuilder sb = new StringBuilder();

        String line;
        br = new BufferedReader(new InputStreamReader(is));
        while ((line = br.readLine()) != null) {
            sb.append(line);
        }
        br.close();
        return sb.toString();
    }
}

class SimpleBean {
    private int x = 1;
    private int y = 2;

    public int getX() {
        return x;
    }

    public void setX(int x) {
        this.x = x;
    }

    public int getY() {
        return y;
    }

    public void setY(int y) {
        this.y = y;
    }

}

class SimpleBeanForCapitalizedFields {
    @JsonProperty("X")
    private int x = 1;
    private int y = 2;

    public int getX() {
        return x;
    }

    public void setX(int x) {
        this.x = x;
    }

    public int getY() {
        return y;
    }

    public void setY(int y) {
        this.y = y;
    }
}<|MERGE_RESOLUTION|>--- conflicted
+++ resolved
@@ -73,12 +73,6 @@
     @Test
     public void whenJavaDeserializedFromXmlFile_thenCorrect() throws IOException {
         XmlMapper xmlMapper = new XmlMapper();
-<<<<<<< HEAD
-=======
-
-        String xml = "<person><firstName>Rohan</firstName><lastName>Daye</lastName><phoneNumbers><phoneNumbers>9911034731</phoneNumbers><phoneNumbers>9911033478</phoneNumbers></phoneNumbers><address><address><streetNumber>1</streetNumber><streetName>Name1</streetName><city>City1</city></address><address><streetNumber>2</streetNumber><streetName>Name2</streetName><city>City2</city></address></address></person>";
-        Person value = xmlMapper.readValue(xml, Person.class);
->>>>>>> 2634bdc2
 
         String xml = "<Person><firstName>Rohan</firstName><lastName>Daye</lastName><phoneNumbers><phoneNumbers>9911034731</phoneNumbers><phoneNumbers>9911033478</phoneNumbers></phoneNumbers><address><streetName>Name1</streetName><city>City1</city></address><address><streetName>Name2</streetName><city>City2</city></address></Person>";
         Person value = xmlMapper.readValue(xml, Person.class);
@@ -91,11 +85,7 @@
     public void whenJavaSerializedToXmlFile_thenSuccess() throws IOException {
         XmlMapper xmlMapper = new XmlMapper();
 
-<<<<<<< HEAD
         String xml = "<Person><firstName>Rohan</firstName><lastName>Daye</lastName><phoneNumbers><phoneNumbers>9911034731</phoneNumbers><phoneNumbers>9911033478</phoneNumbers></phoneNumbers><address><streetName>Name1</streetName><city>City1</city></address><address><streetName>Name2</streetName><city>City2</city></address></Person>";
-=======
-        String expectedXml = "<person><firstName>Rohan</firstName><lastName>Daye</lastName><phoneNumbers><phoneNumbers>9911034731</phoneNumbers><phoneNumbers>9911033478</phoneNumbers></phoneNumbers><address><address><streetNumber>1</streetNumber><streetName>Name1</streetName><city>City1</city></address><address><streetNumber>2</streetNumber><streetName>Name2</streetName><city>City2</city></address></address></person>";
->>>>>>> 2634bdc2
 
         Person person = new Person();
 
@@ -110,18 +100,12 @@
         List<Address> addresses = new ArrayList<>();
 
         Address address1 = new Address();
-<<<<<<< HEAD
-=======
-        address1.setStreetNumber("1");
->>>>>>> 2634bdc2
+
         address1.setStreetName("Name1");
         address1.setCity("City1");
 
         Address address2 = new Address();
-<<<<<<< HEAD
-=======
-        address2.setStreetNumber("2");
->>>>>>> 2634bdc2
+
         address2.setStreetName("Name2");
         address2.setCity("City2");
 
@@ -132,11 +116,9 @@
 
         ByteArrayOutputStream byteArrayOutputStream = new ByteArrayOutputStream();
         xmlMapper.writeValue(byteArrayOutputStream, person);
-<<<<<<< HEAD
+
         assertEquals(xml, byteArrayOutputStream.toString());
-=======
-        assertEquals(expectedXml, byteArrayOutputStream.toString());
->>>>>>> 2634bdc2
+
     }
 
     private static String inputStreamToString(InputStream is) throws IOException {
