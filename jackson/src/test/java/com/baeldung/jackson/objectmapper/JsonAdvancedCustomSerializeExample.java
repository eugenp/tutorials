--- conflicted
+++ resolved
@@ -13,47 +13,20 @@
 import com.fasterxml.jackson.databind.ObjectMapper;
 import com.fasterxml.jackson.databind.module.SimpleModule;
 
-public class JsonAdvancedCustomSerializeExample extends Example {
+public class JsonAdvancedCustomSerializeExample extends Example
+{
 
     protected final Logger Logger = LoggerFactory.getLogger(getClass());
 
-    public JsonAdvancedCustomSerializeExample() {
-    }
+    public JsonAdvancedCustomSerializeExample() { }
 
     @Override
-    public String name() {
+    public String name()
+    {
         return this.getClass().getName();
     }
 
     @Override
-<<<<<<< HEAD
-    public void execute() {
-        Logger.debug("Executing: " + name());
-        try {
-            ObjectMapper mapper = new ObjectMapper();
-            final SimpleModule module = new SimpleModule("CustomSerializer", new Version(1, 0, 0, null, null, null));
-            module.addSerializer(Car.class, new CustomCarSerializer());
-            mapper = new ObjectMapper();
-            mapper.registerModule(module);
-            final Car car = new Car("yellow", "renault");
-            final String carJson = mapper.writeValueAsString(car);
-            Logger.debug("car as json = " + carJson);
-        } catch (final Exception e) {
-            Logger.error(e.toString());
-        }
-        try {
-            ObjectMapper mapper = new ObjectMapper();
-            final SimpleModule module = new SimpleModule("CustomCarDeserializer", new Version(1, 0, 0, null, null, null));
-            module.addDeserializer(Car.class, new CustomCarDeserializer());
-            mapper = new ObjectMapper();
-            mapper.registerModule(module);
-            final Car car = mapper.readValue(json, Car.class);
-            Logger.debug("car type  = " + car.getType());
-            Logger.debug("car color = " + car.getColor());
-        } catch (final Exception e) {
-            Logger.error(e.toString());
-        }
-=======
     public void testExample() throws Exception {
         final ObjectMapper mapper = new ObjectMapper();
         final SimpleModule serializerModule = new SimpleModule("CustomSerializer", new Version(1, 0, 0, null, null, null));
@@ -70,6 +43,5 @@
         final Car carResult = mapper.readValue(EXAMPLE_JSON, Car.class);
         assertNotNull(carResult);
         assertThat(carResult.getColor(), equalTo("Black"));
->>>>>>> eaa32bdb
     }
 }