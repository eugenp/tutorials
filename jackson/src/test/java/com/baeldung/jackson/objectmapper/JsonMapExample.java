package com.baeldung.jackson.objectmapper;

import static org.junit.Assert.assertNotNull;

import java.util.Map;

import org.junit.Test;
import org.slf4j.Logger;
import org.slf4j.LoggerFactory;

import com.fasterxml.jackson.core.type.TypeReference;
import com.fasterxml.jackson.databind.ObjectMapper;

public class JsonMapExample extends Example {

    protected final Logger Logger = LoggerFactory.getLogger(getClass());

    public JsonMapExample() {
    }

    @Override
    public String name() {
        return this.getClass().getName();
    }

    @Override
<<<<<<< HEAD
    public void execute() {
        final ObjectMapper objectMapper = new ObjectMapper();
        final String json = "{ \"color\" : \"Black\", \"type\" : \"BMW\" }";
        try {
            final Map<String, Object> map = objectMapper.readValue(json, new TypeReference<Map<String, Object>>() {
            });
            for (final String key : map.keySet()) {
                Logger.debug("key = " + key + " | value = " + map.get(key));
            }
        } catch (final Exception e) {
            Logger.error(e.toString());
=======
    @Test
    public void testExample() throws Exception {
        final ObjectMapper objectMapper = new ObjectMapper();
        final Map<String, Object> map = objectMapper.readValue(EXAMPLE_JSON, new TypeReference<Map<String, Object>>() {
        });
        assertNotNull(map);
        for (final String key : map.keySet()) {
            assertNotNull(key);
>>>>>>> eaa32bdb
        }
    }
}<|MERGE_RESOLUTION|>--- conflicted
+++ resolved
@@ -15,28 +15,15 @@
 
     protected final Logger Logger = LoggerFactory.getLogger(getClass());
 
-    public JsonMapExample() {
-    }
+    public JsonMapExample() { }
 
     @Override
-    public String name() {
+    public String name()
+    {
         return this.getClass().getName();
     }
 
     @Override
-<<<<<<< HEAD
-    public void execute() {
-        final ObjectMapper objectMapper = new ObjectMapper();
-        final String json = "{ \"color\" : \"Black\", \"type\" : \"BMW\" }";
-        try {
-            final Map<String, Object> map = objectMapper.readValue(json, new TypeReference<Map<String, Object>>() {
-            });
-            for (final String key : map.keySet()) {
-                Logger.debug("key = " + key + " | value = " + map.get(key));
-            }
-        } catch (final Exception e) {
-            Logger.error(e.toString());
-=======
     @Test
     public void testExample() throws Exception {
         final ObjectMapper objectMapper = new ObjectMapper();
@@ -45,7 +32,6 @@
         assertNotNull(map);
         for (final String key : map.keySet()) {
             assertNotNull(key);
->>>>>>> eaa32bdb
         }
     }
 }