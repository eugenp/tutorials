package com.baeldung.jackson.objectmapper;

import static org.hamcrest.Matchers.containsString;
import static org.junit.Assert.assertNotNull;
import static org.junit.Assert.assertThat;

import org.junit.Test;
import org.slf4j.Logger;
import org.slf4j.LoggerFactory;

import com.fasterxml.jackson.databind.JsonNode;
import com.fasterxml.jackson.databind.ObjectMapper;

public class JsonToJsonNode extends Example {
    protected final Logger Logger = LoggerFactory.getLogger(getClass());

    public JsonToJsonNode() {
    }

    @Override
    public String name() {
        return this.getClass().getName();
    }

    @Override
<<<<<<< HEAD
    public void execute() {
        Logger.debug("Executing: " + name());
        try {
            final ObjectMapper objectMapper = new ObjectMapper();
            final JsonNode jsonNode = objectMapper.readTree(jsonString);
            Logger.debug(jsonNode.get("color").asText());
        } catch (final Exception e) {
            Logger.error(e.toString());
        }
=======
    @Test
    public void testExample() throws Exception {
        final ObjectMapper objectMapper = new ObjectMapper();
        final JsonNode jsonNode = objectMapper.readTree(EXAMPLE_JSON);
        assertNotNull(jsonNode);
        assertThat(jsonNode.get("color").asText(), containsString("Black"));
>>>>>>> eaa32bdb
    }
}<|MERGE_RESOLUTION|>--- conflicted
+++ resolved
@@ -11,35 +11,24 @@
 import com.fasterxml.jackson.databind.JsonNode;
 import com.fasterxml.jackson.databind.ObjectMapper;
 
-public class JsonToJsonNode extends Example {
+public class JsonToJsonNode extends Example
+{
     protected final Logger Logger = LoggerFactory.getLogger(getClass());
 
-    public JsonToJsonNode() {
-    }
+    public JsonToJsonNode() { }
 
     @Override
-    public String name() {
+    public String name()
+    {
         return this.getClass().getName();
     }
 
     @Override
-<<<<<<< HEAD
-    public void execute() {
-        Logger.debug("Executing: " + name());
-        try {
-            final ObjectMapper objectMapper = new ObjectMapper();
-            final JsonNode jsonNode = objectMapper.readTree(jsonString);
-            Logger.debug(jsonNode.get("color").asText());
-        } catch (final Exception e) {
-            Logger.error(e.toString());
-        }
-=======
     @Test
     public void testExample() throws Exception {
         final ObjectMapper objectMapper = new ObjectMapper();
         final JsonNode jsonNode = objectMapper.readTree(EXAMPLE_JSON);
         assertNotNull(jsonNode);
         assertThat(jsonNode.get("color").asText(), containsString("Black"));
->>>>>>> eaa32bdb
     }
 }