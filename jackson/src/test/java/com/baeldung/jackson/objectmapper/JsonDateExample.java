--- conflicted
+++ resolved
@@ -26,31 +26,9 @@
         return this.getClass().getName();
     }
 
-<<<<<<< HEAD
-    @Override
-    public void execute() {
-        Logger.debug("Executing: " + name());
-        try {
-            final Car car = new Car("yellow", "renault");
-            final Request request = new Request();
-            request.setCar(car);
-            request.setDatePurchased(new Date());
-            final ObjectMapper objectMapper = new ObjectMapper();
-            final DateFormat df = new SimpleDateFormat("yyyy-MM-dd HH:mm a z");
-            objectMapper.setDateFormat(df);
-            final String carAsString = objectMapper.writeValueAsString(request);
-            Logger.debug(carAsString);
-        } catch (final Exception e) {
-            Logger.error(e.toString());
-        }
-    }
-
-=======
->>>>>>> eaa32bdb
     class Request {
         Car car;
         Date datePurchased;
-
         public Car getCar() {
             return car;
         }
