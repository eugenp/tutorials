--- conflicted
+++ resolved
@@ -3,12 +3,8 @@
 before_install: 
   - echo "MAVEN_OPTS='-Xmx2048M -Xss128M -XX:+CMSClassUnloadingEnabled -XX:+UseG1GC -XX:-UseGCOverheadLimit'" > ~/.mavenrc
 
-<<<<<<< HEAD
-install: travis_wait 60 mvn test -fae
-=======
 install: skip
-script: travis_wait 60 mvn -q test -fae
->>>>>>> 477e8cfe
+script: travis_wait 60 mvn test -fae
 
 sudo: required
 
