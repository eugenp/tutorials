--- conflicted
+++ resolved
@@ -1,191 +1,4 @@
 <project xmlns="http://maven.apache.org/POM/4.0.0" xmlns:xsi="http://www.w3.org/2001/XMLSchema-instance"
-<<<<<<< HEAD
-    xsi:schemaLocation="http://maven.apache.org/POM/4.0.0 http://maven.apache.org/xsd/maven-4.0.0.xsd">
-    <modelVersion>4.0.0</modelVersion>
-    <groupId>com.baeldung</groupId>
-    <artifactId>jaxb</artifactId>
-    <version>0.0.1-SNAPSHOT</version>
-    <name>jaxb</name>
-
-    <dependencies>
-        <dependency>
-            <groupId>org.glassfish.jaxb</groupId>
-            <artifactId>jaxb-runtime</artifactId>
-            <version>${jaxb.version}</version>
-        </dependency>
-
-        <dependency>
-            <groupId>org.glassfish.jaxb</groupId>
-            <artifactId>jaxb-core</artifactId>
-            <version>${jaxb.version}</version>
-        </dependency>
-
-        <!-- utils -->
-        <dependency>
-            <groupId>com.sun.istack</groupId>
-            <artifactId>istack-commons-runtime</artifactId>
-            <version>3.0.2</version>
-        </dependency>
-
-        <dependency>
-            <groupId>commons-io</groupId>
-            <artifactId>commons-io</artifactId>
-            <version>2.5</version>
-        </dependency>
-
-        <dependency>
-            <groupId>org.slf4j</groupId>
-            <artifactId>slf4j-api</artifactId>
-            <version>${org.slf4j.version}</version>
-        </dependency>
-
-        <dependency>
-            <groupId>ch.qos.logback</groupId>
-            <artifactId>logback-classic</artifactId>
-            <version>${logback.version}</version>
-        </dependency>
-
-        <dependency>
-            <groupId>ch.qos.logback</groupId>
-            <artifactId>logback-core</artifactId>
-            <version>${logback.version}</version>
-        </dependency>
-        
-        <dependency>
-            <groupId>junit</groupId>
-            <artifactId>junit</artifactId>
-            <version>${junit.version}</version>
-        </dependency>
-        
-        <dependency>
-            <groupId>org.apache.commons</groupId>
-            <artifactId>commons-lang3</artifactId>
-            <version>3.5</version>
-        </dependency>
-    </dependencies>
-
-    <build>
-        <finalName>jaxb</finalName>
-        <resources>
-            <resource>
-                <directory>src/main/resources</directory>
-                <filtering>true</filtering>
-            </resource>
-        </resources>
-
-        <pluginManagement>
-            <plugins>
-                <plugin>
-                    <groupId>org.eclipse.m2e</groupId>
-                    <artifactId>lifecycle-mapping</artifactId>
-                    <version>1.0.0</version>
-                    <configuration>
-                        <lifecycleMappingMetadata>
-                            <pluginExecutions>
-                                <pluginExecution>
-                                    <pluginExecutionFilter>
-                                        <groupId>org.codehaus.mojo</groupId>
-                                        <artifactId>jaxb2-maven-plugin</artifactId>
-                                        <versionRange>[${jaxb2-maven-plugin.version},)</versionRange>
-                                        <goals>
-                                            <goal>schemagen</goal>
-                                            <goal>xjc</goal>
-                                        </goals>
-                                    </pluginExecutionFilter>
-                                    <action>
-                                        <execute />
-                                    </action>
-                                </pluginExecution>
-                            </pluginExecutions>
-                        </lifecycleMappingMetadata>
-                    </configuration>
-                </plugin>
-            </plugins>
-        </pluginManagement>
-
-        <plugins>
-            <plugin>
-                <groupId>org.apache.maven.plugins</groupId>
-                <artifactId>maven-compiler-plugin</artifactId>
-                <version>${maven-compiler-plugin.version}</version>
-                <configuration>
-                    <source>1.8</source>
-                    <target>1.8</target>
-                </configuration>
-            </plugin>
-
-            <!-- xjc -->
-            <plugin>
-                <groupId>org.codehaus.mojo</groupId>
-                <artifactId>jaxb2-maven-plugin</artifactId>
-                <version>${jaxb2-maven-plugin.version}</version>
-                <executions>
-                    <execution>
-                        <id>xjc</id>
-                        <goals>
-                            <goal>xjc</goal>
-                        </goals>
-                    </execution>
-                </executions>
-                <configuration>
-                    <xjbSources>
-                        <xjbSource>src/main/resources/global.xjb</xjbSource>
-                    </xjbSources>
-                    <sources>
-                        <source>src/main/resources/user.xsd</source>
-                    </sources>
-                    <outputDirectory>${basedir}/src/main/java</outputDirectory>
-                    <clearOutputDir>false</clearOutputDir>
-                </configuration>
-            </plugin>
-
-            <!-- schemagen -->
-            <!--
-            <plugin>
-                <groupId>org.codehaus.mojo</groupId>
-                <artifactId>jaxb2-maven-plugin</artifactId>
-                <version>${jaxb2-maven-plugin.version}</version>
-                <executions>
-                    <execution>
-                        <id>schemagen</id>
-                        <goals>
-                            <goal>schemagen</goal>
-                        </goals>
-                    </execution>
-                </executions>
-                <configuration>
-                    <sources>
-                        <source>src/main/java/com/baeldung/jaxb/gen</source>
-                    </sources>
-                    <outputDirectory>src/main/resources</outputDirectory>
-                    <clearOutputDir>false</clearOutputDir>
-                    <transformSchemas>
-                        <transformSchema>
-                            <uri>http://www.baeldung.com/jaxb/gen</uri>
-                            <toPrefix>user</toPrefix>
-                            <toFile>gen-schema.xsd</toFile>
-                        </transformSchema>
-                    </transformSchemas>
-                </configuration>
-            </plugin>
-            -->
-        </plugins>
-    </build>
-
-    <properties>
-        <!-- jaxb -->
-        <jaxb.version>2.2.11</jaxb.version>
-
-        <!-- logging -->
-        <org.slf4j.version>1.7.21</org.slf4j.version>
-        <logback.version>1.1.7</logback.version>
-
-        <!-- maven plugins -->
-        <maven-compiler-plugin.version>3.5.1</maven-compiler-plugin.version>
-        <jaxb2-maven-plugin.version>2.3</jaxb2-maven-plugin.version>
-        <junit.version>4.12</junit.version>
-    </properties>
-=======
 	xsi:schemaLocation="http://maven.apache.org/POM/4.0.0 http://maven.apache.org/xsd/maven-4.0.0.xsd">
 	<modelVersion>4.0.0</modelVersion>
 	<groupId>com.baeldung</groupId>
@@ -236,13 +49,13 @@
 			<artifactId>logback-core</artifactId>
 			<version>${logback.version}</version>
 		</dependency>
-		
+
 		<dependency>
 			<groupId>junit</groupId>
 			<artifactId>junit</artifactId>
 			<version>${junit.version}</version>
 		</dependency>
-		
+
 		<dependency>
 			<groupId>org.apache.commons</groupId>
 			<artifactId>commons-lang3</artifactId>
@@ -326,35 +139,14 @@
 			</plugin>
 
 			<!-- schemagen -->
-			<!--
-			<plugin>
-				<groupId>org.codehaus.mojo</groupId>
-				<artifactId>jaxb2-maven-plugin</artifactId>
-				<version>${jaxb2-maven-plugin.version}</version>
-				<executions>
-					<execution>
-						<id>schemagen</id>
-						<goals>
-							<goal>schemagen</goal>
-						</goals>
-					</execution>
-				</executions>
-				<configuration>
-					<sources>
-						<source>src/main/java/com/baeldung/jaxb/gen</source>
-					</sources>
-					<outputDirectory>src/main/resources</outputDirectory>
-					<clearOutputDir>false</clearOutputDir>
-					<transformSchemas>
-						<transformSchema>
-							<uri>http://www.baeldung.com/jaxb/gen</uri>
-							<toPrefix>user</toPrefix>
-							<toFile>gen-schema.xsd</toFile>
-						</transformSchema>
-					</transformSchemas>
-				</configuration>
-			</plugin>
-			-->
+			<!-- <plugin> <groupId>org.codehaus.mojo</groupId> <artifactId>jaxb2-maven-plugin</artifactId> 
+				<version>${jaxb2-maven-plugin.version}</version> <executions> <execution> 
+				<id>schemagen</id> <goals> <goal>schemagen</goal> </goals> </execution> </executions> 
+				<configuration> <sources> <source>src/main/java/com/baeldung/jaxb/gen</source> 
+				</sources> <outputDirectory>src/main/resources</outputDirectory> <clearOutputDir>false</clearOutputDir> 
+				<transformSchemas> <transformSchema> <uri>http://www.baeldung.com/jaxb/gen</uri> 
+				<toPrefix>user</toPrefix> <toFile>gen-schema.xsd</toFile> </transformSchema> 
+				</transformSchemas> </configuration> </plugin> -->
 		</plugins>
 	</build>
 
@@ -371,6 +163,5 @@
 		<jaxb2-maven-plugin.version>2.3</jaxb2-maven-plugin.version>
 		<junit.version>4.12</junit.version>
 	</properties>
->>>>>>> d3d15261
 
 </project>