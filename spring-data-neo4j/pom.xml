--- conflicted
+++ resolved
@@ -96,14 +96,11 @@
             <artifactId>spring-test</artifactId>
             <version>${spring-test.version}</version>
         </dependency>
-<<<<<<< HEAD
-=======
         <dependency>
             <groupId>junit</groupId>
             <artifactId>junit</artifactId>
             <version>4.12</version>
         </dependency>
->>>>>>> 6e79f0ec
     </dependencies>
 
 
