<?xml version="1.0"?>
<project
    xsi:schemaLocation="http://maven.apache.org/POM/4.0.0 http://maven.apache.org/xsd/maven-4.0.0.xsd"
    xmlns="http://maven.apache.org/POM/4.0.0" xmlns:xsi="http://www.w3.org/2001/XMLSchema-instance">
    <modelVersion>4.0.0</modelVersion>
    <artifactId>spring-mobile</artifactId>
    <version>1.0-SNAPSHOT</version>
    <name>spring-mobile</name>
    <packaging>war</packaging>
    <url>http://maven.apache.org</url>

    <parent>
        <groupId>com.baeldung</groupId>
        <artifactId>parent-boot-2</artifactId>
        <version>0.0.1-SNAPSHOT</version>
        <relativePath>../parent-boot-2</relativePath>
    </parent>

    <dependencies>
        <dependency>
            <groupId>org.springframework.boot</groupId>
            <artifactId>spring-boot-starter-web</artifactId>
        </dependency>
        <dependency>
            <groupId>org.springframework.mobile</groupId>
            <artifactId>spring-mobile-device</artifactId>
            <version>${spring-mobile-device.version}</version>
        </dependency>
        <dependency>
            <groupId>org.springframework.boot</groupId>
            <artifactId>spring-boot-starter-freemarker</artifactId>
        </dependency>
    </dependencies>
<<<<<<< HEAD
=======

    <repositories>
        <repository>
            <id>spring-milestones</id>
            <name>Spring Milestones</name>
            <url>https://repo.spring.io/libs-milestone</url>
            <snapshots>
                <enabled>false</enabled>
            </snapshots>
        </repository>
    </repositories>

>>>>>>> 793c12fa
    <properties>
        <spring-mobile-device.version>1.1.5.RELEASE</spring-mobile-device.version>
    </properties>

</project><|MERGE_RESOLUTION|>--- conflicted
+++ resolved
@@ -31,21 +31,7 @@
             <artifactId>spring-boot-starter-freemarker</artifactId>
         </dependency>
     </dependencies>
-<<<<<<< HEAD
-=======
 
-    <repositories>
-        <repository>
-            <id>spring-milestones</id>
-            <name>Spring Milestones</name>
-            <url>https://repo.spring.io/libs-milestone</url>
-            <snapshots>
-                <enabled>false</enabled>
-            </snapshots>
-        </repository>
-    </repositories>
-
->>>>>>> 793c12fa
     <properties>
         <spring-mobile-device.version>1.1.5.RELEASE</spring-mobile-device.version>
     </properties>
