--- conflicted
+++ resolved
@@ -1,14 +1,9 @@
 spring:
   ai:
-<<<<<<< HEAD
-    openai.api-key: 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
-
-  main:
-    allow-bean-definition-overriding: true
-=======
     openai:
       api-key: xxxx
       chat.enabled: true
       embedding.enabled: true
       chat.options.model: gpt-4o
->>>>>>> 49d37491
+  main:
+    allow-bean-definition-overriding: true