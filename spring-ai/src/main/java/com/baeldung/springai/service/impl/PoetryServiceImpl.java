package com.baeldung.springai.service.impl;

import com.baeldung.springai.dto.PoetryDto;
import com.baeldung.springai.service.PoetryService;
import org.springframework.ai.chat.model.ChatModel;
import org.springframework.ai.chat.model.ChatResponse;
import org.springframework.ai.chat.prompt.PromptTemplate;
import org.springframework.ai.converter.BeanOutputConverter;
import org.springframework.beans.factory.annotation.Autowired;
import org.springframework.beans.factory.annotation.Qualifier;
import org.springframework.stereotype.Service;

@Service
public class PoetryServiceImpl implements PoetryService {

    public static final String WRITE_ME_HAIKU_ABOUT_CAT = """
        Write me Haiku about cat,
        haiku should start with the word cat obligatory
<<<<<<< HEAD
    """;
=======
        """;
>>>>>>> 729267cf
    private final ChatModel aiClient;

    @Autowired
    public PoetryServiceImpl(@Qualifier("openAiChatModel") ChatModel aiClient) {
        this.aiClient = aiClient;
    }
    @Override
    public String getCatHaiku() {
        return aiClient.call(WRITE_ME_HAIKU_ABOUT_CAT);
    }

    @Override
    public PoetryDto getPoetryByGenreAndTheme(String genre, String theme) {
        BeanOutputConverter<PoetryDto> outputConverter = new BeanOutputConverter<>(PoetryDto.class);

        String promptString = """
            Write me {genre} poetry about {theme}
            {format}
<<<<<<< HEAD
        """;
=======
            """;
>>>>>>> 729267cf

        PromptTemplate promptTemplate = new PromptTemplate(promptString);
        promptTemplate.add("genre", genre);
        promptTemplate.add("theme", theme);
        promptTemplate.add("format", outputConverter.getFormat());

        ChatResponse response = aiClient.call(promptTemplate.create());
        return outputConverter.convert(response.getResult().getOutput().getContent());
    }
}<|MERGE_RESOLUTION|>--- conflicted
+++ resolved
@@ -16,11 +16,7 @@
     public static final String WRITE_ME_HAIKU_ABOUT_CAT = """
         Write me Haiku about cat,
         haiku should start with the word cat obligatory
-<<<<<<< HEAD
-    """;
-=======
         """;
->>>>>>> 729267cf
     private final ChatModel aiClient;
 
     @Autowired
@@ -39,11 +35,7 @@
         String promptString = """
             Write me {genre} poetry about {theme}
             {format}
-<<<<<<< HEAD
-        """;
-=======
             """;
->>>>>>> 729267cf
 
         PromptTemplate promptTemplate = new PromptTemplate(promptString);
         promptTemplate.add("genre", genre);
