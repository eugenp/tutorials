package com.baeldung.springaistructuredoutput.service;

import com.baeldung.springaistructuredoutput.converters.GenericMapOutputConverter;
import org.springframework.ai.chat.client.ChatClient;
import org.springframework.ai.chat.model.ChatModel;
import org.springframework.ai.chat.model.Generation;
import org.springframework.ai.chat.prompt.Prompt;
import org.springframework.ai.chat.prompt.PromptTemplate;
import org.springframework.ai.converter.BeanOutputConverter;
import org.springframework.ai.converter.ListOutputConverter;
import org.springframework.ai.converter.MapOutputConverter;
import org.springframework.beans.factory.annotation.Autowired;
import org.springframework.beans.factory.annotation.Qualifier;
import org.springframework.core.ParameterizedTypeReference;
import org.springframework.core.convert.support.DefaultConversionService;
import org.springframework.stereotype.Service;

import java.util.List;
import java.util.Map;

@Service
public class CharacterServiceChatImpl implements CharacterService {

    private final ChatModel chatModel;

    @Autowired
    public CharacterServiceChatImpl(@Qualifier("openAiChatModel") ChatModel chatModel) {
        this.chatModel = chatModel;
    }

    @Override
    public Character generateCharacterChatModel(String race) {
        BeanOutputConverter<Character> beanOutputConverter = new BeanOutputConverter<>(Character.class);

        String format = beanOutputConverter.getFormat();

        String template = """
            Generate a D&D character with race {race}
            {format}
<<<<<<< HEAD
        """;
=======
            """;
>>>>>>> 729267cf

        PromptTemplate promptTemplate = new PromptTemplate(template, Map.of("race", race, "format", format));
        Prompt prompt = new Prompt(promptTemplate.createMessage());
        Generation generation = chatModel.call(prompt).getResult();

        return beanOutputConverter.convert(generation.getOutput().getContent());
    }

    @Override
    public Character generateCharacterChatClient(String race) {
        return ChatClient.create(chatModel)
<<<<<<< HEAD
            .prompt()
            .user(spec -> spec.text("Generate a D&D character with race {race}")
              .param("race", race))
            .call()
            .entity(Character.class);
=======
          .prompt()
          .user(spec -> spec.text("Generate a D&D character with race {race}")
            .param("race", race))
          .call()
          .entity(Character.class);
>>>>>>> 729267cf
    }

    @Override
    public List<Character> generateListOfCharactersChatClient(int amount) {
        return ChatClient.create(chatModel).prompt()
<<<<<<< HEAD
            .user("Generate " + amount + "D&D characters with random races")
            .call()
            .entity(new ParameterizedTypeReference<>() {});
=======
          .user("Generate " + amount + "D&D characters with random races")
          .call()
          .entity(new ParameterizedTypeReference<>() {});
>>>>>>> 729267cf
    }

    @Override
    public List<Character> generateListOfCharactersChatModel(int amount) {
        BeanOutputConverter<List<Character>> outputConverter = new BeanOutputConverter<>(
<<<<<<< HEAD
            new ParameterizedTypeReference<>() {});
=======
          new ParameterizedTypeReference<>() {});
>>>>>>> 729267cf
        String format = outputConverter.getFormat();
        String template = """
            "Generate {amount} D&D characters with random races"
            {format}
<<<<<<< HEAD
        """;
        Prompt prompt = new Prompt(new PromptTemplate(template, Map.of("amount",
            String.valueOf(amount), "format", format)).createMessage());
=======
            """;
        Prompt prompt = new Prompt(new PromptTemplate(template, Map.of("amount",
          String.valueOf(amount), "format", format)).createMessage());
>>>>>>> 729267cf

        Generation generation = chatModel.call(prompt).getResult();

        return outputConverter.convert(generation.getOutput().getContent());
    }

    @Override
    public Map<String, Object> generateMapOfCharactersChatClient(int amount) {
        return ChatClient.create(chatModel).prompt()
<<<<<<< HEAD
            .user(u -> u.text("Generate {amount} D&D characters, where key is a character's name")
              .param("amount", String.valueOf(amount)))
            .call()
            .entity(new ParameterizedTypeReference<Map<String, Object>>() {});
=======
          .user(u -> u.text("Generate {amount} D&D characters, where key is a character's name")
            .param("amount", String.valueOf(amount)))
          .call()
          .entity(new ParameterizedTypeReference<Map<String, Object>>() {});
>>>>>>> 729267cf
    }

    @Override
    public Map<String, Object> generateMapOfCharactersChatModel(int amount) {
        MapOutputConverter outputConverter = new MapOutputConverter();
        String format = outputConverter.getFormat();
        String template = """
            "Generate {amount} of key-value pairs, where key is a "Dungeons and Dragons" character name and value (String) is his bio.
            {format}
<<<<<<< HEAD
        """;
=======
            """;
>>>>>>> 729267cf
        Prompt prompt = new Prompt(new PromptTemplate(template, Map.of("amount", String.valueOf(amount), "format", format)).createMessage());
        Generation generation = chatModel.call(prompt).getResult();

        return outputConverter.convert(generation.getOutput().getContent());
    }

    @Override
    public List<String> generateListOfCharacterNamesChatClient(int amount) {
        return ChatClient.create(chatModel).prompt()
<<<<<<< HEAD
            .user(u -> u.text("List {amount} D&D character names")
              .param("amount", String.valueOf(amount)))
            .call()
            .entity(new ListOutputConverter(new DefaultConversionService()));
=======
          .user(u -> u.text("List {amount} D&D character names")
            .param("amount", String.valueOf(amount)))
          .call()
          .entity(new ListOutputConverter(new DefaultConversionService()));
>>>>>>> 729267cf
    }

    @Override
    public List<String> generateListOfCharacterNamesChatModel(int amount) {
        ListOutputConverter listOutputConverter = new ListOutputConverter(new DefaultConversionService());
        String format = listOutputConverter.getFormat();
        String userInputTemplate = """
            List {amount} D&D character names
            {format}
<<<<<<< HEAD
        """;
        PromptTemplate promptTemplate = new PromptTemplate(userInputTemplate,
            Map.of("amount", amount, "format", format));
=======
            """;
        PromptTemplate promptTemplate = new PromptTemplate(userInputTemplate,
          Map.of("amount", amount, "format", format));
>>>>>>> 729267cf
        Prompt prompt = new Prompt(promptTemplate.createMessage());
        Generation generation = chatModel.call(prompt).getResult();
        return listOutputConverter.convert(generation.getOutput().getContent());
    }

    @Override
    public Map<String, Character> generateMapOfCharactersCustomConverter(int amount) {
        GenericMapOutputConverter<Character> outputConverter = new GenericMapOutputConverter<>(Character.class);
        String format = outputConverter.getFormat();
        String template = """
            "Generate {amount} of key-value pairs, where key is a "Dungeons and Dragons" character name and value is character object.
            {format}
<<<<<<< HEAD
        """;
=======
            """;
>>>>>>> 729267cf
        Prompt prompt = new Prompt(new PromptTemplate(template, Map.of("amount", String.valueOf(amount), "format", format)).createMessage());
        Generation generation = chatModel.call(prompt).getResult();

        return outputConverter.convert(generation.getOutput().getContent());
    }

    @Override
<<<<<<< HEAD
    public Map<String, Character> generateMapOfCharactersCustomConverterChatClient(int amount) {return ChatClient.create(chatModel).prompt()
        .user(u -> u.text("Generate {amount} D&D characters, where key is a character's name")
          .param("amount", String.valueOf(amount)))
        .call()
        .entity(new GenericMapOutputConverter<>(Character.class));
=======
    public Map<String, Character> generateMapOfCharactersCustomConverterChatClient(int amount) {
        return ChatClient.create(chatModel).prompt()
          .user(u -> u.text("Generate {amount} D&D characters, where key is a character's name")
            .param("amount", String.valueOf(amount)))
          .call()
          .entity(new GenericMapOutputConverter<>(Character.class));
>>>>>>> 729267cf
    }
}<|MERGE_RESOLUTION|>--- conflicted
+++ resolved
@@ -37,11 +37,7 @@
         String template = """
             Generate a D&D character with race {race}
             {format}
-<<<<<<< HEAD
-        """;
-=======
             """;
->>>>>>> 729267cf
 
         PromptTemplate promptTemplate = new PromptTemplate(template, Map.of("race", race, "format", format));
         Prompt prompt = new Prompt(promptTemplate.createMessage());
@@ -53,56 +49,32 @@
     @Override
     public Character generateCharacterChatClient(String race) {
         return ChatClient.create(chatModel)
-<<<<<<< HEAD
-            .prompt()
-            .user(spec -> spec.text("Generate a D&D character with race {race}")
-              .param("race", race))
-            .call()
-            .entity(Character.class);
-=======
           .prompt()
           .user(spec -> spec.text("Generate a D&D character with race {race}")
             .param("race", race))
           .call()
           .entity(Character.class);
->>>>>>> 729267cf
     }
 
     @Override
     public List<Character> generateListOfCharactersChatClient(int amount) {
         return ChatClient.create(chatModel).prompt()
-<<<<<<< HEAD
-            .user("Generate " + amount + "D&D characters with random races")
-            .call()
-            .entity(new ParameterizedTypeReference<>() {});
-=======
           .user("Generate " + amount + "D&D characters with random races")
           .call()
           .entity(new ParameterizedTypeReference<>() {});
->>>>>>> 729267cf
     }
 
     @Override
     public List<Character> generateListOfCharactersChatModel(int amount) {
         BeanOutputConverter<List<Character>> outputConverter = new BeanOutputConverter<>(
-<<<<<<< HEAD
-            new ParameterizedTypeReference<>() {});
-=======
           new ParameterizedTypeReference<>() {});
->>>>>>> 729267cf
         String format = outputConverter.getFormat();
         String template = """
             "Generate {amount} D&D characters with random races"
             {format}
-<<<<<<< HEAD
-        """;
-        Prompt prompt = new Prompt(new PromptTemplate(template, Map.of("amount",
-            String.valueOf(amount), "format", format)).createMessage());
-=======
             """;
         Prompt prompt = new Prompt(new PromptTemplate(template, Map.of("amount",
           String.valueOf(amount), "format", format)).createMessage());
->>>>>>> 729267cf
 
         Generation generation = chatModel.call(prompt).getResult();
 
@@ -112,17 +84,10 @@
     @Override
     public Map<String, Object> generateMapOfCharactersChatClient(int amount) {
         return ChatClient.create(chatModel).prompt()
-<<<<<<< HEAD
-            .user(u -> u.text("Generate {amount} D&D characters, where key is a character's name")
-              .param("amount", String.valueOf(amount)))
-            .call()
-            .entity(new ParameterizedTypeReference<Map<String, Object>>() {});
-=======
           .user(u -> u.text("Generate {amount} D&D characters, where key is a character's name")
             .param("amount", String.valueOf(amount)))
           .call()
           .entity(new ParameterizedTypeReference<Map<String, Object>>() {});
->>>>>>> 729267cf
     }
 
     @Override
@@ -132,11 +97,7 @@
         String template = """
             "Generate {amount} of key-value pairs, where key is a "Dungeons and Dragons" character name and value (String) is his bio.
             {format}
-<<<<<<< HEAD
-        """;
-=======
             """;
->>>>>>> 729267cf
         Prompt prompt = new Prompt(new PromptTemplate(template, Map.of("amount", String.valueOf(amount), "format", format)).createMessage());
         Generation generation = chatModel.call(prompt).getResult();
 
@@ -146,17 +107,10 @@
     @Override
     public List<String> generateListOfCharacterNamesChatClient(int amount) {
         return ChatClient.create(chatModel).prompt()
-<<<<<<< HEAD
-            .user(u -> u.text("List {amount} D&D character names")
-              .param("amount", String.valueOf(amount)))
-            .call()
-            .entity(new ListOutputConverter(new DefaultConversionService()));
-=======
           .user(u -> u.text("List {amount} D&D character names")
             .param("amount", String.valueOf(amount)))
           .call()
           .entity(new ListOutputConverter(new DefaultConversionService()));
->>>>>>> 729267cf
     }
 
     @Override
@@ -166,15 +120,9 @@
         String userInputTemplate = """
             List {amount} D&D character names
             {format}
-<<<<<<< HEAD
-        """;
-        PromptTemplate promptTemplate = new PromptTemplate(userInputTemplate,
-            Map.of("amount", amount, "format", format));
-=======
             """;
         PromptTemplate promptTemplate = new PromptTemplate(userInputTemplate,
           Map.of("amount", amount, "format", format));
->>>>>>> 729267cf
         Prompt prompt = new Prompt(promptTemplate.createMessage());
         Generation generation = chatModel.call(prompt).getResult();
         return listOutputConverter.convert(generation.getOutput().getContent());
@@ -187,11 +135,7 @@
         String template = """
             "Generate {amount} of key-value pairs, where key is a "Dungeons and Dragons" character name and value is character object.
             {format}
-<<<<<<< HEAD
-        """;
-=======
             """;
->>>>>>> 729267cf
         Prompt prompt = new Prompt(new PromptTemplate(template, Map.of("amount", String.valueOf(amount), "format", format)).createMessage());
         Generation generation = chatModel.call(prompt).getResult();
 
@@ -199,19 +143,11 @@
     }
 
     @Override
-<<<<<<< HEAD
-    public Map<String, Character> generateMapOfCharactersCustomConverterChatClient(int amount) {return ChatClient.create(chatModel).prompt()
-        .user(u -> u.text("Generate {amount} D&D characters, where key is a character's name")
-          .param("amount", String.valueOf(amount)))
-        .call()
-        .entity(new GenericMapOutputConverter<>(Character.class));
-=======
     public Map<String, Character> generateMapOfCharactersCustomConverterChatClient(int amount) {
         return ChatClient.create(chatModel).prompt()
           .user(u -> u.text("Generate {amount} D&D characters, where key is a character's name")
             .param("amount", String.valueOf(amount)))
           .call()
           .entity(new GenericMapOutputConverter<>(Character.class));
->>>>>>> 729267cf
     }
 }