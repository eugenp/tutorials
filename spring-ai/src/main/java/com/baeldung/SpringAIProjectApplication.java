package com.baeldung;

import org.springframework.boot.SpringApplication;
import org.springframework.boot.autoconfigure.SpringBootApplication;

@SpringBootApplication
public class SpringAIProjectApplication {
    public static void main(String[] args) {
        SpringApplication.run(SpringAIProjectApplication.class, args);
    }
<<<<<<< HEAD
=======

>>>>>>> 729267cf
}<|MERGE_RESOLUTION|>--- conflicted
+++ resolved
@@ -8,8 +8,5 @@
     public static void main(String[] args) {
         SpringApplication.run(SpringAIProjectApplication.class, args);
     }
-<<<<<<< HEAD
-=======
 
->>>>>>> 729267cf
 }