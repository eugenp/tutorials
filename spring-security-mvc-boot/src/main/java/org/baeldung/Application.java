--- conflicted
+++ resolved
@@ -10,11 +10,7 @@
 @EnableAutoConfiguration
 @ComponentScan(excludeFilters = { @ComponentScan.Filter(type = FilterType.REGEX, pattern = "org.baeldung.voter.*"), @ComponentScan.Filter(type = FilterType.REGEX, pattern = "org.baeldung.multiplelogin.*"),
         @ComponentScan.Filter(type = FilterType.REGEX, pattern = "org.baeldung.multipleentrypoints.*") })
-<<<<<<< HEAD
-public class Application extends SpringBootServletInitializer {
-=======
 public class Application {
->>>>>>> 46b1f93d
     public static void main(String[] args) {
         SpringApplication.run(Application.class, args);
     }
