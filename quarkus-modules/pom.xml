<?xml version="1.0" encoding="UTF-8"?>
<project xmlns:xsi="http://www.w3.org/2001/XMLSchema-instance"
    xmlns="http://maven.apache.org/POM/4.0.0"
    xsi:schemaLocation="http://maven.apache.org/POM/4.0.0 http://maven.apache.org/xsd/maven-4.0.0.xsd">
    <modelVersion>4.0.0</modelVersion>
    <artifactId>quarkus-modules</artifactId>
    <name>quarkus-modules</name>
    <packaging>pom</packaging>

    <parent>
        <groupId>com.baeldung</groupId>
        <artifactId>parent-modules</artifactId>
        <version>1.0.0-SNAPSHOT</version>
    </parent>

    <modules>
        <module>consume-rest-api</module>
        <module>jfr</module>
        <!-- <module>mongo-db</module> --> <!-- JAVA-42048 -->
        <module>quarkus</module>
        <module>quarkus-citrus</module>
        <module>quarkus-clientbasicauth</module>
        <module>quarkus-extension</module>
        <module>quarkus-elasticsearch</module>
        <module>quarkus-funqy</module>
        <!--<module>quarkus-hibernate-reactive</module>--> <!--moved to heavy profile-->
        <module>quarkus-jandex</module>
        <module>quarkus-kogito</module>
        <module>quarkus-langchain4j</module>
        <module>quarkus-management-interface</module>
        <module>quarkus-mcp-client</module>
        <module>quarkus-mcp-server</module>
        <!-- <module>quarkus-rbac</module> --> <!-- JAVA-42048 -->
        <module>quarkus-testcontainers</module>
        <module>quarkus-virtual-threads</module>
        <module>quarkus-vs-springboot</module>
        <module>quarkus-websockets-next</module>
<<<<<<< HEAD
=======
        <module>quarkus-management-interface</module>
        <module>quarkus-panache</module>
>>>>>>> bac594e3
    </modules>

</project><|MERGE_RESOLUTION|>--- conflicted
+++ resolved
@@ -30,16 +30,12 @@
         <module>quarkus-management-interface</module>
         <module>quarkus-mcp-client</module>
         <module>quarkus-mcp-server</module>
+        <module>quarkus-panache</module>
         <!-- <module>quarkus-rbac</module> --> <!-- JAVA-42048 -->
         <module>quarkus-testcontainers</module>
         <module>quarkus-virtual-threads</module>
         <module>quarkus-vs-springboot</module>
         <module>quarkus-websockets-next</module>
-<<<<<<< HEAD
-=======
-        <module>quarkus-management-interface</module>
-        <module>quarkus-panache</module>
->>>>>>> bac594e3
     </modules>
 
 </project>