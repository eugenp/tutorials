--- conflicted
+++ resolved
@@ -18,11 +18,7 @@
         <module>quarkus-citrus</module>
         <module>quarkus-extension</module>
         <module>quarkus-jandex</module>
-<<<<<<< HEAD
         <!-- <module>quarkus-vs-springboot</module> fixing in JAVA-37334 -->
-=======
-        <!-- <module>quarkus-vs-springboot</module> fixing in JAVA-37334 --> 
->>>>>>> c2ded133
         <module>quarkus-funqy</module>
         <module>quarkus-testcontainers</module>
         <!-- requires Java 21 <module>quarkus-virtual-threads</module> -->
