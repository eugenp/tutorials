--- conflicted
+++ resolved
@@ -8,17 +8,10 @@
     <packaging>war</packaging>
 
     <parent>
-<<<<<<< HEAD
-        <artifactId>parent-boot-1</artifactId>
-        <groupId>com.baeldung</groupId>
-        <version>0.0.1-SNAPSHOT</version>
-        <relativePath>../parent-boot-1</relativePath>
-=======
         <artifactId>parent-boot-2</artifactId>
         <groupId>com.baeldung</groupId>
         <version>0.0.1-SNAPSHOT</version>
         <relativePath>../parent-boot-2</relativePath>
->>>>>>> b7429ebb
     </parent>
 
     <dependencies>
