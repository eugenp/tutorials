<?xml version="1.0" encoding="UTF-8"?>
<!--suppress PyInterpreter -->
<project xmlns="http://maven.apache.org/POM/4.0.0"
         xmlns:xsi="http://www.w3.org/2001/XMLSchema-instance"
         xsi:schemaLocation="http://maven.apache.org/POM/4.0.0 http://maven.apache.org/xsd/maven-4.0.0.xsd">
    <modelVersion>4.0.0</modelVersion>
    <groupId>com.baeldung</groupId>
    <artifactId>parent-modules</artifactId>
    <version>1.0.0-SNAPSHOT</version>
    <name>parent-modules</name>
    <packaging>pom</packaging>

    <dependencies>
        <!-- logging -->
        <dependency>
            <groupId>org.slf4j</groupId>
            <artifactId>slf4j-api</artifactId>
            <version>${org.slf4j.version}</version>
        </dependency>
        <dependency>
            <groupId>ch.qos.logback</groupId>
            <artifactId>logback-classic</artifactId>
            <version>${logback.version}</version>
        </dependency>
        <dependency>
            <groupId>ch.qos.logback</groupId>
            <artifactId>logback-core</artifactId>
            <version>${logback.version}</version>
        </dependency>
        <dependency>
            <groupId>org.slf4j</groupId>
            <artifactId>jcl-over-slf4j</artifactId>
            <version>${org.slf4j.version}</version>
        </dependency>

        <!-- test -->
        <dependency>
            <groupId>org.junit.jupiter</groupId>
            <artifactId>junit-jupiter-engine</artifactId>
            <version>${junit-jupiter.version}</version>
            <scope>test</scope>
        </dependency>
        <dependency>
            <groupId>org.junit.jupiter</groupId>
            <artifactId>junit-jupiter-params</artifactId>
            <version>${junit-jupiter.version}</version>
            <scope>test</scope>
        </dependency>
        <dependency>
            <groupId>org.junit.jupiter</groupId>
            <artifactId>junit-jupiter-api</artifactId>
            <version>${junit-jupiter.version}</version>
            <scope>test</scope>
        </dependency>
        <dependency>
            <groupId>org.junit.vintage</groupId>
            <artifactId>junit-vintage-engine</artifactId>
            <version>${junit-jupiter.version}</version>
            <scope>test</scope>
        </dependency>
        <dependency>
            <groupId>org.assertj</groupId>
            <artifactId>assertj-core</artifactId>
            <version>${assertj.version}</version>
            <scope>test</scope>
        </dependency>
        <dependency>
            <groupId>org.hamcrest</groupId>
            <artifactId>hamcrest</artifactId>
            <version>${hamcrest.version}</version>
            <scope>test</scope>
        </dependency>
        <dependency>
            <groupId>org.hamcrest</groupId>
            <artifactId>hamcrest-all</artifactId>
            <version>${hamcrest-all.version}</version>
            <scope>test</scope>
        </dependency>
        <dependency>
            <groupId>org.mockito</groupId>
            <artifactId>mockito-core</artifactId>
            <version>${mockito.version}</version>
            <scope>test</scope>
        </dependency>
        <dependency>
            <groupId>org.apache.maven.surefire</groupId>
            <artifactId>surefire-logger-api</artifactId>
            <version>${maven-surefire-plugin.version}</version>
            <!-- to get around bug https://github.com/junit-team/junit5/issues/801 -->
            <scope>test</scope>
            <optional>true</optional>
        </dependency>
    </dependencies>

    <build>
        <plugins>
            <plugin>
                <groupId>org.codehaus.mojo</groupId>
                <artifactId>exec-maven-plugin</artifactId>
                <version>${exec-maven-plugin.version}</version>
                <configuration>
                    <executable>maven</executable>
                </configuration>
            </plugin>
            <plugin>
                <groupId>org.apache.maven.plugins</groupId>
                <artifactId>maven-surefire-plugin</artifactId>
                <version>${maven-surefire-plugin.version}</version>
                <configuration>
                    <forkCount>3</forkCount>
                    <reuseForks>true</reuseForks>
                    <excludes>
                        <exclude>**/*IntegrationTest.java</exclude>
                        <exclude>**/*IntTest.java</exclude>
                        <exclude>**/*LongRunningUnitTest.java</exclude>
                        <exclude>**/*ManualTest.java</exclude>
                        <exclude>**/JdbcTest.java</exclude>
                        <exclude>**/*LiveTest.java</exclude>
                    </excludes>
                </configuration>
                <dependencies>
                    <dependency>
                        <groupId>org.junit.jupiter</groupId>
                        <artifactId>junit-jupiter-engine</artifactId>
                        <version>${junit-jupiter.version}</version>
                    </dependency>
                    <dependency>
                        <groupId>org.junit.vintage</groupId>
                        <artifactId>junit-vintage-engine</artifactId>
                        <version>${junit-jupiter.version}</version>
                    </dependency>
                </dependencies>
            </plugin>
            <plugin>
                <groupId>org.apache.maven.plugins</groupId>
                <artifactId>maven-compiler-plugin</artifactId>
                <version>${maven-compiler-plugin.version}</version>
                <configuration>
                    <source>${java.version}</source>
                    <target>${java.version}</target>
                </configuration>
            </plugin>
            <plugin>
                <groupId>org.apache.maven.plugins</groupId>
                <artifactId>maven-pmd-plugin</artifactId>
                <version>${maven-pmd-plugin.version}</version>
                <dependencies>
                    <dependency>
                        <groupId>org.baeldung.pmd</groupId>
                        <artifactId>custom-pmd</artifactId>
                        <version>${custom-pmd.version}</version>
                    </dependency>
                </dependencies>
                <configuration>
                    <failurePriority>5</failurePriority>
                    <aggregate>false</aggregate>
                    <failOnViolation>true</failOnViolation>
                    <verbose>true</verbose>
                    <linkXRef>true</linkXRef>
                    <includeTests>true</includeTests>
                    <sourceEncoding>UTF-8</sourceEncoding>
                    <targetJdk>${java.version}</targetJdk>
                    <rulesets>
                        <ruleset>${tutorialsproject.basedir}/baeldung-pmd-rules.xml</ruleset>
                    </rulesets>
                    <excludeRoots>
                        <excludeRoot>target/generated-sources</excludeRoot>
                    </excludeRoots>
                </configuration>
                <executions>
                    <execution>
                        <phase>compile</phase>
                        <goals>
                            <goal>check</goal>
                        </goals>
                    </execution>
                </executions>
            </plugin>
            <plugin>
                <groupId>org.commonjava.maven.plugins</groupId>
                <artifactId>directory-maven-plugin</artifactId>
                <version>${directory-maven-plugin.version}</version>
                <executions>
                    <execution>
                        <id>directories</id>
                        <goals>
                            <goal>directory-of</goal>
                        </goals>
                        <phase>validate</phase>
                        <configuration>
                            <property>tutorialsproject.basedir</property>
                            <project>
                                <groupId>com.baeldung</groupId>
                                <artifactId>parent-modules</artifactId>
                            </project>
                        </configuration>
                    </execution>
                </executions>
            </plugin>
            <plugin>
                <groupId>org.apache.maven.plugins</groupId>
                <artifactId>maven-install-plugin</artifactId>
                <version>${maven-install-plugin.version}</version>
                <configuration>
                    <groupId>org.baeldung.pmd</groupId>
                    <artifactId>custom-pmd</artifactId>
                    <version>${custom-pmd.version}</version>
                    <packaging>jar</packaging>
                    <file>${tutorialsproject.basedir}/custom-pmd-${custom-pmd.version}.jar</file>
                    <generatePom>true</generatePom>
                </configuration>
                <executions>
                    <execution>
                        <id>install-jar-lib</id>
                        <goals>
                            <goal>install-file</goal>
                        </goals>
                        <phase>validate</phase>
                    </execution>
                </executions>
            </plugin>
            <plugin>
                <artifactId>maven-war-plugin</artifactId>
                <version>${maven-war-plugin.version}</version>
            </plugin>
        </plugins>

        <extensions>
            <extension>
                <groupId>com.vackosar.gitflowincrementalbuilder</groupId>
                <artifactId>gitflow-incremental-builder</artifactId>
                <version>${gitflow-incremental-builder.version}</version>
            </extension>
        </extensions>
        <pluginManagement>
            <plugins>
                <!--This plugin's configuration is used to store Eclipse m2e settings
                    only. It has no influence on the Maven build itself. -->
                <plugin>
                    <groupId>org.eclipse.m2e</groupId>
                    <artifactId>lifecycle-mapping</artifactId>
                    <version>1.0.0</version>
                    <configuration>
                        <lifecycleMappingMetadata>
                            <pluginExecutions>
                                <pluginExecution>
                                    <pluginExecutionFilter>
                                        <groupId>
                                            org.commonjava.maven.plugins
                                        </groupId>
                                        <artifactId>
                                            directory-maven-plugin
                                        </artifactId>
                                        <versionRange>
                                            [0.3.1,)
                                        </versionRange>
                                        <goals>
                                            <goal>directory-of</goal>
                                        </goals>
                                    </pluginExecutionFilter>
                                    <action>
                                        <ignore/>
                                    </action>
                                </pluginExecution>
                                <pluginExecution>
                                    <pluginExecutionFilter>
                                        <groupId>
                                            org.apache.maven.plugins
                                        </groupId>
                                        <artifactId>
                                            maven-install-plugin
                                        </artifactId>
                                        <versionRange>
                                            [2.5.1,)
                                        </versionRange>
                                        <goals>
                                            <goal>install-file</goal>
                                        </goals>
                                    </pluginExecutionFilter>
                                    <action>
                                        <ignore/>
                                    </action>
                                </pluginExecution>
                            </pluginExecutions>
                        </lifecycleMappingMetadata>
                    </configuration>
                </plugin>
            </plugins>
        </pluginManagement>
    </build>

    <profiles>

        <profile>
            <id>default-first</id>
            <build>
                <plugins>
                    <plugin>
                        <groupId>org.apache.maven.plugins</groupId>
                        <artifactId>maven-surefire-plugin</artifactId>
                        <version>${maven-surefire-plugin.version}</version>
                        <configuration>
                            <forkCount>3</forkCount>
                            <reuseForks>true</reuseForks>
                            <includes>
                                <include>SpringContextTest</include>
                                <include>**/*UnitTest</include>
                            </includes>
                            <excludes>
                                <exclude>**/*IntegrationTest.java</exclude>
                                <exclude>**/*IntTest.java</exclude>
                                <exclude>**/*LongRunningUnitTest.java</exclude>
                                <exclude>**/*ManualTest.java</exclude>
                                <exclude>**/JdbcTest.java</exclude>
                                <exclude>**/*LiveTest.java</exclude>
                            </excludes>
                            <systemPropertyVariables>
                                <logback.configurationFile>${tutorialsproject.basedir}/logback-config.xml</logback.configurationFile>
                            </systemPropertyVariables>
                        </configuration>
                    </plugin>

                </plugins>
            </build>

            <modules>
                <module>parent-boot-1</module>
                <module>parent-boot-2</module>
                <module>parent-spring-4</module>
                <module>parent-spring-5</module>
                <module>parent-java</module>


                <module>azure</module>
                <module>checker-plugin</module>
                <!-- <module>clojure</module> --> <!-- Not a maven project -->

                <module>core-java-modules</module>

                <module>couchbase</module>

                <!-- <module>ethereum</module> --> <!-- JAVA-6001 -->
                <!-- <module>gradle-modules</module> --> <!-- Not a maven project -->
                <module>gradle-modules/gradle/maven-to-gradle</module>
                <!-- <module>grails</module> --> <!-- Not a maven project -->

                <!-- <module>guest</module> --> <!-- not to be built as its for guest articles  -->

                <module>apache-httpclient</module>
                <module>apache-httpclient4</module>


                <module>jackson-modules</module>

                <module>javafx</module>
                <module>java-jdi</module>
                <module>java-websocket</module>

                <module>jaxb</module>
                <module>jersey</module>
                <module>jhipster-5</module>

                <module>jmh</module>

                <module>jsf</module>

                <module>kubernetes-modules</module>

                <!-- <module>lagom</module> --> <!-- Not a maven project -->
                <module>language-interop</module>
                <module>libraries-3</module>

                <module>libraries-data-db</module>
                <module>libraries-security</module>
                <module>libraries-server-2</module>
                <module>logging-modules</module>
                <module>lombok-modules</module>

                <module>maven-modules</module>

                <module>messaging-modules</module>

                <module>microservices-modules</module>
                <module>muleesb</module>


                <module>netflix-modules</module>

                <module>osgi</module>
                <module>orika</module>


                <module>performance-tests</module>
                <module>persistence-modules</module>

                <module>security-modules</module>

                <module>vavr-modules</module>
                <module>web-modules</module>
            </modules>

        </profile>

        <profile>
            <id>default-second</id>
            <build>
                <plugins>

                    <plugin>
                        <groupId>org.apache.maven.plugins</groupId>
                        <artifactId>maven-surefire-plugin</artifactId>
                        <version>${maven-surefire-plugin.version}</version>
                        <configuration>
                            <forkCount>3</forkCount>
                            <reuseForks>true</reuseForks>
                            <includes>
                                <include>SpringContextTest</include>
                                <include>**/*UnitTest</include>
                            </includes>
                            <excludes>
                                <exclude>**/*IntegrationTest.java</exclude>
                                <exclude>**/*IntTest.java</exclude>
                                <exclude>**/*LongRunningUnitTest.java</exclude>
                                <exclude>**/*ManualTest.java</exclude>
                                <exclude>**/*JdbcTest.java</exclude>
                                <exclude>**/*LiveTest.java</exclude>
                            </excludes>
                            <systemPropertyVariables>
                                <logback.configurationFile>${tutorialsproject.basedir}/logback-config.xml</logback.configurationFile>
                            </systemPropertyVariables>
                        </configuration>
                    </plugin>

                </plugins>
            </build>

            <modules>
                <module>parent-boot-1</module>
                <module>parent-boot-2</module>
                <module>parent-spring-4</module>
                <module>parent-spring-5</module>
                <module>parent-java</module>

                <module>spf4j</module>
                <module>spring-4</module>
                <module>spring-aop</module>
                <module>spring-batch</module>
                <module>spring-bom</module>
                <module>spring-boot-modules</module>
                <module>spring-boot-rest</module>
                <module>spring-cloud-modules</module>
                <!-- <module>spring-cloud-cli</module> --> <!-- Not a maven project -->
                <module>spring-core</module>
                <module>spring-core-4</module>
                <module>spring-di</module>
                <module>spring-di-2</module>
                <module>spring-drools</module>
                <module>spring-ejb-modules</module>

                <module>spring-exceptions</module>
                <module>spring-integration</module>
                <module>spring-jenkins-pipeline</module>
                <module>spring-jersey</module>
                <module>spring-jinq</module>
                <module>spring-katharsis</module>
                <module>spring-mobile</module>
                <module>spring-remoting-modules</module>

                <!-- <module>spring-roo</module> --> <!-- JAVA-17327 -->

                <module>spring-security-modules</module>
                <module>spring-shell</module>
                <module>spring-soap</module>
                <module>spring-spel</module>
                <module>spring-static-resources</module>
                <module>spring-swagger-codegen</module>
                <module>spring-vault</module>
                <module>spring-web-modules</module>
                <module>spring-websockets</module>
                <module>static-analysis</module>
                <module>testing-modules</module>
                <module>vertx-modules</module>
                <module>video-tutorials</module>
                <module>xml</module>
                <module>xml-2</module>
            </modules>

        </profile>

        <profile>
            <id>default-heavy</id>
            <build>
                <plugins>

                    <plugin>
                        <groupId>org.apache.maven.plugins</groupId>
                        <artifactId>maven-surefire-plugin</artifactId>
                        <version>${maven-surefire-plugin.version}</version>
                        <configuration>
                            <forkCount>3</forkCount>
                            <reuseForks>true</reuseForks>
                            <includes>
                                <include>SpringContextTest</include>
                                <include>**/*UnitTest</include>
                            </includes>
                            <excludes>
                                <exclude>**/*IntegrationTest.java</exclude>
                                <exclude>**/*IntTest.java</exclude>
                                <exclude>**/*LongRunningUnitTest.java</exclude>
                                <exclude>**/*ManualTest.java</exclude>
                                <exclude>**/*JdbcTest.java</exclude>
                                <exclude>**/*LiveTest.java</exclude>
                            </excludes>
                        </configuration>
                    </plugin>

                </plugins>
            </build>

            <modules>
                <module>parent-boot-1</module>
                <module>parent-boot-2</module>
                <module>parent-spring-4</module>
                <module>parent-spring-5</module>
                <module>parent-java</module>

                <module>apache-spark</module>

                <module>image-processing</module>

                <module>jenkins-modules</module>
                <module>jhipster-modules</module>
                <module>jhipster-5</module>
                <module>jws</module>

                <module>libraries</module> <!-- very long running -->
                <module>libraries-4</module>
                <module>libraries-5</module>
                <module>libraries-6</module>
                <module>spring-boot-modules/spring-boot-react</module>
                <module>spring-ejb-modules/ejb-beans</module>

                <module>vaadin</module>
                <module>vavr-modules</module>
            </modules>
        </profile>

        <profile>
            <id>integration-lite-first</id>

            <build>
                <plugins>
                    <plugin>
                        <groupId>org.apache.maven.plugins</groupId>
                        <artifactId>maven-surefire-plugin</artifactId>
                        <configuration>
                            <excludes>
                                <exclude>**/*ManualTest.java</exclude>
                                <exclude>**/*LiveTest.java</exclude>
                            </excludes>
                            <includes>
                                <include>**/*IntegrationTest.java</include>
                                <include>**/*IntTest.java</include>
                            </includes>
                            <systemPropertyVariables>
                                <logback.configurationFile>${tutorialsproject.basedir}/logback-config.xml</logback.configurationFile>
                            </systemPropertyVariables>
                        </configuration>
                    </plugin>
                </plugins>
            </build>

            <modules>
                <module>parent-boot-1</module>
                <module>parent-boot-2</module>
                <module>parent-spring-4</module>
                <module>parent-spring-5</module>
                <module>parent-java</module>


                <module>azure</module>
                <module>checker-plugin</module>
                <!-- <module>clojure</module> --> <!-- Not a maven project -->

                <module>core-java-modules</module>
                <module>couchbase</module>
                <module>drools</module>
                <!-- <module>ethereum</module> --> <!-- JAVA-6001 -->
                <!-- <module>gradle-modules</module> --> <!-- Not a maven project -->
                <module>gradle-modules/gradle/maven-to-gradle</module>
                <!-- <module>grails</module> --> <!-- Not a maven project -->
                <!-- <module>guest</module> --> <!-- not to be built as its for guest articles  -->

                <module>apache-httpclient</module>
                <module>apache-httpclient4</module>


                <module>jackson-modules</module>

                <module>javafx</module>
                <module>java-jdi</module>
                <module>java-websocket</module>

                <module>jaxb</module>
                <module>jersey</module>
                <module>jhipster-5</module>
                <module>jmh</module>

                <module>jsf</module>

                <module>kubernetes-modules</module>

                <!-- <module>lagom</module> --> <!-- Not a maven project -->
                <module>language-interop</module>
                <module>libraries-3</module>



                <module>libraries-data-db</module>
                <module>libraries-security</module>
                <module>libraries-server-2</module>
                <module>logging-modules</module>
                <module>lombok-modules</module>

                <module>maven-modules</module>

                <module>messaging-modules</module>

                <module>microservices-modules</module>
                <module>muleesb</module>

                <module>netflix-modules</module>

                <module>osgi</module>
                <module>orika</module>


                <module>performance-tests</module>
                <module>persistence-modules</module>

                <module>security-modules</module>

                <module>vavr-modules</module>
                <module>web-modules</module>
            </modules>

        </profile>

        <profile>
            <id>integration-lite-second</id>

            <build>
                <plugins>
                    <plugin>
                        <groupId>org.apache.maven.plugins</groupId>
                        <artifactId>maven-surefire-plugin</artifactId>
                        <configuration>
                            <excludes>
                                <exclude>**/*ManualTest.java</exclude>
                                <exclude>**/*LiveTest.java</exclude>
                            </excludes>
                            <includes>
                                <include>**/*IntegrationTest.java</include>
                                <include>**/*IntTest.java</include>
                            </includes>
                            <systemPropertyVariables>
                                <logback.configurationFile>${tutorialsproject.basedir}/logback-config.xml</logback.configurationFile>
                            </systemPropertyVariables>
                        </configuration>
                    </plugin>
                </plugins>
            </build>

            <modules>
                <module>parent-boot-1</module>
                <module>parent-boot-2</module>
                <module>parent-spring-4</module>
                <module>parent-spring-5</module>
                <module>parent-java</module>


                <module>spf4j</module>
                <module>spring-4</module>
                <module>spring-batch</module>
                <module>spring-bom</module>
                <module>spring-boot-modules</module>
                <module>spring-boot-rest</module>
                <module>spring-cloud-modules</module>
                <!-- <module>spring-cloud-cli</module> --> <!-- Not a maven project -->
                <module>spring-core</module>
                <module>spring-core-4</module>
                <module>spring-di</module>
                <module>spring-di-2</module>
                <module>spring-drools</module>
                <module>spring-ejb-modules</module>
                <module>spring-exceptions</module>
                <module>spring-integration</module>
                <module>spring-jenkins-pipeline</module>
                <module>spring-jersey</module>
                <module>spring-jinq</module>
                <module>spring-katharsis</module>
                <module>spring-mobile</module>
                <module>spring-remoting-modules</module>

                <!-- <module>spring-roo</module> --> <!-- JAVA-17327 -->

                <module>spring-security-modules</module>
                <module>spring-shell</module>
                <module>spring-soap</module>
                <module>spring-spel</module>
                <module>spring-static-resources</module>
                <module>spring-swagger-codegen</module>
                <module>spring-vault</module>
                <module>spring-web-modules</module>
                <module>spring-websockets</module>
                <module>static-analysis</module>
                <module>testing-modules</module>
                <module>vertx-modules</module>
                <module>video-tutorials</module>
                <module>xml</module>
                <module>xml-2</module>
            </modules>

        </profile>

        <profile>
            <id>integration-heavy</id>

            <build>
                <plugins>
                    <plugin>
                        <groupId>org.apache.maven.plugins</groupId>
                        <artifactId>maven-surefire-plugin</artifactId>
                        <configuration>
                            <excludes>
                                <exclude>**/*ManualTest.java</exclude>
                                <exclude>**/*LiveTest.java</exclude>
                            </excludes>
                            <includes>
                                <include>**/*IntegrationTest.java</include>
                                <include>**/*IntTest.java</include>
                            </includes>
                        </configuration>
                    </plugin>
                </plugins>
            </build>

            <modules>
                <module>parent-boot-1</module>
                <module>parent-boot-2</module>
                <module>parent-spring-4</module>
                <module>parent-spring-5</module>
                <module>parent-java</module>

                <module>apache-spark</module>

                <module>image-processing</module>

                <module>jenkins-modules</module>
                <module>jhipster-modules</module>
                <module>jhipster-5</module>
                <module>jws</module>

                <module>libraries</module> <!-- very long running -->
                <module>libraries-4</module>
                <module>libraries-5</module>
                <module>libraries-6</module>
                <module>spring-boot-modules/spring-boot-react</module>
                <module>spring-ejb-modules/ejb-beans</module>
                <module>vaadin</module>
               <module>vavr-modules</module>
            </modules>

        </profile>

        <profile>
            <id>live-all</id>

            <build>
                <plugins>
                    <plugin>
                        <groupId>org.apache.maven.plugins</groupId>
                        <artifactId>maven-surefire-plugin</artifactId>
                        <configuration>
                            <excludes>
                                <exclude>**/SpringContextTest.java</exclude>
                                <exclude>**/*UnitTest.java</exclude>
                                <exclude>**/*IntegrationTest.java</exclude>
                                <exclude>**/*IntTest.java</exclude>
                                <exclude>**/*LongRunningUnitTest.java</exclude>
                                <exclude>**/*ManualTest.java</exclude>
                                <exclude>**/*JdbcTest.java</exclude>
                            </excludes>
                            <includes>
                                <include>**/*LiveTest.java</include>
                            </includes>
                        </configuration>
                    </plugin>

                </plugins>
            </build>


        </profile>

        <profile>
            <id>default-jdk9-and-above</id>

            <build>
                <plugins>

                    <plugin>
                        <groupId>org.apache.maven.plugins</groupId>
                        <artifactId>maven-surefire-plugin</artifactId>
                        <configuration>
                            <forkCount>3</forkCount>
                            <reuseForks>true</reuseForks>
                            <includes>
                                <include>SpringContextTest</include>
                                <include>**/*UnitTest</include>
                            </includes>
                            <excludes>
                                <exclude>**/*IntegrationTest.java</exclude>
                                <exclude>**/*IntTest.java</exclude>
                                <exclude>**/*LongRunningUnitTest.java</exclude>
                                <exclude>**/*ManualTest.java</exclude>
                                <exclude>**/JdbcTest.java</exclude>
                                <exclude>**/*LiveTest.java</exclude>
                            </excludes>
                        </configuration>
                    </plugin>

                </plugins>
            </build>

            <modules>
                <module>patterns-modules</module>
                <module>json-modules</module>
                <module>libraries-data</module>
                <module>saas-modules</module>
                <module>server-modules</module>
                <module>apache-cxf-modules</module>

                <module>spring-aop</module>
                <module>jmeter</module>
                <module>spring-aop-2</module>

                <module>algorithms-modules</module>
                <module>apache-libraries</module>
                <module>apache-poi</module>
                <module>apache-velocity</module>
                <module>di-modules</module>
                <module>asciidoctor</module>
                <module>aws-modules</module>
                
                <module>couchbase</module>
                <module>core-groovy-modules</module>

                <module>core-java-modules/core-java-9</module>
                <module>core-java-modules/core-java-9-improvements</module>
                <module>core-java-modules/core-java-9-jigsaw</module>
                <!-- <module>core-java-modules/core-java-9-new-features</module> --> <!-- uses preview features, to be decided how to handle -->
                <module>core-java-modules/core-java-9-streams</module>
                <module>core-java-modules/core-java-10</module>
                <module>core-java-modules/core-java-11</module>
                <module>core-java-modules/core-java-11-2</module>
                <module>core-java-modules/core-java-11-3</module>
                <!-- <module>core-java-modules/core-java-12</module> --> <!-- uses preview features, to be decided how to handle -->
                <!-- <module>core-java-modules/core-java-13</module> --> <!-- uses preview features, to be decided how to handle -->
                <!-- <module>core-java-modules/core-java-14</module> --> <!-- uses preview features, to be decided how to handle -->
                <!-- <module>core-java-modules/core-java-15</module> --> <!-- uses preview features, to be decided how to handle -->
                <!-- <module>core-java-modules/core-java-16</module> --> <!-- uses preview features, to be decided how to handle -->
                <!-- <module>core-java-modules/core-java-17</module> --> <!-- uses preview features, to be decided how to handle -->
                <!-- <module>core-java-modules/core-java-19</module> --> <!-- uses preview features, to be decided how to handle -->
                <module>core-java-modules/core-java-collections-set</module>
                <module>core-java-modules/core-java-collections-list-4</module>
                <module>core-java-modules/core-java-collections-array-list</module>
                <module>core-java-modules/core-java-collections-maps-4</module>
                <module>core-java-modules/core-java-collections-maps-5</module>
                <module>core-java-modules/core-java-concurrency-simple</module>
                <module>core-java-modules/core-java-date-operations-1</module>
                <module>core-java-modules/core-java-datetime-conversion</module>
                <module>core-java-modules/core-java-datetime-string</module>
                <module>core-java-modules/core-java-io-conversions-2</module>
                <module>core-java-modules/core-java-jpms</module>
                <module>core-java-modules/core-java-os</module>
                <module>core-java-modules/core-java-streams-4</module>
                <module>core-java-modules/core-java-string-algorithms-3</module>
                <module>core-java-modules/core-java-string-operations-3</module>
                <module>core-java-modules/core-java-string-operations-4</module>
                <module>core-java-modules/core-java-string-operations-5</module>
                <module>core-java-modules/core-java-time-measurements</module>
                <module>core-java-modules/core-java-networking-3</module>
                <module>core-java-modules/core-java-strings</module>
                <module>core-java-modules/core-java-httpclient</module>
                <module>custom-pmd</module>
                <module>spring-core-6</module>
                <module>data-structures</module>
                <module>ddd-contexts</module>
                <module>deeplearning4j</module>
                <module>docker-modules</module>
                <module>drools</module>
                <module>guava-modules</module>
                <module>apache-httpclient-2</module>
                <module>kubernetes-modules/kubernetes-spring</module>
                <module>libraries-concurrency</module>
<<<<<<< HEAD
                <module>jhipster-6</module>
=======
                <module>libraries-testing</module>
>>>>>>> 383725e2
                <module>maven-modules/compiler-plugin-java-9</module>
                <module>maven-modules/maven-generate-war</module>
                <module>maven-modules/multimodulemavenproject</module>
                <module>optaplanner</module>
                <module>persistence-modules/sirix</module>
                <module>persistence-modules/spring-data-cassandra-2</module>
                <module>quarkus-modules</module>
                <module>spring-boot-modules/spring-boot-cassandre</module>
                <module>spring-boot-modules/spring-boot-3</module>
                <module>spring-boot-modules/spring-boot-3-native</module>
                <module>spring-boot-modules/spring-boot-3-observation</module>
                <module>spring-boot-modules/spring-boot-3-test-pitfalls</module>
                <module>spring-reactive-modules</module>
                <module>spring-swagger-codegen/custom-validations-opeanpi-codegen</module>
                <module>testing-modules/testing-assertions</module>
                <module>persistence-modules/fauna</module>

                <module>rule-engines-modules</module>

                <module>reactive-systems</module>
                <module>rxjava-modules</module>

                <module>lightrun</module>
                <module>tablesaw</module>
                <module>geotools</module>

                <!-- Modules from default-first -->

                <module>akka-modules</module>
                <module>annotations</module>
                <module>apache-httpclient</module>
                <module>httpclient-simple</module>
                <module>antlr</module>
                <module>apache-kafka</module>
                <module>apache-kafka-2</module>
                <module>apache-olingo</module>

                <module>apache-poi-2</module>
                <module>apache-rocketmq</module>
                <module>apache-thrift</module>
                <module>apache-tika</module>

                <module>asm</module>
                <module>atomikos</module>
                <module>atomix</module>
<!--            <module>axon</module>--><!-- JAVA-18408 -->

                <module>bazel</module>
                <module>code-generation</module>
                <module>ddd</module>
                <module>discord4j</module>
                <module>disruptor</module>
                <module>dozer</module>
                <module>dubbo</module>
                <module>feign</module>
                <module>google-cloud</module>
                <module>graphql-modules</module>
                <module>grpc</module>
                <module>hazelcast</module>
                <module>hystrix</module>
                <module>jackson-simple</module>
                <module>java-blockchain</module>

                <module>java-rmi</module>
                <module>java-spi</module>
                <module>javax-sound</module>
                <module>javaxval</module>
                <module>javaxval-2</module>
                <module>javax-validation-advanced</module>
                <module>jgit</module>
                <module>jib</module>

                <module>java-native</module>
                <module>jsoup</module>
                <module>ksqldb</module>
                <module>libraries-2</module>
                <module>libraries-7</module>
                <module>libraries-apache-commons</module>
                <module>libraries-apache-commons-collections</module>
                <module>libraries-apache-commons-io</module>
                <module>libraries-data-2</module>
                <module>libraries-data-io</module>
                <module>libraries-files</module>
                <module>libraries-http</module>
                <module>libraries-http-2</module>
                <module>libraries-io</module>
                <module>libraries-primitive</module>
                <module>libraries-rpc</module>
                <module>libraries-server</module>

                <module>lucene</module>
                <module>mapstruct</module>
                <module>mesos-marathon</module>
                <module>metrics</module>
                <module>mustache</module>
                <module>mybatis</module>
                <module>pdf</module>
                <module>pdf-2</module>
                <module>protobuffer</module>
                <module>reactor-core</module>
                <module>rsocket</module>
                <module>slack</module>


                <!--  Modules from default second-->
                <module>spring-5</module>
                <module>spring-5-webflux</module>
                <module>spring-5-webflux-2</module>
                <module>spring-activiti</module>
                <module>spring-batch-2</module>
				<module>spring-boot-modules/spring-caching-2</module>
                <module>spring-core-2</module>
                <module>spring-core-3</module>
                <module>spring-core-5</module>
                <module>spring-di-3</module>
                <module>spring-cucumber</module>

                <module>spring-kafka</module>

                <module>spring-native</module>
                <module>spring-protobuf</module>
                <module>spring-quartz</module>

                <module>spring-scheduling</module>

                <module>spring-state-machine</module>
                <module>spring-threads</module>
                <module>tensorflow-java</module>
                <module>xstream</module>
                <module>webrtc</module>
                <module>messaging-modules/spring-apache-camel</module>
            </modules>

            <properties>
                <project.build.sourceEncoding>UTF-8</project.build.sourceEncoding>
                <java.version>11</java.version>
                <maven.compiler.source>11</maven.compiler.source>
                <maven.compiler.target>11</maven.compiler.target>
            </properties>
        </profile>

        <profile>
            <id>integration-jdk9-and-above</id>

            <build>
                <plugins>
                    <plugin>
                        <groupId>org.apache.maven.plugins</groupId>
                        <artifactId>maven-surefire-plugin</artifactId>
                        <configuration>
                            <excludes>
                                <exclude>**/*ManualTest.java</exclude>
                                <exclude>**/*LiveTest.java</exclude>
                            </excludes>
                            <includes>
                                <include>**/*IntegrationTest.java</include>
                                <include>**/*IntTest.java</include>
                            </includes>
                        </configuration>
                    </plugin>
                </plugins>
            </build>

            <modules>
                <module>patterns-modules</module>
                <module>json-modules</module>
                <module>libraries-data</module>
                <module>saas-modules</module>
                <module>server-modules</module>
                <module>apache-cxf-modules</module>
                <module>algorithms-modules</module>
                <module>apache-libraries</module>
                <module>apache-poi</module>
                <module>apache-velocity</module>
                <module>di-modules</module>
                <module>asciidoctor</module>
                <module>aws-modules</module>

                <module>couchbase</module>

                <module>core-groovy-modules</module>
                <module>core-java-modules/core-java-9</module>
                <module>core-java-modules/core-java-9-improvements</module>
                <module>core-java-modules/core-java-9-jigsaw</module>
                <!-- <module>core-java-modules/core-java-9-new-features</module> --> <!-- uses preview features, to be decided how to handle -->
                <module>core-java-modules/core-java-9-streams</module>
                <module>core-java-modules/core-java-10</module>
                <module>core-java-modules/core-java-11</module>
                <module>core-java-modules/core-java-11-2</module>
                <module>core-java-modules/core-java-11-3</module>
                <!-- <module>core-java-modules/core-java-12</module> --> <!-- uses preview features, to be decided how to handle -->
                <!-- <module>core-java-modules/core-java-13</module> --> <!-- uses preview features, to be decided how to handle -->
                <!-- <module>core-java-modules/core-java-14</module> --> <!-- uses preview features, to be decided how to handle -->
                <!-- <module>core-java-modules/core-java-15</module> --> <!-- uses preview features, to be decided how to handle -->
                <!-- <module>core-java-modules/core-java-16</module> --> <!-- uses preview features, to be decided how to handle -->
                <!-- <module>core-java-modules/core-java-17</module> --> <!-- uses preview features, to be decided how to handle -->
                <!-- <module>core-java-modules/core-java-19</module> --> <!-- uses preview features, to be decided how to handle -->
                <module>core-java-modules/core-java-collections-set</module>
                <module>core-java-modules/core-java-collections-list-4</module>
                <module>core-java-modules/core-java-collections-array-list</module>
                <module>core-java-modules/core-java-collections-maps-4</module>
                <module>core-java-modules/core-java-collections-maps-5</module>
                <module>core-java-modules/core-java-concurrency-simple</module>
                <module>core-java-modules/core-java-date-operations-1</module>
                <module>core-java-modules/core-java-datetime-conversion</module>
                <module>core-java-modules/core-java-datetime-string</module>
                <module>core-java-modules/core-java-io-conversions-2</module>
                <module>core-java-modules/core-java-jpms</module>
                <module>core-java-modules/core-java-os</module>
                <module>core-java-modules/core-java-streams-4</module>
                <module>core-java-modules/core-java-string-algorithms-3</module>
                <module>core-java-modules/core-java-string-operations-3</module>
                <module>core-java-modules/core-java-string-operations-4</module>
                <module>core-java-modules/core-java-string-operations-5</module>
                <module>core-java-modules/core-java-time-measurements</module>
                <module>core-java-modules/core-java-networking-3</module>
                <module>core-java-modules/core-java-strings</module>
                <module>core-java-modules/core-java-httpclient</module>
                <module>spring-aop</module>
                <module>spring-aop-2</module>                
                <module>custom-pmd</module>
                <module>spring-core-6</module>
                <module>data-structures</module>
                <module>ddd-contexts</module>
                <module>deeplearning4j</module>
                <module>jmeter</module>
                <module>docker-modules</module>
                <module>drools</module>
                <module>guava-modules</module>
                <module>apache-httpclient-2</module>
                <module>kubernetes-modules/kubernetes-spring</module>
                <module>libraries-concurrency</module>
<<<<<<< HEAD
                <module>jhipster-6</module>
=======
                <module>libraries-testing</module>
>>>>>>> 383725e2
                <module>maven-modules/compiler-plugin-java-9</module>
                <module>maven-modules/maven-generate-war</module>
                <module>maven-modules/multimodulemavenproject</module>
                <module>optaplanner</module>
                <module>persistence-modules/sirix</module>
                <module>persistence-modules/spring-data-cassandra-2</module>
                <module>quarkus-modules</module>
                <module>spring-boot-modules/spring-boot-cassandre</module>
                <module>spring-boot-modules/spring-boot-3</module>
                <module>spring-boot-modules/spring-boot-3-native</module>
                <module>spring-boot-modules/spring-boot-3-observation</module>
                <module>spring-boot-modules/spring-boot-3-test-pitfalls</module>
                <module>spring-reactive-modules</module>
                <module>spring-swagger-codegen/custom-validations-opeanpi-codegen</module>
                <module>testing-modules/testing-assertions</module>
                <module>persistence-modules/fauna</module>

                <module>rule-engines-modules</module>

                <module>reactive-systems</module>
                <module>rxjava-modules</module>

                <module>lightrun</module>
                <module>tablesaw</module>
                <module>geotools</module>

                <!-- Modules from default-first -->

                <module>akka-modules</module>
                <module>annotations</module>
                <module>apache-httpclient</module>
                <module>antlr</module>
                <module>apache-kafka</module>
                <module>apache-kafka-2</module>
                <module>apache-olingo</module>

                <module>apache-poi-2</module>
                <module>apache-rocketmq</module>
                <module>apache-thrift</module>
                <module>apache-tika</module>

                <module>asm</module>
                <module>atomikos</module>
                <module>atomix</module>
                <!--                <module>axon</module>--><!-- JAVA-18408 -->

                <module>bazel</module>
                <module>code-generation</module>
                <module>ddd</module>
                <module>discord4j</module>
                <module>disruptor</module>
                <module>dozer</module>

                <module>dubbo</module>
                <module>feign</module>
                <module>google-cloud</module>
                <module>graphql-modules</module>
                <module>grpc</module>
                <module>hazelcast</module>
                <module>httpclient-simple</module>
                <module>hystrix</module>
                <module>jackson-simple</module>
                <module>java-blockchain</module>

                <module>java-rmi</module>
                <module>java-spi</module>
                <module>javax-sound</module>
                <module>javaxval</module>
                <module>javaxval-2</module>
                <module>javax-validation-advanced</module>
                <module>jgit</module>
                <module>jib</module>

                <module>java-native</module>
                <module>jsoup</module>
                <module>ksqldb</module>

                <module>libraries-7</module>
                <module>libraries-apache-commons</module>
                <module>libraries-apache-commons-collections</module>
                <module>libraries-apache-commons-io</module>
                <module>libraries-data-2</module>
                <module>libraries-data-io</module>
                <module>libraries-files</module>
                <module>libraries-http</module>
                <module>libraries-http-2</module>
                <module>libraries-io</module>
                <module>libraries-primitive</module>
                <module>libraries-rpc</module>
                <module>libraries-server</module>

                <module>lucene</module>
                <module>mapstruct</module>
                <module>mesos-marathon</module>
                <module>metrics</module>
                <module>mustache</module>
                <module>mybatis</module>
                <module>pdf</module>
                <module>pdf-2</module>
                <module>protobuffer</module>
                <module>reactor-core</module>
                <module>rsocket</module>
                <module>slack</module>


                <!--  Modules from default second-->

                <module>spring-5</module>
                <module>spring-5-webflux</module>
                <module>spring-5-webflux-2</module>
                <module>spring-activiti</module>
                <module>spring-batch-2</module>
				<module>spring-boot-modules/spring-caching-2</module>
                <module>spring-core-2</module>
                <module>spring-core-3</module>
                <module>spring-core-5</module>
                <module>spring-di-3</module>
                <module>spring-cucumber</module>

                <module>spring-kafka</module>

                <module>spring-native</module>
                <module>spring-protobuf</module>
                <module>spring-quartz</module>

                <module>spring-scheduling</module>

                <module>spring-state-machine</module>
                <module>spring-threads</module>
                <module>tensorflow-java</module>
                <module>xstream</module>
                <module>webrtc</module>
                <module>libraries-2</module>
                <module>messaging-modules/spring-apache-camel</module>
            </modules>

            <properties>
                <project.build.sourceEncoding>UTF-8</project.build.sourceEncoding>
                <java.version>11</java.version>
                <maven.compiler.source>11</maven.compiler.source>
                <maven.compiler.target>11</maven.compiler.target>
            </properties>
        </profile>

        <profile>
            <id>parents</id>
            <modules>
                <module>parent-boot-1</module>
                <module>parent-boot-2</module>
                <module>parent-spring-4</module>
                <module>parent-spring-5</module>
                <module>parent-java</module>
            </modules>

        </profile>
    </profiles>

    <reporting>
        <plugins>
            <plugin>
                <groupId>org.apache.maven.plugins</groupId>
                <artifactId>maven-jxr-plugin</artifactId>
                <version>${maven-jxr-plugin.version}</version>
            </plugin>
        </plugins>
    </reporting>

    <properties>
        <project.build.sourceEncoding>UTF-8</project.build.sourceEncoding>
        <project.reporting.outputEncoding>UTF-8</project.reporting.outputEncoding>
        <gib.referenceBranch>refs/remotes/origin/master</gib.referenceBranch>
        <gib.skipTestsForUpstreamModules>true</gib.skipTestsForUpstreamModules>
        <gib.buildUpstream>false</gib.buildUpstream>
        <gib.failOnMissingGitDir>false</gib.failOnMissingGitDir>
        <gib.failOnError>false</gib.failOnError>
        <gib.disable>true</gib.disable>

        <!-- used only in dependency management to force this version, not included as a direct dependency -->
        <junit.version>4.13.2</junit.version>
        <assertj.version>3.21.0</assertj.version>
        <hamcrest.version>2.2</hamcrest.version>
        <hamcrest-all.version>1.3</hamcrest-all.version>
        <mockito.version>4.4.0</mockito.version>
        <byte-buddy.version>1.12.13</byte-buddy.version>

        <!-- logging -->
        <org.slf4j.version>1.7.32</org.slf4j.version>
        <logback.version>1.2.7</logback.version>

        <!-- plugins -->
        <maven-surefire-plugin.version>2.22.2</maven-surefire-plugin.version>
        <maven-compiler-plugin.version>3.8.1</maven-compiler-plugin.version>
        <exec-maven-plugin.version>3.0.0</exec-maven-plugin.version>
        <java.version>1.8</java.version>
        <log4j.version>1.2.17</log4j.version>
        <esapi.version>2.5.0.0</esapi.version>
        <jmh-core.version>1.35</jmh-core.version>
        <jmh-generator.version>1.35</jmh-generator.version>
        <maven-failsafe-plugin.version>2.21.0</maven-failsafe-plugin.version>
        <commons-collections4.version>4.4</commons-collections4.version>
        <commons-io.version>2.11.0</commons-io.version>
        <commons-lang.version>2.6</commons-lang.version>
        <commons-lang3.version>3.12.0</commons-lang3.version>
        <commons-cli.version>1.5.0</commons-cli.version>
        <maven-war-plugin.version>3.0.0</maven-war-plugin.version>
        <javax.servlet-api.version>4.0.1</javax.servlet-api.version>
        <jstl-api.version>1.2</jstl-api.version>
        <javax.servlet.jsp-api.version>2.3.3</javax.servlet.jsp-api.version>
        <jstl.version>1.2</jstl.version>
        <jackson.version>2.13.3</jackson.version>
        <commons-fileupload.version>1.4</commons-fileupload.version>
        <junit-platform.version>1.9.2</junit-platform.version>
        <junit-jupiter.version>5.9.2</junit-jupiter.version>
        <junit-platform-surefire-provider.version>1.3.2</junit-platform-surefire-provider.version>
        <directory-maven-plugin.version>0.3.1</directory-maven-plugin.version>
        <maven-install-plugin.version>2.5.2</maven-install-plugin.version>
        <custom-pmd.version>0.0.1</custom-pmd.version>
        <gitflow-incremental-builder.version>3.12.2</gitflow-incremental-builder.version>
        <maven-jxr-plugin.version>3.0.0</maven-jxr-plugin.version>
        <maven-pmd-plugin.version>3.19.0</maven-pmd-plugin.version>
        <lombok.version>1.18.24</lombok.version>
        <h2.version>2.1.214</h2.version>
        <guava.version>31.1-jre</guava.version>
        <maven-jar-plugin.version>3.2.2</maven-jar-plugin.version>
    </properties>

</project><|MERGE_RESOLUTION|>--- conflicted
+++ resolved
@@ -904,11 +904,8 @@
                 <module>apache-httpclient-2</module>
                 <module>kubernetes-modules/kubernetes-spring</module>
                 <module>libraries-concurrency</module>
-<<<<<<< HEAD
                 <module>jhipster-6</module>
-=======
                 <module>libraries-testing</module>
->>>>>>> 383725e2
                 <module>maven-modules/compiler-plugin-java-9</module>
                 <module>maven-modules/maven-generate-war</module>
                 <module>maven-modules/multimodulemavenproject</module>
@@ -1141,11 +1138,8 @@
                 <module>apache-httpclient-2</module>
                 <module>kubernetes-modules/kubernetes-spring</module>
                 <module>libraries-concurrency</module>
-<<<<<<< HEAD
                 <module>jhipster-6</module>
-=======
                 <module>libraries-testing</module>
->>>>>>> 383725e2
                 <module>maven-modules/compiler-plugin-java-9</module>
                 <module>maven-modules/maven-generate-war</module>
                 <module>maven-modules/multimodulemavenproject</module>
