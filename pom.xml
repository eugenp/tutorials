<?xml version="1.0" encoding="UTF-8"?>
<project xmlns="http://maven.apache.org/POM/4.0.0" xmlns:xsi="http://www.w3.org/2001/XMLSchema-instance"
         xsi:schemaLocation="http://maven.apache.org/POM/4.0.0 http://maven.apache.org/xsd/maven-4.0.0.xsd">
    <modelVersion>4.0.0</modelVersion>
    <groupId>com.baeldung</groupId>
    <artifactId>parent-modules</artifactId>
    <version>1.0.0-SNAPSHOT</version>

    <name>parent-modules</name>
    <packaging>pom</packaging>


    <properties>
        <project.build.sourceEncoding>UTF-8</project.build.sourceEncoding>
    </properties>

    <modules>
        <module>aws</module>
        <module>algorithms</module>
        <module>annotations</module>
        <module>apache-cxf</module>
        <module>apache-fop</module> 
        <module>apache-poi</module> 
        <module>aspectj</module>
        <module>assertj</module>
        <module>autovalue</module>

        <module>cdi</module>
        <!-- <module>core-java-9</module> -->
        <module>core-java</module>
        <module>couchbase-sdk</module>

        <module>deltaspike</module>
        <module>dozer</module>

        <module>ejb</module>

        <module>feign</module>
        <module>flyway</module>

        <!-- <module>gatling</module> --> <!-- not meant to run as part of the standard build -->


        <module>gson</module>
        <module>guava</module>
        <module>guava18</module>
        <module>guava19</module>

        <module>handling-spring-static-resources</module>
        <module>hazelcast</module>
        <module>httpclient</module>
        <module>hystrix</module>

        <module>image-processing</module>
        <module>immutables</module>

        <module>jackson</module>
        <module>java-cassandra</module>
        <module>javaslang</module>
        <module>javax-servlets</module>
        <module>javaxval</module>
        <module>jaxb</module>
        <module>jee7</module>
        <module>jjwt</module>
        <module>jpa-storedprocedure</module>
        <module>jsf</module>
        <module>json-path</module>
        <module>json</module>
        <module>jsoup</module>
        <module>junit5</module>

        <module>log-mdc</module>
        <module>log4j</module>
        <module>log4j2</module>
        <module>lombok</module>

        <module>mapstruct</module>
        <module>mockito</module>
        <module>mocks</module>

        <module>orika</module>

        <module>patterns</module>
        <module>pdf</module>

        <module>querydsl</module>

        <!-- <module>raml</module> -->
        <module>redis</module>
        <module>rest-assured</module>
        <module>rest-testing</module>
        <module>resteasy</module>

        <module>selenium-junit-testng</module>
        <module>spring-akka</module>
        <module>spring-amqp</module>
        <module>spring-all</module>
        <module>spring-apache-camel</module>
        <module>spring-autowire</module>
        <module>spring-batch</module>
        <module>spring-boot</module>
        <module>spring-cloud-data-flow</module>
        <module>spring-cloud</module>
        <module>spring-core</module>
        <module>spring-cucumber</module>
        <module>spring-data-cassandra</module>
        <module>spring-data-couchbase-2</module>
        <module>spring-data-dynamodb</module>
        <module>spring-data-elasticsearch</module>
        <module>spring-data-mongodb</module>
        <module>spring-data-neo4j</module>
        <module>spring-data-redis</module>
        <module>spring-data-rest</module>
        <module>spring-data-solr</module>
        <module>spring-dispatcher-servlet</module>
        <module>spring-exceptions</module>
        <module>spring-freemarker</module>
        <module>spring-hibernate3</module>
        <module>spring-hibernate4</module>
        <module>spring-integration</module>
        <module>spring-jms</module>
        <module>spring-jooq</module>
        <module>spring-jpa</module>
        <module>spring-katharsis</module>
        <module>spring-mockito</module>
        <module>spring-mvc-email</module>
        <module>spring-mvc-forms</module>
        <module>spring-mvc-java</module>
        <module>spring-mvc-no-xml</module>
        <module>spring-mvc-tiles</module>
        <module>spring-mvc-velocity</module>
        <module>spring-mvc-web-vs-initializer</module>
        <module>spring-mvc-xml</module>
        <module>spring-mvc-simple</module>
        <module>spring-openid</module>
        <module>spring-protobuf</module>
        <module>spring-quartz</module>
        <module>spring-rest-angular</module>
        <module>spring-rest-docs</module>
        <module>spring-rest</module>
        <module>spring-security-basic-auth</module>
        <module>spring-security-client/spring-security-jsp-authentication</module>
        <module>spring-security-client/spring-security-jsp-authorize</module>
        <module>spring-security-client/spring-security-jsp-config</module>
        <module>spring-security-client/spring-security-mvc</module>
        <module>spring-security-client/spring-security-thymeleaf-authentication</module>
        <module>spring-security-client/spring-security-thymeleaf-authorize</module>
        <module>spring-security-client/spring-security-thymeleaf-config</module>
        <module>spring-security-core</module>
        <module>spring-security-custom-permission</module>
        <module>spring-security-mvc-custom</module>
        <module>spring-security-mvc-digest-auth</module>
        <module>spring-security-mvc-ldap</module>
        <module>spring-security-mvc-login</module>
        <module>spring-security-mvc-persisted-remember-me</module>
        <module>spring-security-mvc-session</module>
        <module>spring-security-rest-basic-auth</module>
        <module>spring-security-rest-custom</module>
        <module>spring-security-rest-digest-auth</module>
        <module>spring-security-rest-full</module>
        <module>spring-security-rest</module>
        <module>spring-security-x509</module>
        <module>spring-session</module>
        <module>spring-social-login</module>
        <module>spring-spel</module>
        <module>spring-thymeleaf</module>
        <module>spring-userservice</module>
        <module>spring-zuul</module>
        <module>spring-reactor</module>

        <module>testing</module>

        <module>wicket</module>

        <module>xml</module>
        <module>xmlunit2</module>
        <module>xstream</module>
<<<<<<< HEAD
        <module>pdf</module>
        
        <module>static-analysis</module>
  </modules>
=======
    </modules>
>>>>>>> 55113dd8

</project><|MERGE_RESOLUTION|>--- conflicted
+++ resolved
@@ -175,13 +175,8 @@
         <module>xml</module>
         <module>xmlunit2</module>
         <module>xstream</module>
-<<<<<<< HEAD
-        <module>pdf</module>
-        
+
         <module>static-analysis</module>
   </modules>
-=======
-    </modules>
->>>>>>> 55113dd8
 
 </project>