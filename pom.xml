--- conflicted
+++ resolved
@@ -797,9 +797,8 @@
             </build>
 
             <modules>
-<<<<<<< HEAD
+
                 <module>spring-jinq</module>
-=======
                 <module>spring-batch</module>
                 <module>spring-boot-rest</module>
                 <module>spring-drools</module>
@@ -809,7 +808,7 @@
                 <module>spring-core-4</module>
                 <module>spring-integration</module>
                 <module>libraries-security</module>
->>>>>>> 1c0378bb
+
                 <module>performance-tests</module>
                 <module>security-modules</module>
                 <module>libraries-server-2</module>
@@ -1055,9 +1054,8 @@
             </build>
 
             <modules>
-<<<<<<< HEAD
                 <module>spring-jinq</module>
-=======
+
                 <module>spring-batch</module>
                 <module>spring-boot-rest</module>
                 <module>spring-drools</module>
@@ -1067,7 +1065,7 @@
                 <module>spring-core-4</module>
                 <module>spring-integration</module>
                 <module>libraries-security</module>
->>>>>>> 1c0378bb
+
                 <module>performance-tests</module>
                 <module>security-modules</module>
                 <module>libraries-server-2</module>
