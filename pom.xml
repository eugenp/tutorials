<?xml version="1.0" encoding="UTF-8"?>
<!--suppress PyInterpreter -->
<project xmlns="http://maven.apache.org/POM/4.0.0"
         xmlns:xsi="http://www.w3.org/2001/XMLSchema-instance"
         xsi:schemaLocation="http://maven.apache.org/POM/4.0.0 http://maven.apache.org/xsd/maven-4.0.0.xsd">
    <modelVersion>4.0.0</modelVersion>
    <groupId>com.baeldung</groupId>
    <artifactId>parent-modules</artifactId>
    <version>1.0.0-SNAPSHOT</version>
    <name>parent-modules</name>
    <packaging>pom</packaging>

    <dependencies>
        <!-- logging -->
        <dependency>
            <groupId>org.slf4j</groupId>
            <artifactId>slf4j-api</artifactId>
            <version>${org.slf4j.version}</version>
        </dependency>
        <dependency>
            <groupId>ch.qos.logback</groupId>
            <artifactId>logback-classic</artifactId>
            <version>${logback.version}</version>
        </dependency>
        <dependency>
            <groupId>ch.qos.logback</groupId>
            <artifactId>logback-core</artifactId>
            <version>${logback.version}</version>
        </dependency>
        <dependency>
            <groupId>org.slf4j</groupId>
            <artifactId>jcl-over-slf4j</artifactId>
            <version>${org.slf4j.version}</version>
        </dependency>

        <!-- test -->
        <dependency>
            <groupId>org.junit.jupiter</groupId>
            <artifactId>junit-jupiter-engine</artifactId>
            <version>${junit-jupiter.version}</version>
            <scope>test</scope>
        </dependency>
        <dependency>
            <groupId>org.junit.jupiter</groupId>
            <artifactId>junit-jupiter-params</artifactId>
            <version>${junit-jupiter.version}</version>
            <scope>test</scope>
        </dependency>
        <dependency>
            <groupId>org.junit.jupiter</groupId>
            <artifactId>junit-jupiter-api</artifactId>
            <version>${junit-jupiter.version}</version>
            <scope>test</scope>
        </dependency>
        <dependency>
            <groupId>org.junit.vintage</groupId>
            <artifactId>junit-vintage-engine</artifactId>
            <version>${junit-jupiter.version}</version>
            <scope>test</scope>
        </dependency>
        <dependency>
            <groupId>org.assertj</groupId>
            <artifactId>assertj-core</artifactId>
            <version>${assertj.version}</version>
            <scope>test</scope>
        </dependency>
        <dependency>
            <groupId>org.hamcrest</groupId>
            <artifactId>hamcrest</artifactId>
            <version>${hamcrest.version}</version>
            <scope>test</scope>
        </dependency>
        <dependency>
            <groupId>org.hamcrest</groupId>
            <artifactId>hamcrest-all</artifactId>
            <version>${hamcrest-all.version}</version>
            <scope>test</scope>
        </dependency>
        <dependency>
            <groupId>org.mockito</groupId>
            <artifactId>mockito-core</artifactId>
            <version>${mockito.version}</version>
            <scope>test</scope>
        </dependency>
        <dependency>
            <groupId>org.apache.maven.surefire</groupId>
            <artifactId>surefire-logger-api</artifactId>
            <version>${maven-surefire-plugin.version}</version>
            <!-- to get around bug https://github.com/junit-team/junit5/issues/801 -->
            <scope>test</scope>
            <optional>true</optional>
        </dependency>
    </dependencies>

    <build>
        <plugins>
            <plugin>
                <groupId>org.codehaus.mojo</groupId>
                <artifactId>exec-maven-plugin</artifactId>
                <version>${exec-maven-plugin.version}</version>
                <configuration>
                    <executable>maven</executable>
                </configuration>
            </plugin>
            <plugin>
                <groupId>org.apache.maven.plugins</groupId>
                <artifactId>maven-surefire-plugin</artifactId>
                <version>${maven-surefire-plugin.version}</version>
                <configuration>
                    <forkCount>3</forkCount>
                    <reuseForks>true</reuseForks>
                    <excludes>
                        <exclude>**/*IntegrationTest.java</exclude>
                        <exclude>**/*IntTest.java</exclude>
                        <exclude>**/*LongRunningUnitTest.java</exclude>
                        <exclude>**/*ManualTest.java</exclude>
                        <exclude>**/JdbcTest.java</exclude>
                        <exclude>**/*LiveTest.java</exclude>
                    </excludes>
                </configuration>
                <dependencies>
                    <dependency>
                        <groupId>org.junit.jupiter</groupId>
                        <artifactId>junit-jupiter-engine</artifactId>
                        <version>${junit-jupiter.version}</version>
                    </dependency>
                    <dependency>
                        <groupId>org.junit.vintage</groupId>
                        <artifactId>junit-vintage-engine</artifactId>
                        <version>${junit-jupiter.version}</version>
                    </dependency>
                </dependencies>
            </plugin>
            <plugin>
                <groupId>org.apache.maven.plugins</groupId>
                <artifactId>maven-compiler-plugin</artifactId>
                <version>${maven-compiler-plugin.version}</version>
                <configuration>
                    <source>${java.version}</source>
                    <target>${java.version}</target>
                </configuration>
            </plugin>
            <plugin>
                <groupId>org.apache.maven.plugins</groupId>
                <artifactId>maven-pmd-plugin</artifactId>
                <version>${maven-pmd-plugin.version}</version>
                <dependencies>
                    <dependency>
                        <groupId>org.baeldung.pmd</groupId>
                        <artifactId>custom-pmd</artifactId>
                        <version>${custom-pmd.version}</version>
                    </dependency>
                </dependencies>
                <configuration>
                    <failurePriority>5</failurePriority>
                    <aggregate>false</aggregate>
                    <failOnViolation>true</failOnViolation>
                    <verbose>true</verbose>
                    <linkXRef>true</linkXRef>
                    <includeTests>true</includeTests>
                    <sourceEncoding>UTF-8</sourceEncoding>
                    <targetJdk>${java.version}</targetJdk>
                    <rulesets>
                        <ruleset>${tutorialsproject.basedir}/baeldung-pmd-rules.xml</ruleset>
                    </rulesets>
                    <excludeRoots>
                        <excludeRoot>target/generated-sources</excludeRoot>
                    </excludeRoots>
                </configuration>
                <executions>
                    <execution>
                        <phase>compile</phase>
                        <goals>
                            <goal>check</goal>
                        </goals>
                    </execution>
                </executions>
            </plugin>
            <plugin>
                <groupId>org.commonjava.maven.plugins</groupId>
                <artifactId>directory-maven-plugin</artifactId>
                <version>${directory-maven-plugin.version}</version>
                <executions>
                    <execution>
                        <id>directories</id>
                        <goals>
                            <goal>directory-of</goal>
                        </goals>
                        <phase>validate</phase>
                        <configuration>
                            <property>tutorialsproject.basedir</property>
                            <project>
                                <groupId>com.baeldung</groupId>
                                <artifactId>parent-modules</artifactId>
                            </project>
                        </configuration>
                    </execution>
                </executions>
            </plugin>
            <plugin>
                <groupId>org.apache.maven.plugins</groupId>
                <artifactId>maven-install-plugin</artifactId>
                <version>${maven-install-plugin.version}</version>
                <configuration>
                    <groupId>org.baeldung.pmd</groupId>
                    <artifactId>custom-pmd</artifactId>
                    <version>${custom-pmd.version}</version>
                    <packaging>jar</packaging>
                    <file>${tutorialsproject.basedir}/custom-pmd-${custom-pmd.version}.jar</file>
                    <generatePom>true</generatePom>
                </configuration>
                <executions>
                    <execution>
                        <id>install-jar-lib</id>
                        <goals>
                            <goal>install-file</goal>
                        </goals>
                        <phase>validate</phase>
                    </execution>
                </executions>
            </plugin>
            <plugin>
                <artifactId>maven-war-plugin</artifactId>
                <version>${maven-war-plugin.version}</version>
            </plugin>
        </plugins>

        <extensions>
            <extension>
                <groupId>com.vackosar.gitflowincrementalbuilder</groupId>
                <artifactId>gitflow-incremental-builder</artifactId>
                <version>${gitflow-incremental-builder.version}</version>
            </extension>
        </extensions>
        <pluginManagement>
            <plugins>
                <!--This plugin's configuration is used to store Eclipse m2e settings
                    only. It has no influence on the Maven build itself. -->
                <plugin>
                    <groupId>org.eclipse.m2e</groupId>
                    <artifactId>lifecycle-mapping</artifactId>
                    <version>1.0.0</version>
                    <configuration>
                        <lifecycleMappingMetadata>
                            <pluginExecutions>
                                <pluginExecution>
                                    <pluginExecutionFilter>
                                        <groupId>
                                            org.commonjava.maven.plugins
                                        </groupId>
                                        <artifactId>
                                            directory-maven-plugin
                                        </artifactId>
                                        <versionRange>
                                            [0.3.1,)
                                        </versionRange>
                                        <goals>
                                            <goal>directory-of</goal>
                                        </goals>
                                    </pluginExecutionFilter>
                                    <action>
                                        <ignore/>
                                    </action>
                                </pluginExecution>
                                <pluginExecution>
                                    <pluginExecutionFilter>
                                        <groupId>
                                            org.apache.maven.plugins
                                        </groupId>
                                        <artifactId>
                                            maven-install-plugin
                                        </artifactId>
                                        <versionRange>
                                            [2.5.1,)
                                        </versionRange>
                                        <goals>
                                            <goal>install-file</goal>
                                        </goals>
                                    </pluginExecutionFilter>
                                    <action>
                                        <ignore/>
                                    </action>
                                </pluginExecution>
                            </pluginExecutions>
                        </lifecycleMappingMetadata>
                    </configuration>
                </plugin>
            </plugins>
        </pluginManagement>
    </build>

    <profiles>

        <profile>
            <id>default-first</id>
            <build>
                <plugins>
                    <plugin>
                        <groupId>org.apache.maven.plugins</groupId>
                        <artifactId>maven-surefire-plugin</artifactId>
                        <version>${maven-surefire-plugin.version}</version>
                        <configuration>
                            <forkCount>3</forkCount>
                            <reuseForks>true</reuseForks>
                            <includes>
                                <include>SpringContextTest</include>
                                <include>**/*UnitTest</include>
                            </includes>
                            <excludes>
                                <exclude>**/*IntegrationTest.java</exclude>
                                <exclude>**/*IntTest.java</exclude>
                                <exclude>**/*LongRunningUnitTest.java</exclude>
                                <exclude>**/*ManualTest.java</exclude>
                                <exclude>**/JdbcTest.java</exclude>
                                <exclude>**/*LiveTest.java</exclude>
                            </excludes>
                            <systemPropertyVariables>
                                <logback.configurationFile>${tutorialsproject.basedir}/logback-config.xml</logback.configurationFile>
                            </systemPropertyVariables>
                        </configuration>
                    </plugin>

                </plugins>
            </build>

            <modules>
                <module>parent-boot-1</module>
                <module>parent-boot-2</module>
                <module>parent-spring-4</module>
                <module>parent-spring-5</module>
                <module>parent-java</module>

                <module>algorithms-modules</module>

                <module>apache-cxf-modules</module>
                <module>apache-libraries</module>
                <module>apache-poi</module>
                <module>apache-velocity</module>
                <module>di-modules</module>
                <module>asciidoctor</module>

                <module>aws-modules</module>

                <module>azure</module>
                <module>checker-plugin</module>
                <!-- <module>clojure</module> --> <!-- Not a maven project -->

                <module>core-groovy-modules</module>
                <module>core-java-modules</module>
                <module>couchbase</module>
                <module>custom-pmd</module>
                <module>data-structures</module>
                <module>deeplearning4j</module>
                <module>drools</module>


                <!-- <module>ethereum</module> --> <!-- JAVA-6001 -->


                <module>geotools</module>

                <!-- <module>gradle-modules</module> --> <!-- Not a maven project -->
                <module>gradle-modules/gradle/maven-to-gradle</module>
                <!-- <module>grails</module> --> <!-- Not a maven project -->

                <module>guava-modules</module>
                <!-- <module>guest</module> --> <!-- not to be built as its for guest articles  -->

                <module>apache-httpclient</module>
                <module>httpclient-simple</module>


                <module>jackson-modules</module>

                <module>javafx</module>
                <module>java-jdi</module>
                <module>java-websocket</module>

                <module>jaxb</module>
                <module>jersey</module>
                <module>jhipster-5</module>
                <module>jmeter</module>
                <module>jmh</module>

                <module>jsf</module>
                <module>json-modules</module>

                <module>kubernetes-modules</module>

                <!-- <module>lagom</module> --> <!-- Not a maven project -->
                <module>language-interop</module>
                <module>libraries-2</module>
                <module>libraries-3</module>
                <module>libraries-data</module>


                <module>libraries-data-db</module>
                <module>libraries-security</module>
                <module>libraries-server-2</module>
                <module>libraries-testing</module>
                <module>logging-modules</module>
                <module>lombok-modules</module>

                <module>maven-modules</module>

                <module>messaging-modules</module>

                <module>microservices-modules</module>
                <module>muleesb</module>


                <module>netflix-modules</module>

                <module>osgi</module>
                <module>orika</module>

                <module>patterns-modules</module>

                <module>performance-tests</module>
                <module>persistence-modules</module>


                <module>quarkus-modules</module>

                <module>rule-engines-modules</module>
                <module>rxjava-modules</module>

                <module>reactive-systems</module>
                <module>security-modules</module>

                <module>vavr-modules</module>
                <module>web-modules</module>
            </modules>

        </profile>

        <profile>
            <id>default-second</id>
            <build>
                <plugins>

                    <plugin>
                        <groupId>org.apache.maven.plugins</groupId>
                        <artifactId>maven-surefire-plugin</artifactId>
                        <version>${maven-surefire-plugin.version}</version>
                        <configuration>
                            <forkCount>3</forkCount>
                            <reuseForks>true</reuseForks>
                            <includes>
                                <include>SpringContextTest</include>
                                <include>**/*UnitTest</include>
                            </includes>
                            <excludes>
                                <exclude>**/*IntegrationTest.java</exclude>
                                <exclude>**/*IntTest.java</exclude>
                                <exclude>**/*LongRunningUnitTest.java</exclude>
                                <exclude>**/*ManualTest.java</exclude>
                                <exclude>**/*JdbcTest.java</exclude>
                                <exclude>**/*LiveTest.java</exclude>
                            </excludes>
                            <systemPropertyVariables>
                                <logback.configurationFile>${tutorialsproject.basedir}/logback-config.xml</logback.configurationFile>
                            </systemPropertyVariables>
                        </configuration>
                    </plugin>

                </plugins>
            </build>

            <modules>
                <module>parent-boot-1</module>
                <module>parent-boot-2</module>
                <module>parent-spring-4</module>
                <module>parent-spring-5</module>
                <module>parent-java</module>

                <module>saas-modules</module>
                <module>server-modules</module>
                <module>spf4j</module>
                <module>spring-4</module>
                <module>spring-reactive-modules</module>
                <module>spring-aop</module>
                <module>spring-aop-2</module>
                <module>spring-batch</module>
                <module>spring-bom</module>
                <module>spring-boot-modules</module>
                <module>spring-boot-rest</module>
                <module>spring-caching</module>
                <module>spring-cloud-modules</module>
                <!-- <module>spring-cloud-cli</module> --> <!-- Not a maven project -->
                <module>spring-core</module>
                <module>spring-core-4</module>
                <module>spring-di</module>
                <module>spring-di-2</module>
                <module>spring-drools</module>
                <module>spring-ejb-modules</module>

                <module>spring-exceptions</module>
                <module>spring-integration</module>
                <module>spring-jenkins-pipeline</module>
                <module>spring-jersey</module>
                <module>spring-jinq</module>
                <module>spring-katharsis</module>
                <module>spring-mobile</module>
                <module>spring-remoting-modules</module>

                <!-- <module>spring-roo</module> --> <!-- JAVA-17327 -->

                <module>spring-security-modules</module>
                <module>spring-shell</module>
                <module>spring-soap</module>
                <module>spring-spel</module>
                <module>spring-static-resources</module>
                <module>spring-swagger-codegen</module>
                <module>spring-vault</module>
                <module>spring-web-modules</module>
                <module>spring-websockets</module>
                <module>static-analysis</module>
                <module>testing-modules</module>
                <module>vertx-modules</module>
                <module>video-tutorials</module>
                <module>xml</module>
                <module>xml-2</module>
            </modules>

        </profile>

        <profile>
            <id>default-heavy</id>
            <build>
                <plugins>

                    <plugin>
                        <groupId>org.apache.maven.plugins</groupId>
                        <artifactId>maven-surefire-plugin</artifactId>
                        <version>${maven-surefire-plugin.version}</version>
                        <configuration>
                            <forkCount>3</forkCount>
                            <reuseForks>true</reuseForks>
                            <includes>
                                <include>SpringContextTest</include>
                                <include>**/*UnitTest</include>
                            </includes>
                            <excludes>
                                <exclude>**/*IntegrationTest.java</exclude>
                                <exclude>**/*IntTest.java</exclude>
                                <exclude>**/*LongRunningUnitTest.java</exclude>
                                <exclude>**/*ManualTest.java</exclude>
                                <exclude>**/*JdbcTest.java</exclude>
                                <exclude>**/*LiveTest.java</exclude>
                            </excludes>
                        </configuration>
                    </plugin>

                </plugins>
            </build>

            <modules>
                <module>parent-boot-1</module>
                <module>parent-boot-2</module>
                <module>parent-spring-4</module>
                <module>parent-spring-5</module>
                <module>parent-java</module>

                <module>apache-spark</module>

                <module>image-processing</module>

                <module>jenkins-modules</module>
                <module>jhipster-modules</module>
                <module>jhipster-5</module>
                <module>jws</module>

                <module>libraries</module> <!-- very long running -->
                <module>libraries-4</module>
                <module>libraries-5</module>
                <module>libraries-6</module>
                <module>spring-boot-modules/spring-boot-react</module>
                <module>spring-ejb-modules/ejb-beans</module>

                <module>vaadin</module>
                <module>vavr-modules</module>
            </modules>
        </profile>

        <profile>
            <id>integration-lite-first</id>

            <build>
                <plugins>
                    <plugin>
                        <groupId>org.apache.maven.plugins</groupId>
                        <artifactId>maven-surefire-plugin</artifactId>
                        <configuration>
                            <excludes>
                                <exclude>**/*ManualTest.java</exclude>
                                <exclude>**/*LiveTest.java</exclude>
                            </excludes>
                            <includes>
                                <include>**/*IntegrationTest.java</include>
                                <include>**/*IntTest.java</include>
                            </includes>
                            <systemPropertyVariables>
                                <logback.configurationFile>${tutorialsproject.basedir}/logback-config.xml</logback.configurationFile>
                            </systemPropertyVariables>
                        </configuration>
                    </plugin>
                </plugins>
            </build>

            <modules>
                <module>parent-boot-1</module>
                <module>parent-boot-2</module>
                <module>parent-spring-4</module>
                <module>parent-spring-5</module>
                <module>parent-java</module>

                <module>algorithms-modules</module>

                <module>apache-cxf-modules</module>
                <module>apache-libraries</module>
                <module>apache-poi</module>
                <module>apache-velocity</module>
                <module>di-modules</module>
                <module>asciidoctor</module>

                <module>aws-modules</module>

                <module>azure</module>
                <module>checker-plugin</module>
                <!-- <module>clojure</module> --> <!-- Not a maven project -->

                <module>core-groovy-modules</module>
                <module>core-java-modules</module>
                <module>couchbase</module>
                <module>custom-pmd</module>
                <module>data-structures</module>
                <module>deeplearning4j</module>
                <module>drools</module>


                <!-- <module>ethereum</module> --> <!-- JAVA-6001 -->


                <module>geotools</module>

                <!-- <module>gradle-modules</module> --> <!-- Not a maven project -->
                <module>gradle-modules/gradle/maven-to-gradle</module>
                <!-- <module>grails</module> --> <!-- Not a maven project -->

                <module>guava-modules</module>
                <!-- <module>guest</module> --> <!-- not to be built as its for guest articles  -->

                <module>apache-httpclient</module>
                <module>httpclient-simple</module>


                <module>jackson-modules</module>

                <module>javafx</module>
                <module>java-jdi</module>
                <module>java-websocket</module>

                <module>jaxb</module>
                <module>jersey</module>
                <module>jhipster-5</module>
                <module>jmeter</module>
                <module>jmh</module>

                <module>jsf</module>
                <module>json-modules</module>

                <module>kubernetes-modules</module>

                <!-- <module>lagom</module> --> <!-- Not a maven project -->
                <module>language-interop</module>
                <module>libraries-2</module>
                <module>libraries-3</module>
                <module>libraries-data</module>


                <module>libraries-data-db</module>
                <module>libraries-security</module>
                <module>libraries-server-2</module>
                <module>libraries-testing</module>
                <module>logging-modules</module>
                <module>lombok-modules</module>

                <module>maven-modules</module>

                <module>messaging-modules</module>

                <module>microservices-modules</module>
                <module>muleesb</module>


                <module>netflix-modules</module>

                <module>osgi</module>
                <module>orika</module>

                <module>patterns-modules</module>

                <module>performance-tests</module>
                <module>persistence-modules</module>


                <module>quarkus-modules</module>

                <module>rule-engines-modules</module>
                <module>rxjava-modules</module>

                <module>reactive-systems</module>
                <module>security-modules</module>

                <module>vavr-modules</module>
                <module>web-modules</module>
            </modules>

        </profile>

        <profile>
            <id>integration-lite-second</id>

            <build>
                <plugins>
                    <plugin>
                        <groupId>org.apache.maven.plugins</groupId>
                        <artifactId>maven-surefire-plugin</artifactId>
                        <configuration>
                            <excludes>
                                <exclude>**/*ManualTest.java</exclude>
                                <exclude>**/*LiveTest.java</exclude>
                            </excludes>
                            <includes>
                                <include>**/*IntegrationTest.java</include>
                                <include>**/*IntTest.java</include>
                            </includes>
                            <systemPropertyVariables>
                                <logback.configurationFile>${tutorialsproject.basedir}/logback-config.xml</logback.configurationFile>
                            </systemPropertyVariables>
                        </configuration>
                    </plugin>
                </plugins>
            </build>

            <modules>
                <module>parent-boot-1</module>
                <module>parent-boot-2</module>
                <module>parent-spring-4</module>
                <module>parent-spring-5</module>
                <module>parent-java</module>

                <module>saas-modules</module>
                <module>server-modules</module>
                <module>spf4j</module>
                <module>spring-4</module>
                <module>spring-reactive-modules</module>
                <module>spring-aop</module>
                <module>spring-aop-2</module>
                <module>spring-batch</module>
                <module>spring-bom</module>
                <module>spring-boot-modules</module>
                <module>spring-boot-rest</module>
                <module>spring-caching</module>
                <module>spring-cloud-modules</module>
                <!-- <module>spring-cloud-cli</module> --> <!-- Not a maven project -->
                <module>spring-core</module>
                <module>spring-core-4</module>
                <module>spring-di</module>
                <module>spring-di-2</module>
                <module>spring-drools</module>
                <module>spring-ejb-modules</module>
                <module>spring-exceptions</module>
                <module>spring-integration</module>
                <module>spring-jenkins-pipeline</module>
                <module>spring-jersey</module>
                <module>spring-jinq</module>
                <module>spring-katharsis</module>
                <module>spring-mobile</module>
                <module>spring-remoting-modules</module>
                
                <!-- <module>spring-roo</module> --> <!-- JAVA-17327 -->

                <module>spring-security-modules</module>
                <module>spring-shell</module>
                <module>spring-soap</module>
                <module>spring-spel</module>
                <module>spring-static-resources</module>
                <module>spring-swagger-codegen</module>
                <module>spring-vault</module>
                <module>spring-web-modules</module>
                <module>spring-websockets</module>
                <module>static-analysis</module>
                <module>testing-modules</module>
                <module>vertx-modules</module>
                <module>video-tutorials</module>
                <module>xml</module>
                <module>xml-2</module>
            </modules>

        </profile>

        <profile>
            <id>integration-heavy</id>

            <build>
                <plugins>
                    <plugin>
                        <groupId>org.apache.maven.plugins</groupId>
                        <artifactId>maven-surefire-plugin</artifactId>
                        <configuration>
                            <excludes>
                                <exclude>**/*ManualTest.java</exclude>
                                <exclude>**/*LiveTest.java</exclude>
                            </excludes>
                            <includes>
                                <include>**/*IntegrationTest.java</include>
                                <include>**/*IntTest.java</include>
                            </includes>
                        </configuration>
                    </plugin>
                </plugins>
            </build>

            <modules>
                <module>parent-boot-1</module>
                <module>parent-boot-2</module>
                <module>parent-spring-4</module>
                <module>parent-spring-5</module>
                <module>parent-java</module>

                <module>apache-spark</module>

                <module>image-processing</module>

                <module>jenkins-modules</module>
                <module>jhipster-modules</module>
                <module>jhipster-5</module>
                <module>jws</module>

                <module>libraries</module> <!-- very long running -->
                <module>libraries-4</module>
                <module>libraries-5</module>
                <module>libraries-6</module>
                <module>spring-boot-modules/spring-boot-react</module>
                <module>spring-ejb-modules/ejb-beans</module>
                <module>vaadin</module>
               <module>vavr-modules</module>
            </modules>

        </profile>

        <profile>
            <id>live-all</id>

            <build>
                <plugins>
                    <plugin>
                        <groupId>org.apache.maven.plugins</groupId>
                        <artifactId>maven-surefire-plugin</artifactId>
                        <configuration>
                            <excludes>
                                <exclude>**/SpringContextTest.java</exclude>
                                <exclude>**/*UnitTest.java</exclude>
                                <exclude>**/*IntegrationTest.java</exclude>
                                <exclude>**/*IntTest.java</exclude>
                                <exclude>**/*LongRunningUnitTest.java</exclude>
                                <exclude>**/*ManualTest.java</exclude>
                                <exclude>**/*JdbcTest.java</exclude>
                            </excludes>
                            <includes>
                                <include>**/*LiveTest.java</include>
                            </includes>
                        </configuration>
                    </plugin>

                </plugins>
            </build>


        </profile>

        <profile>
            <id>default-jdk9-and-above</id>

            <build>
                <plugins>

                    <plugin>
                        <groupId>org.apache.maven.plugins</groupId>
                        <artifactId>maven-surefire-plugin</artifactId>
                        <configuration>
                            <forkCount>3</forkCount>
                            <reuseForks>true</reuseForks>
                            <includes>
                                <include>SpringContextTest</include>
                                <include>**/*UnitTest</include>
                            </includes>
                            <excludes>
                                <exclude>**/*IntegrationTest.java</exclude>
                                <exclude>**/*IntTest.java</exclude>
                                <exclude>**/*LongRunningUnitTest.java</exclude>
                                <exclude>**/*ManualTest.java</exclude>
                                <exclude>**/JdbcTest.java</exclude>
                                <exclude>**/*LiveTest.java</exclude>
                            </excludes>
                        </configuration>
                    </plugin>

                </plugins>
            </build>

            <modules>
                <module>core-java-modules/core-java-9</module>
                <module>core-java-modules/core-java-9-improvements</module>
                <module>core-java-modules/core-java-9-jigsaw</module>
                <!-- <module>core-java-modules/core-java-9-new-features</module> --> <!-- uses preview features, to be decided how to handle -->
<<<<<<< HEAD


                <module>core-java-modules/core-java-9-streams</module>
                <module>core-java-modules/core-java-10</module>
                <module>core-java-modules/core-java-11</module>
                <module>core-java-modules/core-java-11-2</module>
                <module>core-java-modules/core-java-11-3</module>
                <!-- <module>core-java-modules/core-java-12</module> --> <!-- uses preview features, to be decided how to handle -->
                <!-- <module>core-java-modules/core-java-13</module> --> <!-- uses preview features, to be decided how to handle -->
                <!-- <module>core-java-modules/core-java-14</module> --> <!-- uses preview features, to be decided how to handle -->
                <!-- <module>core-java-modules/core-java-15</module> --> <!-- uses preview features, to be decided how to handle -->
                <!-- <module>core-java-modules/core-java-16</module> --> <!-- uses preview features, to be decided how to handle -->
                <!-- <module>core-java-modules/core-java-17</module> --> <!-- uses preview features, to be decided how to handle -->
                <module>core-java-modules/core-java-collections-set</module>
                <module>core-java-modules/core-java-collections-list-4</module>
                <module>core-java-modules/core-java-collections-maps-4</module>
                <module>core-java-modules/core-java-collections-maps-5</module>
                <module>core-java-modules/core-java-concurrency-simple</module>
                <module>core-java-modules/core-java-date-operations-1</module>
                <module>core-java-modules/core-java-datetime-conversion</module>
                <module>core-java-modules/core-java-datetime-string</module>
                <module>core-java-modules/core-java-io-conversions-2</module>
                <module>core-java-modules/core-java-jpms</module>
                <module>core-java-modules/core-java-os</module>
                <module>core-java-modules/core-java-streams-4</module>
                <module>core-java-modules/core-java-string-algorithms-3</module>
                <module>core-java-modules/core-java-string-operations-3</module>
                <module>core-java-modules/core-java-string-operations-4</module>
                <module>core-java-modules/core-java-time-measurements</module>
                <module>core-java-modules/core-java-networking-3</module>
                <module>core-java-modules/core-java-strings</module>
                <module>core-java-modules/core-java-httpclient</module>
                <module>spring-core-6</module>
                <module>ddd-contexts</module>
                <module>docker-modules</module>
                <module>apache-httpclient-2</module>
                <module>libraries-concurrency</module>
                <module>maven-modules/compiler-plugin-java-9</module>
                <module>maven-modules/maven-generate-war</module>
                <module>maven-modules/multimodulemavenproject</module>
                <module>optaplanner</module>
                <module>persistence-modules/sirix</module>
                <module>persistence-modules/spring-data-cassandra-2</module>
                <module>quarkus-modules/quarkus-vs-springboot</module>
                <module>quarkus-modules/quarkus-jandex</module>
                <module>spring-boot-modules/spring-boot-cassandre</module>
                <module>spring-boot-modules/spring-boot-camel</module>
                <module>spring-boot-modules/spring-boot-3</module>
                <module>spring-boot-modules/spring-boot-3-native</module>
                <module>spring-swagger-codegen/custom-validations-opeanpi-codegen</module>
                <module>testing-modules/testing-assertions</module>
                <module>persistence-modules/fauna</module>
                <module>lightrun</module>
                <module>tablesaw</module>

<!--            Modules from default-first -->

                <module>akka-modules</module>
                <module>annotations</module>
                <module>apache-httpclient</module>
                <module>antlr</module>
                <module>apache-kafka</module>
                <module>apache-kafka-2</module>
                <module>apache-olingo</module>

                <module>apache-poi-2</module>
                <module>apache-rocketmq</module>
                <module>apache-thrift</module>
                <module>apache-tika</module>

                <module>asm</module>
                <module>atomikos</module>
                <module>atomix</module>
                <module>axon</module>

                <module>bazel</module>
                <module>code-generation</module>
                <module>ddd</module>
                <module>discord4j</module>
                <module>disruptor</module>
                <module>dozer</module>
                <module>dubbo</module>
                <module>feign</module>
                <module>google-cloud</module>
                <module>graphql-modules</module>
                <module>grpc</module>
                <module>hazelcast</module>
                <module>hystrix</module>
                <module>jackson-simple</module>
                <module>java-blockchain</module>

                <module>java-rmi</module>
                <module>java-spi</module>
                <module>javax-sound</module>
                <module>javaxval</module>
                <module>javaxval-2</module>
                <module>javax-validation-advanced</module>
                <module>jgit</module>
                <module>jib</module>

                <module>java-native</module>
                <module>jsoup</module>
                <module>ksqldb</module>
                <module>libraries-7</module>
                <module>libraries-apache-commons</module>
                <module>libraries-apache-commons-collections</module>
                <module>libraries-apache-commons-io</module>
                <module>libraries-data-2</module>
                <module>libraries-data-io</module>
                <module>libraries-files</module>
                <module>libraries-http</module>
                <module>libraries-http-2</module>
                <module>libraries-io</module>
                <module>libraries-primitive</module>
                <module>libraries-rpc</module>
                <module>libraries-server</module>

                <module>lucene</module>
                <module>mapstruct</module>
                <module>mesos-marathon</module>
                <module>metrics</module>
                <module>mustache</module>
                <module>mybatis</module>
                <module>pdf</module>
                <module>pdf-2</module>
                <module>protobuffer</module>
                <module>reactor-core</module>
                <module>rsocket</module>
                <module>slack</module>


                <!--  Modules from default second-->
                <module>spring-5</module>
                <module>spring-5-webflux</module>
                <module>spring-5-webflux-2</module>
                <module>spring-activiti</module>
                <module>spring-batch-2</module>
                <module>spring-caching-2</module>
                <module>spring-core-2</module>
                <module>spring-core-3</module>
                <module>spring-core-5</module>
                <module>spring-di-3</module>
                <module>spring-cucumber</module>

                <module>spring-kafka</module>

                <module>spring-native</module>
                <module>spring-protobuf</module>
                <module>spring-quartz</module>

                <module>spring-scheduling</module>

                <module>spring-state-machine</module>
                <module>spring-threads</module>
                <module>tensorflow-java</module>
                <module>xstream</module>
                <module>webrtc</module>

=======
                 <module>core-java-modules/core-java-9-streams</module>
                 <module>core-java-modules/core-java-10</module>
                 <module>core-java-modules/core-java-11</module>
                 <module>core-java-modules/core-java-11-2</module>
                 <module>core-java-modules/core-java-11-3</module>
                 <!-- <module>core-java-modules/core-java-12</module> --> <!-- uses preview features, to be decided how to handle -->
                 <!-- <module>core-java-modules/core-java-13</module> --> <!-- uses preview features, to be decided how to handle -->
                 <!-- <module>core-java-modules/core-java-14</module> --> <!-- uses preview features, to be decided how to handle -->
                 <!-- <module>core-java-modules/core-java-15</module> --> <!-- uses preview features, to be decided how to handle -->
                 <!-- <module>core-java-modules/core-java-16</module> --> <!-- uses preview features, to be decided how to handle -->
                 <!-- <module>core-java-modules/core-java-17</module> --> <!-- uses preview features, to be decided how to handle -->
                 <!-- <module>core-java-modules/core-java-19</module> --> <!-- uses preview features, to be decided how to handle -->
                 <module>core-java-modules/core-java-collections-set</module>
                 <module>core-java-modules/core-java-collections-list-4</module>
                 <module>core-java-modules/core-java-collections-array-list</module>
                 <module>core-java-modules/core-java-collections-maps-4</module>
                 <module>core-java-modules/core-java-collections-maps-5</module>
                 <module>core-java-modules/core-java-concurrency-simple</module>
                 <module>core-java-modules/core-java-date-operations-1</module>
                 <module>core-java-modules/core-java-datetime-conversion</module>
                 <module>core-java-modules/core-java-datetime-string</module>
                 <module>core-java-modules/core-java-io-conversions-2</module>
                 <module>core-java-modules/core-java-jpms</module>
                 <module>core-java-modules/core-java-os</module>
                 <module>core-java-modules/core-java-streams-4</module>
                 <module>core-java-modules/core-java-string-algorithms-3</module>
                 <module>core-java-modules/core-java-string-operations-3</module>
                 <module>core-java-modules/core-java-string-operations-4</module>
                 <module>core-java-modules/core-java-string-operations-5</module>
                 <module>core-java-modules/core-java-time-measurements</module>
                 <module>core-java-modules/core-java-networking-3</module>
                 <module>core-java-modules/core-java-strings</module>
                 <module>core-java-modules/core-java-httpclient</module>
                 <module>spring-core-6</module>
                 <module>ddd-contexts</module>
                 <module>docker-modules</module>
                 <module>apache-httpclient-2</module>
                 <module>kubernetes-modules/kubernetes-spring</module>
                 <module>libraries-concurrency</module>
                 <module>maven-modules/compiler-plugin-java-9</module>
                 <module>maven-modules/maven-generate-war</module>
                 <module>maven-modules/multimodulemavenproject</module>
                 <module>optaplanner</module>
                 <module>persistence-modules/sirix</module>
                 <module>persistence-modules/spring-data-cassandra-2</module>
                 <module>quarkus-modules/quarkus-vs-springboot</module>
                 <module>quarkus-modules/quarkus-jandex</module>
                 <module>spring-boot-modules/spring-boot-cassandre</module>
                 <module>spring-boot-modules/spring-boot-camel</module>
                 <module>spring-boot-modules/spring-boot-3</module>
                 <module>spring-boot-modules/spring-boot-3-native</module>
                <module>spring-boot-modules/spring-boot-3-observation</module>
                 <module>spring-swagger-codegen/custom-validations-opeanpi-codegen</module>
                 <module>testing-modules/testing-assertions</module>
                 <module>persistence-modules/fauna</module>
                 <module>lightrun</module>
                 <module>tablesaw</module>
>>>>>>> cb71de5b
            </modules>

            <properties>
                <project.build.sourceEncoding>UTF-8</project.build.sourceEncoding>
                <java.version>11</java.version>
                <java.version>11</java.version>
            </properties>
        </profile>

        <profile>
            <id>integration-jdk9-and-above</id>

            <build>
                <plugins>
                    <plugin>
                        <groupId>org.apache.maven.plugins</groupId>
                        <artifactId>maven-surefire-plugin</artifactId>
                        <configuration>
                            <excludes>
                                <exclude>**/*ManualTest.java</exclude>
                                <exclude>**/*LiveTest.java</exclude>
                            </excludes>
                            <includes>
                                <include>**/*IntegrationTest.java</include>
                                <include>**/*IntTest.java</include>
                            </includes>
                        </configuration>
                    </plugin>
                </plugins>
            </build>

            <modules>
                <module>core-java-modules/core-java-9</module>
                <module>core-java-modules/core-java-9-improvements</module>
                <module>core-java-modules/core-java-9-jigsaw</module>
                <!-- <module>core-java-modules/core-java-9-new-features</module> --> <!-- uses preview features, to be decided how to handle -->
                <module>core-java-modules/core-java-9-streams</module>
                <module>core-java-modules/core-java-10</module>
                <module>core-java-modules/core-java-11</module>
                <module>core-java-modules/core-java-11-2</module>
                <module>core-java-modules/core-java-11-3</module>
                <!-- <module>core-java-modules/core-java-12</module> --> <!-- uses preview features, to be decided how to handle -->
                <!-- <module>core-java-modules/core-java-13</module> --> <!-- uses preview features, to be decided how to handle -->
                <!-- <module>core-java-modules/core-java-14</module> --> <!-- uses preview features, to be decided how to handle -->
                <!-- <module>core-java-modules/core-java-15</module> --> <!-- uses preview features, to be decided how to handle -->
                <!-- <module>core-java-modules/core-java-16</module> --> <!-- uses preview features, to be decided how to handle -->
                <!-- <module>core-java-modules/core-java-17</module> --> <!-- uses preview features, to be decided how to handle -->
                <module>core-java-modules/core-java-collections-set</module>
                <module>core-java-modules/core-java-collections-list-4</module>
                <module>core-java-modules/core-java-collections-maps-4</module>
                <module>core-java-modules/core-java-collections-maps-5</module>
                <module>core-java-modules/core-java-concurrency-simple</module>
                <module>core-java-modules/core-java-date-operations-1</module>
                <module>core-java-modules/core-java-datetime-conversion</module>
                <module>core-java-modules/core-java-datetime-string</module>
                <module>core-java-modules/core-java-io-conversions-2</module>
                <module>core-java-modules/core-java-jpms</module>
                <module>core-java-modules/core-java-os</module>
                <module>core-java-modules/core-java-streams-4</module>
                <module>core-java-modules/core-java-string-algorithms-3</module>
                <module>core-java-modules/core-java-string-operations-3</module>
                <module>core-java-modules/core-java-string-operations-4</module>
                <module>core-java-modules/core-java-time-measurements</module>
                <module>core-java-modules/core-java-networking-3</module>
                <module>core-java-modules/core-java-strings</module>
                <module>core-java-modules/core-java-httpclient</module>
                <module>spring-core-6</module>
                <module>ddd-contexts</module>
                <module>docker-modules</module>
                <module>apache-httpclient-2</module>
                <module>libraries-concurrency</module>
                <module>maven-modules/compiler-plugin-java-9</module>
                <module>maven-modules/maven-generate-war</module>
                <module>maven-modules/multimodulemavenproject</module>
                <module>optaplanner</module>
                <module>persistence-modules/sirix</module>
                <module>persistence-modules/spring-data-cassandra-2</module>
                <module>quarkus-modules/quarkus-vs-springboot</module>
                <module>quarkus-modules/quarkus-jandex</module>
                <module>spring-boot-modules/spring-boot-cassandre</module>
                <module>spring-boot-modules/spring-boot-camel</module>
                <module>spring-boot-modules/spring-boot-3</module>
                <module>spring-boot-modules/spring-boot-3-native</module>
                <module>spring-boot-modules/spring-boot-3-observation</module>
                <module>spring-swagger-codegen/custom-validations-opeanpi-codegen</module>
                <module>testing-modules/testing-assertions</module>
                <module>persistence-modules/fauna</module>
                <module>lightrun</module>
                <module>tablesaw</module>

                <!--                default-first moved modules-->

                <module>akka-modules</module>
                <module>annotations</module>
                <module>apache-httpclient</module>
                <module>antlr</module>
                <module>apache-kafka</module>
                <module>apache-kafka-2</module>
                <module>apache-olingo</module>

                <module>apache-poi-2</module>
                <module>apache-rocketmq</module>
                <module>apache-thrift</module>
                <module>apache-tika</module>

                <module>asm</module>
                <module>atomikos</module>
                <module>atomix</module>
                <module>axon</module>

                <module>bazel</module>
                <module>code-generation</module>
                <module>ddd</module>
                <module>discord4j</module>
                <module>disruptor</module>
                <module>dozer</module>

                <module>dubbo</module>
                <module>feign</module>
                <module>google-cloud</module>
                <module>graphql-modules</module>
                <module>grpc</module>
                <module>hazelcast</module>
                <module>hystrix</module>
                <module>jackson-simple</module>
                <module>java-blockchain</module>

                <module>java-rmi</module>
                <module>java-spi</module>
                <module>javax-sound</module>
                <module>javaxval</module>
                <module>javaxval-2</module>
                <module>javax-validation-advanced</module>
                <module>jgit</module>
                <module>jib</module>

                <module>java-native</module>
                <module>jsoup</module>
                <module>ksqldb</module>

                <module>libraries-7</module>
                <module>libraries-apache-commons</module>
                <module>libraries-apache-commons-collections</module>
                <module>libraries-apache-commons-io</module>
                <module>libraries-data-2</module>
                <module>libraries-data-io</module>
                <module>libraries-files</module>
                <module>libraries-http</module>
                <module>libraries-http-2</module>
                <module>libraries-io</module>
                <module>libraries-primitive</module>
                <module>libraries-rpc</module>
                <module>libraries-server</module>

                <module>lucene</module>
                <module>mapstruct</module>
                <module>mesos-marathon</module>
                <module>metrics</module>
                <module>mustache</module>
                <module>mybatis</module>
                <module>pdf</module>
                <module>pdf-2</module>
                <module>protobuffer</module>
                <module>reactor-core</module>
                <module>rsocket</module>
                <module>slack</module>


                <!--  Modules from default second-->

                <module>spring-5</module>
                <module>spring-5-webflux</module>
                <module>spring-5-webflux-2</module>
                <module>spring-activiti</module>
                <module>spring-batch-2</module>
                <module>spring-caching-2</module>
                <module>spring-core-2</module>
                <module>spring-core-3</module>
                <module>spring-core-5</module>
                <module>spring-di-3</module>
                <module>spring-cucumber</module>

                <module>spring-kafka</module>

                <module>spring-native</module>
                <module>spring-protobuf</module>
                <module>spring-quartz</module>

                <module>spring-scheduling</module>

                <module>spring-state-machine</module>
                <module>spring-threads</module>
                <module>tensorflow-java</module>
                <module>xstream</module>
                <module>webrtc</module>

            </modules>

            <properties>
                <project.build.sourceEncoding>UTF-8</project.build.sourceEncoding>
                <java.version>11</java.version>
                <java.version>11</java.version>
            </properties>
        </profile>
    </profiles>

    <reporting>
        <plugins>
            <plugin>
                <groupId>org.apache.maven.plugins</groupId>
                <artifactId>maven-jxr-plugin</artifactId>
                <version>${maven-jxr-plugin.version}</version>
            </plugin>
        </plugins>
    </reporting>

    <properties>
        <project.build.sourceEncoding>UTF-8</project.build.sourceEncoding>
        <project.reporting.outputEncoding>UTF-8</project.reporting.outputEncoding>
        <gib.referenceBranch>refs/remotes/origin/master</gib.referenceBranch>
        <gib.skipTestsForUpstreamModules>true</gib.skipTestsForUpstreamModules>
        <gib.buildUpstream>false</gib.buildUpstream>
        <gib.failOnMissingGitDir>false</gib.failOnMissingGitDir>
        <gib.failOnError>false</gib.failOnError>
        <gib.disable>true</gib.disable>

        <!-- used only in dependency management to force this version, not included as a direct dependency -->
        <junit.version>4.13.2</junit.version>
        <assertj.version>3.21.0</assertj.version>
        <hamcrest.version>2.2</hamcrest.version>
        <hamcrest-all.version>1.3</hamcrest-all.version>
        <mockito.version>4.4.0</mockito.version>
        <byte-buddy.version>1.12.13</byte-buddy.version>

        <!-- logging -->
        <org.slf4j.version>1.7.32</org.slf4j.version>
        <logback.version>1.2.7</logback.version>

        <!-- plugins -->
        <maven-surefire-plugin.version>2.22.2</maven-surefire-plugin.version>
        <maven-compiler-plugin.version>3.8.1</maven-compiler-plugin.version>
        <exec-maven-plugin.version>3.0.0</exec-maven-plugin.version>
        <java.version>1.8</java.version>
        <log4j.version>1.2.17</log4j.version>
        <esapi.version>2.5.0.0</esapi.version>
        <jmh-core.version>1.35</jmh-core.version>
        <jmh-generator.version>1.35</jmh-generator.version>
        <maven-failsafe-plugin.version>2.21.0</maven-failsafe-plugin.version>
        <commons-collections4.version>4.4</commons-collections4.version>
        <commons-io.version>2.11.0</commons-io.version>
        <commons-lang.version>2.6</commons-lang.version>
        <commons-lang3.version>3.12.0</commons-lang3.version>
        <commons-cli.version>1.5.0</commons-cli.version>
        <maven-war-plugin.version>3.0.0</maven-war-plugin.version>
        <javax.servlet-api.version>4.0.1</javax.servlet-api.version>
        <jstl-api.version>1.2</jstl-api.version>
        <javax.servlet.jsp-api.version>2.3.3</javax.servlet.jsp-api.version>
        <jstl.version>1.2</jstl.version>
        <jackson.version>2.13.3</jackson.version>
        <commons-fileupload.version>1.4</commons-fileupload.version>
        <junit-platform.version>1.8.1</junit-platform.version>
        <junit-jupiter.version>5.8.1</junit-jupiter.version>
        <junit-platform-surefire-provider.version>1.3.2</junit-platform-surefire-provider.version>
        <directory-maven-plugin.version>0.3.1</directory-maven-plugin.version>
        <maven-install-plugin.version>2.5.2</maven-install-plugin.version>
        <custom-pmd.version>0.0.1</custom-pmd.version>
        <gitflow-incremental-builder.version>3.12.2</gitflow-incremental-builder.version>
        <maven-jxr-plugin.version>3.0.0</maven-jxr-plugin.version>
        <maven-pmd-plugin.version>3.19.0</maven-pmd-plugin.version>
        <lombok.version>1.18.24</lombok.version>
        <h2.version>2.1.214</h2.version>
        <guava.version>31.1-jre</guava.version>
        <maven-jar-plugin.version>3.2.2</maven-jar-plugin.version>
    </properties>

</project><|MERGE_RESOLUTION|>--- conflicted
+++ resolved
@@ -779,7 +779,7 @@
                 <module>spring-katharsis</module>
                 <module>spring-mobile</module>
                 <module>spring-remoting-modules</module>
-                
+
                 <!-- <module>spring-roo</module> --> <!-- JAVA-17327 -->
 
                 <module>spring-security-modules</module>
@@ -916,9 +916,6 @@
                 <module>core-java-modules/core-java-9-improvements</module>
                 <module>core-java-modules/core-java-9-jigsaw</module>
                 <!-- <module>core-java-modules/core-java-9-new-features</module> --> <!-- uses preview features, to be decided how to handle -->
-<<<<<<< HEAD
-
-
                 <module>core-java-modules/core-java-9-streams</module>
                 <module>core-java-modules/core-java-10</module>
                 <module>core-java-modules/core-java-11</module>
@@ -930,8 +927,10 @@
                 <!-- <module>core-java-modules/core-java-15</module> --> <!-- uses preview features, to be decided how to handle -->
                 <!-- <module>core-java-modules/core-java-16</module> --> <!-- uses preview features, to be decided how to handle -->
                 <!-- <module>core-java-modules/core-java-17</module> --> <!-- uses preview features, to be decided how to handle -->
+                <!-- <module>core-java-modules/core-java-19</module> --> <!-- uses preview features, to be decided how to handle -->
                 <module>core-java-modules/core-java-collections-set</module>
                 <module>core-java-modules/core-java-collections-list-4</module>
+                <module>core-java-modules/core-java-collections-array-list</module>
                 <module>core-java-modules/core-java-collections-maps-4</module>
                 <module>core-java-modules/core-java-collections-maps-5</module>
                 <module>core-java-modules/core-java-concurrency-simple</module>
@@ -945,6 +944,7 @@
                 <module>core-java-modules/core-java-string-algorithms-3</module>
                 <module>core-java-modules/core-java-string-operations-3</module>
                 <module>core-java-modules/core-java-string-operations-4</module>
+                <module>core-java-modules/core-java-string-operations-5</module>
                 <module>core-java-modules/core-java-time-measurements</module>
                 <module>core-java-modules/core-java-networking-3</module>
                 <module>core-java-modules/core-java-strings</module>
@@ -953,257 +953,7 @@
                 <module>ddd-contexts</module>
                 <module>docker-modules</module>
                 <module>apache-httpclient-2</module>
-                <module>libraries-concurrency</module>
-                <module>maven-modules/compiler-plugin-java-9</module>
-                <module>maven-modules/maven-generate-war</module>
-                <module>maven-modules/multimodulemavenproject</module>
-                <module>optaplanner</module>
-                <module>persistence-modules/sirix</module>
-                <module>persistence-modules/spring-data-cassandra-2</module>
-                <module>quarkus-modules/quarkus-vs-springboot</module>
-                <module>quarkus-modules/quarkus-jandex</module>
-                <module>spring-boot-modules/spring-boot-cassandre</module>
-                <module>spring-boot-modules/spring-boot-camel</module>
-                <module>spring-boot-modules/spring-boot-3</module>
-                <module>spring-boot-modules/spring-boot-3-native</module>
-                <module>spring-swagger-codegen/custom-validations-opeanpi-codegen</module>
-                <module>testing-modules/testing-assertions</module>
-                <module>persistence-modules/fauna</module>
-                <module>lightrun</module>
-                <module>tablesaw</module>
-
-<!--            Modules from default-first -->
-
-                <module>akka-modules</module>
-                <module>annotations</module>
-                <module>apache-httpclient</module>
-                <module>antlr</module>
-                <module>apache-kafka</module>
-                <module>apache-kafka-2</module>
-                <module>apache-olingo</module>
-
-                <module>apache-poi-2</module>
-                <module>apache-rocketmq</module>
-                <module>apache-thrift</module>
-                <module>apache-tika</module>
-
-                <module>asm</module>
-                <module>atomikos</module>
-                <module>atomix</module>
-                <module>axon</module>
-
-                <module>bazel</module>
-                <module>code-generation</module>
-                <module>ddd</module>
-                <module>discord4j</module>
-                <module>disruptor</module>
-                <module>dozer</module>
-                <module>dubbo</module>
-                <module>feign</module>
-                <module>google-cloud</module>
-                <module>graphql-modules</module>
-                <module>grpc</module>
-                <module>hazelcast</module>
-                <module>hystrix</module>
-                <module>jackson-simple</module>
-                <module>java-blockchain</module>
-
-                <module>java-rmi</module>
-                <module>java-spi</module>
-                <module>javax-sound</module>
-                <module>javaxval</module>
-                <module>javaxval-2</module>
-                <module>javax-validation-advanced</module>
-                <module>jgit</module>
-                <module>jib</module>
-
-                <module>java-native</module>
-                <module>jsoup</module>
-                <module>ksqldb</module>
-                <module>libraries-7</module>
-                <module>libraries-apache-commons</module>
-                <module>libraries-apache-commons-collections</module>
-                <module>libraries-apache-commons-io</module>
-                <module>libraries-data-2</module>
-                <module>libraries-data-io</module>
-                <module>libraries-files</module>
-                <module>libraries-http</module>
-                <module>libraries-http-2</module>
-                <module>libraries-io</module>
-                <module>libraries-primitive</module>
-                <module>libraries-rpc</module>
-                <module>libraries-server</module>
-
-                <module>lucene</module>
-                <module>mapstruct</module>
-                <module>mesos-marathon</module>
-                <module>metrics</module>
-                <module>mustache</module>
-                <module>mybatis</module>
-                <module>pdf</module>
-                <module>pdf-2</module>
-                <module>protobuffer</module>
-                <module>reactor-core</module>
-                <module>rsocket</module>
-                <module>slack</module>
-
-
-                <!--  Modules from default second-->
-                <module>spring-5</module>
-                <module>spring-5-webflux</module>
-                <module>spring-5-webflux-2</module>
-                <module>spring-activiti</module>
-                <module>spring-batch-2</module>
-                <module>spring-caching-2</module>
-                <module>spring-core-2</module>
-                <module>spring-core-3</module>
-                <module>spring-core-5</module>
-                <module>spring-di-3</module>
-                <module>spring-cucumber</module>
-
-                <module>spring-kafka</module>
-
-                <module>spring-native</module>
-                <module>spring-protobuf</module>
-                <module>spring-quartz</module>
-
-                <module>spring-scheduling</module>
-
-                <module>spring-state-machine</module>
-                <module>spring-threads</module>
-                <module>tensorflow-java</module>
-                <module>xstream</module>
-                <module>webrtc</module>
-
-=======
-                 <module>core-java-modules/core-java-9-streams</module>
-                 <module>core-java-modules/core-java-10</module>
-                 <module>core-java-modules/core-java-11</module>
-                 <module>core-java-modules/core-java-11-2</module>
-                 <module>core-java-modules/core-java-11-3</module>
-                 <!-- <module>core-java-modules/core-java-12</module> --> <!-- uses preview features, to be decided how to handle -->
-                 <!-- <module>core-java-modules/core-java-13</module> --> <!-- uses preview features, to be decided how to handle -->
-                 <!-- <module>core-java-modules/core-java-14</module> --> <!-- uses preview features, to be decided how to handle -->
-                 <!-- <module>core-java-modules/core-java-15</module> --> <!-- uses preview features, to be decided how to handle -->
-                 <!-- <module>core-java-modules/core-java-16</module> --> <!-- uses preview features, to be decided how to handle -->
-                 <!-- <module>core-java-modules/core-java-17</module> --> <!-- uses preview features, to be decided how to handle -->
-                 <!-- <module>core-java-modules/core-java-19</module> --> <!-- uses preview features, to be decided how to handle -->
-                 <module>core-java-modules/core-java-collections-set</module>
-                 <module>core-java-modules/core-java-collections-list-4</module>
-                 <module>core-java-modules/core-java-collections-array-list</module>
-                 <module>core-java-modules/core-java-collections-maps-4</module>
-                 <module>core-java-modules/core-java-collections-maps-5</module>
-                 <module>core-java-modules/core-java-concurrency-simple</module>
-                 <module>core-java-modules/core-java-date-operations-1</module>
-                 <module>core-java-modules/core-java-datetime-conversion</module>
-                 <module>core-java-modules/core-java-datetime-string</module>
-                 <module>core-java-modules/core-java-io-conversions-2</module>
-                 <module>core-java-modules/core-java-jpms</module>
-                 <module>core-java-modules/core-java-os</module>
-                 <module>core-java-modules/core-java-streams-4</module>
-                 <module>core-java-modules/core-java-string-algorithms-3</module>
-                 <module>core-java-modules/core-java-string-operations-3</module>
-                 <module>core-java-modules/core-java-string-operations-4</module>
-                 <module>core-java-modules/core-java-string-operations-5</module>
-                 <module>core-java-modules/core-java-time-measurements</module>
-                 <module>core-java-modules/core-java-networking-3</module>
-                 <module>core-java-modules/core-java-strings</module>
-                 <module>core-java-modules/core-java-httpclient</module>
-                 <module>spring-core-6</module>
-                 <module>ddd-contexts</module>
-                 <module>docker-modules</module>
-                 <module>apache-httpclient-2</module>
-                 <module>kubernetes-modules/kubernetes-spring</module>
-                 <module>libraries-concurrency</module>
-                 <module>maven-modules/compiler-plugin-java-9</module>
-                 <module>maven-modules/maven-generate-war</module>
-                 <module>maven-modules/multimodulemavenproject</module>
-                 <module>optaplanner</module>
-                 <module>persistence-modules/sirix</module>
-                 <module>persistence-modules/spring-data-cassandra-2</module>
-                 <module>quarkus-modules/quarkus-vs-springboot</module>
-                 <module>quarkus-modules/quarkus-jandex</module>
-                 <module>spring-boot-modules/spring-boot-cassandre</module>
-                 <module>spring-boot-modules/spring-boot-camel</module>
-                 <module>spring-boot-modules/spring-boot-3</module>
-                 <module>spring-boot-modules/spring-boot-3-native</module>
-                <module>spring-boot-modules/spring-boot-3-observation</module>
-                 <module>spring-swagger-codegen/custom-validations-opeanpi-codegen</module>
-                 <module>testing-modules/testing-assertions</module>
-                 <module>persistence-modules/fauna</module>
-                 <module>lightrun</module>
-                 <module>tablesaw</module>
->>>>>>> cb71de5b
-            </modules>
-
-            <properties>
-                <project.build.sourceEncoding>UTF-8</project.build.sourceEncoding>
-                <java.version>11</java.version>
-                <java.version>11</java.version>
-            </properties>
-        </profile>
-
-        <profile>
-            <id>integration-jdk9-and-above</id>
-
-            <build>
-                <plugins>
-                    <plugin>
-                        <groupId>org.apache.maven.plugins</groupId>
-                        <artifactId>maven-surefire-plugin</artifactId>
-                        <configuration>
-                            <excludes>
-                                <exclude>**/*ManualTest.java</exclude>
-                                <exclude>**/*LiveTest.java</exclude>
-                            </excludes>
-                            <includes>
-                                <include>**/*IntegrationTest.java</include>
-                                <include>**/*IntTest.java</include>
-                            </includes>
-                        </configuration>
-                    </plugin>
-                </plugins>
-            </build>
-
-            <modules>
-                <module>core-java-modules/core-java-9</module>
-                <module>core-java-modules/core-java-9-improvements</module>
-                <module>core-java-modules/core-java-9-jigsaw</module>
-                <!-- <module>core-java-modules/core-java-9-new-features</module> --> <!-- uses preview features, to be decided how to handle -->
-                <module>core-java-modules/core-java-9-streams</module>
-                <module>core-java-modules/core-java-10</module>
-                <module>core-java-modules/core-java-11</module>
-                <module>core-java-modules/core-java-11-2</module>
-                <module>core-java-modules/core-java-11-3</module>
-                <!-- <module>core-java-modules/core-java-12</module> --> <!-- uses preview features, to be decided how to handle -->
-                <!-- <module>core-java-modules/core-java-13</module> --> <!-- uses preview features, to be decided how to handle -->
-                <!-- <module>core-java-modules/core-java-14</module> --> <!-- uses preview features, to be decided how to handle -->
-                <!-- <module>core-java-modules/core-java-15</module> --> <!-- uses preview features, to be decided how to handle -->
-                <!-- <module>core-java-modules/core-java-16</module> --> <!-- uses preview features, to be decided how to handle -->
-                <!-- <module>core-java-modules/core-java-17</module> --> <!-- uses preview features, to be decided how to handle -->
-                <module>core-java-modules/core-java-collections-set</module>
-                <module>core-java-modules/core-java-collections-list-4</module>
-                <module>core-java-modules/core-java-collections-maps-4</module>
-                <module>core-java-modules/core-java-collections-maps-5</module>
-                <module>core-java-modules/core-java-concurrency-simple</module>
-                <module>core-java-modules/core-java-date-operations-1</module>
-                <module>core-java-modules/core-java-datetime-conversion</module>
-                <module>core-java-modules/core-java-datetime-string</module>
-                <module>core-java-modules/core-java-io-conversions-2</module>
-                <module>core-java-modules/core-java-jpms</module>
-                <module>core-java-modules/core-java-os</module>
-                <module>core-java-modules/core-java-streams-4</module>
-                <module>core-java-modules/core-java-string-algorithms-3</module>
-                <module>core-java-modules/core-java-string-operations-3</module>
-                <module>core-java-modules/core-java-string-operations-4</module>
-                <module>core-java-modules/core-java-time-measurements</module>
-                <module>core-java-modules/core-java-networking-3</module>
-                <module>core-java-modules/core-java-strings</module>
-                <module>core-java-modules/core-java-httpclient</module>
-                <module>spring-core-6</module>
-                <module>ddd-contexts</module>
-                <module>docker-modules</module>
-                <module>apache-httpclient-2</module>
+                <module>kubernetes-modules/kubernetes-spring</module>
                 <module>libraries-concurrency</module>
                 <module>maven-modules/compiler-plugin-java-9</module>
                 <module>maven-modules/maven-generate-war</module>
@@ -1224,7 +974,7 @@
                 <module>lightrun</module>
                 <module>tablesaw</module>
 
-                <!--                default-first moved modules-->
+                <!-- Modules from default-first -->
 
                 <module>akka-modules</module>
                 <module>annotations</module>
@@ -1250,7 +1000,6 @@
                 <module>discord4j</module>
                 <module>disruptor</module>
                 <module>dozer</module>
-
                 <module>dubbo</module>
                 <module>feign</module>
                 <module>google-cloud</module>
@@ -1273,7 +1022,6 @@
                 <module>java-native</module>
                 <module>jsoup</module>
                 <module>ksqldb</module>
-
                 <module>libraries-7</module>
                 <module>libraries-apache-commons</module>
                 <module>libraries-apache-commons-collections</module>
@@ -1303,7 +1051,6 @@
 
 
                 <!--  Modules from default second-->
-
                 <module>spring-5</module>
                 <module>spring-5-webflux</module>
                 <module>spring-5-webflux-2</module>
@@ -1329,7 +1076,205 @@
                 <module>tensorflow-java</module>
                 <module>xstream</module>
                 <module>webrtc</module>
-
+            </modules>
+
+            <properties>
+                <project.build.sourceEncoding>UTF-8</project.build.sourceEncoding>
+                <java.version>11</java.version>
+                <java.version>11</java.version>
+            </properties>
+        </profile>
+
+        <profile>
+            <id>integration-jdk9-and-above</id>
+
+            <build>
+                <plugins>
+                    <plugin>
+                        <groupId>org.apache.maven.plugins</groupId>
+                        <artifactId>maven-surefire-plugin</artifactId>
+                        <configuration>
+                            <excludes>
+                                <exclude>**/*ManualTest.java</exclude>
+                                <exclude>**/*LiveTest.java</exclude>
+                            </excludes>
+                            <includes>
+                                <include>**/*IntegrationTest.java</include>
+                                <include>**/*IntTest.java</include>
+                            </includes>
+                        </configuration>
+                    </plugin>
+                </plugins>
+            </build>
+
+            <modules>
+                <module>core-java-modules/core-java-9</module>
+                <module>core-java-modules/core-java-9-improvements</module>
+                <module>core-java-modules/core-java-9-jigsaw</module>
+                <!-- <module>core-java-modules/core-java-9-new-features</module> --> <!-- uses preview features, to be decided how to handle -->
+                <module>core-java-modules/core-java-9-streams</module>
+                <module>core-java-modules/core-java-10</module>
+                <module>core-java-modules/core-java-11</module>
+                <module>core-java-modules/core-java-11-2</module>
+                <module>core-java-modules/core-java-11-3</module>
+                <!-- <module>core-java-modules/core-java-12</module> --> <!-- uses preview features, to be decided how to handle -->
+                <!-- <module>core-java-modules/core-java-13</module> --> <!-- uses preview features, to be decided how to handle -->
+                <!-- <module>core-java-modules/core-java-14</module> --> <!-- uses preview features, to be decided how to handle -->
+                <!-- <module>core-java-modules/core-java-15</module> --> <!-- uses preview features, to be decided how to handle -->
+                <!-- <module>core-java-modules/core-java-16</module> --> <!-- uses preview features, to be decided how to handle -->
+                <!-- <module>core-java-modules/core-java-17</module> --> <!-- uses preview features, to be decided how to handle -->
+                <!-- <module>core-java-modules/core-java-19</module> --> <!-- uses preview features, to be decided how to handle -->
+                <module>core-java-modules/core-java-collections-set</module>
+                <module>core-java-modules/core-java-collections-list-4</module>
+                <module>core-java-modules/core-java-collections-array-list</module>
+                <module>core-java-modules/core-java-collections-maps-4</module>
+                <module>core-java-modules/core-java-collections-maps-5</module>
+                <module>core-java-modules/core-java-concurrency-simple</module>
+                <module>core-java-modules/core-java-date-operations-1</module>
+                <module>core-java-modules/core-java-datetime-conversion</module>
+                <module>core-java-modules/core-java-datetime-string</module>
+                <module>core-java-modules/core-java-io-conversions-2</module>
+                <module>core-java-modules/core-java-jpms</module>
+                <module>core-java-modules/core-java-os</module>
+                <module>core-java-modules/core-java-streams-4</module>
+                <module>core-java-modules/core-java-string-algorithms-3</module>
+                <module>core-java-modules/core-java-string-operations-3</module>
+                <module>core-java-modules/core-java-string-operations-4</module>
+                <module>core-java-modules/core-java-string-operations-5</module>
+                <module>core-java-modules/core-java-time-measurements</module>
+                <module>core-java-modules/core-java-networking-3</module>
+                <module>core-java-modules/core-java-strings</module>
+                <module>core-java-modules/core-java-httpclient</module>
+                <module>spring-core-6</module>
+                <module>ddd-contexts</module>
+                <module>docker-modules</module>
+                <module>apache-httpclient-2</module>
+                <module>kubernetes-modules/kubernetes-spring</module>
+                <module>libraries-concurrency</module>
+                <module>maven-modules/compiler-plugin-java-9</module>
+                <module>maven-modules/maven-generate-war</module>
+                <module>maven-modules/multimodulemavenproject</module>
+                <module>optaplanner</module>
+                <module>persistence-modules/sirix</module>
+                <module>persistence-modules/spring-data-cassandra-2</module>
+                <module>quarkus-modules/quarkus-vs-springboot</module>
+                <module>quarkus-modules/quarkus-jandex</module>
+                <module>spring-boot-modules/spring-boot-cassandre</module>
+                <module>spring-boot-modules/spring-boot-camel</module>
+                <module>spring-boot-modules/spring-boot-3</module>
+                <module>spring-boot-modules/spring-boot-3-native</module>
+                <module>spring-boot-modules/spring-boot-3-observation</module>
+                <module>spring-swagger-codegen/custom-validations-opeanpi-codegen</module>
+                <module>testing-modules/testing-assertions</module>
+                <module>persistence-modules/fauna</module>
+                <module>lightrun</module>
+                <module>tablesaw</module>
+
+                <!-- Modules from default-first -->
+
+                <module>akka-modules</module>
+                <module>annotations</module>
+                <module>apache-httpclient</module>
+                <module>antlr</module>
+                <module>apache-kafka</module>
+                <module>apache-kafka-2</module>
+                <module>apache-olingo</module>
+
+                <module>apache-poi-2</module>
+                <module>apache-rocketmq</module>
+                <module>apache-thrift</module>
+                <module>apache-tika</module>
+
+                <module>asm</module>
+                <module>atomikos</module>
+                <module>atomix</module>
+                <module>axon</module>
+
+                <module>bazel</module>
+                <module>code-generation</module>
+                <module>ddd</module>
+                <module>discord4j</module>
+                <module>disruptor</module>
+                <module>dozer</module>
+
+                <module>dubbo</module>
+                <module>feign</module>
+                <module>google-cloud</module>
+                <module>graphql-modules</module>
+                <module>grpc</module>
+                <module>hazelcast</module>
+                <module>hystrix</module>
+                <module>jackson-simple</module>
+                <module>java-blockchain</module>
+
+                <module>java-rmi</module>
+                <module>java-spi</module>
+                <module>javax-sound</module>
+                <module>javaxval</module>
+                <module>javaxval-2</module>
+                <module>javax-validation-advanced</module>
+                <module>jgit</module>
+                <module>jib</module>
+
+                <module>java-native</module>
+                <module>jsoup</module>
+                <module>ksqldb</module>
+
+                <module>libraries-7</module>
+                <module>libraries-apache-commons</module>
+                <module>libraries-apache-commons-collections</module>
+                <module>libraries-apache-commons-io</module>
+                <module>libraries-data-2</module>
+                <module>libraries-data-io</module>
+                <module>libraries-files</module>
+                <module>libraries-http</module>
+                <module>libraries-http-2</module>
+                <module>libraries-io</module>
+                <module>libraries-primitive</module>
+                <module>libraries-rpc</module>
+                <module>libraries-server</module>
+
+                <module>lucene</module>
+                <module>mapstruct</module>
+                <module>mesos-marathon</module>
+                <module>metrics</module>
+                <module>mustache</module>
+                <module>mybatis</module>
+                <module>pdf</module>
+                <module>pdf-2</module>
+                <module>protobuffer</module>
+                <module>reactor-core</module>
+                <module>rsocket</module>
+                <module>slack</module>
+
+
+                <!--  Modules from default second-->
+
+                <module>spring-5</module>
+                <module>spring-5-webflux</module>
+                <module>spring-5-webflux-2</module>
+                <module>spring-activiti</module>
+                <module>spring-batch-2</module>
+                <module>spring-caching-2</module>
+                <module>spring-core-2</module>
+                <module>spring-core-3</module>
+                <module>spring-core-5</module>
+                <module>spring-di-3</module>
+                <module>spring-cucumber</module>
+
+                <module>spring-kafka</module>
+
+                <module>spring-native</module>
+                <module>spring-protobuf</module>
+                <module>spring-quartz</module>
+
+                <module>spring-scheduling</module>
+
+                <module>spring-state-machine</module>
+                <module>spring-threads</module>
+                <module>tensorflow-java</module>
+                <module>xstream</module>
+                <module>webrtc</module>
             </modules>
 
             <properties>
