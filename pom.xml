--- conflicted
+++ resolved
@@ -545,11 +545,8 @@
 				<module>antlr</module>
 				<module>maven-archetype</module>
 				<module>apache-meecrowave</module>
-<<<<<<< HEAD
         <module>spring-reactive-kotlin</module>
-=======
 				<module>jnosql</module>
->>>>>>> 5d380638
 			</modules>
 
 		</profile>
