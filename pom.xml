<?xml version="1.0" encoding="UTF-8"?>
<!--suppress PyInterpreter -->
<project xmlns="http://maven.apache.org/POM/4.0.0"
         xmlns:xsi="http://www.w3.org/2001/XMLSchema-instance"
         xsi:schemaLocation="http://maven.apache.org/POM/4.0.0 http://maven.apache.org/xsd/maven-4.0.0.xsd">
    <modelVersion>4.0.0</modelVersion>
    <groupId>com.baeldung</groupId>
    <artifactId>parent-modules</artifactId>
    <version>1.0.0-SNAPSHOT</version>
    <name>parent-modules</name>
    <packaging>pom</packaging>

    <dependencies>
        <!-- logging -->
        <dependency>
            <groupId>org.slf4j</groupId>
            <artifactId>slf4j-api</artifactId>
            <version>${org.slf4j.version}</version>
        </dependency>
        <dependency>
            <groupId>ch.qos.logback</groupId>
            <artifactId>logback-classic</artifactId>
            <version>${logback.version}</version>
        </dependency>
        <dependency>
            <groupId>ch.qos.logback</groupId>
            <artifactId>logback-core</artifactId>
            <version>${logback.version}</version>
        </dependency>
        <dependency>
            <groupId>org.slf4j</groupId>
            <artifactId>jcl-over-slf4j</artifactId>
            <version>${org.slf4j.version}</version>
        </dependency>

        <!-- test -->
        <dependency>
            <groupId>org.junit.jupiter</groupId>
            <artifactId>junit-jupiter-engine</artifactId>
            <version>${junit-jupiter.version}</version>
            <scope>test</scope>
        </dependency>
        <dependency>
            <groupId>org.junit.jupiter</groupId>
            <artifactId>junit-jupiter-params</artifactId>
            <version>${junit-jupiter.version}</version>
            <scope>test</scope>
        </dependency>
        <dependency>
            <groupId>org.junit.jupiter</groupId>
            <artifactId>junit-jupiter-api</artifactId>
            <version>${junit-jupiter.version}</version>
            <scope>test</scope>
        </dependency>
        <dependency>
            <groupId>org.junit.vintage</groupId>
            <artifactId>junit-vintage-engine</artifactId>
            <version>${junit-jupiter.version}</version>
            <scope>test</scope>
        </dependency>
        <dependency>
            <groupId>org.assertj</groupId>
            <artifactId>assertj-core</artifactId>
            <version>${assertj.version}</version>
            <scope>test</scope>
        </dependency>
        <dependency>
            <groupId>org.hamcrest</groupId>
            <artifactId>hamcrest</artifactId>
            <version>${hamcrest.version}</version>
            <scope>test</scope>
        </dependency>
        <dependency>
            <groupId>org.hamcrest</groupId>
            <artifactId>hamcrest-all</artifactId>
            <version>${hamcrest-all.version}</version>
            <scope>test</scope>
        </dependency>
        <dependency>
            <groupId>org.mockito</groupId>
            <artifactId>mockito-core</artifactId>
            <version>${mockito.version}</version>
            <scope>test</scope>
        </dependency>
        <dependency>
            <groupId>org.apache.maven.surefire</groupId>
            <artifactId>surefire-logger-api</artifactId>
            <version>${maven-surefire-plugin.version}</version>
            <!-- to get around bug https://github.com/junit-team/junit5/issues/801 -->
            <scope>test</scope>
            <optional>true</optional>
        </dependency>
    </dependencies>

    <build>
        <plugins>
            <plugin>
                <groupId>org.codehaus.mojo</groupId>
                <artifactId>exec-maven-plugin</artifactId>
                <version>${exec-maven-plugin.version}</version>
                <configuration>
                    <executable>maven</executable>
                </configuration>
            </plugin>
            <plugin>
                <groupId>org.apache.maven.plugins</groupId>
                <artifactId>maven-surefire-plugin</artifactId>
                <version>${maven-surefire-plugin.version}</version>
                <configuration>
                    <forkCount>3</forkCount>
                    <reuseForks>true</reuseForks>
                    <excludes>
                        <exclude>**/*IntegrationTest.java</exclude>
                        <exclude>**/*IntTest.java</exclude>
                        <exclude>**/*LongRunningUnitTest.java</exclude>
                        <exclude>**/*ManualTest.java</exclude>
                        <exclude>**/JdbcTest.java</exclude>
                        <exclude>**/*LiveTest.java</exclude>
                    </excludes>
                </configuration>
                <dependencies>
                    <dependency>
                        <groupId>org.junit.jupiter</groupId>
                        <artifactId>junit-jupiter-engine</artifactId>
                        <version>${junit-jupiter.version}</version>
                    </dependency>
                    <dependency>
                        <groupId>org.junit.vintage</groupId>
                        <artifactId>junit-vintage-engine</artifactId>
                        <version>${junit-jupiter.version}</version>
                    </dependency>
                </dependencies>
            </plugin>
            <plugin>
                <groupId>org.apache.maven.plugins</groupId>
                <artifactId>maven-compiler-plugin</artifactId>
                <version>${maven-compiler-plugin.version}</version>
                <configuration>
                    <source>${java.version}</source>
                    <target>${java.version}</target>
                </configuration>
            </plugin>
            <plugin>
                <groupId>org.apache.maven.plugins</groupId>
                <artifactId>maven-pmd-plugin</artifactId>
                <version>${maven-pmd-plugin.version}</version>
                <dependencies>
                    <dependency>
                        <groupId>org.baeldung.pmd</groupId>
                        <artifactId>custom-pmd</artifactId>
                        <version>${custom-pmd.version}</version>
                    </dependency>
                </dependencies>
                <configuration>
                    <failurePriority>5</failurePriority>
                    <aggregate>false</aggregate>
                    <failOnViolation>true</failOnViolation>
                    <verbose>true</verbose>
                    <linkXRef>true</linkXRef>
                    <includeTests>true</includeTests>
                    <sourceEncoding>UTF-8</sourceEncoding>
                    <targetJdk>${java.version}</targetJdk>
                    <rulesets>
                        <ruleset>${tutorialsproject.basedir}/baeldung-pmd-rules.xml</ruleset>
                    </rulesets>
                    <excludeRoots>
                        <excludeRoot>target/generated-sources</excludeRoot>
                    </excludeRoots>
                </configuration>
                <executions>
                    <execution>
                        <phase>compile</phase>
                        <goals>
                            <goal>check</goal>
                        </goals>
                    </execution>
                </executions>
            </plugin>
            <plugin>
                <groupId>org.commonjava.maven.plugins</groupId>
                <artifactId>directory-maven-plugin</artifactId>
                <version>${directory-maven-plugin.version}</version>
                <executions>
                    <execution>
                        <id>directories</id>
                        <goals>
                            <goal>directory-of</goal>
                        </goals>
                        <phase>validate</phase>
                        <configuration>
                            <property>tutorialsproject.basedir</property>
                            <project>
                                <groupId>com.baeldung</groupId>
                                <artifactId>parent-modules</artifactId>
                            </project>
                        </configuration>
                    </execution>
                </executions>
            </plugin>
            <plugin>
                <groupId>org.apache.maven.plugins</groupId>
                <artifactId>maven-install-plugin</artifactId>
                <version>${maven-install-plugin.version}</version>
                <configuration>
                    <groupId>org.baeldung.pmd</groupId>
                    <artifactId>custom-pmd</artifactId>
                    <version>${custom-pmd.version}</version>
                    <packaging>jar</packaging>
                    <file>${tutorialsproject.basedir}/custom-pmd-${custom-pmd.version}.jar</file>
                    <generatePom>true</generatePom>
                </configuration>
                <executions>
                    <execution>
                        <id>install-jar-lib</id>
                        <goals>
                            <goal>install-file</goal>
                        </goals>
                        <phase>validate</phase>
                    </execution>
                </executions>
            </plugin>
            <plugin>
                <artifactId>maven-war-plugin</artifactId>
                <version>${maven-war-plugin.version}</version>
                <configuration>
                    <failOnMissingWebXml>false</failOnMissingWebXml>
                </configuration>
            </plugin>
        </plugins>

        <extensions>
            <extension>
                <groupId>com.vackosar.gitflowincrementalbuilder</groupId>
                <artifactId>gitflow-incremental-builder</artifactId>
                <version>${gitflow-incremental-builder.version}</version>
            </extension>
        </extensions>
        <pluginManagement>
            <plugins>
                <!--This plugin's configuration is used to store Eclipse m2e settings
                    only. It has no influence on the Maven build itself. -->
                <plugin>
                    <groupId>org.eclipse.m2e</groupId>
                    <artifactId>lifecycle-mapping</artifactId>
                    <version>1.0.0</version>
                    <configuration>
                        <lifecycleMappingMetadata>
                            <pluginExecutions>
                                <pluginExecution>
                                    <pluginExecutionFilter>
                                        <groupId>
                                            org.commonjava.maven.plugins
                                        </groupId>
                                        <artifactId>
                                            directory-maven-plugin
                                        </artifactId>
                                        <versionRange>
                                            [0.3.1,)
                                        </versionRange>
                                        <goals>
                                            <goal>directory-of</goal>
                                        </goals>
                                    </pluginExecutionFilter>
                                    <action>
                                        <ignore/>
                                    </action>
                                </pluginExecution>
                                <pluginExecution>
                                    <pluginExecutionFilter>
                                        <groupId>
                                            org.apache.maven.plugins
                                        </groupId>
                                        <artifactId>
                                            maven-install-plugin
                                        </artifactId>
                                        <versionRange>
                                            [2.5.1,)
                                        </versionRange>
                                        <goals>
                                            <goal>install-file</goal>
                                        </goals>
                                    </pluginExecutionFilter>
                                    <action>
                                        <ignore/>
                                    </action>
                                </pluginExecution>
                            </pluginExecutions>
                        </lifecycleMappingMetadata>
                    </configuration>
                </plugin>
            </plugins>
        </pluginManagement>
    </build>

    <profiles>

        <profile>
            <id>default-first</id>
            <build>
                <plugins>
                    <plugin>
                        <groupId>org.apache.maven.plugins</groupId>
                        <artifactId>maven-surefire-plugin</artifactId>
                        <version>${maven-surefire-plugin.version}</version>
                        <configuration>
                            <forkCount>3</forkCount>
                            <reuseForks>true</reuseForks>
                            <includes>
                                <include>SpringContextTest</include>
                                <include>**/*UnitTest</include>
                            </includes>
                            <excludes>
                                <exclude>**/*IntegrationTest.java</exclude>
                                <exclude>**/*IntTest.java</exclude>
                                <exclude>**/*LongRunningUnitTest.java</exclude>
                                <exclude>**/*ManualTest.java</exclude>
                                <exclude>**/JdbcTest.java</exclude>
                                <exclude>**/*LiveTest.java</exclude>
                            </excludes>
                            <systemPropertyVariables>
                                <logback.configurationFile>${tutorialsproject.basedir}/logback-config.xml</logback.configurationFile>
                            </systemPropertyVariables>
                        </configuration>
                    </plugin>

                </plugins>
            </build>

            <modules>
                <module>parent-boot-1</module>
                <module>parent-boot-2</module>
                <module>parent-spring-4</module>
                <module>parent-spring-5</module>
                <module>parent-spring-6</module>
                <module>parent-java</module>

                <!-- <module>clojure-modules</module> --> <!-- Not a maven project -->

                <module>core-java-modules/core-java-8</module>
                <module>core-java-modules/core-java-8-2</module>
                <module>core-java-modules/core-java-8-datetime</module>
                <module>core-java-modules/core-java-8-datetime-2</module>
                <module>core-java-modules/core-java-sun</module>
                <module>core-java-modules/core-java-security</module>
                <module>core-java-modules/core-java-lang</module>
                <module>core-java-modules/core-java-lang-math-3</module>

                <module>core-java-modules/core-java-streams-2</module>

                <!-- <module>ethereum</module> --> <!-- JAVA-6001 -->
                <!-- <module>gradle-modules</module> --> <!-- Not a maven project -->
                <!-- <module>guest</module> --> <!-- not to be built as its for guest articles  -->

                <!-- <module>lagom</module> --> <!-- Not a maven project -->
                <!-- <module>pants</module> --> <!-- Not a maven project -->

                <module>libraries-jdk8</module>

                <module>lombok-modules/lombok-custom</module>

                <module>muleesb</module>
                <module>web-modules/java-lite</module>
                <module>persistence-modules/deltaspike</module> <!-- delta spike it doesn't support yet the jakarta API-->
                <module>persistence-modules/hibernate-ogm</module> <!-- hibernate-ogm wasn't updated because a workaround for jakarta namespace wasn't found JAVA-20557 -->
                <module>persistence-modules/spring-data-cassandra-reactive</module>
                <module>java-nashorn</module>
                <module>jeromq</module>
                <module>spring-ejb-modules/ejb-beans</module>
            </modules>

        </profile>

        <profile>
            <id>default-second</id>
            <build>
                <plugins>

                    <plugin>
                        <groupId>org.apache.maven.plugins</groupId>
                        <artifactId>maven-surefire-plugin</artifactId>
                        <version>${maven-surefire-plugin.version}</version>
                        <configuration>
                            <forkCount>3</forkCount>
                            <reuseForks>true</reuseForks>
                            <includes>
                                <include>SpringContextTest</include>
                                <include>**/*UnitTest</include>
                            </includes>
                            <excludes>
                                <exclude>**/*IntegrationTest.java</exclude>
                                <exclude>**/*IntTest.java</exclude>
                                <exclude>**/*LongRunningUnitTest.java</exclude>
                                <exclude>**/*ManualTest.java</exclude>
                                <exclude>**/*JdbcTest.java</exclude>
                                <exclude>**/*LiveTest.java</exclude>
                            </excludes>
                            <systemPropertyVariables>
                                <logback.configurationFile>${tutorialsproject.basedir}/logback-config.xml</logback.configurationFile>
                            </systemPropertyVariables>
                        </configuration>
                    </plugin>

                </plugins>
            </build>

            <modules>
                <module>parent-boot-1</module>
                <module>parent-boot-2</module>
                <module>parent-spring-4</module>
                <module>parent-spring-5</module>
                <module>parent-spring-6</module>
                <module>parent-java</module>

                <module>spring-4</module>

                <module>spring-cloud-modules</module>
                <!-- <module>spring-cloud-cli</module> --> <!-- Not a maven project -->

                <module>spring-exceptions</module>
                <module>spring-integration</module>
                <module>spring-jenkins-pipeline</module>

                <!-- <module>spring-roo</module> --> <!-- Not supported JAVA-17327 -->

                <module>spring-security-modules/spring-security-ldap</module>
                <module>spring-swagger-codegen</module>
                <module>video-tutorials</module>
            </modules>

        </profile>

        <profile>
            <id>default-heavy</id>
            <build>
                <plugins>

                    <plugin>
                        <groupId>org.apache.maven.plugins</groupId>
                        <artifactId>maven-surefire-plugin</artifactId>
                        <version>${maven-surefire-plugin.version}</version>
                        <configuration>
                            <forkCount>3</forkCount>
                            <reuseForks>true</reuseForks>
                            <includes>
                                <include>SpringContextTest</include>
                                <include>**/*UnitTest</include>
                            </includes>
                            <excludes>
                                <exclude>**/*IntegrationTest.java</exclude>
                                <exclude>**/*IntTest.java</exclude>
                                <exclude>**/*LongRunningUnitTest.java</exclude>
                                <exclude>**/*ManualTest.java</exclude>
                                <exclude>**/*JdbcTest.java</exclude>
                                <exclude>**/*LiveTest.java</exclude>
                            </excludes>
                        </configuration>
                    </plugin>

                </plugins>
            </build>

            <modules>
                <module>parent-boot-1</module>
                <module>parent-boot-2</module>
                <module>parent-spring-4</module>
                <module>parent-spring-5</module>
                <module>parent-spring-6</module>
                <module>parent-java</module>

                <module>apache-spark</module>

                <module>jenkins-modules</module>
                <module>jhipster-modules</module>
            </modules>
        </profile>

        <profile>
            <id>integration-lite-first</id>

            <build>
                <plugins>
                    <plugin>
                        <groupId>org.apache.maven.plugins</groupId>
                        <artifactId>maven-surefire-plugin</artifactId>
                        <configuration>
                            <excludes>
                                <exclude>**/*ManualTest.java</exclude>
                                <exclude>**/*LiveTest.java</exclude>
                            </excludes>
                            <includes>
                                <include>**/*IntegrationTest.java</include>
                                <include>**/*IntTest.java</include>
                            </includes>
                            <systemPropertyVariables>
                                <logback.configurationFile>${tutorialsproject.basedir}/logback-config.xml</logback.configurationFile>
                            </systemPropertyVariables>
                        </configuration>
                    </plugin>
                </plugins>
            </build>

            <modules>
                <module>parent-boot-1</module>
                <module>parent-boot-2</module>
                <module>parent-spring-4</module>
                <module>parent-spring-5</module>
                <module>parent-spring-6</module>
                <module>parent-java</module>

                <!-- <module>clojure-modules</module> --> <!-- Not a maven project -->

                <module>core-java-modules/core-java-8</module>
                <module>core-java-modules/core-java-8-2</module>
                <module>core-java-modules/core-java-8-datetime</module>
                <module>core-java-modules/core-java-8-datetime-2</module>
                <module>core-java-modules/core-java-sun</module>
                <module>core-java-modules/core-java-security</module>
                <module>core-java-modules/core-java-lang</module>
                <module>core-java-modules/core-java-lang-math-3</module>

                <module>core-java-modules/core-java-streams-2</module>

                <!-- <module>ethereum</module> --> <!-- JAVA-6001 -->
                <!-- <module>gradle-modules</module> --> <!-- Not a maven project -->
                <!-- <module>guest</module> --> <!-- not to be built as its for guest articles  -->

                <!-- <module>lagom</module> --> <!-- Not a maven project -->

                <module>libraries-jdk8</module>

                <module>lombok-modules/lombok-custom</module>
                <module>muleesb</module>
                <module>web-modules/java-lite</module>
                <module>persistence-modules/deltaspike</module> <!-- delta spike it doesn't support yet the jakarta API-->
                <module>persistence-modules/hibernate-ogm</module> <!-- hibernate-ogm wasn't updated because a workaround for jakarta namespace wasn't found JAVA-20557 -->
                <module>persistence-modules/spring-data-cassandra-reactive</module>
                <module>java-nashorn</module>
                <module>jeromq</module>
                <module>spring-ejb-modules/ejb-beans</module>
            </modules>

        </profile>

        <profile>
            <id>integration-lite-second</id>

            <build>
                <plugins>
                    <plugin>
                        <groupId>org.apache.maven.plugins</groupId>
                        <artifactId>maven-surefire-plugin</artifactId>
                        <configuration>
                            <excludes>
                                <exclude>**/*ManualTest.java</exclude>
                                <exclude>**/*LiveTest.java</exclude>
                            </excludes>
                            <includes>
                                <include>**/*IntegrationTest.java</include>
                                <include>**/*IntTest.java</include>
                            </includes>
                            <systemPropertyVariables>
                                <logback.configurationFile>${tutorialsproject.basedir}/logback-config.xml</logback.configurationFile>
                            </systemPropertyVariables>
                        </configuration>
                    </plugin>
                </plugins>
            </build>

            <modules>
                <module>parent-boot-1</module>
                <module>parent-boot-2</module>
                <module>parent-spring-4</module>
                <module>parent-spring-5</module>
                <module>parent-spring-6</module>
                <module>parent-java</module>

                <module>spring-4</module>

                <module>spring-cloud-modules</module>
                <!-- <module>spring-cloud-cli</module> --> <!-- Not a maven project -->

                <module>spring-exceptions</module>
                <module>spring-integration</module>
                <module>spring-jenkins-pipeline</module>

                <!-- <module>spring-roo</module> --> <!-- Not supported JAVA-17327 -->

                <module>spring-security-modules/spring-security-ldap</module>
                <module>spring-swagger-codegen</module>
                <module>video-tutorials</module>
            </modules>

        </profile>

        <profile>
            <id>integration-heavy</id>

            <build>
                <plugins>
                    <plugin>
                        <groupId>org.apache.maven.plugins</groupId>
                        <artifactId>maven-surefire-plugin</artifactId>
                        <configuration>
                            <excludes>
                                <exclude>**/*ManualTest.java</exclude>
                                <exclude>**/*LiveTest.java</exclude>
                            </excludes>
                            <includes>
                                <include>**/*IntegrationTest.java</include>
                                <include>**/*IntTest.java</include>
                            </includes>
                        </configuration>
                    </plugin>
                </plugins>
            </build>

            <modules>
                <module>parent-boot-1</module>
                <module>parent-boot-2</module>
                <module>parent-spring-4</module>
                <module>parent-spring-5</module>
                <module>parent-spring-6</module>
                <module>parent-java</module>

                <module>apache-spark</module>

                <module>jenkins-modules</module>
                <module>jhipster-modules</module>
            </modules>

        </profile>

        <profile>
            <id>live-all</id>

            <build>
                <plugins>
                    <plugin>
                        <groupId>org.apache.maven.plugins</groupId>
                        <artifactId>maven-surefire-plugin</artifactId>
                        <configuration>
                            <excludes>
                                <exclude>**/SpringContextTest.java</exclude>
                                <exclude>**/*UnitTest.java</exclude>
                                <exclude>**/*IntegrationTest.java</exclude>
                                <exclude>**/*IntTest.java</exclude>
                                <exclude>**/*LongRunningUnitTest.java</exclude>
                                <exclude>**/*ManualTest.java</exclude>
                                <exclude>**/*JdbcTest.java</exclude>
                            </excludes>
                            <includes>
                                <include>**/*LiveTest.java</include>
                            </includes>
                        </configuration>
                    </plugin>

                </plugins>
            </build>

        </profile>

        <profile>
            <id>default-jdk9-and-above</id>

            <build>
                <plugins>

                    <plugin>
                        <groupId>org.apache.maven.plugins</groupId>
                        <artifactId>maven-surefire-plugin</artifactId>
                        <configuration>
                            <forkCount>3</forkCount>
                            <reuseForks>true</reuseForks>
                            <includes>
                                <include>SpringContextTest</include>
                                <include>**/*UnitTest</include>
                            </includes>
                            <excludes>
                                <exclude>**/*IntegrationTest.java</exclude>
                                <exclude>**/*IntTest.java</exclude>
                                <exclude>**/*LongRunningUnitTest.java</exclude>
                                <exclude>**/*ManualTest.java</exclude>
                                <exclude>**/JdbcTest.java</exclude>
                                <exclude>**/*LiveTest.java</exclude>
                            </excludes>
                        </configuration>
                    </plugin>

                </plugins>
            </build>

            <modules>
                <module>akka-modules</module>
                <module>algorithms-modules</module>
                <module>antlr</module>
                <module>apache-cxf-modules</module>
                <module>apache-httpclient-2</module>
                <module>apache-httpclient4</module>
                <module>apache-httpclient</module>
                <module>apache-kafka-2</module>
                <module>apache-kafka</module>
                <module>apache-libraries-2</module>
                <module>apache-libraries</module>
                <module>apache-olingo</module><!-- apache-olingo wasn't updated to boot-3 because a workaround for jakarta namespace wasn't found JAVA-27818 -->
                <module>apache-poi-2</module>
                <module>apache-poi-3</module>
                <module>apache-poi</module>
                <module>apache-thrift</module>
                <module>apache-tika</module>
                <module>apache-velocity</module>
                <module>asciidoctor</module>
                <module>asm</module>
                <module>atomix</module>
                <module>aws-modules</module>
                <module>azure</module>
                <module>bazel</module>
                <module>checker-framework</module>
                <!--<module>core-groovy-modules</module>-->
                <module>core-java-modules</module>
                <module>custom-pmd</module>
                <module>data-structures</module>
                <module>deeplearning4j</module>
                <module>di-modules</module>
                <module>disruptor</module>
                <module>docker-modules</module>
                <module>dozer</module>
                <module>drools</module>
                <module>dubbo</module>
                <module>feign</module>
                <module>gcp-firebase</module>
                <module>geotools</module>
                <module>google-auto-project</module>
                <module>google-cloud</module>
                <module>gradle-modules/gradle/maven-to-gradle</module>
                <module>graphql-modules</module>
                <module>grpc</module>
                <module>guava-modules</module>
                <module>hazelcast</module>
                <module>httpclient-simple</module>
                <module>hystrix</module>
                <module>image-compressing</module>
                <module>image-processing</module>
                <module>jackson-modules</module>
                <module>jackson-simple</module>
                <module>java-blockchain</module>
                <module>java-jdi</module>
                <!--<module>java-panama</module>--> <!--JAVA-27339-->
                <module>java-rmi</module>
                <module>java-spi</module>
                <module>java-websocket</module>
                <module>javafx</module>
                <module>javax-sound</module>
                <module>javaxval-2</module>
                <module>javaxval</module>
                <module>jaxb</module>
                <module>jersey</module>
                <module>jetbrains</module>
                <module>jgit</module>
                <!--<module>jhipster-6</module>--> <!-- failing after upgrading to jdk17-->
                <module>jib</module>
                <module>jmeter</module>
                <module>jmh</module>
                <module>jsf</module>
                <module>json-modules</module>
                <module>jsoup</module>
                <module>jws</module>
                <module>ksqldb</module>
                <module>kubernetes-modules</module>
                <module>language-interop</module>
                <module>libraries-2</module>
                <module>libraries-3</module>
                <module>libraries-4</module>
                <module>libraries-5</module>
                <module>libraries-6</module>
                <module>libraries-ai</module>
                <module>libraries-apache-commons-2</module>
                <module>libraries-apache-commons-collections</module>
                <module>libraries-apache-commons-io</module>
                <module>libraries-apache-commons</module>
                <module>libraries-concurrency</module>
                <module>libraries-data-2</module>
                <module>libraries-data-db</module>
                <module>libraries-data-io</module>
                <module>libraries-data</module>
                <module>libraries-files</module>
                <module>libraries-http-2</module>
                <module>libraries-http</module>
                <module>libraries-io</module>
                <module>libraries-llms</module>
                <module>libraries-primitive</module>
                <module>libraries-rpc</module>
                <module>libraries-security</module>
                <module>libraries-server-2</module>
                <module>libraries-server</module>
                <module>libraries-testing</module>
                <module>libraries-transform</module>
                <module>libraries</module> <!-- very long running -->
                <module>lightrun</module>
                <module>logging-modules</module>
                <module>lombok-modules</module>
                <module>lucene</module>
                <module>mapstruct</module>
                <!--<module>maven-modules</module>--> <!-- failing after upgrading to jdk17-->
                <module>mesos-marathon</module>
                <module>messaging-modules</module>
                <module>metrics</module>
                <module>microservices-modules</module>
                <module>mustache</module>
                <module>mybatis</module>
                <module>netflix-modules</module>
                <module>optaplanner</module>
                <module>orika</module>
                <module>osgi</module>
                <module>parent-boot-3</module>
                <module>patterns-modules</module>
                <module>pdf-2</module>
                <module>pdf</module>
                <module>performance-tests</module>
                <module>persistence-modules</module>
                <module>persistence-modules/java-harperdb</module>
                <module>persistence-modules/spring-data-neo4j</module>
                <module>protobuffer</module>
                <module>quarkus-modules</module>
                <module>reactive-systems</module>
                <module>reactor-core</module>
                <module>rsocket</module>
                <module>rule-engines-modules</module>
                <module>rxjava-modules</module>
                <module>saas-modules</module>
                <module>security-modules</module>
                <module>server-modules</module>
                <module>spf4j</module>
                <module>spring-5-webflux-2</module>
                <module>spring-5-webflux</module>
                <module>spring-5</module>
                <module>spring-activiti</module>
                <module>spring-actuator</module>
                <module>spring-aop-2</module>
                <!--<module>spring-aop</module>-->
                <module>spring-batch-2</module>
                <module>spring-batch</module>
                <module>spring-boot-modules</module>
                <module>spring-boot-rest</module>
                <module>spring-cloud-modules/spring-cloud-azure</module>
                <module>spring-cloud-modules/spring-cloud-circuit-breaker</module>
                <!--<module>spring-cloud-modules/spring-cloud-contract</module>--><!-- failing after upgrading to jdk17-->
                <!--<module>spring-cloud-modules/spring-cloud-data-flow</module>--><!-- failing after upgrading to jdk17-->
                <module>spring-cloud-modules/spring-cloud-eureka</module>
                <module>spring-cloud-modules/spring-cloud-netflix-feign</module>
                <module>spring-cloud-modules/spring-cloud-security</module>
                <!--<module>spring-cloud-modules/spring-cloud-stream-starters</module>--><!-- failing after upgrading to jdk17-->
                <module>spring-cloud-modules/spring-cloud-zuul-eureka-integration</module>
                <module>spring-core-2</module>
                <module>spring-core-3</module>
                <module>spring-core-4</module>
                <module>spring-core</module>
                <module>spring-credhub</module>
                <module>spring-cucumber</module>
                <!--<module>spring-di-2</module>--><!-- failing after upgrading to jdk17-->
                <module>spring-di-3</module>
                <module>spring-di-4</module>
                <module>spring-di</module>
                <module>spring-drools</module>
                <module>spring-ejb-modules</module>
                <module>spring-exceptions</module>
                <!--<module>spring-integration</module>--><!-- failing after upgrading to jdk17-->
                <module>spring-jenkins-pipeline</module>
                <module>spring-jersey</module>
                <module>spring-jinq</module>
                <module>spring-kafka-2</module>
                <module>spring-kafka-3</module>
                <module>spring-kafka</module>
                <module>spring-katharsis</module>
                <module>spring-mobile</module>
                <module>spring-native</module>
                <module>spring-protobuf</module>
                <module>spring-pulsar</module>
                <module>spring-quartz</module>
                <module>spring-reactive-modules</module>
                <module>spring-remoting-modules</module>
                <module>spring-scheduling</module>
                <module>spring-security-modules</module>
                <module>spring-shell</module>
                <module>spring-soap</module>
                <module>spring-spel</module>
                <module>spring-state-machine</module>
                <module>spring-static-resources</module>
                <module>spring-swagger-codegen/custom-validations-opeanpi-codegen</module>
                <module>spring-threads</module>
                <module>spring-vault</module>
                <module>spring-web-modules</module>
                <module>spring-websockets</module>
<<<<<<< HEAD
                <module>static-analysis</module>
                <!--<module>tablesaw</module>--><!-- failing after upgrading to jdk17-->
=======
<!--            <module>static-analysis</module> - requires additional configuration to be compiled due to the JVM strong encapsulation -->
                <module>tablesaw</module>
>>>>>>> 6c91e4bc
                <module>tensorflow-java</module>
                <module>testing-modules</module>
                <module>testing-modules/mockito-simple</module>
                <module>vaadin</module>
                <module>vavr-modules</module>
                <module>vertx-modules</module>
                <module>web-modules</module>
                <module>webrtc</module>
                <!--<module>xml-2</module>--><!-- failing after upgrading to jdk17-->
                <module>xml</module>
                <module>xstream</module>
            </modules>

            <properties>
                <project.build.sourceEncoding>UTF-8</project.build.sourceEncoding>
                <java.version>17</java.version>
                <maven.compiler.source>17</maven.compiler.source>
                <maven.compiler.target>17</maven.compiler.target>
            </properties>
        </profile>

        <profile>
            <id>integration-jdk9-and-above</id>

            <build>
                <plugins>
                    <plugin>
                        <groupId>org.apache.maven.plugins</groupId>
                        <artifactId>maven-surefire-plugin</artifactId>
                        <configuration>
                            <excludes>
                                <exclude>**/*ManualTest.java</exclude>
                                <exclude>**/*LiveTest.java</exclude>
                            </excludes>
                            <includes>
                                <include>**/*IntegrationTest.java</include>
                                <include>**/*IntTest.java</include>
                            </includes>
                        </configuration>
                    </plugin>
                </plugins>
            </build>

            <modules>
                <module>akka-modules</module>
                <module>algorithms-modules</module>
                <module>antlr</module>
                <module>apache-cxf-modules</module>
                <module>apache-httpclient-2</module>
                <module>apache-httpclient4</module>
                <module>apache-httpclient</module>
                <module>apache-kafka-2</module>
                <module>apache-kafka</module>
                <module>apache-libraries-2</module>
                <module>apache-libraries</module>
                <module>apache-olingo</module><!-- apache-olingo wasn't updated to boot-3 because a workaround for jakarta namespace wasn't found JAVA-27818 -->
                <module>apache-poi-2</module>
                <module>apache-poi-3</module>
                <module>apache-poi</module>
                <module>apache-thrift</module>
                <module>apache-tika</module>
                <module>apache-velocity</module>
                <module>asciidoctor</module>
                <module>asm</module>
                <module>atomix</module>
                <module>aws-modules</module>
                <module>azure</module>
                <module>bazel</module>
                <module>checker-framework</module>
                <!--<module>core-groovy-modules</module>-->
                <module>core-java-modules</module>
                <module>custom-pmd</module>
                <module>data-structures</module>
                <module>deeplearning4j</module>
                <module>di-modules</module>
                <module>disruptor</module>
                <module>docker-modules</module>
                <module>dozer</module>
                <module>drools</module>
                <module>dubbo</module>
                <module>feign</module>
                <module>gcp-firebase</module>
                <module>geotools</module>
                <module>google-auto-project</module>
                <module>google-cloud</module>
                <module>gradle-modules/gradle/maven-to-gradle</module>
                <module>graphql-modules</module>
                <module>grpc</module>
                <module>guava-modules</module>
                <module>hazelcast</module>
                <module>httpclient-simple</module>
                <module>hystrix</module>
                <module>image-compressing</module>
                <module>image-processing</module>
                <module>jackson-modules</module>
                <module>jackson-simple</module>
                <module>java-blockchain</module>
                <module>java-jdi</module>
                <!--<module>java-panama</module>--> <!--JAVA-27339-->
                <module>java-rmi</module>
                <module>java-spi</module>
                <module>java-websocket</module>
                <module>javafx</module>
                <module>javax-sound</module>
                <module>javaxval-2</module>
                <module>javaxval</module>
                <module>jaxb</module>
                <module>jersey</module>
                <module>jetbrains</module>
                <module>jgit</module>
                <!--<module>jhipster-6</module>--> <!-- failing after upgrading to jdk17-->
                <module>jib</module>
                <module>jmeter</module>
                <module>jmh</module>
                <module>jsf</module>
                <module>json-modules</module>
                <module>jsoup</module>
                <module>jws</module>
                <module>ksqldb</module>
                <module>kubernetes-modules</module>
                <module>language-interop</module>
                <module>libraries-2</module>
                <module>libraries-3</module>
                <module>libraries-4</module>
                <module>libraries-5</module>
                <module>libraries-6</module>
                <module>libraries-ai</module>
                <module>libraries-apache-commons-2</module>
                <module>libraries-apache-commons-collections</module>
                <module>libraries-apache-commons-io</module>
                <module>libraries-apache-commons</module>
                <module>libraries-concurrency</module>
                <module>libraries-data-2</module>
                <module>libraries-data-db</module>
                <module>libraries-data-io</module>
                <module>libraries-data</module>
                <module>libraries-files</module>
                <module>libraries-http-2</module>
                <module>libraries-http</module>
                <module>libraries-io</module>
                <module>libraries-llms</module>
                <module>libraries-primitive</module>
                <module>libraries-rpc</module>
                <module>libraries-security</module>
                <module>libraries-server-2</module>
                <module>libraries-server</module>
                <module>libraries-testing</module>
                <module>libraries-transform</module>
                <module>libraries</module> <!-- very long running -->
                <module>lightrun</module>
                <module>logging-modules</module>
                <module>lombok-modules</module>
                <module>lucene</module>
                <module>mapstruct</module>
                <!--<module>maven-modules</module>--> <!-- failing after upgrading to jdk17-->
                <module>mesos-marathon</module>
                <module>messaging-modules</module>
                <module>metrics</module>
                <module>microservices-modules</module>
                <module>mustache</module>
                <module>mybatis</module>
                <module>netflix-modules</module>
                <module>optaplanner</module>
                <module>orika</module>
                <module>osgi</module>
                <module>parent-boot-3</module>
                <module>patterns-modules</module>
                <module>pdf-2</module>
                <module>pdf</module>
                <module>performance-tests</module>
                <module>persistence-modules</module>
                <module>persistence-modules/spring-data-neo4j</module>
                <module>protobuffer</module>
                <module>quarkus-modules</module>
                <module>reactive-systems</module>
                <module>reactor-core</module>
                <module>rsocket</module>
                <module>rule-engines-modules</module>
                <module>rxjava-modules</module>
                <module>saas-modules</module>
                <module>security-modules</module>
                <module>server-modules</module>
                <module>spf4j</module>
                <module>spring-5-webflux-2</module>
                <module>spring-5-webflux</module>
                <module>spring-5</module>
                <module>spring-activiti</module>
                <module>spring-actuator</module>
                <module>spring-aop-2</module>
                <!--<module>spring-aop</module>-->
                <module>spring-batch-2</module>
                <module>spring-batch</module>
                <module>spring-boot-modules</module>
                <module>spring-boot-rest</module>
                <module>spring-cloud-modules/spring-cloud-azure</module>
                <module>spring-cloud-modules/spring-cloud-circuit-breaker</module>
                <!--<module>spring-cloud-modules/spring-cloud-contract</module>--><!-- failing after upgrading to jdk17-->
                <!--<module>spring-cloud-modules/spring-cloud-data-flow</module>--><!-- failing after upgrading to jdk17-->
                <module>spring-cloud-modules/spring-cloud-eureka</module>
                <module>spring-cloud-modules/spring-cloud-netflix-feign</module>
                <module>spring-cloud-modules/spring-cloud-security</module>
                <!--<module>spring-cloud-modules/spring-cloud-stream-starters</module>--><!-- failing after upgrading to jdk17-->
                <module>spring-cloud-modules/spring-cloud-zuul-eureka-integration</module>
                <module>spring-core-2</module>
                <module>spring-core-3</module>
                <module>spring-core-4</module>
                <module>spring-core</module>
                <module>spring-credhub</module>
                <module>spring-cucumber</module>
                <!--<module>spring-di-2</module>--><!-- failing after upgrading to jdk17-->
                <module>spring-di-3</module>
                <module>spring-di-4</module>
                <module>spring-di</module>
                <module>spring-drools</module>
                <module>spring-ejb-modules</module>
                <module>spring-exceptions</module>
                <!--<module>spring-integration</module>--><!-- failing after upgrading to jdk17-->
                <module>spring-jenkins-pipeline</module>
                <module>spring-jersey</module>
                <module>spring-jinq</module>
                <module>spring-kafka-2</module>
                <module>spring-kafka</module>
                <module>spring-katharsis</module>
                <module>spring-mobile</module>
                <module>spring-native</module>
                <module>spring-protobuf</module>
                <module>spring-pulsar</module>
                <module>spring-quartz</module>
                <module>spring-reactive-modules</module>
                <module>spring-remoting-modules</module>
                <module>spring-scheduling</module>
                <module>spring-security-modules</module>
                <module>spring-shell</module>
                <module>spring-soap</module>
                <module>spring-spel</module>
                <module>spring-state-machine</module>
                <module>spring-static-resources</module>
                <module>spring-swagger-codegen/custom-validations-opeanpi-codegen</module>
                <module>spring-threads</module>
                <module>spring-vault</module>
                <module>spring-web-modules</module>
                <module>spring-websockets</module>
<<<<<<< HEAD
                <module>static-analysis</module>
                <!--<module>tablesaw</module>--><!-- failing after upgrading to jdk17-->
=======
<!--            <module>static-analysis</module> - requires additional configuration to be compiled due to the JVM strong encapsulation -->
                <module>tablesaw</module>
>>>>>>> 6c91e4bc
                <module>tensorflow-java</module>
                <module>testing-modules</module>
                <module>testing-modules/mockito-simple</module>
                <module>vaadin</module>
                <module>vavr-modules</module>
                <module>vertx-modules</module>
                <module>web-modules</module>
                <module>webrtc</module>
                <!--<module>xml-2</module>--><!-- failing after upgrading to jdk17-->
                <module>xml</module>
                <module>xstream</module>
            </modules>

            <properties>
                <project.build.sourceEncoding>UTF-8</project.build.sourceEncoding>
                <java.version>17</java.version>
                <maven.compiler.source>17</maven.compiler.source>
                <maven.compiler.target>17</maven.compiler.target>
            </properties>
        </profile>

        <profile>
            <id>parents</id>
            <modules>
                <module>parent-boot-1</module>
                <module>parent-boot-2</module>
                <module>parent-spring-4</module>
                <module>parent-spring-5</module>
                <module>parent-spring-6</module>
                <module>parent-java</module>
            </modules>

        </profile>
    </profiles>

    <reporting>
        <plugins>
            <plugin>
                <groupId>org.apache.maven.plugins</groupId>
                <artifactId>maven-jxr-plugin</artifactId>
                <version>${maven-jxr-plugin.version}</version>
            </plugin>
        </plugins>
    </reporting>

    <properties>
        <project.build.sourceEncoding>UTF-8</project.build.sourceEncoding>
        <project.reporting.outputEncoding>UTF-8</project.reporting.outputEncoding>
        <gib.referenceBranch>refs/remotes/origin/master</gib.referenceBranch>
        <gib.skipTestsForUpstreamModules>true</gib.skipTestsForUpstreamModules>
        <gib.buildUpstream>false</gib.buildUpstream>
        <gib.failOnMissingGitDir>false</gib.failOnMissingGitDir>
        <gib.failOnError>false</gib.failOnError>
        <gib.disable>true</gib.disable>

        <!-- used only in dependency management to force this version, not included as a direct dependency -->
        <junit.version>4.13.2</junit.version>
        <assertj.version>3.21.0</assertj.version>
        <hamcrest.version>2.2</hamcrest.version>
        <hamcrest-all.version>1.3</hamcrest-all.version>
        <mockito.version>4.4.0</mockito.version>
        <byte-buddy.version>1.14.6</byte-buddy.version>

        <!-- logging -->
        <!-- overwriting in the slf4j and logback in the hibernate-jpa, spring-data-eclipselink. When updated to the latest version remove the version from that module-->
        <org.slf4j.version>1.7.32</org.slf4j.version>
        <logback.version>1.2.7</logback.version>

        <!-- plugins -->
        <maven-surefire-plugin.version>2.22.2</maven-surefire-plugin.version>
        <maven-compiler-plugin.version>3.11.0</maven-compiler-plugin.version>
        <exec-maven-plugin.version>3.1.0</exec-maven-plugin.version>
        <java.version>1.8</java.version>
        <log4j.version>1.2.17</log4j.version>
        <jmh-core.version>1.36</jmh-core.version>
        <jmh-generator.version>1.36</jmh-generator.version>
        <maven-failsafe-plugin.version>3.1.2</maven-failsafe-plugin.version>
        <commons-collections4.version>4.4</commons-collections4.version>
        <commons-io.version>2.13.0</commons-io.version>
        <commons-lang.version>2.6</commons-lang.version>
        <commons-lang3.version>3.13.0</commons-lang3.version>
        <commons-cli.version>1.5.0</commons-cli.version>
        <maven-war-plugin.version>3.4.0</maven-war-plugin.version>
        <javax.servlet-api.version>4.0.1</javax.servlet-api.version>
        <jstl-api.version>1.2</jstl-api.version>
        <javax.servlet.jsp-api.version>2.3.3</javax.servlet.jsp-api.version>
        <jstl.version>1.2</jstl.version>
        <jackson.version>2.16.0</jackson.version>
        <commons-fileupload.version>1.5</commons-fileupload.version>
        <junit-platform.version>1.9.2</junit-platform.version>
        <junit-jupiter.version>5.9.2</junit-jupiter.version>
        <junit-platform-surefire-provider.version>1.3.2</junit-platform-surefire-provider.version>
        <directory-maven-plugin.version>1.0</directory-maven-plugin.version>
        <maven-install-plugin.version>3.1.1</maven-install-plugin.version>
        <custom-pmd.version>0.0.1</custom-pmd.version>
        <gitflow-incremental-builder.version>3.12.2</gitflow-incremental-builder.version>
        <maven-jxr-plugin.version>3.3.0</maven-jxr-plugin.version>
        <maven-pmd-plugin.version>3.21.0</maven-pmd-plugin.version>
        <lombok.version>1.18.30</lombok.version>
        <h2.version>2.1.214</h2.version>
        <guava.version>32.1.3-jre</guava.version>
        <maven-jar-plugin.version>3.3.0</maven-jar-plugin.version>
    </properties>

</project><|MERGE_RESOLUTION|>--- conflicted
+++ resolved
@@ -890,13 +890,8 @@
                 <module>spring-vault</module>
                 <module>spring-web-modules</module>
                 <module>spring-websockets</module>
-<<<<<<< HEAD
-                <module>static-analysis</module>
+<!--            <module>static-analysis</module> - requires additional configuration to be compiled due to the JVM strong encapsulation -->
                 <!--<module>tablesaw</module>--><!-- failing after upgrading to jdk17-->
-=======
-<!--            <module>static-analysis</module> - requires additional configuration to be compiled due to the JVM strong encapsulation -->
-                <module>tablesaw</module>
->>>>>>> 6c91e4bc
                 <module>tensorflow-java</module>
                 <module>testing-modules</module>
                 <module>testing-modules/mockito-simple</module>
@@ -1139,13 +1134,8 @@
                 <module>spring-vault</module>
                 <module>spring-web-modules</module>
                 <module>spring-websockets</module>
-<<<<<<< HEAD
-                <module>static-analysis</module>
+<!--            <module>static-analysis</module> - requires additional configuration to be compiled due to the JVM strong encapsulation -->
                 <!--<module>tablesaw</module>--><!-- failing after upgrading to jdk17-->
-=======
-<!--            <module>static-analysis</module> - requires additional configuration to be compiled due to the JVM strong encapsulation -->
-                <module>tablesaw</module>
->>>>>>> 6c91e4bc
                 <module>tensorflow-java</module>
                 <module>testing-modules</module>
                 <module>testing-modules/mockito-simple</module>
