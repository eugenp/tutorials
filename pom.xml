--- conflicted
+++ resolved
@@ -755,11 +755,7 @@
                 <module>lombok-modules</module>
                 <module>lucene</module>
                 <module>mapstruct</module>
-<<<<<<< HEAD
                 <module>maven-modules</module>
-=======
-                <!--<module>maven-modules</module>--> <!-- JAVA-27739 -->
->>>>>>> b92159a3
                 <module>mesos-marathon</module>
                 <module>messaging-modules</module>
                 <module>metrics</module>
@@ -1007,11 +1003,7 @@
                 <module>lombok-modules</module>
                 <module>lucene</module>
                 <module>mapstruct</module>
-<<<<<<< HEAD
                 <module>maven-modules</module>
-=======
-                <!--<module>maven-modules</module>--> <!-- JAVA-27739 -->
->>>>>>> b92159a3
                 <module>mesos-marathon</module>
                 <module>messaging-modules</module>
                 <module>metrics</module>
