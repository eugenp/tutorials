<?xml version="1.0" encoding="UTF-8"?>
<project xmlns="http://maven.apache.org/POM/4.0.0"
         xmlns:xsi="http://www.w3.org/2001/XMLSchema-instance"
         xsi:schemaLocation="http://maven.apache.org/POM/4.0.0 http://maven.apache.org/xsd/maven-4.0.0.xsd">
    <modelVersion>4.0.0</modelVersion>
    <groupId>com.baeldung</groupId>
    <artifactId>parent-modules</artifactId>
    <version>1.0.0-SNAPSHOT</version>
    <name>parent-modules</name>
    <packaging>pom</packaging>

    <dependencies>
        <!-- logging -->
        <dependency>
            <groupId>org.slf4j</groupId>
            <artifactId>slf4j-api</artifactId>
            <version>${org.slf4j.version}</version>
        </dependency>
        <dependency>
            <groupId>ch.qos.logback</groupId>
            <artifactId>logback-classic</artifactId>
            <version>${logback.version}</version>
        </dependency>
        <dependency>
            <groupId>ch.qos.logback</groupId>
            <artifactId>logback-core</artifactId>
            <version>${logback.version}</version>
        </dependency>
        <dependency>
            <groupId>org.slf4j</groupId>
            <artifactId>jcl-over-slf4j</artifactId>
            <version>${org.slf4j.version}</version>
        </dependency>

        <!-- test -->
        <dependency>
            <groupId>junit</groupId>
            <artifactId>junit</artifactId>
            <version>${junit.version}</version>
            <scope>test</scope>
        </dependency>
        <dependency>
            <groupId>org.junit.jupiter</groupId>
            <artifactId>junit-jupiter-engine</artifactId>
            <version>${junit-jupiter.version}</version>
            <scope>test</scope>
        </dependency>
        <dependency>
            <groupId>org.junit.jupiter</groupId>
            <artifactId>junit-jupiter-params</artifactId>
            <version>${junit-jupiter.version}</version>
            <scope>test</scope>
        </dependency>
        <dependency>
            <groupId>org.junit.jupiter</groupId>
            <artifactId>junit-jupiter-api</artifactId>
            <version>${junit-jupiter.version}</version>
            <scope>test</scope>
        </dependency>
        <dependency>
            <groupId>org.hamcrest</groupId>
            <artifactId>hamcrest-core</artifactId>
            <version>${org.hamcrest.version}</version>
            <scope>test</scope>
        </dependency>
        <dependency>
            <groupId>org.hamcrest</groupId>
            <artifactId>hamcrest-library</artifactId>
            <version>${org.hamcrest.version}</version>
            <scope>test</scope>
        </dependency>
        <dependency>
            <groupId>org.hamcrest</groupId>
            <artifactId>hamcrest-all</artifactId>
            <version>${org.hamcrest.version}</version>
            <scope>test</scope>
        </dependency>
        <dependency>
            <groupId>org.mockito</groupId>
            <artifactId>mockito-core</artifactId>
            <version>${mockito.version}</version>
            <scope>test</scope>
        </dependency>
        <dependency>
            <groupId>org.apache.maven.surefire</groupId>
            <artifactId>surefire-logger-api</artifactId>
            <version>${maven-surefire-plugin.version}</version>
            <!-- to get around bug https://github.com/junit-team/junit5/issues/801 -->
            <scope>test</scope>
            <optional>true</optional>
        </dependency>
    </dependencies>

    <build>
        <plugins>
            <plugin>
                <groupId>org.codehaus.mojo</groupId>
                <artifactId>exec-maven-plugin</artifactId>
                <version>${exec-maven-plugin.version}</version>
                <configuration>
                    <executable>maven</executable>
                </configuration>
            </plugin>
            <plugin>
                <groupId>org.apache.maven.plugins</groupId>
                <artifactId>maven-surefire-plugin</artifactId>
                <version>${maven-surefire-plugin.version}</version>
                <configuration>
                    <forkCount>3</forkCount>
                    <reuseForks>true</reuseForks>
                    <excludes>
                        <exclude>**/*IntegrationTest.java</exclude>
                        <exclude>**/*IntTest.java</exclude>
                        <exclude>**/*LongRunningUnitTest.java</exclude>
                        <exclude>**/*ManualTest.java</exclude>
                        <exclude>**/JdbcTest.java</exclude>
                        <exclude>**/*LiveTest.java</exclude>
                    </excludes>
                </configuration>
                <dependencies>
                    <dependency>
                        <groupId>org.junit.platform</groupId>
                        <artifactId>junit-platform-surefire-provider</artifactId>
                        <version>${junit-platform.version}</version>
                    </dependency>
                    <dependency>
                        <groupId>org.junit.jupiter</groupId>
                        <artifactId>junit-jupiter-engine</artifactId>
                        <version>${junit-jupiter.version}</version>
                    </dependency>
                    <dependency>
                        <groupId>org.junit.vintage</groupId>
                        <artifactId>junit-vintage-engine</artifactId>
                        <version>${junit-jupiter.version}</version>
                    </dependency>
                </dependencies>
            </plugin>
            <plugin>
                <groupId>org.apache.maven.plugins</groupId>
                <artifactId>maven-compiler-plugin</artifactId>
                <version>${maven-compiler-plugin.version}</version>
                <configuration>
                    <source>${java.version}</source>
                    <target>${java.version}</target>
                </configuration>
            </plugin>
            <plugin>
                <groupId>org.apache.maven.plugins</groupId>
                <artifactId>maven-pmd-plugin</artifactId>
                <version>${maven-pmd-plugin.version}</version>
                <dependencies>
                    <dependency>
                        <groupId>org.baeldung.pmd</groupId>
                        <artifactId>custom-pmd</artifactId>
                        <version>${custom-pmd.version}</version>
                    </dependency>
                </dependencies>
                <configuration>
                    <failurePriority>5</failurePriority>
                    <aggregate>false</aggregate>
                    <failOnViolation>true</failOnViolation>
                    <verbose>true</verbose>
                    <linkXRef>true</linkXRef>
                    <includeTests>true</includeTests>
                    <sourceEncoding>UTF-8</sourceEncoding>
                    <targetJdk>${java.version}</targetJdk>
                    <rulesets>
                        <ruleset>${tutorialsproject.basedir}/baeldung-pmd-rules.xml</ruleset>
                    </rulesets>
                    <excludeRoots>
                        <excludeRoot>target/generated-sources</excludeRoot>
                    </excludeRoots>
                </configuration>
                <executions>
                    <execution>
                        <phase>compile</phase>
                        <goals>
                            <goal>check</goal>
                        </goals>
                    </execution>
                </executions>
            </plugin>
            <plugin>
                <groupId>org.commonjava.maven.plugins</groupId>
                <artifactId>directory-maven-plugin</artifactId>
                <version>${directory-maven-plugin.version}</version>
                <executions>
                    <execution>
                        <id>directories</id>
                        <goals>
                            <goal>directory-of</goal>
                        </goals>
                        <phase>validate</phase>
                        <configuration>
                            <property>tutorialsproject.basedir</property>
                            <project>
                                <groupId>com.baeldung</groupId>
                                <artifactId>parent-modules</artifactId>
                            </project>
                        </configuration>
                    </execution>
                </executions>
            </plugin>
            <plugin>
                <groupId>org.apache.maven.plugins</groupId>
                <artifactId>maven-install-plugin</artifactId>
                <version>${maven-install-plugin.version}</version>
                <configuration>
                    <groupId>org.baeldung.pmd</groupId>
                    <artifactId>custom-pmd</artifactId>
                    <version>${custom-pmd.version}</version>
                    <packaging>jar</packaging>
                    <file>${tutorialsproject.basedir}/custom-pmd-${custom-pmd.version}.jar</file>
                    <generatePom>true</generatePom>
                </configuration>
                <executions>
                    <execution>
                        <id>install-jar-lib</id>
                        <goals>
                            <goal>install-file</goal>
                        </goals>
                        <phase>validate</phase>
                    </execution>
                </executions>
            </plugin>
            <plugin>
                <artifactId>maven-war-plugin</artifactId>
                <version>${maven-war-plugin.version}</version>
            </plugin>
        </plugins>

        <extensions>
            <extension>
                <groupId>com.vackosar.gitflowincrementalbuilder</groupId>
                <artifactId>gitflow-incremental-builder</artifactId>
                <version>${gitflow-incremental-builder.version}</version>
            </extension>
        </extensions>
        <pluginManagement>
            <plugins>
                <!--This plugin's configuration is used to store Eclipse m2e settings
                    only. It has no influence on the Maven build itself. -->
                <plugin>
                    <groupId>org.eclipse.m2e</groupId>
                    <artifactId>lifecycle-mapping</artifactId>
                    <version>1.0.0</version>
                    <configuration>
                        <lifecycleMappingMetadata>
                            <pluginExecutions>
                                <pluginExecution>
                                    <pluginExecutionFilter>
                                        <groupId>
                                            org.commonjava.maven.plugins
                                        </groupId>
                                        <artifactId>
                                            directory-maven-plugin
                                        </artifactId>
                                        <versionRange>
                                            [0.3.1,)
                                        </versionRange>
                                        <goals>
                                            <goal>directory-of</goal>
                                        </goals>
                                    </pluginExecutionFilter>
                                    <action>
                                        <ignore></ignore>
                                    </action>
                                </pluginExecution>
                                <pluginExecution>
                                    <pluginExecutionFilter>
                                        <groupId>
                                            org.apache.maven.plugins
                                        </groupId>
                                        <artifactId>
                                            maven-install-plugin
                                        </artifactId>
                                        <versionRange>
                                            [2.5.1,)
                                        </versionRange>
                                        <goals>
                                            <goal>install-file</goal>
                                        </goals>
                                    </pluginExecutionFilter>
                                    <action>
                                        <ignore></ignore>
                                    </action>
                                </pluginExecution>
                            </pluginExecutions>
                        </lifecycleMappingMetadata>
                    </configuration>
                </plugin>
            </plugins>
        </pluginManagement>
    </build>

    <profiles>

        <profile>
            <id>default-first</id>
            <build>
                <plugins>

                    <plugin>
                        <groupId>org.apache.maven.plugins</groupId>
                        <artifactId>maven-surefire-plugin</artifactId>
                        <version>${maven-surefire-plugin.version}</version>
                        <configuration>
                            <forkCount>3</forkCount>
                            <reuseForks>true</reuseForks>
                            <includes>
                                <include>SpringContextTest</include>
                                <include>**/*UnitTest</include>
                            </includes>
                            <excludes>
                                <exclude>**/*IntegrationTest.java</exclude>
                                <exclude>**/*IntTest.java</exclude>
                                <exclude>**/*LongRunningUnitTest.java</exclude>
                                <exclude>**/*ManualTest.java</exclude>
                                <exclude>**/JdbcTest.java</exclude>
                                <exclude>**/*LiveTest.java</exclude>
                            </excludes>
                        </configuration>
                    </plugin>

                </plugins>
            </build>

            <modules>
                <module>parent-boot-1</module>
                <module>parent-boot-2</module>
                <module>parent-spring-4</module>
                <module>parent-spring-5</module>
                <module>parent-java</module>
                <module>parent-kotlin</module>

                <module>akka-http</module>
                <module>akka-streams</module>

                <module>algorithms-genetic</module>
                <module>algorithms-miscellaneous-1</module>
                <module>algorithms-miscellaneous-2</module>
                <module>algorithms-miscellaneous-3</module>
                <module>algorithms-miscellaneous-4</module>
                <module>algorithms-miscellaneous-5</module>
                <module>algorithms-searching</module>
                <module>algorithms-sorting</module>
                <module>algorithms-sorting-2</module>
                <module>animal-sniffer-mvn-plugin</module>
                <module>annotations</module>
                <module>antlr</module>

                <module>apache-avro</module>
                <module>apache-bval</module>
                <module>apache-curator</module>
                <module>apache-cxf</module>
                <module>apache-fop</module>
                <module>apache-geode</module>
                <module>apache-meecrowave</module>
                <module>apache-olingo/olingo2</module>
                <module>apache-opennlp</module>
                <module>apache-poi</module>
                <module>apache-pulsar</module>
                <module>apache-rocketmq</module>
                <module>apache-shiro</module>
                <module>apache-solrj</module>
                <module>apache-spark</module>
                <module>apache-tapestry</module>
                <module>apache-thrift</module>
                <module>apache-tika</module>
                <module>apache-velocity</module>
                <module>apache-zookeeper</module>

                <module>asciidoctor</module>
                <module>asm</module>

                <module>atomix</module>

                <module>aws</module>
                <module>aws-lambda</module>
                <module>aws-reactive</module>

                <module>axon</module>

                <module>azure</module>

                <module>bazel</module>
                <module>blade</module>
                <module>bootique</module>

                <module>cas</module>
                <module>cdi</module>
                <module>checker-plugin</module>
                <!-- <module>clojure</module> --> <!-- Not a maven project -->
                <module>cloud-foundry-uaa</module>
                <module>code-generation</module>

                <module>core-groovy</module>
                <module>core-groovy-2</module>
                <module>core-groovy-collections</module>

                <module>core-java-modules</module>
                <module>core-kotlin-modules</module>
                <module>core-scala</module>

                <module>couchbase</module>
                <module>custom-pmd</module>

                <module>dagger</module>
                <module>data-structures</module>
                <module>ddd</module>
                <module>deeplearning4j</module>
                <module>disruptor</module>
                <module>dozer</module>
                <module>drools</module>
                <module>dropwizard</module>
                <module>dubbo</module>

                <module>ethereum</module>

                <module>feign</module>
                <module>flyway-cdi-extension</module>

                <module>geotools</module>
                <module>google-cloud</module>
                <module>google-web-toolkit</module>
                <!-- <module>gradle</module> --> <!-- Not a maven project -->
                <!-- <module>gradle-5</module> --> <!-- Not a maven project -->
                <!-- <module>grails</module> --> <!-- Not a maven project -->
                <module>graphql/graphql-java</module>
                <module>grpc</module>
                <module>gson</module>
                <module>guava</module>
                <module>guava-collections</module>
                <module>guava-collections-map</module>
                <module>guava-collections-set</module>
                <module>guava-io</module>
                <module>guava-modules</module>
                <!-- <module>guest</module> --> <!-- not to be built as its for guest articles  -->
                <module>guice</module>

                <module>hazelcast</module>
                <module>helidon</module>
                <module>httpclient</module>
                <module>httpclient-simple</module>
                <module>hystrix</module>

                <module>image-processing</module>
                <module>immutables</module>

                <module>jackson-modules</module>
                <module>jackson-simple</module>
                <module>java-blockchain</module>

                <module>java-collections-conversions</module>
                <module>java-collections-conversions-2</module>
                <module>java-collections-maps</module>
                <module>java-collections-maps-2</module>
                <!-- <module>java-ee-8-security-api</module> --> <!-- long running -->

                <module>javafx</module>
                <module>java-jdi</module>
                <module>java-lite</module>
                <module>java-math</module>
                <module>java-math-2</module> <!-- Added for BAEL-3506 -->
                <module>java-numbers</module>
                <module>java-numbers-2</module>
                <module>java-numbers-3</module>
                <module>java-rmi</module>
                <module>java-spi</module>
                <module>java-vavr-stream</module>
                <module>java-websocket</module>
                <module>javax-servlets</module>
                <module>javaxval</module>
                <module>jaxb</module>
                <module>jee-7</module>
                <module>jee-7-security</module>
                <module>jee-kotlin</module>
                <module>jersey</module>
                <module>jgit</module>
                <module>jgroups</module>
                <module>jhipster-5</module>
                <module>jib</module>
                <module>jjwt</module>
                <module>jmeter</module>
                <module>jmh</module>
                <module>jni</module>
                <module>jooby</module>
                <module>jsf</module>
                <module>json</module>
                <module>json-2</module>
                <module>json-path</module>
                <module>jsoup</module>
                <module>jta</module>

                <!-- <module>kotlin-js</module> --> <!-- Not a maven project -->
                <module>kotlin-libraries</module>
                <module>kotlin-libraries-2</module>
                <module>kotlin-quasar</module>

                <!-- <module>lagom</module> --> <!-- Not a maven project -->
                <module>libraries-2</module>
                <module>libraries-3</module>
                <module>libraries-apache-commons</module>
                <module>libraries-apache-commons-collections</module>
                <module>libraries-apache-commons-io</module>
                <module>libraries-data</module>
                <module>libraries-data-2</module>
                <module>libraries-data-db</module>
                <module>libraries-data-io</module>
                <module>libraries-http</module>
                <module>libraries-io</module>
                <module>libraries-primitive</module>
                <module>libraries-security</module>
                <module>libraries-server</module>
                <module>libraries-testing</module>
                <module>linkrest</module>
                <module>logging-modules</module>
                <module>lombok</module>
                <module>lombok-custom</module>
                <module>lucene</module>

                <module>machine-learning</module>
                <module>mapstruct</module>

                <module>maven-all</module>
                <module>maven-archetype</module>
                <!-- <module>maven-java-11</module> --> <!-- we haven't upgraded to Java 11 -->
                <module>maven-polyglot</module>

                <module>mesos-marathon</module>
                <module>metrics</module>
                <module>micronaut</module>
                <module>microprofile</module>
                <module>msf4j</module>
                <!-- <module>muleesb</module> --> <!-- Module broken, fixing in http://team.baeldung.com/browse/BAEL-20604 -->
                <module>mustache</module>
                <module>mybatis</module>

                <module>netflix-modules</module>
                <module>ninja</module>

                <module>oauth2-framework-impl</module>
                <module>optaplanner</module>
                <module>orika</module>
                <module>osgi</module>

                <module>patterns</module>
                <module>pdf</module>
                <module>performance-tests</module>
                <module>persistence-modules</module>
                <!-- <module>play-framework</module> --> <!-- Not a maven project -->
                <module>protobuffer</module>

                <module>quarkus</module>
                <module>quarkus-extension</module>

                <module>rabbitmq</module>
                <!-- <module>raml</module> --> <!-- Not a maven project -->
                <module>ratpack</module>
                <module>reactor-core</module>
                <module>resteasy</module>
                <module>restx</module>
                <module>rsocket</module>
                <module>rule-engines</module>
                <module>rxjava-core</module>
                <module>rxjava-libraries</module>
                <module>rxjava-observables</module>
                <module>rxjava-operators</module>
            </modules>

        </profile>

        <profile>
            <id>default-second</id>
            <build>
                <plugins>

                    <plugin>
                        <groupId>org.apache.maven.plugins</groupId>
                        <artifactId>maven-surefire-plugin</artifactId>
                        <version>${maven-surefire-plugin.version}</version>
                        <configuration>
                            <forkCount>3</forkCount>
                            <reuseForks>true</reuseForks>
                            <includes>
                                <include>SpringContextTest</include>
                                <include>**/*UnitTest</include>
                            </includes>
                            <excludes>
                                <exclude>**/*IntegrationTest.java</exclude>
                                <exclude>**/*IntTest.java</exclude>
                                <exclude>**/*LongRunningUnitTest.java</exclude>
                                <exclude>**/*ManualTest.java</exclude>
                                <exclude>**/*JdbcTest.java</exclude>
                                <exclude>**/*LiveTest.java</exclude>
                            </excludes>
                        </configuration>
                    </plugin>

                </plugins>
            </build>

            <modules>
                <module>parent-boot-1</module>
                <module>parent-boot-2</module>
                <module>parent-spring-4</module>
                <module>parent-spring-5</module>
                <module>parent-java</module>
                <module>parent-kotlin</module>

                <module>saas</module>
                <module>software-security/sql-injection-samples</module>

                <module>spark-java</module>
                <module>spf4j</module>

                <module>spring-4</module>

                <module>spring-5</module>
                <module>spring-5-data-reactive</module>
                <module>spring-5-mvc</module>
                <module>spring-5-reactive</module>
                <module>spring-5-reactive-2</module>
                <module>spring-5-reactive-client</module>
                <module>spring-5-reactive-oauth</module>
                <module>spring-5-reactive-security</module>
                <module>spring-5-security</module>
                <module>spring-5-security-cognito</module>
                <module>spring-5-security-oauth</module>
                <module>spring-5-webflux</module>

                <module>spring-activiti</module>
                <module>spring-akka</module>
                <module>spring-amqp</module>
                <module>spring-aop</module>
                <module>spring-apache-camel</module>

                <module>spring-batch</module>
                <module>spring-bom</module>

                <module>spring-boot</module>
                <module>spring-boot-modules</module>
                <module>spring-boot-angular</module>
                <module>spring-boot-bootstrap</module>
                <!-- <module>spring-boot-cli</module> --> <!-- Not a maven project -->
                <module>spring-boot-client</module>
                <module>spring-boot-config-jpa-error</module>
<<<<<<< HEAD
                <module>spring-boot-crud</module>
                <module>spring-boot-custom-starter</module>
=======
>>>>>>> 673b2770
                <module>spring-boot-ctx-fluent</module>
                <module>spring-boot-deployment</module>
                <module>spring-boot-di</module>
                <module>spring-boot-environment</module>
                <module>spring-boot-flowable</module>
                <module>spring-boot-jasypt</module>
                <module>spring-boot-kotlin</module>
                <module>spring-boot-libraries</module>
                <module>spring-boot-mvc-2</module>
                <module>spring-boot-parent</module>
                <module>spring-boot-performance</module>
                <module>spring-boot-property-exp</module>

                <module>spring-boot-rest</module>
                <module>spring-boot-runtime</module>
                <module>spring-boot-runtime/disabling-console-jul</module>
                <module>spring-boot-runtime/disabling-console-log4j2</module>
                <module>spring-boot-runtime/disabling-console-logback</module>
                <module>spring-boot-security</module>
              
                <module>spring-caching</module>

                <module>spring-cloud</module>
                <module>spring-cloud-bus</module>
                <!-- <module>spring-cloud-cli</module> --> <!-- Not a maven project -->
                <module>spring-cloud-data-flow</module>

                <module>spring-core</module>
                <module>spring-core-2</module>
                <module>spring-core-3</module>
                <module>spring-cucumber</module>

                <module>spring-data-rest</module>
                <module>spring-data-rest-querydsl</module>
                <module>spring-di</module>
                <module>spring-dispatcher-servlet</module>
                <module>spring-drools</module>

                <module>spring-ehcache</module>
                <module>spring-ejb</module>
                <module>spring-exceptions</module>

                <module>spring-freemarker</module>

                <module>spring-groovy</module>

                <module>spring-integration</module>

                <module>spring-jenkins-pipeline</module>
                <module>spring-jersey</module>
                <module>spring-jinq</module>
                <module>spring-jms</module>
                <module>spring-jooq</module>

                <module>spring-kafka</module>
                <module>spring-katharsis</module>

                <module>spring-ldap</module>

                <module>spring-mobile</module>
                <module>spring-mockito</module>

                <module>spring-mvc-basics</module>
                <module>spring-mvc-basics-2</module>
                <module>spring-mvc-basics-3</module>
                <module>spring-mvc-basics-4</module>

                <module>spring-mvc-forms-jsp</module>
                <module>spring-mvc-forms-thymeleaf</module>
                <module>spring-mvc-java</module>
                <module>spring-mvc-kotlin</module>

                <module>spring-mvc-velocity</module>
                <module>spring-mvc-views</module>
                <module>spring-mvc-webflow</module>
                <module>spring-mvc-xml</module>

                <module>spring-protobuf</module>
                <module>spring-quartz</module>

                <module>spring-reactive-kotlin</module>
                <module>spring-reactor</module>
                <module>spring-remoting</module>
                <module>spring-rest-angular</module>
                <module>spring-rest-compress</module>
                <module>spring-rest-hal-browser</module>
                <module>spring-rest-http</module>
                <module>spring-rest-query-language</module>
                <module>spring-rest-shell</module>
                <module>spring-rest-simple</module>
                <module>spring-resttemplate</module>
                <module>spring-rest-testing</module>
                <module>spring-roo</module>

                <module>spring-scheduling</module>
                <module>spring-security-modules</module>
                <module>spring-session</module>
                <module>spring-shell</module>
                <module>spring-sleuth</module>
                <module>spring-soap</module>
                <module>spring-social-login</module>
                <module>spring-spel</module>
                <module>spring-state-machine</module>
                <module>spring-static-resources</module>
                <module>spring-swagger-codegen</module>

                <module>spring-thymeleaf</module>
                <module>spring-thymeleaf-2</module>

                <module>spring-vault</module>
                <module>spring-vertx</module>

                <module>spring-webflux-amqp</module> <!-- long -->
                <module>spring-websockets</module>

                <module>static-analysis</module>
                <module>stripe</module>
                <module>structurizr</module>
                <module>struts-2</module>

                <module>tensorflow-java</module>
                <module>testing-modules</module>

                <module>twilio</module>
                <module>twitter4j</module>

                <!-- <module>undertow</module> --> <!-- 19.11.2019 - disabling temporarily as it's causing a major issue with the build (TODO: create a jira to fix it) -->

                <module>vertx</module>
                <module>vertx-and-rxjava</module>
                <module>video-tutorials</module>
                <module>vraptor</module>

                <module>webrtc</module>
                <module>wicket</module>
                <module>wildfly</module>
                <module>xml</module>
                <module>xstream</module>
            </modules>

        </profile>

        <profile>
            <id>default-heavy</id>
            <build>
                <plugins>

                    <plugin>
                        <groupId>org.apache.maven.plugins</groupId>
                        <artifactId>maven-surefire-plugin</artifactId>
                        <version>${maven-surefire-plugin.version}</version>
                        <configuration>
                            <forkCount>3</forkCount>
                            <reuseForks>true</reuseForks>
                            <includes>
                                <include>SpringContextTest</include>
                                <include>**/*UnitTest</include>
                            </includes>
                            <excludes>
                                <exclude>**/*IntegrationTest.java</exclude>
                                <exclude>**/*IntTest.java</exclude>
                                <exclude>**/*LongRunningUnitTest.java</exclude>
                                <exclude>**/*ManualTest.java</exclude>
                                <exclude>**/*JdbcTest.java</exclude>
                                <exclude>**/*LiveTest.java</exclude>
                            </excludes>
                        </configuration>
                    </plugin>

                </plugins>
            </build>

            <modules>
                <module>parent-boot-1</module>
                <module>parent-boot-2</module>
                <module>parent-spring-4</module>
                <module>parent-spring-5</module>
                <module>parent-java</module>
                <module>parent-kotlin</module>

                <module>jenkins/plugins</module>
                <module>jhipster</module>
                <module>jws</module>

                <module>libraries</module> <!-- very long running -->

                <module>vaadin</module>
                <module>vavr</module>
            </modules>
        </profile>

        <profile>
            <id>integration-lite-first</id>

            <build>
                <plugins>
                    <plugin>
                        <groupId>org.apache.maven.plugins</groupId>
                        <artifactId>maven-surefire-plugin</artifactId>
                        <configuration>
                            <excludes>
                                <exclude>**/*ManualTest.java</exclude>
                                <exclude>**/*LiveTest.java</exclude>
                            </excludes>
                            <includes>
                                <include>**/*IntegrationTest.java</include>
                                <include>**/*IntTest.java</include>
                            </includes>
                        </configuration>
                    </plugin>
                </plugins>
            </build>

            <modules>
                <module>parent-boot-1</module>
                <module>parent-boot-2</module>
                <module>parent-spring-4</module>
                <module>parent-spring-5</module>
                <module>parent-java</module>
                <module>parent-kotlin</module>

                <module>akka-http</module>
                <module>akka-streams</module>

                <module>algorithms-genetic</module>
                <module>algorithms-miscellaneous-1</module>
                <module>algorithms-miscellaneous-2</module>
                <module>algorithms-miscellaneous-3</module>
                <module>algorithms-miscellaneous-4</module>
                <module>algorithms-miscellaneous-5</module>
                <module>algorithms-searching</module>
                <module>algorithms-sorting</module>
                <module>algorithms-sorting-2</module>
                <module>animal-sniffer-mvn-plugin</module>
                <module>annotations</module>
                <module>antlr</module>

                <module>apache-avro</module>
                <module>apache-bval</module>
                <module>apache-curator</module>
                <module>apache-cxf</module>
                <module>apache-fop</module>
                <module>apache-geode</module>
                <module>apache-meecrowave</module>
                <module>apache-olingo/olingo2</module>
                <module>apache-opennlp</module>
                <module>apache-poi</module>
                <module>apache-pulsar</module>
                <module>apache-rocketmq</module>
                <module>apache-shiro</module>
                <module>apache-solrj</module>
                <module>apache-spark</module>
                <module>apache-tapestry</module>
                <module>apache-thrift</module>
                <module>apache-tika</module>
                <module>apache-velocity</module>
                <module>apache-zookeeper</module>

                <module>asciidoctor</module>
                <module>asm</module>

                <module>atomix</module>

                <module>aws</module>
                <module>aws-lambda</module>
                <module>aws-reactive</module>

                <module>axon</module>

                <module>azure</module>

                <module>bazel</module>
                <module>blade</module>
                <module>bootique</module>

                <module>cas</module>
                <module>cdi</module>
                <module>checker-plugin</module>
                <!-- <module>clojure</module> --> <!-- Not a maven project -->
                <module>cloud-foundry-uaa</module>
                <module>code-generation</module>

                <module>core-groovy</module>
                <module>core-groovy-2</module>
                <module>core-groovy-collections</module>

                <module>core-java-modules</module>
                <module>core-kotlin-modules</module>
                <module>core-scala</module>

                <module>couchbase</module>
                <module>custom-pmd</module>

                <module>dagger</module>
                <module>data-structures</module>
                <module>ddd</module>
                <module>deeplearning4j</module>
                <module>disruptor</module>
                <module>dozer</module>
                <module>drools</module>
                <module>dropwizard</module>
                <module>dubbo</module>

                <module>ethereum</module>

                <module>feign</module>
                <module>flyway-cdi-extension</module>

                <module>geotools</module>
                <module>google-cloud</module>
                <module>google-web-toolkit</module>
                <!-- <module>gradle</module> --> <!-- Not a maven project -->
                <!-- <module>gradle-5</module> --> <!-- Not a maven project -->
                <!-- <module>grails</module> --> <!-- Not a maven project -->
                <module>graphql/graphql-java</module>
                <module>grpc</module>
                <module>gson</module>
                <module>guava</module>
                <module>guava-collections</module>
                <module>guava-collections-map</module>
                <module>guava-collections-set</module>
                <module>guava-io</module>
                <module>guava-modules</module>
                <!-- <module>guest</module> --> <!-- not to be built as its for guest articles  -->
                <module>guice</module>

                <module>hazelcast</module>
                <module>helidon</module>
                <module>httpclient</module>
                <module>httpclient-simple</module>
                <module>hystrix</module>

                <module>image-processing</module>
                <module>immutables</module>

                <module>jackson-modules</module>
                <module>jackson-simple</module>
                <module>java-blockchain</module>

                <module>java-collections-conversions</module>
                <module>java-collections-conversions-2</module>
                <module>java-collections-maps</module>
                <module>java-collections-maps-2</module>
                <!-- <module>java-ee-8-security-api</module> --> <!-- long running -->

                <module>javafx</module>
                <module>java-jdi</module>
                <module>java-lite</module>
                <module>java-math</module>
                <module>java-math-2</module> <!-- Added for BAEL-3506 -->
                <module>java-numbers</module>
                <module>java-numbers-2</module>
                <module>java-numbers-3</module>
                <module>java-rmi</module>
                <module>java-spi</module>
                <module>java-vavr-stream</module>
                <module>java-websocket</module>
                <module>javax-servlets</module>
                <module>javaxval</module>
                <module>jaxb</module>
                <module>jee-7</module>
                <module>jee-7-security</module>
                <module>jee-kotlin</module>
                <module>jersey</module>
                <module>jgit</module>
                <module>jgroups</module>
                <module>jhipster-5</module>
                <module>jib</module>
                <module>jjwt</module>
                <module>jmeter</module>
                <module>jmh</module>
                <module>jni</module>
                <module>jooby</module>
                <module>jsf</module>
                <module>json</module>
                <module>json-path</module>
                <module>jsoup</module>
                <module>jta</module>

                <!-- <module>kotlin-js</module> --> <!-- Not a maven project -->
                <module>kotlin-libraries</module>
                <module>kotlin-libraries-2</module>
                <module>kotlin-quasar</module>

                <!-- <module>lagom</module> --> <!-- Not a maven project -->
                <module>libraries-2</module>
                <module>libraries-3</module>
                <module>libraries-apache-commons</module>
                <module>libraries-apache-commons-collections</module>
                <module>libraries-apache-commons-io</module>
                <module>libraries-data</module>
                <module>libraries-data-2</module>
                <module>libraries-data-db</module>
                <module>libraries-data-io</module>
                <module>libraries-http</module>
                <module>libraries-io</module>
                <module>libraries-primitive</module>
                <module>libraries-security</module>
                <module>libraries-server</module>
                <module>libraries-testing</module>
                <module>linkrest</module>
                <module>logging-modules</module>
                <module>lombok</module>
                <module>lombok-custom</module>
                <module>lucene</module>

                <module>machine-learning</module>
                <module>mapstruct</module>

                <module>maven-all</module>
                <module>maven-archetype</module>
                <!-- <module>maven-java-11</module> --> <!-- we haven't upgraded to Java 11 -->
                <module>maven-polyglot</module>

                <module>mesos-marathon</module>
                <module>metrics</module>
                <module>micronaut</module>
                <module>microprofile</module>
                <module>msf4j</module>
                <!-- <module>muleesb</module> --> <!-- Module broken, fixing in http://team.baeldung.com/browse/BAEL-20604 -->
                <module>mustache</module>
                <module>mybatis</module>

                <module>netflix-modules</module>
                <module>ninja</module>

                <module>oauth2-framework-impl</module>
                <module>optaplanner</module>
                <module>orika</module>
                <module>osgi</module>

                <module>patterns</module>
                <module>pdf</module>
                <module>performance-tests</module>
                <module>persistence-modules</module>
                <!-- <module>play-framework</module> --> <!-- Not a maven project -->
                <module>protobuffer</module>

                <module>quarkus</module>
                <module>quarkus-extension</module>

                <module>rabbitmq</module>
                <!-- <module>raml</module> --> <!-- Not a maven project -->
                <module>ratpack</module>
                <module>reactor-core</module>
                <module>resteasy</module>
                <module>restx</module>
                <module>rsocket</module>
                <module>rule-engines</module>
                <module>rxjava-core</module>
                <module>rxjava-libraries</module>
                <module>rxjava-observables</module>
                <module>rxjava-operators</module>
            </modules>

        </profile>

        <profile>
            <id>integration-lite-second</id>

            <build>
                <plugins>
                    <plugin>
                        <groupId>org.apache.maven.plugins</groupId>
                        <artifactId>maven-surefire-plugin</artifactId>
                        <configuration>
                            <excludes>
                                <exclude>**/*ManualTest.java</exclude>
                                <exclude>**/*LiveTest.java</exclude>
                            </excludes>
                            <includes>
                                <include>**/*IntegrationTest.java</include>
                                <include>**/*IntTest.java</include>
                            </includes>
                        </configuration>
                    </plugin>
                </plugins>
            </build>

            <modules>
                <module>parent-boot-1</module>
                <module>parent-boot-2</module>
                <module>parent-spring-4</module>
                <module>parent-spring-5</module>
                <module>parent-java</module>
                <module>parent-kotlin</module>

                <module>saas</module>
                <module>software-security/sql-injection-samples</module>

                <module>spark-java</module>
                <module>spf4j</module>

                <module>spring-4</module>

                <module>spring-5</module>
                <module>spring-5-data-reactive</module>
                <module>spring-5-mvc</module>
                <module>spring-5-reactive</module>
                <module>spring-5-reactive-2</module>
                <module>spring-5-reactive-client</module>
                <module>spring-5-reactive-oauth</module>
                <module>spring-5-reactive-security</module>
                <module>spring-5-security</module>
                <module>spring-5-security-cognito</module>
                <module>spring-5-security-oauth</module>
                <module>spring-5-webflux</module>

                <module>spring-activiti</module>
                <module>spring-akka</module>
                <module>spring-amqp</module>
                <module>spring-aop</module>
                <module>spring-apache-camel</module>

                <module>spring-batch</module>
                <module>spring-bom</module>

                <module>spring-boot</module>
                <module>spring-boot-modules</module>
                <module>spring-boot-angular</module>
                <module>spring-boot-bootstrap</module>
                <!-- <module>spring-boot-cli</module> --> <!-- Not a maven project -->
                <module>spring-boot-client</module>
                <module>spring-boot-config-jpa-error</module>
<<<<<<< HEAD
                <module>spring-boot-crud</module>
                <module>spring-boot-custom-starter</module>
=======
>>>>>>> 673b2770
                <module>spring-boot-ctx-fluent</module>
                <module>spring-boot-deployment</module>
                <module>spring-boot-di</module>
                <module>spring-boot-environment</module>
                <module>spring-boot-flowable</module>
                <module>spring-boot-jasypt</module>
                <module>spring-boot-kotlin</module>
                <module>spring-boot-libraries</module>
                <module>spring-boot-mvc</module>
                <module>spring-boot-mvc-2</module>
                <module>spring-boot-parent</module>
                <module>spring-boot-performance</module>
                <module>spring-boot-property-exp</module>

                <module>spring-boot-rest</module>
                <module>spring-boot-runtime</module>
                <module>spring-boot-runtime/disabling-console-jul</module>
                <module>spring-boot-runtime/disabling-console-log4j2</module>
                <module>spring-boot-runtime/disabling-console-logback</module>
                <module>spring-boot-security</module>

                <module>spring-caching</module>

                <module>spring-cloud</module>
                <module>spring-cloud-bus</module>
                <!-- <module>spring-cloud-cli</module> --> <!-- Not a maven project -->
                <module>spring-cloud-data-flow</module>

                <module>spring-core</module>
                <module>spring-core-2</module>
                <module>spring-core-3</module>
                <module>spring-cucumber</module>

                <module>spring-data-rest</module>
                <module>spring-data-rest-querydsl</module>
                <module>spring-di</module>
                <module>spring-dispatcher-servlet</module>
                <module>spring-drools</module>

                <module>spring-ehcache</module>
                <module>spring-ejb</module>
                <module>spring-exceptions</module>

                <module>spring-freemarker</module>

                <module>spring-groovy</module>

                <module>spring-integration</module>

                <module>spring-jenkins-pipeline</module>
                <module>spring-jersey</module>
                <module>spring-jinq</module>
                <module>spring-jms</module>
                <module>spring-jooq</module>

                <module>spring-kafka</module>
                <module>spring-katharsis</module>

                <module>spring-ldap</module>

                <module>spring-mobile</module>
                <module>spring-mockito</module>

                <module>spring-mvc-basics</module>
                <module>spring-mvc-basics-2</module>
                <module>spring-mvc-basics-3</module>
                <module>spring-mvc-basics-4</module>

                <module>spring-mvc-forms-jsp</module>
                <module>spring-mvc-forms-thymeleaf</module>
                <module>spring-mvc-java</module>
                <module>spring-mvc-kotlin</module>

                <module>spring-mvc-velocity</module>
                <module>spring-mvc-views</module>
                <module>spring-mvc-webflow</module>
                <module>spring-mvc-xml</module>

                <module>spring-protobuf</module>
                <module>spring-quartz</module>

                <module>spring-reactive-kotlin</module>
                <module>spring-reactor</module>
                <module>spring-remoting</module>
                <module>spring-rest-angular</module>
                <module>spring-rest-compress</module>
                <module>spring-rest-hal-browser</module>
                <module>spring-rest-http</module>
                <module>spring-rest-query-language</module>
                <module>spring-rest-shell</module>
                <module>spring-rest-simple</module>
                <module>spring-resttemplate</module>
                <module>spring-rest-testing</module>
                <module>spring-roo</module>

                <module>spring-scheduling</module>
                <module>spring-security-modules</module>
                <module>spring-session</module>
                <module>spring-shell</module>
                <module>spring-sleuth</module>
                <module>spring-soap</module>
                <module>spring-social-login</module>
                <module>spring-spel</module>
                <module>spring-state-machine</module>
                <module>spring-static-resources</module>
                <module>spring-swagger-codegen</module>

                <module>spring-thymeleaf</module>
                <module>spring-thymeleaf-2</module>

                <module>spring-vault</module>
                <module>spring-vertx</module>

                <module>spring-webflux-amqp</module> <!-- long -->
                <module>spring-websockets</module>

                <module>static-analysis</module>
                <module>stripe</module>
                <module>structurizr</module>
                <module>struts-2</module>

                <module>tensorflow-java</module>
                <module>testing-modules</module>

                <module>twilio</module>
                <module>twitter4j</module>

                <!-- <module>undertow</module> --> <!-- 19.11.2019 - disabling temporarily as it's causing a major issue with the build (TODO: create a jira to fix it) -->

                <module>vertx</module>
                <module>vertx-and-rxjava</module>
                <module>video-tutorials</module>
                <module>vraptor</module>

                <module>webrtc</module>
                <module>wicket</module>
                <module>wildfly</module>
                <module>xml</module>
                <module>xstream</module>
            </modules>

        </profile>

        <profile>
            <id>integration-heavy</id>

            <build>
                <plugins>
                    <plugin>
                        <groupId>org.apache.maven.plugins</groupId>
                        <artifactId>maven-surefire-plugin</artifactId>
                        <configuration>
                            <excludes>
                                <exclude>**/*ManualTest.java</exclude>
                                <exclude>**/*LiveTest.java</exclude>
                            </excludes>
                            <includes>
                                <include>**/*IntegrationTest.java</include>
                                <include>**/*IntTest.java</include>
                            </includes>
                        </configuration>
                    </plugin>
                </plugins>
            </build>

            <modules>
                <module>parent-boot-1</module>
                <module>parent-boot-2</module>
                <module>parent-spring-4</module>
                <module>parent-spring-5</module>
                <module>parent-java</module>
                <module>parent-kotlin</module>

                <module>jenkins/plugins</module>
                <module>jhipster</module>
                <module>jws</module>

                <module>libraries</module> <!-- very long running -->

                <module>vaadin</module>
                <module>vavr</module>
            </modules>

        </profile>

    </profiles>

    <reporting>
        <plugins>
            <plugin>
                <groupId>org.apache.maven.plugins</groupId>
                <artifactId>maven-jxr-plugin</artifactId>
                <version>${maven-jxr-plugin.version}</version>
            </plugin>
        </plugins>
    </reporting>

    <properties>
        <project.build.sourceEncoding>UTF-8</project.build.sourceEncoding>
        <project.reporting.outputEncoding>UTF-8</project.reporting.outputEncoding>
        <gib.referenceBranch>refs/remotes/origin/master</gib.referenceBranch>
        <gib.skipTestsForUpstreamModules>true</gib.skipTestsForUpstreamModules>
        <gib.buildUpstream>false</gib.buildUpstream>
        <gib.failOnMissingGitDir>false</gib.failOnMissingGitDir>
        <gib.failOnError>false</gib.failOnError>
        <gib.enabled>false</gib.enabled>

        <junit.version>4.12</junit.version>
        <org.hamcrest.version>1.3</org.hamcrest.version>
        <mockito.version>2.21.0</mockito.version>

        <!-- logging -->
        <org.slf4j.version>1.7.21</org.slf4j.version>
        <logback.version>1.1.7</logback.version>

        <!-- plugins -->
        <!-- can't upgrade the plugin yet; as there is an issue with 2.22 no longer running all the tests-->
        <maven-surefire-plugin.version>2.21.0</maven-surefire-plugin.version>
        <maven-compiler-plugin.version>3.7.0</maven-compiler-plugin.version>
        <exec-maven-plugin.version>1.6.0</exec-maven-plugin.version>
        <java.version>1.8</java.version>
        <log4j.version>1.2.17</log4j.version>
        <moneta.version>1.1</moneta.version>
        <esapi.version>2.1.0.1</esapi.version>
        <jmh-core.version>1.19</jmh-core.version>
        <jmh-generator.version>1.19</jmh-generator.version>
        <hamcrest-all.version>1.3</hamcrest-all.version>
        <exec-maven-plugin.version>1.6.0</exec-maven-plugin.version>
        <maven-failsafe-plugin.version>2.21.0</maven-failsafe-plugin.version>
        <commons-io.version>2.5</commons-io.version>
        <commons-lang.version>2.6</commons-lang.version>
        <commons-lang3.version>3.5</commons-lang3.version>
        <commons-cli.version>1.4</commons-cli.version>
        <maven-war-plugin.version>3.0.0</maven-war-plugin.version>
        <javax.servlet-api.version>3.1.0</javax.servlet-api.version>
        <jstl-api.version>1.2</jstl-api.version>
        <javax.servlet.jsp-api.version>2.3.1</javax.servlet.jsp-api.version>
        <jackson-mapper-asl.version>1.9.13</jackson-mapper-asl.version>
        <jstl.version>1.2</jstl.version>
        <jackson.version>2.9.8</jackson.version>
        <commons-fileupload.version>1.3</commons-fileupload.version>
        <junit-platform.version>1.2.0</junit-platform.version>
        <junit-jupiter.version>5.2.0</junit-jupiter.version>
        <directory-maven-plugin.version>0.3.1</directory-maven-plugin.version>
        <maven-install-plugin.version>2.5.1</maven-install-plugin.version>
        <custom-pmd.version>0.0.1</custom-pmd.version>
        <gitflow-incremental-builder.version>3.8</gitflow-incremental-builder.version>
        <maven-jxr-plugin.version>2.3</maven-jxr-plugin.version>
        <!-- <maven-pmd-plugin.version>3.9.0</maven-pmd-plugin.version> -->
        <maven-pmd-plugin.version>3.8</maven-pmd-plugin.version>
        <lombok.version>1.16.12</lombok.version>
        <h2.version>1.4.197</h2.version>
    </properties>

</project><|MERGE_RESOLUTION|>--- conflicted
+++ resolved
@@ -645,12 +645,6 @@
                 <!-- <module>spring-boot-cli</module> --> <!-- Not a maven project -->
                 <module>spring-boot-client</module>
                 <module>spring-boot-config-jpa-error</module>
-<<<<<<< HEAD
-                <module>spring-boot-crud</module>
-                <module>spring-boot-custom-starter</module>
-=======
->>>>>>> 673b2770
-                <module>spring-boot-ctx-fluent</module>
                 <module>spring-boot-deployment</module>
                 <module>spring-boot-di</module>
                 <module>spring-boot-environment</module>
@@ -1174,12 +1168,6 @@
                 <!-- <module>spring-boot-cli</module> --> <!-- Not a maven project -->
                 <module>spring-boot-client</module>
                 <module>spring-boot-config-jpa-error</module>
-<<<<<<< HEAD
-                <module>spring-boot-crud</module>
-                <module>spring-boot-custom-starter</module>
-=======
->>>>>>> 673b2770
-                <module>spring-boot-ctx-fluent</module>
                 <module>spring-boot-deployment</module>
                 <module>spring-boot-di</module>
                 <module>spring-boot-environment</module>
