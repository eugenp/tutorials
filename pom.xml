--- conflicted
+++ resolved
@@ -891,10 +891,7 @@
                 <module>asm</module>
                 <module>atomikos</module>
                 <module>atomix</module>
-<<<<<<< HEAD
                 <!--            <module>axon</module>--><!-- JAVA-18408 -->
-=======
->>>>>>> 39b45a63
 
                 <module>bazel</module>
                 <module>code-generation</module>
