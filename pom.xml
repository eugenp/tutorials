<?xml version="1.0" encoding="UTF-8"?>
<project xmlns="http://maven.apache.org/POM/4.0.0"
         xmlns:xsi="http://www.w3.org/2001/XMLSchema-instance"
         xsi:schemaLocation="http://maven.apache.org/POM/4.0.0 http://maven.apache.org/xsd/maven-4.0.0.xsd">
    <modelVersion>4.0.0</modelVersion>
    <groupId>com.baeldung</groupId>
    <artifactId>parent-modules</artifactId>
    <version>1.0.0-SNAPSHOT</version>
    <name>parent-modules</name>
    <packaging>pom</packaging>

    <dependencies>
        <!-- logging -->
        <dependency>
            <groupId>org.slf4j</groupId>
            <artifactId>slf4j-api</artifactId>
            <version>${org.slf4j.version}</version>
        </dependency>
        <dependency>
            <groupId>ch.qos.logback</groupId>
            <artifactId>logback-classic</artifactId>
            <version>${logback.version}</version>
        </dependency>
        <dependency>
            <groupId>ch.qos.logback</groupId>
            <artifactId>logback-core</artifactId>
            <version>${logback.version}</version>
        </dependency>
        <dependency>
            <groupId>org.slf4j</groupId>
            <artifactId>jcl-over-slf4j</artifactId>
            <version>${org.slf4j.version}</version>
        </dependency>

        <!-- test -->
        <dependency>
            <groupId>junit</groupId>
            <artifactId>junit</artifactId>
            <version>${junit.version}</version>
            <scope>test</scope>
        </dependency>
        <dependency>
            <groupId>org.junit.jupiter</groupId>
            <artifactId>junit-jupiter-engine</artifactId>
            <version>${junit-jupiter.version}</version>
            <scope>test</scope>
        </dependency>
        <dependency>
            <groupId>org.junit.jupiter</groupId>
            <artifactId>junit-jupiter-params</artifactId>
            <version>${junit-jupiter.version}</version>
            <scope>test</scope>
        </dependency>
        <dependency>
            <groupId>org.junit.jupiter</groupId>
            <artifactId>junit-jupiter-api</artifactId>
            <version>${junit-jupiter.version}</version>
            <scope>test</scope>
        </dependency>
        <dependency>
            <groupId>org.hamcrest</groupId>
            <artifactId>hamcrest-core</artifactId>
            <version>${org.hamcrest.version}</version>
            <scope>test</scope>
        </dependency>
        <dependency>
            <groupId>org.hamcrest</groupId>
            <artifactId>hamcrest-library</artifactId>
            <version>${org.hamcrest.version}</version>
            <scope>test</scope>
        </dependency>
        <dependency>
            <groupId>org.hamcrest</groupId>
            <artifactId>hamcrest-all</artifactId>
            <version>${org.hamcrest.version}</version>
            <scope>test</scope>
        </dependency>
        <dependency>
            <groupId>org.mockito</groupId>
            <artifactId>mockito-core</artifactId>
            <version>${mockito.version}</version>
            <scope>test</scope>
        </dependency>
        <dependency>
            <groupId>org.apache.maven.surefire</groupId>
            <artifactId>surefire-logger-api</artifactId>
            <version>${maven-surefire-plugin.version}</version>
            <!-- to get around bug https://github.com/junit-team/junit5/issues/801 -->
            <scope>test</scope>
            <optional>true</optional>
        </dependency>
    </dependencies>

    <build>
        <plugins>
            <plugin>
                <groupId>org.codehaus.mojo</groupId>
                <artifactId>exec-maven-plugin</artifactId>
                <version>${exec-maven-plugin.version}</version>
                <configuration>
                    <executable>maven</executable>
                </configuration>
            </plugin>
            <plugin>
                <groupId>org.apache.maven.plugins</groupId>
                <artifactId>maven-surefire-plugin</artifactId>
                <version>${maven-surefire-plugin.version}</version>
                <configuration>
                    <forkCount>3</forkCount>
                    <reuseForks>true</reuseForks>
                    <excludes>
                        <exclude>**/*IntegrationTest.java</exclude>
                        <exclude>**/*IntTest.java</exclude>
                        <exclude>**/*LongRunningUnitTest.java</exclude>
                        <exclude>**/*ManualTest.java</exclude>
                        <exclude>**/JdbcTest.java</exclude>
                        <exclude>**/*LiveTest.java</exclude>
                    </excludes>
                </configuration>
                <dependencies>
                    <dependency>
                        <groupId>org.junit.platform</groupId>
                        <artifactId>junit-platform-surefire-provider</artifactId>
                        <version>${junit-platform.version}</version>
                    </dependency>
                    <dependency>
                        <groupId>org.junit.jupiter</groupId>
                        <artifactId>junit-jupiter-engine</artifactId>
                        <version>${junit-jupiter.version}</version>
                    </dependency>
                    <dependency>
                        <groupId>org.junit.vintage</groupId>
                        <artifactId>junit-vintage-engine</artifactId>
                        <version>${junit-jupiter.version}</version>
                    </dependency>
                </dependencies>
            </plugin>
            <plugin>
                <groupId>org.apache.maven.plugins</groupId>
                <artifactId>maven-compiler-plugin</artifactId>
                <version>${maven-compiler-plugin.version}</version>
                <configuration>
                    <source>${java.version}</source>
                    <target>${java.version}</target>
                </configuration>
            </plugin>
            <plugin>
                <groupId>org.apache.maven.plugins</groupId>
                <artifactId>maven-pmd-plugin</artifactId>
                <version>${maven-pmd-plugin.version}</version>
                <dependencies>
                    <dependency>
                        <groupId>org.baeldung.pmd</groupId>
                        <artifactId>custom-pmd</artifactId>
                        <version>${custom-pmd.version}</version>
                    </dependency>
                </dependencies>
                <configuration>
                    <failurePriority>5</failurePriority>
                    <aggregate>false</aggregate>
                    <failOnViolation>true</failOnViolation>
                    <verbose>true</verbose>
                    <linkXRef>true</linkXRef>
                    <includeTests>true</includeTests>
                    <sourceEncoding>UTF-8</sourceEncoding>
                    <targetJdk>${java.version}</targetJdk>
                    <rulesets>
                        <ruleset>${tutorialsproject.basedir}/baeldung-pmd-rules.xml</ruleset>
                    </rulesets>
                    <excludeRoots>
                        <excludeRoot>target/generated-sources</excludeRoot>
                    </excludeRoots>
                </configuration>
                <executions>
                    <execution>
                        <phase>compile</phase>
                        <goals>
                            <goal>check</goal>
                        </goals>
                    </execution>
                </executions>
            </plugin>
            <plugin>
                <groupId>org.commonjava.maven.plugins</groupId>
                <artifactId>directory-maven-plugin</artifactId>
                <version>${directory-maven-plugin.version}</version>
                <executions>
                    <execution>
                        <id>directories</id>
                        <goals>
                            <goal>directory-of</goal>
                        </goals>
                        <phase>validate</phase>
                        <configuration>
                            <property>tutorialsproject.basedir</property>
                            <project>
                                <groupId>com.baeldung</groupId>
                                <artifactId>parent-modules</artifactId>
                            </project>
                        </configuration>
                    </execution>
                </executions>
            </plugin>
            <plugin>
                <groupId>org.apache.maven.plugins</groupId>
                <artifactId>maven-install-plugin</artifactId>
                <version>${maven-install-plugin.version}</version>
                <configuration>
                    <groupId>org.baeldung.pmd</groupId>
                    <artifactId>custom-pmd</artifactId>
                    <version>${custom-pmd.version}</version>
                    <packaging>jar</packaging>
                    <file>${tutorialsproject.basedir}/custom-pmd-${custom-pmd.version}.jar</file>
                    <generatePom>true</generatePom>
                </configuration>
                <executions>
                    <execution>
                        <id>install-jar-lib</id>
                        <goals>
                            <goal>install-file</goal>
                        </goals>
                        <phase>validate</phase>
                    </execution>
                </executions>
            </plugin>
            <plugin>
                <artifactId>maven-war-plugin</artifactId>
                <version>${maven-war-plugin.version}</version>
            </plugin>
        </plugins>

        <extensions>
            <extension>
                <groupId>com.vackosar.gitflowincrementalbuilder</groupId>
                <artifactId>gitflow-incremental-builder</artifactId>
                <version>${gitflow-incremental-builder.version}</version>
            </extension>
        </extensions>
        <pluginManagement>
            <plugins>
                <!--This plugin's configuration is used to store Eclipse m2e settings
                    only. It has no influence on the Maven build itself. -->
                <plugin>
                    <groupId>org.eclipse.m2e</groupId>
                    <artifactId>lifecycle-mapping</artifactId>
                    <version>1.0.0</version>
                    <configuration>
                        <lifecycleMappingMetadata>
                            <pluginExecutions>
                                <pluginExecution>
                                    <pluginExecutionFilter>
                                        <groupId>
                                            org.commonjava.maven.plugins
                                        </groupId>
                                        <artifactId>
                                            directory-maven-plugin
                                        </artifactId>
                                        <versionRange>
                                            [0.3.1,)
                                        </versionRange>
                                        <goals>
                                            <goal>directory-of</goal>
                                        </goals>
                                    </pluginExecutionFilter>
                                    <action>
                                        <ignore></ignore>
                                    </action>
                                </pluginExecution>
                                <pluginExecution>
                                    <pluginExecutionFilter>
                                        <groupId>
                                            org.apache.maven.plugins
                                        </groupId>
                                        <artifactId>
                                            maven-install-plugin
                                        </artifactId>
                                        <versionRange>
                                            [2.5.1,)
                                        </versionRange>
                                        <goals>
                                            <goal>install-file</goal>
                                        </goals>
                                    </pluginExecutionFilter>
                                    <action>
                                        <ignore></ignore>
                                    </action>
                                </pluginExecution>
                            </pluginExecutions>
                        </lifecycleMappingMetadata>
                    </configuration>
                </plugin>
            </plugins>
        </pluginManagement>
    </build>

    <profiles>

        <profile>
            <id>default-first</id>
            <build>
                <plugins>

                    <plugin>
                        <groupId>org.apache.maven.plugins</groupId>
                        <artifactId>maven-surefire-plugin</artifactId>
                        <version>${maven-surefire-plugin.version}</version>
                        <configuration>
                            <forkCount>3</forkCount>
                            <reuseForks>true</reuseForks>
                            <includes>
                                <include>SpringContextTest</include>
                                <include>**/*UnitTest</include>
                            </includes>
                            <excludes>
                                <exclude>**/*IntegrationTest.java</exclude>
                                <exclude>**/*IntTest.java</exclude>
                                <exclude>**/*LongRunningUnitTest.java</exclude>
                                <exclude>**/*ManualTest.java</exclude>
                                <exclude>**/JdbcTest.java</exclude>
                                <exclude>**/*LiveTest.java</exclude>
                            </excludes>
                        </configuration>
                    </plugin>

                </plugins>
            </build>

            <modules>
                <module>parent-boot-1</module>
                <module>parent-boot-2</module>
                <module>parent-spring-4</module>
                <module>parent-spring-5</module>
                <module>parent-java</module>
                <module>parent-kotlin</module>

                <module>akka-http</module>
                <module>akka-streams</module>

                <module>algorithms-genetic</module>
                <module>algorithms-miscellaneous-1</module>
                <module>algorithms-miscellaneous-2</module>
                <module>algorithms-miscellaneous-3</module>
                <module>algorithms-miscellaneous-4</module>
                <module>algorithms-miscellaneous-5</module>
                <module>algorithms-searching</module>
                <module>algorithms-sorting</module>
                <module>algorithms-sorting-2</module>
                <module>animal-sniffer-mvn-plugin</module>
                <module>annotations</module>
                <module>antlr</module>

                <module>apache-avro</module>
                <module>apache-bval</module>
                <module>apache-curator</module>
                <module>apache-cxf</module>
                <module>apache-fop</module>
                <module>apache-geode</module>
                <module>apache-meecrowave</module>
                <module>apache-olingo/olingo2</module>
                <module>apache-opennlp</module>
                <module>apache-poi</module>
                <module>apache-pulsar</module>
                <module>apache-rocketmq</module>
                <module>apache-shiro</module>
                <module>apache-solrj</module>
                <module>apache-spark</module>
                <module>apache-tapestry</module>
                <module>apache-thrift</module>
                <module>apache-tika</module>
                <module>apache-velocity</module>
                <module>apache-zookeeper</module>

                <module>asciidoctor</module>
                <module>asm</module>

                <module>atomix</module>

                <module>aws</module>
                <module>aws-lambda</module>
                <module>aws-reactive</module>

                <module>axon</module>

                <module>azure</module>

                <module>bazel</module>
                <module>blade</module>
                <module>bootique</module>

                <module>cas</module>
                <module>cdi</module>
                <module>checker-plugin</module>
                <!-- <module>clojure</module> --> <!-- Not a maven project -->
                <module>cloud-foundry-uaa</module>
                <module>code-generation</module>

                <module>core-groovy</module>
                <module>core-groovy-2</module>
                <module>core-groovy-collections</module>

                <module>core-java-modules</module>
                <module>core-kotlin-modules</module>
                <module>core-scala</module>

                <module>couchbase</module>
                <module>custom-pmd</module>

                <module>dagger</module>
                <module>data-structures</module>
                <module>ddd</module>
                <module>deeplearning4j</module>
                <module>disruptor</module>
                <module>dozer</module>
                <module>drools</module>
                <module>dropwizard</module>
                <module>dubbo</module>

                <module>ethereum</module>

                <module>feign</module>
                <module>flyway-cdi-extension</module>

                <module>geotools</module>
                <module>google-cloud</module>
                <module>google-web-toolkit</module>
                <!-- <module>gradle</module> --> <!-- Not a maven project -->
                <!-- <module>gradle-5</module> --> <!-- Not a maven project -->
                <!-- <module>grails</module> --> <!-- Not a maven project -->
                <module>graphql/graphql-java</module>
                <module>grpc</module>
                <module>gson</module>
                <module>guava</module>
                <module>guava-collections</module>
                <module>guava-collections-map</module>
                <module>guava-collections-set</module>
                <module>guava-io</module>
                <module>guava-modules</module>
                <!-- <module>guest</module> --> <!-- not to be built as its for guest articles  -->
                <module>guice</module>

                <module>hazelcast</module>
                <module>helidon</module>
                <module>httpclient</module>
                <module>httpclient-simple</module>
                <module>hystrix</module>

                <module>image-processing</module>
                <module>immutables</module>

                <module>jackson-modules</module>
                <module>jackson-simple</module>
                <module>java-blockchain</module>

                <module>java-collections-conversions</module>
                <module>java-collections-conversions-2</module>
                <module>java-collections-maps</module>
                <module>java-collections-maps-2</module>
                <!-- <module>java-ee-8-security-api</module> --> <!-- long running -->

                <module>javafx</module>
                <module>java-jdi</module>
                <module>java-lite</module>
                <module>java-math</module>
                <module>java-math-2</module> <!-- Added for BAEL-3506 -->
                <module>java-numbers</module>
                <module>java-numbers-2</module>
                <module>java-numbers-3</module>
                <module>java-rmi</module>
                <module>java-spi</module>
                <module>java-vavr-stream</module>
                <module>java-websocket</module>
                <module>javax-servlets</module>
                <module>javaxval</module>
                <module>jaxb</module>
                <module>jee-7</module>
                <module>jee-7-security</module>
                <module>jee-kotlin</module>
                <module>jersey</module>
                <module>jgit</module>
                <module>jgroups</module>
                <module>jhipster-5</module>
                <module>jib</module>
                <module>jjwt</module>
                <module>jmeter</module>
                <module>jmh</module>
                <module>jni</module>
                <module>jooby</module>
                <module>jsf</module>
                <module>json</module>
                <module>json-2</module>
                <module>json-path</module>
                <module>jsoup</module>
                <module>jta</module>

                <!-- <module>kotlin-js</module> --> <!-- Not a maven project -->
                <module>kotlin-libraries</module>
                <module>kotlin-libraries-2</module>
                <module>kotlin-quasar</module>

                <!-- <module>lagom</module> --> <!-- Not a maven project -->
                <module>libraries-2</module>
                <module>libraries-3</module>
                <module>libraries-apache-commons</module>
                <module>libraries-apache-commons-collections</module>
                <module>libraries-apache-commons-io</module>
                <module>libraries-data</module>
                <module>libraries-data-2</module>
                <module>libraries-data-db</module>
                <module>libraries-data-io</module>
                <module>libraries-http</module>
                <module>libraries-io</module>
                <module>libraries-primitive</module>
                <module>libraries-security</module>
                <module>libraries-server</module>
                <module>libraries-testing</module>
                <module>linkrest</module>
                <module>logging-modules</module>
                <module>lombok</module>
                <module>lombok-custom</module>
                <module>lucene</module>

                <module>machine-learning</module>
                <module>mapstruct</module>

                <module>maven-all</module>
                <module>maven-archetype</module>
                <!-- <module>maven-java-11</module> --> <!-- we haven't upgraded to Java 11 -->
                <module>maven-polyglot</module>

                <module>mesos-marathon</module>
                <module>metrics</module>
                <module>micronaut</module>
                <module>microprofile</module>
                <module>msf4j</module>
                <!-- <module>muleesb</module> --> <!-- Module broken, fixing in http://team.baeldung.com/browse/BAEL-20604 -->
                <module>mustache</module>
                <module>mybatis</module>

                <module>netflix-modules</module>
                <module>ninja</module>

                <module>oauth2-framework-impl</module>
                <module>optaplanner</module>
                <module>orika</module>
                <module>osgi</module>

                <module>patterns</module>
                <module>pdf</module>
                <module>performance-tests</module>
                <module>persistence-modules</module>
                <!-- <module>play-framework</module> --> <!-- Not a maven project -->
                <module>protobuffer</module>

                <module>quarkus</module>
                <module>quarkus-extension</module>

                <module>rabbitmq</module>
                <!-- <module>raml</module> --> <!-- Not a maven project -->
                <module>ratpack</module>
                <module>reactor-core</module>
                <module>resteasy</module>
                <module>restx</module>
                <module>rsocket</module>
                <module>rule-engines</module>
                <module>rxjava-core</module>
                <module>rxjava-libraries</module>
                <module>rxjava-observables</module>
                <module>rxjava-operators</module>
            </modules>

        </profile>

        <profile>
            <id>default-second</id>
            <build>
                <plugins>

                    <plugin>
                        <groupId>org.apache.maven.plugins</groupId>
                        <artifactId>maven-surefire-plugin</artifactId>
                        <version>${maven-surefire-plugin.version}</version>
                        <configuration>
                            <forkCount>3</forkCount>
                            <reuseForks>true</reuseForks>
                            <includes>
                                <include>SpringContextTest</include>
                                <include>**/*UnitTest</include>
                            </includes>
                            <excludes>
                                <exclude>**/*IntegrationTest.java</exclude>
                                <exclude>**/*IntTest.java</exclude>
                                <exclude>**/*LongRunningUnitTest.java</exclude>
                                <exclude>**/*ManualTest.java</exclude>
                                <exclude>**/*JdbcTest.java</exclude>
                                <exclude>**/*LiveTest.java</exclude>
                            </excludes>
                        </configuration>
                    </plugin>

                </plugins>
            </build>

            <modules>
                <module>parent-boot-1</module>
                <module>parent-boot-2</module>
                <module>parent-spring-4</module>
                <module>parent-spring-5</module>
                <module>parent-java</module>
                <module>parent-kotlin</module>

                <module>saas</module>
                <module>software-security/sql-injection-samples</module>

                <module>spark-java</module>
                <module>spf4j</module>

                <module>spring-4</module>

                <module>spring-5</module>
                <module>spring-5-data-reactive</module>
                <module>spring-5-mvc</module>
                <module>spring-5-reactive</module>
                <module>spring-5-reactive-2</module>
                <module>spring-5-reactive-client</module>
                <module>spring-5-reactive-oauth</module>
                <module>spring-5-reactive-security</module>
                <module>spring-5-security</module>
                <module>spring-5-security-cognito</module>
                <module>spring-5-security-oauth</module>
                <module>spring-5-webflux</module>

                <module>spring-activiti</module>
                <module>spring-akka</module>
                <module>spring-amqp</module>
                <module>spring-aop</module>
                <module>spring-apache-camel</module>

                <module>spring-batch</module>
                <module>spring-bom</module>

                <module>spring-boot</module>
                <module>spring-boot-modules</module>
                <module>spring-boot-angular</module>
                <module>spring-boot-bootstrap</module>
                <!-- <module>spring-boot-cli</module> --> <!-- Not a maven project -->
                <module>spring-boot-client</module>
                <module>spring-boot-config-jpa-error</module>
                <module>spring-boot-ctx-fluent</module>
                <module>spring-boot-deployment</module>
                <module>spring-boot-di</module>
                <module>spring-boot-environment</module>
                <module>spring-boot-flowable</module>
                <module>spring-boot-jasypt</module>
                <module>spring-boot-kotlin</module>
<<<<<<< HEAD
                <module>spring-boot-logging-log4j2</module>
=======
                <module>spring-boot-libraries</module>
>>>>>>> 9929fa56
                <module>spring-boot-mvc-2</module>
                <module>spring-boot-parent</module>
                <module>spring-boot-performance</module>
                <module>spring-boot-property-exp</module>

                <module>spring-boot-rest</module>
                <module>spring-boot-runtime</module>
                <module>spring-boot-runtime/disabling-console-jul</module>
                <module>spring-boot-runtime/disabling-console-log4j2</module>
                <module>spring-boot-runtime/disabling-console-logback</module>
                <module>spring-boot-security</module>
              
                <module>spring-caching</module>

                <module>spring-cloud</module>
                <module>spring-cloud-bus</module>
                <!-- <module>spring-cloud-cli</module> --> <!-- Not a maven project -->
                <module>spring-cloud-data-flow</module>

                <module>spring-core</module>
                <module>spring-core-2</module>
                <module>spring-core-3</module>
                <module>spring-cucumber</module>

                <module>spring-data-rest</module>
                <module>spring-data-rest-querydsl</module>
                <module>spring-di</module>
                <module>spring-dispatcher-servlet</module>
                <module>spring-drools</module>

                <module>spring-ehcache</module>
                <module>spring-ejb</module>
                <module>spring-exceptions</module>

                <module>spring-freemarker</module>

                <module>spring-groovy</module>

                <module>spring-integration</module>

                <module>spring-jenkins-pipeline</module>
                <module>spring-jersey</module>
                <module>spring-jinq</module>
                <module>spring-jms</module>
                <module>spring-jooq</module>

                <module>spring-kafka</module>
                <module>spring-katharsis</module>

                <module>spring-ldap</module>

                <module>spring-mobile</module>
                <module>spring-mockito</module>

                <module>spring-mvc-basics</module>
                <module>spring-mvc-basics-2</module>
                <module>spring-mvc-basics-3</module>
                <module>spring-mvc-basics-4</module>

                <module>spring-mvc-forms-jsp</module>
                <module>spring-mvc-forms-thymeleaf</module>
                <module>spring-mvc-java</module>
                <module>spring-mvc-kotlin</module>

                <module>spring-mvc-velocity</module>
                <module>spring-mvc-views</module>
                <module>spring-mvc-webflow</module>
                <module>spring-mvc-xml</module>

                <module>spring-protobuf</module>
                <module>spring-quartz</module>

                <module>spring-reactive-kotlin</module>
                <module>spring-reactor</module>
                <module>spring-remoting</module>
                <module>spring-rest-angular</module>
                <module>spring-rest-compress</module>
                <module>spring-rest-hal-browser</module>
                <module>spring-rest-http</module>
                <module>spring-rest-query-language</module>
                <module>spring-rest-shell</module>
                <module>spring-rest-simple</module>
                <module>spring-resttemplate</module>
                <module>spring-rest-testing</module>
                <module>spring-roo</module>

                <module>spring-scheduling</module>
                <module>spring-security-modules</module>
                <module>spring-session</module>
                <module>spring-shell</module>
                <module>spring-sleuth</module>
                <module>spring-soap</module>
                <module>spring-social-login</module>
                <module>spring-spel</module>
                <module>spring-state-machine</module>
                <module>spring-static-resources</module>
                <module>spring-swagger-codegen</module>

                <module>spring-thymeleaf</module>
                <module>spring-thymeleaf-2</module>

                <module>spring-vault</module>
                <module>spring-vertx</module>

                <module>spring-webflux-amqp</module> <!-- long -->
                <module>spring-websockets</module>

                <module>static-analysis</module>
                <module>stripe</module>
                <module>structurizr</module>
                <module>struts-2</module>

                <module>tensorflow-java</module>
                <module>testing-modules</module>

                <module>twilio</module>
                <module>twitter4j</module>

                <!-- <module>undertow</module> --> <!-- 19.11.2019 - disabling temporarily as it's causing a major issue with the build (TODO: create a jira to fix it) -->

                <module>vertx</module>
                <module>vertx-and-rxjava</module>
                <module>video-tutorials</module>
                <module>vraptor</module>

                <module>webrtc</module>
                <module>wicket</module>
                <module>wildfly</module>
                <module>xml</module>
                <module>xstream</module>
            </modules>

        </profile>

        <profile>
            <id>default-heavy</id>
            <build>
                <plugins>

                    <plugin>
                        <groupId>org.apache.maven.plugins</groupId>
                        <artifactId>maven-surefire-plugin</artifactId>
                        <version>${maven-surefire-plugin.version}</version>
                        <configuration>
                            <forkCount>3</forkCount>
                            <reuseForks>true</reuseForks>
                            <includes>
                                <include>SpringContextTest</include>
                                <include>**/*UnitTest</include>
                            </includes>
                            <excludes>
                                <exclude>**/*IntegrationTest.java</exclude>
                                <exclude>**/*IntTest.java</exclude>
                                <exclude>**/*LongRunningUnitTest.java</exclude>
                                <exclude>**/*ManualTest.java</exclude>
                                <exclude>**/*JdbcTest.java</exclude>
                                <exclude>**/*LiveTest.java</exclude>
                            </excludes>
                        </configuration>
                    </plugin>

                </plugins>
            </build>

            <modules>
                <module>parent-boot-1</module>
                <module>parent-boot-2</module>
                <module>parent-spring-4</module>
                <module>parent-spring-5</module>
                <module>parent-java</module>
                <module>parent-kotlin</module>

                <module>jenkins/plugins</module>
                <module>jhipster</module>
                <module>jws</module>

                <module>libraries</module> <!-- very long running -->

                <module>vaadin</module>
                <module>vavr</module>
            </modules>
        </profile>

        <profile>
            <id>integration-lite-first</id>

            <build>
                <plugins>
                    <plugin>
                        <groupId>org.apache.maven.plugins</groupId>
                        <artifactId>maven-surefire-plugin</artifactId>
                        <configuration>
                            <excludes>
                                <exclude>**/*ManualTest.java</exclude>
                                <exclude>**/*LiveTest.java</exclude>
                            </excludes>
                            <includes>
                                <include>**/*IntegrationTest.java</include>
                                <include>**/*IntTest.java</include>
                            </includes>
                        </configuration>
                    </plugin>
                </plugins>
            </build>

            <modules>
                <module>parent-boot-1</module>
                <module>parent-boot-2</module>
                <module>parent-spring-4</module>
                <module>parent-spring-5</module>
                <module>parent-java</module>
                <module>parent-kotlin</module>

                <module>akka-http</module>
                <module>akka-streams</module>

                <module>algorithms-genetic</module>
                <module>algorithms-miscellaneous-1</module>
                <module>algorithms-miscellaneous-2</module>
                <module>algorithms-miscellaneous-3</module>
                <module>algorithms-miscellaneous-4</module>
                <module>algorithms-miscellaneous-5</module>
                <module>algorithms-searching</module>
                <module>algorithms-sorting</module>
                <module>algorithms-sorting-2</module>
                <module>animal-sniffer-mvn-plugin</module>
                <module>annotations</module>
                <module>antlr</module>

                <module>apache-avro</module>
                <module>apache-bval</module>
                <module>apache-curator</module>
                <module>apache-cxf</module>
                <module>apache-fop</module>
                <module>apache-geode</module>
                <module>apache-meecrowave</module>
                <module>apache-olingo/olingo2</module>
                <module>apache-opennlp</module>
                <module>apache-poi</module>
                <module>apache-pulsar</module>
                <module>apache-rocketmq</module>
                <module>apache-shiro</module>
                <module>apache-solrj</module>
                <module>apache-spark</module>
                <module>apache-tapestry</module>
                <module>apache-thrift</module>
                <module>apache-tika</module>
                <module>apache-velocity</module>
                <module>apache-zookeeper</module>

                <module>asciidoctor</module>
                <module>asm</module>

                <module>atomix</module>

                <module>aws</module>
                <module>aws-lambda</module>
                <module>aws-reactive</module>

                <module>axon</module>

                <module>azure</module>

                <module>bazel</module>
                <module>blade</module>
                <module>bootique</module>

                <module>cas</module>
                <module>cdi</module>
                <module>checker-plugin</module>
                <!-- <module>clojure</module> --> <!-- Not a maven project -->
                <module>cloud-foundry-uaa</module>
                <module>code-generation</module>

                <module>core-groovy</module>
                <module>core-groovy-2</module>
                <module>core-groovy-collections</module>

                <module>core-java-modules</module>
                <module>core-kotlin-modules</module>
                <module>core-scala</module>

                <module>couchbase</module>
                <module>custom-pmd</module>

                <module>dagger</module>
                <module>data-structures</module>
                <module>ddd</module>
                <module>deeplearning4j</module>
                <module>disruptor</module>
                <module>dozer</module>
                <module>drools</module>
                <module>dropwizard</module>
                <module>dubbo</module>

                <module>ethereum</module>

                <module>feign</module>
                <module>flyway-cdi-extension</module>

                <module>geotools</module>
                <module>google-cloud</module>
                <module>google-web-toolkit</module>
                <!-- <module>gradle</module> --> <!-- Not a maven project -->
                <!-- <module>gradle-5</module> --> <!-- Not a maven project -->
                <!-- <module>grails</module> --> <!-- Not a maven project -->
                <module>graphql/graphql-java</module>
                <module>grpc</module>
                <module>gson</module>
                <module>guava</module>
                <module>guava-collections</module>
                <module>guava-collections-map</module>
                <module>guava-collections-set</module>
                <module>guava-io</module>
                <module>guava-modules</module>
                <!-- <module>guest</module> --> <!-- not to be built as its for guest articles  -->
                <module>guice</module>

                <module>hazelcast</module>
                <module>helidon</module>
                <module>httpclient</module>
                <module>httpclient-simple</module>
                <module>hystrix</module>

                <module>image-processing</module>
                <module>immutables</module>

                <module>jackson-modules</module>
                <module>jackson-simple</module>
                <module>java-blockchain</module>

                <module>java-collections-conversions</module>
                <module>java-collections-conversions-2</module>
                <module>java-collections-maps</module>
                <module>java-collections-maps-2</module>
                <!-- <module>java-ee-8-security-api</module> --> <!-- long running -->

                <module>javafx</module>
                <module>java-jdi</module>
                <module>java-lite</module>
                <module>java-math</module>
                <module>java-math-2</module> <!-- Added for BAEL-3506 -->
                <module>java-numbers</module>
                <module>java-numbers-2</module>
                <module>java-numbers-3</module>
                <module>java-rmi</module>
                <module>java-spi</module>
                <module>java-vavr-stream</module>
                <module>java-websocket</module>
                <module>javax-servlets</module>
                <module>javaxval</module>
                <module>jaxb</module>
                <module>jee-7</module>
                <module>jee-7-security</module>
                <module>jee-kotlin</module>
                <module>jersey</module>
                <module>jgit</module>
                <module>jgroups</module>
                <module>jhipster-5</module>
                <module>jib</module>
                <module>jjwt</module>
                <module>jmeter</module>
                <module>jmh</module>
                <module>jni</module>
                <module>jooby</module>
                <module>jsf</module>
                <module>json</module>
                <module>json-path</module>
                <module>jsoup</module>
                <module>jta</module>

                <!-- <module>kotlin-js</module> --> <!-- Not a maven project -->
                <module>kotlin-libraries</module>
                <module>kotlin-libraries-2</module>
                <module>kotlin-quasar</module>

                <!-- <module>lagom</module> --> <!-- Not a maven project -->
                <module>libraries-2</module>
                <module>libraries-3</module>
                <module>libraries-apache-commons</module>
                <module>libraries-apache-commons-collections</module>
                <module>libraries-apache-commons-io</module>
                <module>libraries-data</module>
                <module>libraries-data-2</module>
                <module>libraries-data-db</module>
                <module>libraries-data-io</module>
                <module>libraries-http</module>
                <module>libraries-io</module>
                <module>libraries-primitive</module>
                <module>libraries-security</module>
                <module>libraries-server</module>
                <module>libraries-testing</module>
                <module>linkrest</module>
                <module>logging-modules</module>
                <module>lombok</module>
                <module>lombok-custom</module>
                <module>lucene</module>

                <module>machine-learning</module>
                <module>mapstruct</module>

                <module>maven-all</module>
                <module>maven-archetype</module>
                <!-- <module>maven-java-11</module> --> <!-- we haven't upgraded to Java 11 -->
                <module>maven-polyglot</module>

                <module>mesos-marathon</module>
                <module>metrics</module>
                <module>micronaut</module>
                <module>microprofile</module>
                <module>msf4j</module>
                <!-- <module>muleesb</module> --> <!-- Module broken, fixing in http://team.baeldung.com/browse/BAEL-20604 -->
                <module>mustache</module>
                <module>mybatis</module>

                <module>netflix-modules</module>
                <module>ninja</module>

                <module>oauth2-framework-impl</module>
                <module>optaplanner</module>
                <module>orika</module>
                <module>osgi</module>

                <module>patterns</module>
                <module>pdf</module>
                <module>performance-tests</module>
                <module>persistence-modules</module>
                <!-- <module>play-framework</module> --> <!-- Not a maven project -->
                <module>protobuffer</module>

                <module>quarkus</module>
                <module>quarkus-extension</module>

                <module>rabbitmq</module>
                <!-- <module>raml</module> --> <!-- Not a maven project -->
                <module>ratpack</module>
                <module>reactor-core</module>
                <module>resteasy</module>
                <module>restx</module>
                <module>rsocket</module>
                <module>rule-engines</module>
                <module>rxjava-core</module>
                <module>rxjava-libraries</module>
                <module>rxjava-observables</module>
                <module>rxjava-operators</module>
            </modules>

        </profile>

        <profile>
            <id>integration-lite-second</id>

            <build>
                <plugins>
                    <plugin>
                        <groupId>org.apache.maven.plugins</groupId>
                        <artifactId>maven-surefire-plugin</artifactId>
                        <configuration>
                            <excludes>
                                <exclude>**/*ManualTest.java</exclude>
                                <exclude>**/*LiveTest.java</exclude>
                            </excludes>
                            <includes>
                                <include>**/*IntegrationTest.java</include>
                                <include>**/*IntTest.java</include>
                            </includes>
                        </configuration>
                    </plugin>
                </plugins>
            </build>

            <modules>
                <module>parent-boot-1</module>
                <module>parent-boot-2</module>
                <module>parent-spring-4</module>
                <module>parent-spring-5</module>
                <module>parent-java</module>
                <module>parent-kotlin</module>

                <module>saas</module>
                <module>software-security/sql-injection-samples</module>

                <module>spark-java</module>
                <module>spf4j</module>

                <module>spring-4</module>

                <module>spring-5</module>
                <module>spring-5-data-reactive</module>
                <module>spring-5-mvc</module>
                <module>spring-5-reactive</module>
                <module>spring-5-reactive-2</module>
                <module>spring-5-reactive-client</module>
                <module>spring-5-reactive-oauth</module>
                <module>spring-5-reactive-security</module>
                <module>spring-5-security</module>
                <module>spring-5-security-cognito</module>
                <module>spring-5-security-oauth</module>
                <module>spring-5-webflux</module>

                <module>spring-activiti</module>
                <module>spring-akka</module>
                <module>spring-amqp</module>
                <module>spring-aop</module>
                <module>spring-apache-camel</module>

                <module>spring-batch</module>
                <module>spring-bom</module>

                <module>spring-boot</module>
                <module>spring-boot-modules</module>
                <module>spring-boot-angular</module>
                <module>spring-boot-bootstrap</module>
                <!-- <module>spring-boot-cli</module> --> <!-- Not a maven project -->
                <module>spring-boot-client</module>
                <module>spring-boot-config-jpa-error</module>
                <module>spring-boot-ctx-fluent</module>
                <module>spring-boot-deployment</module>
                <module>spring-boot-di</module>
                <module>spring-boot-environment</module>
                <module>spring-boot-flowable</module>
                <module>spring-boot-jasypt</module>
                <module>spring-boot-kotlin</module>
<<<<<<< HEAD
                <module>spring-boot-logging-log4j2</module>
=======
                <module>spring-boot-libraries</module>
>>>>>>> 9929fa56
                <module>spring-boot-mvc</module>
                <module>spring-boot-mvc-2</module>
                <module>spring-boot-parent</module>
                <module>spring-boot-performance</module>
                <module>spring-boot-property-exp</module>

                <module>spring-boot-rest</module>
                <module>spring-boot-runtime</module>
                <module>spring-boot-runtime/disabling-console-jul</module>
                <module>spring-boot-runtime/disabling-console-log4j2</module>
                <module>spring-boot-runtime/disabling-console-logback</module>
                <module>spring-boot-security</module>

                <module>spring-caching</module>

                <module>spring-cloud</module>
                <module>spring-cloud-bus</module>
                <!-- <module>spring-cloud-cli</module> --> <!-- Not a maven project -->
                <module>spring-cloud-data-flow</module>

                <module>spring-core</module>
                <module>spring-core-2</module>
                <module>spring-core-3</module>
                <module>spring-cucumber</module>

                <module>spring-data-rest</module>
                <module>spring-data-rest-querydsl</module>
                <module>spring-di</module>
                <module>spring-dispatcher-servlet</module>
                <module>spring-drools</module>

                <module>spring-ehcache</module>
                <module>spring-ejb</module>
                <module>spring-exceptions</module>

                <module>spring-freemarker</module>

                <module>spring-groovy</module>

                <module>spring-integration</module>

                <module>spring-jenkins-pipeline</module>
                <module>spring-jersey</module>
                <module>spring-jinq</module>
                <module>spring-jms</module>
                <module>spring-jooq</module>

                <module>spring-kafka</module>
                <module>spring-katharsis</module>

                <module>spring-ldap</module>

                <module>spring-mobile</module>
                <module>spring-mockito</module>

                <module>spring-mvc-basics</module>
                <module>spring-mvc-basics-2</module>
                <module>spring-mvc-basics-3</module>
                <module>spring-mvc-basics-4</module>

                <module>spring-mvc-forms-jsp</module>
                <module>spring-mvc-forms-thymeleaf</module>
                <module>spring-mvc-java</module>
                <module>spring-mvc-kotlin</module>

                <module>spring-mvc-velocity</module>
                <module>spring-mvc-views</module>
                <module>spring-mvc-webflow</module>
                <module>spring-mvc-xml</module>

                <module>spring-protobuf</module>
                <module>spring-quartz</module>

                <module>spring-reactive-kotlin</module>
                <module>spring-reactor</module>
                <module>spring-remoting</module>
                <module>spring-rest-angular</module>
                <module>spring-rest-compress</module>
                <module>spring-rest-hal-browser</module>
                <module>spring-rest-http</module>
                <module>spring-rest-query-language</module>
                <module>spring-rest-shell</module>
                <module>spring-rest-simple</module>
                <module>spring-resttemplate</module>
                <module>spring-rest-testing</module>
                <module>spring-roo</module>

                <module>spring-scheduling</module>
                <module>spring-security-modules</module>
                <module>spring-session</module>
                <module>spring-shell</module>
                <module>spring-sleuth</module>
                <module>spring-soap</module>
                <module>spring-social-login</module>
                <module>spring-spel</module>
                <module>spring-state-machine</module>
                <module>spring-static-resources</module>
                <module>spring-swagger-codegen</module>

                <module>spring-thymeleaf</module>
                <module>spring-thymeleaf-2</module>

                <module>spring-vault</module>
                <module>spring-vertx</module>

                <module>spring-webflux-amqp</module> <!-- long -->
                <module>spring-websockets</module>

                <module>static-analysis</module>
                <module>stripe</module>
                <module>structurizr</module>
                <module>struts-2</module>

                <module>tensorflow-java</module>
                <module>testing-modules</module>

                <module>twilio</module>
                <module>twitter4j</module>

                <!-- <module>undertow</module> --> <!-- 19.11.2019 - disabling temporarily as it's causing a major issue with the build (TODO: create a jira to fix it) -->

                <module>vertx</module>
                <module>vertx-and-rxjava</module>
                <module>video-tutorials</module>
                <module>vraptor</module>

                <module>webrtc</module>
                <module>wicket</module>
                <module>wildfly</module>
                <module>xml</module>
                <module>xstream</module>
            </modules>

        </profile>

        <profile>
            <id>integration-heavy</id>

            <build>
                <plugins>
                    <plugin>
                        <groupId>org.apache.maven.plugins</groupId>
                        <artifactId>maven-surefire-plugin</artifactId>
                        <configuration>
                            <excludes>
                                <exclude>**/*ManualTest.java</exclude>
                                <exclude>**/*LiveTest.java</exclude>
                            </excludes>
                            <includes>
                                <include>**/*IntegrationTest.java</include>
                                <include>**/*IntTest.java</include>
                            </includes>
                        </configuration>
                    </plugin>
                </plugins>
            </build>

            <modules>
                <module>parent-boot-1</module>
                <module>parent-boot-2</module>
                <module>parent-spring-4</module>
                <module>parent-spring-5</module>
                <module>parent-java</module>
                <module>parent-kotlin</module>

                <module>jenkins/plugins</module>
                <module>jhipster</module>
                <module>jws</module>

                <module>libraries</module> <!-- very long running -->

                <module>vaadin</module>
                <module>vavr</module>
            </modules>

        </profile>

    </profiles>

    <reporting>
        <plugins>
            <plugin>
                <groupId>org.apache.maven.plugins</groupId>
                <artifactId>maven-jxr-plugin</artifactId>
                <version>${maven-jxr-plugin.version}</version>
            </plugin>
        </plugins>
    </reporting>

    <properties>
        <project.build.sourceEncoding>UTF-8</project.build.sourceEncoding>
        <project.reporting.outputEncoding>UTF-8</project.reporting.outputEncoding>
        <gib.referenceBranch>refs/remotes/origin/master</gib.referenceBranch>
        <gib.skipTestsForUpstreamModules>true</gib.skipTestsForUpstreamModules>
        <gib.buildUpstream>false</gib.buildUpstream>
        <gib.failOnMissingGitDir>false</gib.failOnMissingGitDir>
        <gib.failOnError>false</gib.failOnError>
        <gib.enabled>false</gib.enabled>

        <junit.version>4.12</junit.version>
        <org.hamcrest.version>1.3</org.hamcrest.version>
        <mockito.version>2.21.0</mockito.version>

        <!-- logging -->
        <org.slf4j.version>1.7.21</org.slf4j.version>
        <logback.version>1.1.7</logback.version>

        <!-- plugins -->
        <!-- can't upgrade the plugin yet; as there is an issue with 2.22 no longer running all the tests-->
        <maven-surefire-plugin.version>2.21.0</maven-surefire-plugin.version>
        <maven-compiler-plugin.version>3.7.0</maven-compiler-plugin.version>
        <exec-maven-plugin.version>1.6.0</exec-maven-plugin.version>
        <java.version>1.8</java.version>
        <log4j.version>1.2.17</log4j.version>
        <moneta.version>1.1</moneta.version>
        <esapi.version>2.1.0.1</esapi.version>
        <jmh-core.version>1.19</jmh-core.version>
        <jmh-generator.version>1.19</jmh-generator.version>
        <hamcrest-all.version>1.3</hamcrest-all.version>
        <exec-maven-plugin.version>1.6.0</exec-maven-plugin.version>
        <maven-failsafe-plugin.version>2.21.0</maven-failsafe-plugin.version>
        <commons-io.version>2.5</commons-io.version>
        <commons-lang.version>2.6</commons-lang.version>
        <commons-lang3.version>3.5</commons-lang3.version>
        <commons-cli.version>1.4</commons-cli.version>
        <maven-war-plugin.version>3.0.0</maven-war-plugin.version>
        <javax.servlet-api.version>3.1.0</javax.servlet-api.version>
        <jstl-api.version>1.2</jstl-api.version>
        <javax.servlet.jsp-api.version>2.3.1</javax.servlet.jsp-api.version>
        <jackson-mapper-asl.version>1.9.13</jackson-mapper-asl.version>
        <jstl.version>1.2</jstl.version>
        <jackson.version>2.9.8</jackson.version>
        <commons-fileupload.version>1.3</commons-fileupload.version>
        <junit-platform.version>1.2.0</junit-platform.version>
        <junit-jupiter.version>5.2.0</junit-jupiter.version>
        <directory-maven-plugin.version>0.3.1</directory-maven-plugin.version>
        <maven-install-plugin.version>2.5.1</maven-install-plugin.version>
        <custom-pmd.version>0.0.1</custom-pmd.version>
        <gitflow-incremental-builder.version>3.8</gitflow-incremental-builder.version>
        <maven-jxr-plugin.version>2.3</maven-jxr-plugin.version>
        <!-- <maven-pmd-plugin.version>3.9.0</maven-pmd-plugin.version> -->
        <maven-pmd-plugin.version>3.8</maven-pmd-plugin.version>
        <lombok.version>1.16.12</lombok.version>
        <h2.version>1.4.197</h2.version>
    </properties>

</project><|MERGE_RESOLUTION|>--- conflicted
+++ resolved
@@ -652,11 +652,8 @@
                 <module>spring-boot-flowable</module>
                 <module>spring-boot-jasypt</module>
                 <module>spring-boot-kotlin</module>
-<<<<<<< HEAD
                 <module>spring-boot-logging-log4j2</module>
-=======
                 <module>spring-boot-libraries</module>
->>>>>>> 9929fa56
                 <module>spring-boot-mvc-2</module>
                 <module>spring-boot-parent</module>
                 <module>spring-boot-performance</module>
@@ -1180,11 +1177,8 @@
                 <module>spring-boot-flowable</module>
                 <module>spring-boot-jasypt</module>
                 <module>spring-boot-kotlin</module>
-<<<<<<< HEAD
                 <module>spring-boot-logging-log4j2</module>
-=======
                 <module>spring-boot-libraries</module>
->>>>>>> 9929fa56
                 <module>spring-boot-mvc</module>
                 <module>spring-boot-mvc-2</module>
                 <module>spring-boot-parent</module>
