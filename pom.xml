--- conflicted
+++ resolved
@@ -1176,10 +1176,6 @@
 
                 <module>mapstruct</module>
                 <module>maven</module>
-<<<<<<< HEAD
-=======
-                <!-- <module>maven-java-11</module> --> <!-- we haven't upgraded to Java 11 -->
->>>>>>> 094f9353
                 <module>maven-archetype</module>
                 <!-- <module>maven-polyglot/maven-polyglot-json-app</module> --> <!-- Not a maven project -->
                 <module>maven-polyglot/maven-polyglot-json-extension</module>
