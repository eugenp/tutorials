--- conflicted
+++ resolved
@@ -280,14 +280,10 @@
         <module>lucene</module>
         <module>vraptor</module>
         <module>persistence-modules/java-cockroachdb</module>
-<<<<<<< HEAD
         <module>persistence-modules/java-jdbi</module>
-    </modules>
-=======
         <module>jersey</module>
         <module>java-spi</module>
   </modules>
->>>>>>> 4526bb6a
 
     <dependencies>
         <!-- logging -->
