--- conflicted
+++ resolved
@@ -795,13 +795,9 @@
             </build>
 
             <modules>
-
-<<<<<<< HEAD
                 <module>spring-jinq</module>
-=======
                 <module>javafx</module>
-
->>>>>>> c36b8e82
+                
                 <module>spring-batch</module>
                 <module>spring-boot-rest</module>
                 <module>spring-drools</module>
@@ -1056,12 +1052,8 @@
             </build>
 
             <modules>
-<<<<<<< HEAD
                 <module>spring-jinq</module>
-=======
-
                 <module>javafx</module>
->>>>>>> c36b8e82
 
                 <module>spring-batch</module>
                 <module>spring-boot-rest</module>
