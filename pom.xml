--- conflicted
+++ resolved
@@ -873,13 +873,8 @@
                 <module>xml</module>
                 <module>xstream</module>
                 <module>libraries-data-io-2</module>
-<<<<<<< HEAD
-                <module>spring-swagger-codegen/openapi-custom-generator</module>
-<!--                <module>spring-swagger-codegen/openapi-custom-generator-api-client</module> - JAVA-33818 -->
-=======
                 <!--<module>spring-swagger-codegen/openapi-custom-generator</module>
                 <module>spring-swagger-codegen/openapi-custom-generator-api-client</module> --> <!-- cannot add the individual modules here because the order is not guaranteed -->
->>>>>>> f69b2a5c
             </modules>
 
             <properties>
