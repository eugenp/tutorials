--- conflicted
+++ resolved
@@ -375,16 +375,7 @@
                 <module>javafx</module>
                 <module>java-jdi</module>
                 <module>java-websocket</module>
-<<<<<<< HEAD
-
-
-
-=======
-                <module>javax-sound</module>
-                <module>javaxval</module>
-                <module>javaxval-2</module>
-                <module>javax-validation-advanced</module>
->>>>>>> a4ccc552
+
                 <module>jaxb</module>
                 <module>jersey</module>
                 <module>jhipster-5</module>
@@ -667,16 +658,7 @@
                 <module>javafx</module>
                 <module>java-jdi</module>
                 <module>java-websocket</module>
-<<<<<<< HEAD
-
-
-
-=======
-                <module>javax-sound</module>
-                <module>javaxval</module>
-                <module>javaxval-2</module>
-                <module>javax-validation-advanced</module>
->>>>>>> a4ccc552
+
                 <module>jaxb</module>
                 <module>jersey</module>
                 <module>jhipster-5</module>
@@ -930,7 +912,7 @@
                 <module>core-java-modules/core-java-9-improvements</module>
                 <module>core-java-modules/core-java-9-jigsaw</module>
                 <!-- <module>core-java-modules/core-java-9-new-features</module> --> <!-- uses preview features, to be decided how to handle -->
-<<<<<<< HEAD
+
                 <module>core-java-modules/core-java-9-streams</module>
                 <module>core-java-modules/core-java-10</module>
                 <module>core-java-modules/core-java-11</module>
@@ -1086,63 +1068,6 @@
                 <module>tensorflow-java</module>
                 <module>xstream</module>
                 <module>webrtc</module>
-=======
-                 <module>core-java-modules/core-java-9-streams</module>
-                 <module>core-java-modules/core-java-10</module>
-                 <module>core-java-modules/core-java-11</module>
-                 <module>core-java-modules/core-java-11-2</module>
-                 <module>core-java-modules/core-java-11-3</module>
-                 <!-- <module>core-java-modules/core-java-12</module> --> <!-- uses preview features, to be decided how to handle -->
-                 <!-- <module>core-java-modules/core-java-13</module> --> <!-- uses preview features, to be decided how to handle -->
-                 <!-- <module>core-java-modules/core-java-14</module> --> <!-- uses preview features, to be decided how to handle -->
-                 <!-- <module>core-java-modules/core-java-15</module> --> <!-- uses preview features, to be decided how to handle -->
-                 <!-- <module>core-java-modules/core-java-16</module> --> <!-- uses preview features, to be decided how to handle -->
-                 <!-- <module>core-java-modules/core-java-17</module> --> <!-- uses preview features, to be decided how to handle -->
-                 <module>core-java-modules/core-java-collections-set</module>
-                 <module>core-java-modules/core-java-collections-list-4</module>
-                 <module>core-java-modules/core-java-collections-maps-4</module>
-                 <module>core-java-modules/core-java-collections-maps-5</module>
-                 <module>core-java-modules/core-java-concurrency-simple</module>
-                 <module>core-java-modules/core-java-date-operations-1</module>
-                 <module>core-java-modules/core-java-datetime-conversion</module>
-                 <module>core-java-modules/core-java-datetime-string</module>
-                 <module>core-java-modules/core-java-io-conversions-2</module>
-                 <module>core-java-modules/core-java-jpms</module>
-                 <module>core-java-modules/core-java-os</module>
-                 <module>core-java-modules/core-java-streams-4</module>
-                 <module>core-java-modules/core-java-string-algorithms-3</module>
-                 <module>core-java-modules/core-java-string-operations-3</module>
-                 <module>core-java-modules/core-java-string-operations-4</module>
-                 <module>core-java-modules/core-java-string-operations-5</module>
-                 <module>core-java-modules/core-java-time-measurements</module>
-                 <module>core-java-modules/core-java-networking-3</module>
-                 <module>core-java-modules/core-java-strings</module>
-                 <module>core-java-modules/core-java-httpclient</module>
-                 <module>spring-core-6</module>
-                 <module>ddd-contexts</module>
-                 <module>docker-modules</module>
-                 <module>apache-httpclient-2</module>
-                 <module>kubernetes-modules/kubernetes-spring</module>
-                 <module>libraries-concurrency</module>
-                 <module>maven-modules/compiler-plugin-java-9</module>
-                 <module>maven-modules/maven-generate-war</module>
-                 <module>maven-modules/multimodulemavenproject</module>
-                 <module>optaplanner</module>
-                 <module>persistence-modules/sirix</module>
-                 <module>persistence-modules/spring-data-cassandra-2</module>
-                 <module>quarkus-modules/quarkus-vs-springboot</module>
-                 <module>quarkus-modules/quarkus-jandex</module>
-                 <module>spring-boot-modules/spring-boot-cassandre</module>
-                 <module>spring-boot-modules/spring-boot-camel</module>
-                 <module>spring-boot-modules/spring-boot-3</module>
-                 <module>spring-boot-modules/spring-boot-3-native</module>
-                <module>spring-boot-modules/spring-boot-3-observation</module>
-                 <module>spring-swagger-codegen/custom-validations-opeanpi-codegen</module>
-                 <module>testing-modules/testing-assertions</module>
-                 <module>persistence-modules/fauna</module>
-                 <module>lightrun</module>
-                 <module>tablesaw</module>
->>>>>>> a4ccc552
             </modules>
 
             <properties>
