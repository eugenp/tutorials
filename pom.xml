<?xml version="1.0" encoding="UTF-8"?>
<!--suppress PyInterpreter -->
<project xmlns="http://maven.apache.org/POM/4.0.0"
         xmlns:xsi="http://www.w3.org/2001/XMLSchema-instance"
         xsi:schemaLocation="http://maven.apache.org/POM/4.0.0 http://maven.apache.org/xsd/maven-4.0.0.xsd">
    <modelVersion>4.0.0</modelVersion>
    <groupId>com.baeldung</groupId>
    <artifactId>parent-modules</artifactId>
    <version>1.0.0-SNAPSHOT</version>
    <name>parent-modules</name>
    <packaging>pom</packaging>

    <dependencies>
        <!-- logging -->
        <dependency>
            <groupId>org.slf4j</groupId>
            <artifactId>slf4j-api</artifactId>
            <version>${org.slf4j.version}</version>
        </dependency>
        <dependency>
            <groupId>ch.qos.logback</groupId>
            <artifactId>logback-classic</artifactId>
            <version>${logback.version}</version>
        </dependency>
        <dependency>
            <groupId>ch.qos.logback</groupId>
            <artifactId>logback-core</artifactId>
            <version>${logback.version}</version>
        </dependency>
        <dependency>
            <groupId>org.slf4j</groupId>
            <artifactId>jcl-over-slf4j</artifactId>
            <version>${org.slf4j.version}</version>
        </dependency>

        <!-- test -->
        <dependency>
            <groupId>org.junit.jupiter</groupId>
            <artifactId>junit-jupiter-engine</artifactId>
            <version>${junit-jupiter.version}</version>
            <scope>test</scope>
        </dependency>
        <dependency>
            <groupId>org.junit.jupiter</groupId>
            <artifactId>junit-jupiter-params</artifactId>
            <version>${junit-jupiter.version}</version>
            <scope>test</scope>
        </dependency>
        <dependency>
            <groupId>org.junit.jupiter</groupId>
            <artifactId>junit-jupiter-api</artifactId>
            <version>${junit-jupiter.version}</version>
            <scope>test</scope>
        </dependency>
        <dependency>
            <groupId>org.junit.vintage</groupId>
            <artifactId>junit-vintage-engine</artifactId>
            <version>${junit-jupiter.version}</version>
            <scope>test</scope>
        </dependency>
        <dependency>
            <groupId>org.assertj</groupId>
            <artifactId>assertj-core</artifactId>
            <version>${assertj.version}</version>
            <scope>test</scope>
        </dependency>
        <dependency>
            <groupId>org.hamcrest</groupId>
            <artifactId>hamcrest</artifactId>
            <version>${hamcrest.version}</version>
            <scope>test</scope>
        </dependency>
        <dependency>
            <groupId>org.hamcrest</groupId>
            <artifactId>hamcrest-all</artifactId>
            <version>${hamcrest-all.version}</version>
            <scope>test</scope>
        </dependency>
        <dependency>
            <groupId>org.mockito</groupId>
            <artifactId>mockito-core</artifactId>
            <version>${mockito.version}</version>
            <scope>test</scope>
        </dependency>
        <dependency>
            <groupId>org.apache.maven.surefire</groupId>
            <artifactId>surefire-logger-api</artifactId>
            <version>${maven-surefire-plugin.version}</version>
            <!-- to get around bug https://github.com/junit-team/junit5/issues/801 -->
            <scope>test</scope>
            <optional>true</optional>
        </dependency>
    </dependencies>

    <build>
        <plugins>
            <plugin>
                <groupId>org.codehaus.mojo</groupId>
                <artifactId>exec-maven-plugin</artifactId>
                <version>${exec-maven-plugin.version}</version>
                <configuration>
                    <executable>maven</executable>
                </configuration>
            </plugin>
            <plugin>
                <groupId>org.apache.maven.plugins</groupId>
                <artifactId>maven-surefire-plugin</artifactId>
                <version>${maven-surefire-plugin.version}</version>
                <configuration>
                    <forkCount>3</forkCount>
                    <reuseForks>true</reuseForks>
                    <excludes>
                        <exclude>**/*IntegrationTest.java</exclude>
                        <exclude>**/*IntTest.java</exclude>
                        <exclude>**/*LongRunningUnitTest.java</exclude>
                        <exclude>**/*ManualTest.java</exclude>
                        <exclude>**/JdbcTest.java</exclude>
                        <exclude>**/*LiveTest.java</exclude>
                    </excludes>
                </configuration>
                <dependencies>
                    <dependency>
                        <groupId>org.junit.jupiter</groupId>
                        <artifactId>junit-jupiter-engine</artifactId>
                        <version>${junit-jupiter.version}</version>
                    </dependency>
                    <dependency>
                        <groupId>org.junit.vintage</groupId>
                        <artifactId>junit-vintage-engine</artifactId>
                        <version>${junit-jupiter.version}</version>
                    </dependency>
                </dependencies>
            </plugin>
            <plugin>
                <groupId>org.apache.maven.plugins</groupId>
                <artifactId>maven-compiler-plugin</artifactId>
                <version>${maven-compiler-plugin.version}</version>
                <configuration>
                    <source>${java.version}</source>
                    <target>${java.version}</target>
                </configuration>
            </plugin>
            <plugin>
                <groupId>org.apache.maven.plugins</groupId>
                <artifactId>maven-pmd-plugin</artifactId>
                <version>${maven-pmd-plugin.version}</version>
                <dependencies>
                    <dependency>
                        <groupId>org.baeldung.pmd</groupId>
                        <artifactId>custom-pmd</artifactId>
                        <version>${custom-pmd.version}</version>
                    </dependency>
                </dependencies>
                <configuration>
                    <failurePriority>5</failurePriority>
                    <aggregate>false</aggregate>
                    <failOnViolation>true</failOnViolation>
                    <verbose>true</verbose>
                    <linkXRef>true</linkXRef>
                    <includeTests>true</includeTests>
                    <sourceEncoding>UTF-8</sourceEncoding>
                    <targetJdk>${java.version}</targetJdk>
                    <rulesets>
                        <ruleset>${tutorialsproject.basedir}/baeldung-pmd-rules.xml</ruleset>
                    </rulesets>
                    <excludeRoots>
                        <excludeRoot>target/generated-sources</excludeRoot>
                    </excludeRoots>
                </configuration>
                <executions>
                    <execution>
                        <phase>compile</phase>
                        <goals>
                            <goal>check</goal>
                        </goals>
                    </execution>
                </executions>
            </plugin>
            <plugin>
                <groupId>org.commonjava.maven.plugins</groupId>
                <artifactId>directory-maven-plugin</artifactId>
                <version>${directory-maven-plugin.version}</version>
                <executions>
                    <execution>
                        <id>directories</id>
                        <goals>
                            <goal>directory-of</goal>
                        </goals>
                        <phase>validate</phase>
                        <configuration>
                            <property>tutorialsproject.basedir</property>
                            <project>
                                <groupId>com.baeldung</groupId>
                                <artifactId>parent-modules</artifactId>
                            </project>
                        </configuration>
                    </execution>
                </executions>
            </plugin>
            <plugin>
                <groupId>org.apache.maven.plugins</groupId>
                <artifactId>maven-install-plugin</artifactId>
                <version>${maven-install-plugin.version}</version>
                <configuration>
                    <groupId>org.baeldung.pmd</groupId>
                    <artifactId>custom-pmd</artifactId>
                    <version>${custom-pmd.version}</version>
                    <packaging>jar</packaging>
                    <file>${tutorialsproject.basedir}/custom-pmd-${custom-pmd.version}.jar</file>
                    <generatePom>true</generatePom>
                </configuration>
                <executions>
                    <execution>
                        <id>install-jar-lib</id>
                        <goals>
                            <goal>install-file</goal>
                        </goals>
                        <phase>validate</phase>
                    </execution>
                </executions>
            </plugin>
            <plugin>
                <artifactId>maven-war-plugin</artifactId>
                <version>${maven-war-plugin.version}</version>
                <configuration>
                    <failOnMissingWebXml>false</failOnMissingWebXml>
                </configuration>
            </plugin>
        </plugins>

        <extensions>
            <extension>
                <groupId>com.vackosar.gitflowincrementalbuilder</groupId>
                <artifactId>gitflow-incremental-builder</artifactId>
                <version>${gitflow-incremental-builder.version}</version>
            </extension>
        </extensions>
        <pluginManagement>
            <plugins>
                <!--This plugin's configuration is used to store Eclipse m2e settings
                    only. It has no influence on the Maven build itself. -->
                <plugin>
                    <groupId>org.eclipse.m2e</groupId>
                    <artifactId>lifecycle-mapping</artifactId>
                    <version>1.0.0</version>
                    <configuration>
                        <lifecycleMappingMetadata>
                            <pluginExecutions>
                                <pluginExecution>
                                    <pluginExecutionFilter>
                                        <groupId>
                                            org.commonjava.maven.plugins
                                        </groupId>
                                        <artifactId>
                                            directory-maven-plugin
                                        </artifactId>
                                        <versionRange>
                                            [0.3.1,)
                                        </versionRange>
                                        <goals>
                                            <goal>directory-of</goal>
                                        </goals>
                                    </pluginExecutionFilter>
                                    <action>
                                        <ignore/>
                                    </action>
                                </pluginExecution>
                                <pluginExecution>
                                    <pluginExecutionFilter>
                                        <groupId>
                                            org.apache.maven.plugins
                                        </groupId>
                                        <artifactId>
                                            maven-install-plugin
                                        </artifactId>
                                        <versionRange>
                                            [2.5.1,)
                                        </versionRange>
                                        <goals>
                                            <goal>install-file</goal>
                                        </goals>
                                    </pluginExecutionFilter>
                                    <action>
                                        <ignore/>
                                    </action>
                                </pluginExecution>
                            </pluginExecutions>
                        </lifecycleMappingMetadata>
                    </configuration>
                </plugin>
            </plugins>
        </pluginManagement>
    </build>

    <profiles>

        <profile>
            <id>default-first</id>
            <build>
                <plugins>
                    <plugin>
                        <groupId>org.apache.maven.plugins</groupId>
                        <artifactId>maven-surefire-plugin</artifactId>
                        <version>${maven-surefire-plugin.version}</version>
                        <configuration>
                            <forkCount>3</forkCount>
                            <reuseForks>true</reuseForks>
                            <includes>
                                <include>SpringContextTest</include>
                                <include>**/*UnitTest</include>
                            </includes>
                            <excludes>
                                <exclude>**/*IntegrationTest.java</exclude>
                                <exclude>**/*IntTest.java</exclude>
                                <exclude>**/*LongRunningUnitTest.java</exclude>
                                <exclude>**/*ManualTest.java</exclude>
                                <exclude>**/JdbcTest.java</exclude>
                                <exclude>**/*LiveTest.java</exclude>
                            </excludes>
                            <systemPropertyVariables>
                                <logback.configurationFile>${tutorialsproject.basedir}/logback-config.xml</logback.configurationFile>
                            </systemPropertyVariables>
                        </configuration>
                    </plugin>

                </plugins>
            </build>

            <modules>
                <module>parent-boot-1</module>
                <module>parent-boot-2</module>
                <module>parent-spring-4</module>
                <module>parent-spring-5</module>
                <module>parent-java</module>

                <module>checker-framework</module>
                <!-- <module>clojure-modules</module> --> <!-- Not a maven project -->

                <module>core-java-modules/core-java-8</module>
                <module>core-java-modules/core-java-8-2</module>
                <module>core-java-modules/core-java-8-datetime</module>
                <module>core-java-modules/core-java-8-datetime-2</module>
                <module>core-java-modules/core-java-sun</module>
                <module>core-java-modules/core-java-security</module>
                <module>core-java-modules/core-java-nio-2</module>
                <module>core-java-modules/core-java-serialization</module>
                <module>core-java-modules/core-java-lang</module>
                <module>core-java-modules/core-java-lang-math-3</module>
                <module>core-java-modules/core-java-collections-conversions-2</module>
                <module>core-java-modules/core-java-streams-2</module>

                <!-- <module>ethereum</module> --> <!-- JAVA-6001 -->
                <!-- <module>gradle-modules</module> --> <!-- Not a maven project -->
                <module>gradle-modules/gradle/maven-to-gradle</module>
                <!-- <module>grails</module> --> <!-- Not a maven project -->
                <!-- <module>guest</module> --> <!-- not to be built as its for guest articles  -->

                <!-- <module>lagom</module> --> <!-- Not a maven project -->
                <module>language-interop</module>

                <module>libraries-jdk8</module>

                <module>lombok-modules/lombok-custom</module>

                <module>muleesb</module>

                <module>persistence-modules/deltaspike</module> <!-- delta spike it doesn't yet the jakarta API-->
                <module>persistence-modules/hibernate-ogm</module> <!-- hibernate-ogm wasn't updated and not support jakarta API -->
            </modules>

        </profile>

        <profile>
            <id>default-second</id>
            <build>
                <plugins>

                    <plugin>
                        <groupId>org.apache.maven.plugins</groupId>
                        <artifactId>maven-surefire-plugin</artifactId>
                        <version>${maven-surefire-plugin.version}</version>
                        <configuration>
                            <forkCount>3</forkCount>
                            <reuseForks>true</reuseForks>
                            <includes>
                                <include>SpringContextTest</include>
                                <include>**/*UnitTest</include>
                            </includes>
                            <excludes>
                                <exclude>**/*IntegrationTest.java</exclude>
                                <exclude>**/*IntTest.java</exclude>
                                <exclude>**/*LongRunningUnitTest.java</exclude>
                                <exclude>**/*ManualTest.java</exclude>
                                <exclude>**/*JdbcTest.java</exclude>
                                <exclude>**/*LiveTest.java</exclude>
                            </excludes>
                            <systemPropertyVariables>
                                <logback.configurationFile>${tutorialsproject.basedir}/logback-config.xml</logback.configurationFile>
                            </systemPropertyVariables>
                        </configuration>
                    </plugin>

                </plugins>
            </build>

            <modules>
                <module>parent-boot-1</module>
                <module>parent-boot-2</module>
                <module>parent-spring-4</module>
                <module>parent-spring-5</module>
                <module>parent-java</module>

                <module>spring-4</module>

                <module>spring-cloud-modules</module>
                <!-- <module>spring-cloud-cli</module> --> <!-- Not a maven project -->
                <!-- <module>spring-roo</module> --> <!-- JAVA-17327 -->

                <module>spring-security-modules</module>
                <module>spring-shell</module>
                <module>spring-soap</module>
                <module>spring-spel</module>
                <module>spring-static-resources</module>
                <module>spring-swagger-codegen</module>
                <module>spring-web-modules</module>
                <module>spring-websockets</module>
                <module>static-analysis</module>
                <module>testing-modules</module>
                <module>video-tutorials</module>
                <module>xml</module>
                <module>xml-2</module>
            </modules>

        </profile>

        <profile>
            <id>default-heavy</id>
            <build>
                <plugins>

                    <plugin>
                        <groupId>org.apache.maven.plugins</groupId>
                        <artifactId>maven-surefire-plugin</artifactId>
                        <version>${maven-surefire-plugin.version}</version>
                        <configuration>
                            <forkCount>3</forkCount>
                            <reuseForks>true</reuseForks>
                            <includes>
                                <include>SpringContextTest</include>
                                <include>**/*UnitTest</include>
                            </includes>
                            <excludes>
                                <exclude>**/*IntegrationTest.java</exclude>
                                <exclude>**/*IntTest.java</exclude>
                                <exclude>**/*LongRunningUnitTest.java</exclude>
                                <exclude>**/*ManualTest.java</exclude>
                                <exclude>**/*JdbcTest.java</exclude>
                                <exclude>**/*LiveTest.java</exclude>
                            </excludes>
                        </configuration>
                    </plugin>

                </plugins>
            </build>

            <modules>
                <module>parent-boot-1</module>
                <module>parent-boot-2</module>
                <module>parent-spring-4</module>
                <module>parent-spring-5</module>
                <module>parent-java</module>

                <module>apache-spark</module>

                <module>image-processing</module>

                <module>jenkins-modules</module>
                <module>jhipster-modules</module>
            </modules>
        </profile>

        <profile>
            <id>integration-lite-first</id>

            <build>
                <plugins>
                    <plugin>
                        <groupId>org.apache.maven.plugins</groupId>
                        <artifactId>maven-surefire-plugin</artifactId>
                        <configuration>
                            <excludes>
                                <exclude>**/*ManualTest.java</exclude>
                                <exclude>**/*LiveTest.java</exclude>
                            </excludes>
                            <includes>
                                <include>**/*IntegrationTest.java</include>
                                <include>**/*IntTest.java</include>
                            </includes>
                            <systemPropertyVariables>
                                <logback.configurationFile>${tutorialsproject.basedir}/logback-config.xml</logback.configurationFile>
                            </systemPropertyVariables>
                        </configuration>
                    </plugin>
                </plugins>
            </build>

            <modules>
                <module>parent-boot-1</module>
                <module>parent-boot-2</module>
                <module>parent-spring-4</module>
                <module>parent-spring-5</module>
                <module>parent-java</module>

                <module>checker-framework</module>
                <!-- <module>clojure-modules</module> --> <!-- Not a maven project -->

                <module>core-java-modules/core-java-8</module>
                <module>core-java-modules/core-java-8-2</module>
                <module>core-java-modules/core-java-8-datetime</module>
                <module>core-java-modules/core-java-8-datetime-2</module>
                <module>core-java-modules/core-java-sun</module>
                <module>core-java-modules/core-java-security</module>
                <module>core-java-modules/core-java-nio-2</module>
                <module>core-java-modules/core-java-serialization</module>
                <module>core-java-modules/core-java-lang</module>
                <module>core-java-modules/core-java-lang-math-3</module>
                <module>core-java-modules/core-java-collections-conversions-2</module>
                <module>core-java-modules/core-java-streams-2</module>

                <!-- <module>ethereum</module> --> <!-- JAVA-6001 -->
                <!-- <module>gradle-modules</module> --> <!-- Not a maven project -->
                <module>gradle-modules/gradle/maven-to-gradle</module>
                <!-- <module>grails</module> --> <!-- Not a maven project -->
                <!-- <module>guest</module> --> <!-- not to be built as its for guest articles  -->

                <!-- <module>lagom</module> --> <!-- Not a maven project -->
                <module>language-interop</module>

                <module>libraries-jdk8</module>

                <module>lombok-modules/lombok-custom</module>
                <module>muleesb</module>

                <module>persistence-modules/deltaspike</module> <!-- delta spike it doesn't yet the jakarta API-->
                <module>persistence-modules/hibernate-ogm</module> <!-- hibernate-ogm wasn't updated and not support jakarta API -->
            </modules>

        </profile>

        <profile>
            <id>integration-lite-second</id>

            <build>
                <plugins>
                    <plugin>
                        <groupId>org.apache.maven.plugins</groupId>
                        <artifactId>maven-surefire-plugin</artifactId>
                        <configuration>
                            <excludes>
                                <exclude>**/*ManualTest.java</exclude>
                                <exclude>**/*LiveTest.java</exclude>
                            </excludes>
                            <includes>
                                <include>**/*IntegrationTest.java</include>
                                <include>**/*IntTest.java</include>
                            </includes>
                            <systemPropertyVariables>
                                <logback.configurationFile>${tutorialsproject.basedir}/logback-config.xml</logback.configurationFile>
                            </systemPropertyVariables>
                        </configuration>
                    </plugin>
                </plugins>
            </build>

            <modules>
                <module>parent-boot-1</module>
                <module>parent-boot-2</module>
                <module>parent-spring-4</module>
                <module>parent-spring-5</module>
                <module>parent-java</module>

                <module>spring-4</module>

                <module>spring-cloud-modules</module>
                <!-- <module>spring-cloud-cli</module> --> <!-- Not a maven project -->
                <!-- <module>spring-roo</module> --> <!-- JAVA-17327 -->

                <module>spring-security-modules</module>
                <module>spring-shell</module>
                <module>spring-soap</module>
                <module>spring-spel</module>
                <module>spring-static-resources</module>
                <module>spring-swagger-codegen</module>
                <module>spring-web-modules</module>
                <module>spring-websockets</module>
                <module>static-analysis</module>
                <module>testing-modules</module>
                <module>video-tutorials</module>
                <module>xml</module>
                <module>xml-2</module>
            </modules>

        </profile>

        <profile>
            <id>integration-heavy</id>

            <build>
                <plugins>
                    <plugin>
                        <groupId>org.apache.maven.plugins</groupId>
                        <artifactId>maven-surefire-plugin</artifactId>
                        <configuration>
                            <excludes>
                                <exclude>**/*ManualTest.java</exclude>
                                <exclude>**/*LiveTest.java</exclude>
                            </excludes>
                            <includes>
                                <include>**/*IntegrationTest.java</include>
                                <include>**/*IntTest.java</include>
                            </includes>
                        </configuration>
                    </plugin>
                </plugins>
            </build>

            <modules>
                <module>parent-boot-1</module>
                <module>parent-boot-2</module>
                <module>parent-spring-4</module>
                <module>parent-spring-5</module>
                <module>parent-java</module>

                <module>apache-spark</module>

                <module>image-processing</module>

                <module>jenkins-modules</module>
                <module>jhipster-modules</module>
            </modules>

        </profile>

        <profile>
            <id>live-all</id>

            <build>
                <plugins>
                    <plugin>
                        <groupId>org.apache.maven.plugins</groupId>
                        <artifactId>maven-surefire-plugin</artifactId>
                        <configuration>
                            <excludes>
                                <exclude>**/SpringContextTest.java</exclude>
                                <exclude>**/*UnitTest.java</exclude>
                                <exclude>**/*IntegrationTest.java</exclude>
                                <exclude>**/*IntTest.java</exclude>
                                <exclude>**/*LongRunningUnitTest.java</exclude>
                                <exclude>**/*ManualTest.java</exclude>
                                <exclude>**/*JdbcTest.java</exclude>
                            </excludes>
                            <includes>
                                <include>**/*LiveTest.java</include>
                            </includes>
                        </configuration>
                    </plugin>

                </plugins>
            </build>


        </profile>

        <profile>
            <id>default-jdk9-and-above</id>

            <build>
                <plugins>

                    <plugin>
                        <groupId>org.apache.maven.plugins</groupId>
                        <artifactId>maven-surefire-plugin</artifactId>
                        <configuration>
                            <forkCount>3</forkCount>
                            <reuseForks>true</reuseForks>
                            <includes>
                                <include>SpringContextTest</include>
                                <include>**/*UnitTest</include>
                            </includes>
                            <excludes>
                                <exclude>**/*IntegrationTest.java</exclude>
                                <exclude>**/*IntTest.java</exclude>
                                <exclude>**/*LongRunningUnitTest.java</exclude>
                                <exclude>**/*ManualTest.java</exclude>
                                <exclude>**/JdbcTest.java</exclude>
                                <exclude>**/*LiveTest.java</exclude>
                            </excludes>
                        </configuration>
                    </plugin>

                </plugins>
            </build>

            <modules>
                <module>lombok-modules</module>
                <module>osgi</module>
                <module>spring-katharsis</module>
                <module>logging-modules</module>
                <module>spring-boot-modules</module>
                <module>apache-httpclient</module>
                <module>apache-httpclient4</module>
                <module>apache-httpclient-2</module>
                <module>spring-mobile</module>
                <module>microservices-modules</module>
                <module>spring-ejb-modules</module>
                <module>spring-di</module>
                <module>spring-di-2</module>
                <module>spring-jinq</module>
                <module>vavr-modules</module>
                <module>java-websocket</module>
                <module>azure</module>
                <module>netflix-modules</module>
                <module>spf4j</module>
                <module>spring-jersey</module>
                <module>jersey</module>
                <module>jaxb</module>

                <module>javafx</module>
                <module>spring-batch</module>
                <module>spring-batch-2</module>
                <module>spring-boot-rest</module>
                <module>spring-drools</module>
                <module>spring-exceptions</module>
                <module>spring-jenkins-pipeline</module>
                <module>spring-core</module>
                <module>spring-core-4</module>
                <module>spring-integration</module>
                <module>spring-remoting-modules</module>
                <module>libraries-security</module>
                <module>libraries-data-db</module>

                <module>performance-tests</module>
                <module>security-modules</module>
                <module>libraries-server-2</module>
                <module>orika</module>
                <module>patterns-modules</module>
                <module>json-modules</module>
                <module>libraries-data</module>
                <module>saas-modules</module>
                <module>server-modules</module>
                <module>apache-cxf-modules</module>

                <module>spring-aop</module>
                <module>jmeter</module>
                <module>spring-aop-2</module>

                <module>algorithms-modules</module>
                <module>apache-libraries</module>
                <module>apache-poi</module>
                <module>apache-velocity</module>
                <module>di-modules</module>
                <module>asciidoctor</module>
                <module>aws-modules</module>

                <module>couchbase</module>
                <module>core-groovy-modules</module>

                <module>core-java-modules</module>
                <!-- <module>core-java-modules/core-java-9-new-features</module> --> <!-- uses preview features, to be decided how to handle -->
                <!-- <module>core-java-modules/core-java-12</module> --> <!-- uses preview features, to be decided how to handle -->
                <!-- <module>core-java-modules/core-java-13</module> --> <!-- uses preview features, to be decided how to handle -->
                <!-- <module>core-java-modules/core-java-14</module> --> <!-- uses preview features, to be decided how to handle -->
                <!-- <module>core-java-modules/core-java-15</module> --> <!-- uses preview features, to be decided how to handle -->
                <!-- <module>core-java-modules/core-java-16</module> --> <!-- uses preview features, to be decided how to handle -->
                <!-- <module>core-java-modules/core-java-17</module> --> <!-- uses preview features, to be decided how to handle -->
                <!-- <module>core-java-modules/core-java-19</module> --> <!-- uses preview features, to be decided how to handle -->
                <module>custom-pmd</module>
                <module>data-structures</module>
                <module>ddd-contexts</module>
                <module>jackson-modules</module>
                <module>jmh</module>
                <module>deeplearning4j</module>
                <module>docker-modules</module>
                <module>drools</module>
                <module>guava-modules</module>
                <module>kubernetes-modules</module>
                <module>libraries-concurrency</module>
                <module>jhipster-6</module>
                <module>libraries-testing</module>
                <module>maven-modules</module>
                <module>optaplanner</module>
                <module>persistence-modules</module>
                <module>quarkus-modules</module>
                <module>spring-reactive-modules</module>
                <module>spring-swagger-codegen/custom-validations-opeanpi-codegen</module>
                <module>testing-modules/testing-assertions</module>
                <module>persistence-modules/fauna</module>
                <module>persistence-modules/spring-data-rest</module>

                <module>rule-engines-modules</module>

                <module>reactive-systems</module>
                <module>rxjava-modules</module>

                <module>lightrun</module>
                <module>tablesaw</module>
                <module>geotools</module>

                <module>jws</module>

                <!-- Modules from default-first -->

                <module>akka-modules</module>
                <module>annotations</module>
                <module>httpclient-simple</module>
                <module>antlr</module>
                <module>apache-kafka</module>
                <module>apache-kafka-2</module>
                <module>apache-olingo</module>

                <module>apache-poi-2</module>
                <module>apache-thrift</module>
                <module>apache-tika</module>

                <module>asm</module>
                <module>atomikos</module>
                <module>atomix</module>

                <module>axon</module>

                <module>bazel</module>
                <module>google-auto-project</module>
                <module>ddd</module>
                <module>disruptor</module>
                <module>dozer</module>
                <module>dubbo</module>
                <!-- <module>feign</module> --> <!-- JAVA-19475 -->
                <module>google-cloud</module>
                <module>graphql-modules</module>
                <module>grpc</module>
                <module>hazelcast</module>
                <module>hystrix</module>
                <module>jackson-simple</module>
                <module>java-blockchain</module>
                <module>java-jdi</module>
                <module>java-rmi</module>
                <module>java-spi</module>
                <module>javax-sound</module>
                <module>javaxval</module>
                <module>javaxval-2</module>
                <module>javax-validation-advanced</module>
                <module>jetbrains</module>
                <module>jgit</module>
                <module>jib</module>

                <module>java-native</module>
                <module>jsoup</module>
                <module>ksqldb</module>
                <module>jsf</module>

                <module>libraries</module> <!-- very long running -->
                <module>libraries-2</module>
                <module>libraries-4</module>
                <module>libraries-5</module>
                <module>libraries-6</module>

                <module>libraries-apache-commons</module>
                <module>libraries-apache-commons-collections</module>
                <module>libraries-apache-commons-io</module>
                <module>libraries-data-2</module>
                <module>libraries-data-io</module>
                <module>libraries-files</module>
                <module>libraries-http</module>
                <module>libraries-http-2</module>
                <module>libraries-io</module>
                <module>libraries-primitive</module>
                <module>libraries-rpc</module>
                <module>libraries-server</module>

                <module>lucene</module>
                <module>mapstruct</module>
                <module>mesos-marathon</module>
                <module>metrics</module>
                <module>mustache</module>
                <module>mybatis</module>
                <module>pdf</module>
                <module>pdf-2</module>
                <module>protobuffer</module>
                <module>reactor-core</module>
                <module>rsocket</module>


                <!--  Modules from default second-->
                <module>spring-5</module>
                <module>spring-5-webflux</module>
                <module>spring-5-webflux-2</module>
                <module>spring-activiti</module>
                <module>spring-core-2</module>
                <module>spring-core-3</module>
                <module>spring-credhub</module>
                <module>spring-di-3</module>
                <module>spring-cucumber</module>

                <module>spring-kafka</module>

                <module>spring-native</module>
                <module>spring-security-modules/spring-security-oauth2-testing</module>
                <module>spring-protobuf</module>
                <module>spring-quartz</module>

                <module>spring-scheduling</module>

                <module>spring-state-machine</module>
                <module>spring-threads</module>
				<module>spring-vault</module>
                <module>tensorflow-java</module>
                <module>vertx-modules</module>
                <module>xstream</module>
                <module>webrtc</module>
                <module>persistence-modules/java-mongodb</module>

                <module>messaging-modules</module>

                <module>persistence-modules/questdb</module>
                <module>vaadin</module>
                <module>libraries-3</module>
<<<<<<< HEAD
                <module>web-modules/apache-tapestry</module>
                <module>web-modules/java-lite</module>
                <module>web-modules/blade</module>
                <module>web-modules/bootique</module>
                <module>web-modules/dropwizard</module>
                <module>web-modules/google-web-toolkit</module>
                <module>web-modules/jakarta-ee</module>
                <module>web-modules/ratpack</module>
=======
                <module>web-modules</module>
>>>>>>> 98ef9e2f
            </modules>

            <properties>
                <project.build.sourceEncoding>UTF-8</project.build.sourceEncoding>
                <java.version>11</java.version>
                <maven.compiler.source>11</maven.compiler.source>
                <maven.compiler.target>11</maven.compiler.target>
            </properties>
        </profile>

        <profile>
            <id>integration-jdk9-and-above</id>

            <build>
                <plugins>
                    <plugin>
                        <groupId>org.apache.maven.plugins</groupId>
                        <artifactId>maven-surefire-plugin</artifactId>
                        <configuration>
                            <excludes>
                                <exclude>**/*ManualTest.java</exclude>
                                <exclude>**/*LiveTest.java</exclude>
                            </excludes>
                            <includes>
                                <include>**/*IntegrationTest.java</include>
                                <include>**/*IntTest.java</include>
                            </includes>
                        </configuration>
                    </plugin>
                </plugins>
            </build>

            <modules>
                <module>lombok-modules</module>
                <module>osgi</module>
                <module>spring-katharsis</module>
                <module>logging-modules</module>
                <module>spring-boot-modules</module>
                <module>apache-httpclient</module>
                <module>apache-httpclient4</module>
                <module>apache-httpclient-2</module>
                <module>spring-mobile</module>
                <module>microservices-modules</module>
                <module>spring-ejb-modules</module>
                <module>spring-di</module>
                <module>spring-di-2</module>
                <module>spring-jinq</module>
                <module>vavr-modules</module>
                <module>java-websocket</module>
                <module>azure</module>
                <module>netflix-modules</module>
                <module>spf4j</module>
                <module>spring-jersey</module>
                <module>jersey</module>
                <module>jaxb</module>

                <module>javafx</module>
                <module>spring-batch</module>
                <module>spring-batch-2</module>
                <module>spring-boot-rest</module>
                <module>spring-drools</module>
                <module>spring-exceptions</module>
                <module>spring-jenkins-pipeline</module>
                <module>spring-core</module>
                <module>spring-core-4</module>
                <module>spring-integration</module>
                <module>spring-remoting-modules</module>
                <module>libraries-security</module>
                <module>libraries-data-db</module>

                <module>performance-tests</module>
                <module>security-modules</module>
                <module>libraries-server-2</module>
                <module>orika</module>
                <module>patterns-modules</module>
                <module>json-modules</module>
                <module>libraries-data</module>
                <module>saas-modules</module>
                <module>server-modules</module>
                <module>apache-cxf-modules</module>

                <module>algorithms-modules</module>
                <module>apache-libraries</module>
                <module>apache-poi</module>
                <module>apache-velocity</module>
                <module>di-modules</module>
                <module>asciidoctor</module>
                <module>aws-modules</module>

                <module>couchbase</module>

                <module>core-groovy-modules</module>

                <module>core-java-modules</module>
                <!-- <module>core-java-modules/core-java-9-new-features</module> --> <!-- uses preview features, to be decided how to handle -->
                <!-- <module>core-java-modules/core-java-12</module> --> <!-- uses preview features, to be decided how to handle -->
                <!-- <module>core-java-modules/core-java-13</module> --> <!-- uses preview features, to be decided how to handle -->
                <!-- <module>core-java-modules/core-java-14</module> --> <!-- uses preview features, to be decided how to handle -->
                <!-- <module>core-java-modules/core-java-15</module> --> <!-- uses preview features, to be decided how to handle -->
                <!-- <module>core-java-modules/core-java-16</module> --> <!-- uses preview features, to be decided how to handle -->
                <!-- <module>core-java-modules/core-java-17</module> --> <!-- uses preview features, to be decided how to handle -->
                <!-- <module>core-java-modules/core-java-19</module> --> <!-- uses preview features, to be decided how to handle -->
                <module>spring-aop</module>
                <module>spring-aop-2</module>
                <module>custom-pmd</module>
                <module>data-structures</module>
                <module>ddd-contexts</module>
                <module>jackson-modules</module>
                <module>jmh</module>
                <module>deeplearning4j</module>
                <module>jmeter</module>
                <module>docker-modules</module>
                <module>drools</module>
                <module>guava-modules</module>
                <module>kubernetes-modules</module>
                <module>libraries-concurrency</module>
                <module>jhipster-6</module>
                <module>libraries-testing</module>
                <module>maven-modules</module>
                <module>optaplanner</module>
                <module>persistence-modules</module>
                <module>quarkus-modules</module>
                <module>spring-reactive-modules</module>
                <module>spring-swagger-codegen/custom-validations-opeanpi-codegen</module>
                <module>testing-modules/testing-assertions</module>
                <module>persistence-modules/fauna</module>
                <module>persistence-modules/spring-data-rest</module>

                <module>rule-engines-modules</module>

                <module>reactive-systems</module>
                <module>rxjava-modules</module>

                <module>lightrun</module>
                <module>tablesaw</module>
                <module>geotools</module>

                <module>jws</module>

                <!-- Modules from default-first -->

                <module>akka-modules</module>
                <module>annotations</module>
                <module>antlr</module>
                <module>apache-kafka</module>
                <module>apache-kafka-2</module>
                <module>apache-olingo</module>

                <module>apache-poi-2</module>
                <module>apache-thrift</module>
                <module>apache-tika</module>

                <module>asm</module>
                <module>atomikos</module>
                <module>atomix</module>

                <module>axon</module>

                <module>bazel</module>
                <module>google-auto-project</module>
                <module>ddd</module>
                <module>disruptor</module>
                <module>dozer</module>

                <module>dubbo</module>
                <!-- <module>feign</module> -->
                <module>google-cloud</module>
                <module>graphql-modules</module>
                <module>grpc</module>
                <module>hazelcast</module>
                <module>httpclient-simple</module>
                <module>hystrix</module>
                <module>jackson-simple</module>
                <module>java-blockchain</module>
                <module>java-jdi</module>
                <module>java-rmi</module>
                <module>java-spi</module>
                <module>javax-sound</module>
                <module>javaxval</module>
                <module>javaxval-2</module>
                <module>javax-validation-advanced</module>
                <module>jetbrains</module>
                <module>jgit</module>
                <module>jib</module>

                <module>java-native</module>
                <module>jsoup</module>
                <module>jsf</module>
                <module>ksqldb</module>

                <module>libraries</module> <!-- very long running -->
                <module>libraries-2</module>
                <module>libraries-4</module>
                <module>libraries-5</module>
                <module>libraries-6</module>
                <module>libraries-apache-commons</module>
                <module>libraries-apache-commons-collections</module>
                <module>libraries-apache-commons-io</module>
                <module>libraries-data-2</module>
                <module>libraries-data-io</module>
                <module>libraries-files</module>
                <module>libraries-http</module>
                <module>libraries-http-2</module>
                <module>libraries-io</module>
                <module>libraries-ai</module>
                <module>libraries-primitive</module>
                <module>libraries-rpc</module>
                <module>libraries-server</module>

                <module>lucene</module>
                <module>mapstruct</module>
                <module>mesos-marathon</module>
                <module>metrics</module>
                <module>mustache</module>
                <module>mybatis</module>
                <module>pdf</module>
                <module>pdf-2</module>
                <module>protobuffer</module>
                <module>reactor-core</module>
                <module>rsocket</module>


                <!--  Modules from default second-->

                <module>spring-5</module>
                <module>spring-5-webflux</module>
                <module>spring-5-webflux-2</module>
                <module>spring-activiti</module>
                <module>spring-core-2</module>
                <module>spring-core-3</module>
                <module>spring-credhub</module>
                <module>spring-di-3</module>
                <module>spring-cucumber</module>

                <module>spring-kafka</module>

                <module>spring-native</module>
                <module>spring-protobuf</module>
                <module>spring-quartz</module>

                <module>spring-scheduling</module>

                <module>spring-state-machine</module>
                <module>spring-threads</module>
				<module>spring-vault</module>
                <module>tensorflow-java</module>
                <module>vertx-modules</module>
                <module>xstream</module>
                <module>webrtc</module>
                <module>persistence-modules/java-mongodb</module>

                <module>messaging-modules</module>

                <module>persistence-modules/questdb</module>
                <module>vaadin</module>
                <module>libraries-3</module>
<<<<<<< HEAD
                <module>web-modules/apache-tapestry</module>
                <module>web-modules/java-lite</module>
                <module>web-modules/blade</module>
                <module>web-modules/bootique</module>
                <module>web-modules/dropwizard</module>
                <module>web-modules/google-web-toolkit</module>
                <module>web-modules/jakarta-ee</module>
                <module>web-modules/ratpack</module>
=======
                <module>web-modules</module>
>>>>>>> 98ef9e2f
            </modules>

            <properties>
                <project.build.sourceEncoding>UTF-8</project.build.sourceEncoding>
                <java.version>11</java.version>
                <maven.compiler.source>11</maven.compiler.source>
                <maven.compiler.target>11</maven.compiler.target>
            </properties>
        </profile>

        <profile>
            <id>parents</id>
            <modules>
                <module>parent-boot-1</module>
                <module>parent-boot-2</module>
                <module>parent-spring-4</module>
                <module>parent-spring-5</module>
                <module>parent-java</module>
            </modules>

        </profile>
    </profiles>

    <reporting>
        <plugins>
            <plugin>
                <groupId>org.apache.maven.plugins</groupId>
                <artifactId>maven-jxr-plugin</artifactId>
                <version>${maven-jxr-plugin.version}</version>
            </plugin>
        </plugins>
    </reporting>

    <properties>
        <project.build.sourceEncoding>UTF-8</project.build.sourceEncoding>
        <project.reporting.outputEncoding>UTF-8</project.reporting.outputEncoding>
        <gib.referenceBranch>refs/remotes/origin/master</gib.referenceBranch>
        <gib.skipTestsForUpstreamModules>true</gib.skipTestsForUpstreamModules>
        <gib.buildUpstream>false</gib.buildUpstream>
        <gib.failOnMissingGitDir>false</gib.failOnMissingGitDir>
        <gib.failOnError>false</gib.failOnError>
        <gib.disable>true</gib.disable>

        <!-- used only in dependency management to force this version, not included as a direct dependency -->
        <junit.version>4.13.2</junit.version>
        <assertj.version>3.21.0</assertj.version>
        <hamcrest.version>2.2</hamcrest.version>
        <hamcrest-all.version>1.3</hamcrest-all.version>
        <mockito.version>4.4.0</mockito.version>
        <byte-buddy.version>1.12.13</byte-buddy.version>

        <!-- logging -->
        <!-- overwriting in the slf4j and logback in the hibernate-jpa. When updated to the latest version remove the version from that module-->
        <org.slf4j.version>1.7.32</org.slf4j.version>
        <logback.version>1.2.7</logback.version>

        <!-- plugins -->
        <maven-surefire-plugin.version>2.22.2</maven-surefire-plugin.version>
        <maven-compiler-plugin.version>3.8.1</maven-compiler-plugin.version>
        <exec-maven-plugin.version>3.0.0</exec-maven-plugin.version>
        <java.version>1.8</java.version>
        <log4j.version>1.2.17</log4j.version>
        <esapi.version>2.5.0.0</esapi.version>
        <jmh-core.version>1.35</jmh-core.version>
        <jmh-generator.version>1.35</jmh-generator.version>
        <maven-failsafe-plugin.version>2.21.0</maven-failsafe-plugin.version>
        <commons-collections4.version>4.4</commons-collections4.version>
        <commons-io.version>2.11.0</commons-io.version>
        <commons-lang.version>2.6</commons-lang.version>
        <commons-lang3.version>3.12.0</commons-lang3.version>
        <commons-cli.version>1.5.0</commons-cli.version>
        <maven-war-plugin.version>3.3.2</maven-war-plugin.version>
        <javax.servlet-api.version>4.0.1</javax.servlet-api.version>
        <jstl-api.version>1.2</jstl-api.version>
        <javax.servlet.jsp-api.version>2.3.3</javax.servlet.jsp-api.version>
        <jstl.version>1.2</jstl.version>
        <jackson.version>2.13.3</jackson.version>
        <commons-fileupload.version>1.4</commons-fileupload.version>
        <junit-platform.version>1.9.2</junit-platform.version>
        <junit-jupiter.version>5.9.2</junit-jupiter.version>
        <junit-platform-surefire-provider.version>1.3.2</junit-platform-surefire-provider.version>
        <directory-maven-plugin.version>0.3.1</directory-maven-plugin.version>
        <maven-install-plugin.version>2.5.2</maven-install-plugin.version>
        <custom-pmd.version>0.0.1</custom-pmd.version>
        <gitflow-incremental-builder.version>3.12.2</gitflow-incremental-builder.version>
        <maven-jxr-plugin.version>3.0.0</maven-jxr-plugin.version>
        <maven-pmd-plugin.version>3.19.0</maven-pmd-plugin.version>
        <lombok.version>1.18.24</lombok.version>
        <h2.version>2.1.214</h2.version>
        <guava.version>31.1-jre</guava.version>
        <maven-jar-plugin.version>3.2.2</maven-jar-plugin.version>
    </properties>

</project><|MERGE_RESOLUTION|>--- conflicted
+++ resolved
@@ -924,18 +924,7 @@
                 <module>persistence-modules/questdb</module>
                 <module>vaadin</module>
                 <module>libraries-3</module>
-<<<<<<< HEAD
-                <module>web-modules/apache-tapestry</module>
-                <module>web-modules/java-lite</module>
-                <module>web-modules/blade</module>
-                <module>web-modules/bootique</module>
-                <module>web-modules/dropwizard</module>
-                <module>web-modules/google-web-toolkit</module>
-                <module>web-modules/jakarta-ee</module>
-                <module>web-modules/ratpack</module>
-=======
                 <module>web-modules</module>
->>>>>>> 98ef9e2f
             </modules>
 
             <properties>
@@ -1192,18 +1181,7 @@
                 <module>persistence-modules/questdb</module>
                 <module>vaadin</module>
                 <module>libraries-3</module>
-<<<<<<< HEAD
-                <module>web-modules/apache-tapestry</module>
-                <module>web-modules/java-lite</module>
-                <module>web-modules/blade</module>
-                <module>web-modules/bootique</module>
-                <module>web-modules/dropwizard</module>
-                <module>web-modules/google-web-toolkit</module>
-                <module>web-modules/jakarta-ee</module>
-                <module>web-modules/ratpack</module>
-=======
                 <module>web-modules</module>
->>>>>>> 98ef9e2f
             </modules>
 
             <properties>
