--- conflicted
+++ resolved
@@ -28,11 +28,8 @@
     </properties>
 
     <modules>
-<<<<<<< HEAD
         <module>asm</module>     
-=======
         <module>atomix</module>
->>>>>>> 5f1c2abc
         <module>apache-cayenne</module>
         <module>aws</module>
         <module>akka-streams</module>
