--- conflicted
+++ resolved
@@ -411,13 +411,7 @@
                 <module>spring-boot-modules</module>
                 <module>spring-cloud-modules</module>
                 <!-- <module>spring-cloud-cli</module> --> <!-- Not a maven project -->
-<<<<<<< HEAD
-                <module>spring-di</module>
-                <module>spring-di-2</module>
-=======
-
-                <module>spring-ejb-modules</module>
->>>>>>> f6e0bb64
+
                 <module>spring-exceptions</module>
                 <module>spring-integration</module>
                 <module>spring-jenkins-pipeline</module>
@@ -607,12 +601,8 @@
                 <module>spring-boot-modules</module>
                 <module>spring-cloud-modules</module>
                 <!-- <module>spring-cloud-cli</module> --> <!-- Not a maven project -->
-<<<<<<< HEAD
-                <module>spring-di</module>
-                <module>spring-di-2</module>
-=======
+
                 <module>spring-ejb-modules</module>
->>>>>>> f6e0bb64
                 <module>spring-exceptions</module>
                 <module>spring-integration</module>
                 <module>spring-jenkins-pipeline</module>
@@ -751,9 +741,7 @@
             </build>
 
             <modules>
-<<<<<<< HEAD
                 <module>spring-ejb-modules</module>
-=======
                 <module>spring-di</module>
                 <module>spring-di-2</module>
                 <module>spring-jinq</module>
@@ -763,7 +751,6 @@
                 <module>netflix-modules</module>
                 <module>spf4j</module>
 
->>>>>>> f6e0bb64
                 <module>spring-jersey</module>
                 <module>jersey</module>
                 <module>jaxb</module>
@@ -1026,9 +1013,7 @@
             </build>
 
             <modules>
-<<<<<<< HEAD
                 <module>spring-ejb-modules</module>
-=======
                 <module>spring-di</module>
                 <module>spring-di-2</module>
                 <module>spring-jinq</module>
@@ -1038,7 +1023,6 @@
                 <module>netflix-modules</module>
                 <module>spf4j</module>
 
->>>>>>> f6e0bb64
                 <module>spring-jersey</module>
                 <module>jersey</module>
                 <module>jaxb</module>
