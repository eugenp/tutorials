<?xml version="1.0" encoding="UTF-8"?>
<!--suppress PyInterpreter -->
<project xmlns="http://maven.apache.org/POM/4.0.0"
         xmlns:xsi="http://www.w3.org/2001/XMLSchema-instance"
         xsi:schemaLocation="http://maven.apache.org/POM/4.0.0 http://maven.apache.org/xsd/maven-4.0.0.xsd">
    <modelVersion>4.0.0</modelVersion>
    <groupId>com.baeldung</groupId>
    <artifactId>parent-modules</artifactId>
    <version>1.0.0-SNAPSHOT</version>
    <name>parent-modules</name>
    <packaging>pom</packaging>

    <dependencies>
        <!-- logging -->
        <dependency>
            <groupId>org.slf4j</groupId>
            <artifactId>slf4j-api</artifactId>
            <version>${org.slf4j.version}</version>
        </dependency>
        <dependency>
            <groupId>ch.qos.logback</groupId>
            <artifactId>logback-classic</artifactId>
            <version>${logback.version}</version>
        </dependency>
        <dependency>
            <groupId>ch.qos.logback</groupId>
            <artifactId>logback-core</artifactId>
            <version>${logback.version}</version>
        </dependency>
        <dependency>
            <groupId>org.slf4j</groupId>
            <artifactId>jcl-over-slf4j</artifactId>
            <version>${org.slf4j.version}</version>
        </dependency>

        <!-- test -->
        <dependency>
            <groupId>junit</groupId>
            <artifactId>junit</artifactId>
            <version>${junit.version}</version>
            <scope>test</scope>
        </dependency>
        <dependency>
            <groupId>org.junit.jupiter</groupId>
            <artifactId>junit-jupiter-engine</artifactId>
            <version>${junit-jupiter.version}</version>
            <scope>test</scope>
        </dependency>
        <dependency>
            <groupId>org.junit.jupiter</groupId>
            <artifactId>junit-jupiter-params</artifactId>
            <version>${junit-jupiter.version}</version>
            <scope>test</scope>
        </dependency>
        <dependency>
            <groupId>org.junit.jupiter</groupId>
            <artifactId>junit-jupiter-api</artifactId>
            <version>${junit-jupiter.version}</version>
            <scope>test</scope>
        </dependency>
        <dependency>
            <groupId>org.hamcrest</groupId>
            <artifactId>hamcrest</artifactId>
            <version>${hamcrest.version}</version>
            <scope>test</scope>
        </dependency>
        <dependency>
            <groupId>org.hamcrest</groupId>
            <artifactId>hamcrest-all</artifactId>
            <version>${hamcrest-all.version}</version>
            <scope>test</scope>
        </dependency>
        <dependency>
            <groupId>org.mockito</groupId>
            <artifactId>mockito-core</artifactId>
            <version>${mockito.version}</version>
            <scope>test</scope>
        </dependency>
        <dependency>
            <groupId>org.apache.maven.surefire</groupId>
            <artifactId>surefire-logger-api</artifactId>
            <version>${maven-surefire-plugin.version}</version>
            <!-- to get around bug https://github.com/junit-team/junit5/issues/801 -->
            <scope>test</scope>
            <optional>true</optional>
        </dependency>
    </dependencies>

    <build>
        <plugins>
            <plugin>
                <groupId>org.codehaus.mojo</groupId>
                <artifactId>exec-maven-plugin</artifactId>
                <version>${exec-maven-plugin.version}</version>
                <configuration>
                    <executable>maven</executable>
                </configuration>
            </plugin>
            <plugin>
                <groupId>org.apache.maven.plugins</groupId>
                <artifactId>maven-surefire-plugin</artifactId>
                <version>${maven-surefire-plugin.version}</version>
                <configuration>
                    <forkCount>3</forkCount>
                    <reuseForks>true</reuseForks>
                    <excludes>
                        <exclude>**/*IntegrationTest.java</exclude>
                        <exclude>**/*IntTest.java</exclude>
                        <exclude>**/*LongRunningUnitTest.java</exclude>
                        <exclude>**/*ManualTest.java</exclude>
                        <exclude>**/JdbcTest.java</exclude>
                        <exclude>**/*LiveTest.java</exclude>
                    </excludes>
                </configuration>
                <dependencies>
                    <dependency>
                        <groupId>org.junit.platform</groupId>
                        <artifactId>junit-platform-surefire-provider</artifactId>
                        <version>${junit-platform.version}</version>
                    </dependency>
                    <dependency>
                        <groupId>org.junit.jupiter</groupId>
                        <artifactId>junit-jupiter-engine</artifactId>
                        <version>${junit-jupiter.version}</version>
                    </dependency>
                    <dependency>
                        <groupId>org.junit.vintage</groupId>
                        <artifactId>junit-vintage-engine</artifactId>
                        <version>${junit-jupiter.version}</version>
                    </dependency>
                </dependencies>
            </plugin>
            <plugin>
                <groupId>org.apache.maven.plugins</groupId>
                <artifactId>maven-compiler-plugin</artifactId>
                <version>${maven-compiler-plugin.version}</version>
                <configuration>
                    <source>${java.version}</source>
                    <target>${java.version}</target>
                </configuration>
            </plugin>
            <plugin>
                <groupId>org.apache.maven.plugins</groupId>
                <artifactId>maven-pmd-plugin</artifactId>
                <version>${maven-pmd-plugin.version}</version>
                <dependencies>
                    <dependency>
                        <groupId>org.baeldung.pmd</groupId>
                        <artifactId>custom-pmd</artifactId>
                        <version>${custom-pmd.version}</version>
                    </dependency>
                </dependencies>
                <configuration>
                    <failurePriority>5</failurePriority>
                    <aggregate>false</aggregate>
                    <failOnViolation>true</failOnViolation>
                    <verbose>true</verbose>
                    <linkXRef>true</linkXRef>
                    <includeTests>true</includeTests>
                    <sourceEncoding>UTF-8</sourceEncoding>
                    <targetJdk>${java.version}</targetJdk>
                    <rulesets>
                        <ruleset>${tutorialsproject.basedir}/baeldung-pmd-rules.xml</ruleset>
                    </rulesets>
                    <excludeRoots>
                        <excludeRoot>target/generated-sources</excludeRoot>
                    </excludeRoots>
                </configuration>
                <executions>
                    <execution>
                        <phase>compile</phase>
                        <goals>
                            <goal>check</goal>
                        </goals>
                    </execution>
                </executions>
            </plugin>
            <plugin>
                <groupId>org.commonjava.maven.plugins</groupId>
                <artifactId>directory-maven-plugin</artifactId>
                <version>${directory-maven-plugin.version}</version>
                <executions>
                    <execution>
                        <id>directories</id>
                        <goals>
                            <goal>directory-of</goal>
                        </goals>
                        <phase>validate</phase>
                        <configuration>
                            <property>tutorialsproject.basedir</property>
                            <project>
                                <groupId>com.baeldung</groupId>
                                <artifactId>parent-modules</artifactId>
                            </project>
                        </configuration>
                    </execution>
                </executions>
            </plugin>
            <plugin>
                <groupId>org.apache.maven.plugins</groupId>
                <artifactId>maven-install-plugin</artifactId>
                <version>${maven-install-plugin.version}</version>
                <configuration>
                    <groupId>org.baeldung.pmd</groupId>
                    <artifactId>custom-pmd</artifactId>
                    <version>${custom-pmd.version}</version>
                    <packaging>jar</packaging>
                    <file>${tutorialsproject.basedir}/custom-pmd-${custom-pmd.version}.jar</file>
                    <generatePom>true</generatePom>
                </configuration>
                <executions>
                    <execution>
                        <id>install-jar-lib</id>
                        <goals>
                            <goal>install-file</goal>
                        </goals>
                        <phase>validate</phase>
                    </execution>
                </executions>
            </plugin>
            <plugin>
                <artifactId>maven-war-plugin</artifactId>
                <version>${maven-war-plugin.version}</version>
            </plugin>
        </plugins>

        <extensions>
            <extension>
                <groupId>com.vackosar.gitflowincrementalbuilder</groupId>
                <artifactId>gitflow-incremental-builder</artifactId>
                <version>${gitflow-incremental-builder.version}</version>
            </extension>
        </extensions>
        <pluginManagement>
            <plugins>
                <!--This plugin's configuration is used to store Eclipse m2e settings
                    only. It has no influence on the Maven build itself. -->
                <plugin>
                    <groupId>org.eclipse.m2e</groupId>
                    <artifactId>lifecycle-mapping</artifactId>
                    <version>1.0.0</version>
                    <configuration>
                        <lifecycleMappingMetadata>
                            <pluginExecutions>
                                <pluginExecution>
                                    <pluginExecutionFilter>
                                        <groupId>
                                            org.commonjava.maven.plugins
                                        </groupId>
                                        <artifactId>
                                            directory-maven-plugin
                                        </artifactId>
                                        <versionRange>
                                            [0.3.1,)
                                        </versionRange>
                                        <goals>
                                            <goal>directory-of</goal>
                                        </goals>
                                    </pluginExecutionFilter>
                                    <action>
                                        <ignore></ignore>
                                    </action>
                                </pluginExecution>
                                <pluginExecution>
                                    <pluginExecutionFilter>
                                        <groupId>
                                            org.apache.maven.plugins
                                        </groupId>
                                        <artifactId>
                                            maven-install-plugin
                                        </artifactId>
                                        <versionRange>
                                            [2.5.1,)
                                        </versionRange>
                                        <goals>
                                            <goal>install-file</goal>
                                        </goals>
                                    </pluginExecutionFilter>
                                    <action>
                                        <ignore></ignore>
                                    </action>
                                </pluginExecution>
                            </pluginExecutions>
                        </lifecycleMappingMetadata>
                    </configuration>
                </plugin>
            </plugins>
        </pluginManagement>
    </build>

    <profiles>

        <profile>
            <id>default-first</id>
            <build>
                <plugins>

                    <plugin>
                        <groupId>org.apache.maven.plugins</groupId>
                        <artifactId>maven-surefire-plugin</artifactId>
                        <version>${maven-surefire-plugin.version}</version>
                        <configuration>
                            <forkCount>3</forkCount>
                            <reuseForks>true</reuseForks>
                            <includes>
                                <include>SpringContextTest</include>
                                <include>**/*UnitTest</include>
                            </includes>
                            <excludes>
                                <exclude>**/*IntegrationTest.java</exclude>
                                <exclude>**/*IntTest.java</exclude>
                                <exclude>**/*LongRunningUnitTest.java</exclude>
                                <exclude>**/*ManualTest.java</exclude>
                                <exclude>**/JdbcTest.java</exclude>
                                <exclude>**/*LiveTest.java</exclude>
                            </excludes>
                        </configuration>
                    </plugin>

                </plugins>
            </build>

            <modules>
                <module>parent-boot-1</module>
                <module>parent-boot-2</module>
                <module>parent-spring-4</module>
                <module>parent-spring-5</module>
                <module>parent-java</module>

                <module>akka-http</module>
                <module>akka-streams</module>

                <module>algorithms-genetic</module>
                <module>algorithms-miscellaneous-1</module>
                <module>algorithms-miscellaneous-2</module>
                <module>algorithms-miscellaneous-3</module>
                <module>algorithms-miscellaneous-4</module>
                <module>algorithms-miscellaneous-5</module>
                <module>algorithms-miscellaneous-6</module>
                <module>algorithms-searching</module>
                <module>algorithms-sorting</module>
                <module>algorithms-sorting-2</module>
                <module>animal-sniffer-mvn-plugin</module>
                <module>annotations</module>
                <module>antlr</module>

                <module>apache-cxf</module>
                <module>apache-kafka</module>
                <module>apache-libraries</module>
                <module>apache-olingo/olingo2</module>
                <module>apache-poi</module>
                <module>apache-rocketmq</module>
                <module>apache-shiro</module>
                <module>apache-spark</module>
                <module>apache-tapestry</module>
                <module>apache-thrift</module>
                <module>apache-tika</module>
                <module>apache-velocity</module>

                <module>asciidoctor</module>
                <module>asm</module>

                <module>atomix</module>

                <module>aws</module>
                <module>aws-app-sync</module>
                <module>aws-lambda</module>
                <module>aws-reactive</module>

                <module>axon</module>

                <module>azure</module>

                <module>bazel</module>
                <module>blade</module>
                <module>bootique</module>
                <!-- <module>cas</module> --> <!-- Not a maven project -->
                <module>cdi</module>
                <module>checker-plugin</module>
                <!-- <module>clojure</module> --> <!-- Not a maven project -->
                <module>cloud-foundry-uaa</module>
                <module>code-generation</module>

                <module>core-groovy</module>
                <module>core-groovy-2</module>
                <module>core-groovy-collections</module>
                <module>core-groovy-strings</module>

                <module>core-java-modules</module>

                <module>couchbase</module>
                <module>custom-pmd</module>

                <module>dagger</module>
                <module>data-structures</module>
                <module>ddd</module>
                <!-- <module>ddd-modules</module>--> <!-- we haven't upgraded to Java 9 -->
                <module>deeplearning4j</module>
                <module>discord4j</module>
                <module>disruptor</module>
                <module>dozer</module>
                <module>drools</module>
                <module>dropwizard</module>
                <module>dubbo</module>

                <!-- <module>ethereum</module> --> <!-- JAVA-6001 -->

                <module>feign</module>
                <module>flyway-cdi-extension</module>

                <module>geotools</module>
                <module>google-cloud</module>
                <module>google-web-toolkit</module>
                <!-- <module>gradle</module> --> <!-- Not a maven project -->
                <!-- <module>gradle-5</module> --> <!-- Not a maven project -->
                <!-- <module>gradle-6</module> --> <!-- Not a maven project -->
                <!-- <module>grails</module> --> <!-- Not a maven project -->
                <module>graphql/graphql-java</module>
                <module>grpc</module>
                <module>gson</module>
                <module>guava-modules</module>
                <!-- <module>guest</module> --> <!-- not to be built as its for guest articles  -->
                <module>guice</module>

                <module>hazelcast</module>
                <module>helidon</module>
                <module>httpclient</module>
                <!--<module>httpclient-2</module>--><!-- to be fixed in http://team.baeldung.com/browse/JAVA-2824 -->
                <module>httpclient-simple</module>
                <module>hystrix</module>

                <module>immutables</module>

                <module>jackson-modules</module>
                <module>jackson-simple</module>
                <module>java-blockchain</module>

                <module>java-collections-conversions</module>
                <module>java-collections-conversions-2</module>
                <module>java-collections-maps-3</module>
                <!-- <module>java-ee-8-security-api</module> --> <!-- long running -->

                <module>javafx</module>
                <module>java-jdi</module>
                <module>java-lite</module>
                <module>java-numbers</module>
                <module>java-numbers-2</module>
                <module>java-numbers-3</module>
                <module>java-numbers-4</module>
                <module>java-rmi</module>
                <module>java-spi</module>
                <module>java-vavr-stream</module>
                <module>java-websocket</module>
                <module>javax-servlets</module>
                <module>javaxval</module>
                <module>jaxb</module>
                <module>jee-7</module>
                <module>jee-7-security</module>
                <module>jersey</module>
                <module>jgit</module>
                <module>jgroups</module>
                <module>jhipster-5</module>
                <module>jib</module>
                <module>jjwt</module>
                <module>jmeter</module>
                <module>jmh</module>
                <module>java-native</module>
                <module>jooby</module>
                <module>jsf</module>
                <module>json</module>
                <module>json-2</module>
                <module>json-path</module>
                <module>jsoup</module>
                <module>jta</module>
                <module>kubernetes</module>
                <module>ksqldb</module>
                <!-- <module>lagom</module> --> <!-- Not a maven project -->
		<module>language-interop</module>
		<module>libraries-2</module>
                <module>libraries-3</module>
                <module>libraries-apache-commons</module>
                <module>libraries-apache-commons-collections</module>
                <module>libraries-apache-commons-io</module>
                <module>libraries-data</module>
                <module>libraries-data-2</module>
                <module>libraries-data-db</module>
                <module>libraries-data-io</module>
                <module>libraries-http</module>
                <module>libraries-http-2</module>
                <module>libraries-io</module>
                <module>libraries-primitive</module>
                <module>libraries-rpc</module>
                <module>libraries-security</module>
                <module>libraries-server</module>
                <module>libraries-server-2</module>
                <module>libraries-testing</module>
                <module>linkrest</module>
                <module>logging-modules</module>
                <module>lombok</module>
                <module>lombok-custom</module>
                <module>lucene</module>

                <module>mapstruct</module>

                <module>maven-modules</module>
                <module>maven-archetype</module>
                <module>maven-polyglot</module>

                <module>mesos-marathon</module>
                <module>metrics</module>
                <module>micronaut</module>
                <module>microprofile</module>
                <module>msf4j</module>
                <!-- <module>muleesb</module> --> <!-- Module broken, fixing in http://team.baeldung.com/browse/BAEL-20604 -->
                <module>mustache</module>
                <module>mybatis</module>

                <module>netflix-modules</module>
                <!-- <module>netty</module> --> <!-- we haven't upgraded to Java 13 -->
                <module>ninja</module>
                <module>open-liberty</module>

                <module>oauth2-framework-impl</module>
                <module>optaplanner</module>
                <module>orika</module>
                <module>osgi</module>

                <module>patterns</module>
                <module>pdf</module>
                <module>performance-tests</module>
                <module>persistence-modules</module>
                <!-- <module>play-framework</module> --> <!-- Not a maven project -->
                <module>protobuffer</module>

                <module>quarkus</module>
                <module>quarkus-extension</module>

                <module>rabbitmq</module>
                <!-- <module>raml</module> --> <!-- Not a maven project -->
                <module>ratpack</module>
                <module>reactor-core</module>
                <module>resteasy</module>
                <module>restx</module>
                <module>rsocket</module>
                <module>rule-engines</module>
                <module>rxjava-core</module>
                <module>rxjava-libraries</module>
                <module>rxjava-observables</module>
                <module>rxjava-operators</module>

				<module>atomikos</module>
				<module>reactive-systems</module>
				<module>slack</module>
				<module>spring-webflux-threads</module>
            </modules>

        </profile>

        <profile>
            <id>default-second</id>
            <build>
                <plugins>

                    <plugin>
                        <groupId>org.apache.maven.plugins</groupId>
                        <artifactId>maven-surefire-plugin</artifactId>
                        <version>${maven-surefire-plugin.version}</version>
                        <configuration>
                            <forkCount>3</forkCount>
                            <reuseForks>true</reuseForks>
                            <includes>
                                <include>SpringContextTest</include>
                                <include>**/*UnitTest</include>
                            </includes>
                            <excludes>
                                <exclude>**/*IntegrationTest.java</exclude>
                                <exclude>**/*IntTest.java</exclude>
                                <exclude>**/*LongRunningUnitTest.java</exclude>
                                <exclude>**/*ManualTest.java</exclude>
                                <exclude>**/*JdbcTest.java</exclude>
                                <exclude>**/*LiveTest.java</exclude>
                            </excludes>
                        </configuration>
                    </plugin>

                </plugins>
            </build>

            <modules>
                <module>parent-boot-1</module>
                <module>parent-boot-2</module>
                <module>parent-spring-4</module>
                <module>parent-spring-5</module>
                <module>parent-java</module>

                <module>saas</module>
                <module>software-security/sql-injection-samples</module>

                <module>spark-java</module>
                <module>spf4j</module>

                <module>spring-4</module>

                <module>spring-5</module>
                <module>spring-5-data-reactive</module>
                <module>spring-5-reactive</module>
                <module>spring-5-reactive-2</module>
                <module>spring-5-reactive-client</module>
                <module>spring-5-reactive-oauth</module>
                <module>spring-5-reactive-security</module>
                <module>spring-5-webflux</module>

                <module>spring-activiti</module>
                <module>spring-akka</module>
                <module>spring-amqp</module>
                <module>spring-aop</module>
                <module>spring-apache-camel</module>

                <module>spring-batch</module>
                <module>spring-batch-2</module>
                <module>spring-bom</module>
                <module>spring-boot-modules</module>
                <module>spring-boot-rest</module>
                <module>spring-boot-rest-2</module>

                <module>spring-caching</module>
                <module>spring-caching-2</module>

                <module>spring-cloud</module>
                <module>spring-cloud-bus</module>
                <!-- <module>spring-cloud-cli</module> --> <!-- Not a maven project -->
                <module>spring-cloud-data-flow</module>

                <module>spring-core</module>
                <module>spring-core-2</module>
                <module>spring-core-3</module>
                <module>spring-core-4</module>
                <module>spring-core-5</module>
                <module>spring-cucumber</module>

                <module>spring-data-rest</module>
                <module>spring-data-rest-querydsl</module>
                <module>spring-di</module>
                <module>spring-di-2</module>
                <module>spring-drools</module>

                <module>spring-ejb</module>
                <module>spring-exceptions</module>

                <module>spring-freemarker</module>

                <module>spring-integration</module>

                <module>spring-jenkins-pipeline</module>
                <module>spring-jersey</module>
                <module>spring-jinq</module>
                <module>spring-jms</module>

                <module>spring-kafka</module>
                <module>spring-katharsis</module>

                <module>spring-mobile</module>
                <module>spring-mockito</module>
                <module>spring-native</module>
                <module>spring-protobuf</module>
                <module>spring-quartz</module>

                <module>spring-reactor</module>
                <module>spring-remoting</module>
                <module>spring-roo</module>

                <module>spring-scheduling</module>
                <module>spring-security-modules</module>
                <module>spring-shell</module>
                <module>spring-sleuth</module>
                <module>spring-soap</module>
                <module>spring-spel</module>
                <module>spring-state-machine</module>
                <module>spring-static-resources</module>
                <module>spring-swagger-codegen</module>

                <module>spring-threads</module>

                <module>spring-vault</module>
                <module>spring-vertx</module>

                <module>spring-web-modules</module>
                <module>spring-webflux-amqp</module> <!-- long -->
                <module>spring-websockets</module>

                <module>static-analysis</module>
                <module>stripe</module>
                <module>structurizr</module>
                <module>struts-2</module>

                <module>tensorflow-java</module>
                <module>testing-modules</module>

                <module>twilio</module>
                <module>twitter4j</module>

                <!-- <module>undertow</module> --> <!-- 19.11.2019 - disabling temporarily as it's causing a major issue with the build (TODO: create a jira to fix it) -->

                <module>vertx</module>
                <module>vertx-and-rxjava</module>
                <module>video-tutorials</module>
                <module>vraptor</module>

                <module>webrtc</module>
                <module>wicket</module>
                <module>wildfly</module>
                <module>xml</module>
                <module>xstream</module>
            </modules>

        </profile>

        <profile>
            <id>default-heavy</id>
            <build>
                <plugins>

                    <plugin>
                        <groupId>org.apache.maven.plugins</groupId>
                        <artifactId>maven-surefire-plugin</artifactId>
                        <version>${maven-surefire-plugin.version}</version>
                        <configuration>
                            <forkCount>3</forkCount>
                            <reuseForks>true</reuseForks>
                            <includes>
                                <include>SpringContextTest</include>
                                <include>**/*UnitTest</include>
                            </includes>
                            <excludes>
                                <exclude>**/*IntegrationTest.java</exclude>
                                <exclude>**/*IntTest.java</exclude>
                                <exclude>**/*LongRunningUnitTest.java</exclude>
                                <exclude>**/*ManualTest.java</exclude>
                                <exclude>**/*JdbcTest.java</exclude>
                                <exclude>**/*LiveTest.java</exclude>
                            </excludes>
                        </configuration>
                    </plugin>

                </plugins>
            </build>

            <modules>
                <module>parent-boot-1</module>
                <module>parent-boot-2</module>
                <module>parent-spring-4</module>
                <module>parent-spring-5</module>
                <module>parent-java</module>

                <module>image-processing</module>

                <module>jenkins/plugins</module>
                <module>jhipster</module>
                <module>jws</module>

                <module>libraries</module> <!-- very long running -->
                <module>libraries-4</module>
                <module>libraries-5</module>
                <module>libraries-6</module>

                <module>vaadin</module>
                <module>vavr</module>
                <module>vavr-2</module>
            </modules>
        </profile>

        <profile>
            <id>integration-lite-first</id>

            <build>
                <plugins>
                    <plugin>
                        <groupId>org.apache.maven.plugins</groupId>
                        <artifactId>maven-surefire-plugin</artifactId>
                        <configuration>
                            <excludes>
                                <exclude>**/*ManualTest.java</exclude>
                                <exclude>**/*LiveTest.java</exclude>
                            </excludes>
                            <includes>
                                <include>**/*IntegrationTest.java</include>
                                <include>**/*IntTest.java</include>
                            </includes>
                        </configuration>
                    </plugin>
                </plugins>
            </build>

            <modules>
                <module>parent-boot-1</module>
                <module>parent-boot-2</module>
                <module>parent-spring-4</module>
                <module>parent-spring-5</module>
                <module>parent-java</module>

                <module>akka-http</module>
                <module>akka-streams</module>

                <module>algorithms-genetic</module>
                <module>algorithms-miscellaneous-1</module>
                <module>algorithms-miscellaneous-2</module>
                <module>algorithms-miscellaneous-3</module>
                <module>algorithms-miscellaneous-4</module>
                <module>algorithms-miscellaneous-5</module>
                <module>algorithms-miscellaneous-6</module>
                <module>algorithms-searching</module>
                <module>algorithms-sorting</module>
                <module>algorithms-sorting-2</module>
                <module>animal-sniffer-mvn-plugin</module>
                <module>annotations</module>
                <module>antlr</module>

                <module>apache-cxf</module>
                <module>apache-kafka</module>
                <module>apache-libraries</module>
                <module>apache-olingo/olingo2</module>
                <module>apache-poi</module>
                <module>apache-rocketmq</module>
                <module>apache-shiro</module>
                <module>apache-spark</module>
                <module>apache-tapestry</module>
                <module>apache-thrift</module>
                <module>apache-tika</module>
                <module>apache-velocity</module>

                <module>asciidoctor</module>
                <module>asm</module>

                <module>atomix</module>

                <module>aws</module>
                <module>aws-lambda</module>
                <module>aws-reactive</module>

                <module>axon</module>

                <module>azure</module>

                <module>bazel</module>
                <module>blade</module>
                <module>bootique</module>
                <!-- <module>cas</module> --> <!-- Not a maven project -->
                <module>cdi</module>
                <module>checker-plugin</module>
                <!-- <module>clojure</module> --> <!-- Not a maven project -->
                <module>cloud-foundry-uaa</module>
                <module>code-generation</module>

                <module>core-groovy</module>
                <module>core-groovy-2</module>
                <module>core-groovy-collections</module>
                <module>core-groovy-strings</module>

                <module>core-java-modules</module>

                <module>couchbase</module>
                <module>custom-pmd</module>

                <module>dagger</module>
                <module>data-structures</module>
                <module>ddd</module>
                <!-- <module>ddd-modules</module>--> <!-- we haven't upgraded to Java 9 -->
                <module>deeplearning4j</module>
                <module>discord4j</module>
                <module>disruptor</module>
                <module>dozer</module>
                <module>drools</module>
                <module>dropwizard</module>
                <module>dubbo</module>

                <!-- <module>ethereum</module> --> <!-- JAVA-6001 -->

                <module>feign</module>
                <module>flyway-cdi-extension</module>

                <module>geotools</module>
                <module>google-cloud</module>
                <module>google-web-toolkit</module>
                <!-- <module>gradle</module> --> <!-- Not a maven project -->
                <!-- <module>gradle-5</module> --> <!-- Not a maven project -->
                <!-- <module>gradle-6</module> --> <!-- Not a maven project -->
                <!-- <module>grails</module> --> <!-- Not a maven project -->
                <module>graphql/graphql-java</module>
                <module>grpc</module>
                <module>gson</module>
                <module>guava-modules</module>
                <!-- <module>guest</module> --> <!-- not to be built as its for guest articles  -->
                <module>guice</module>

                <module>hazelcast</module>
                <module>helidon</module>
                <module>httpclient</module>
                <!--<module>httpclient-2</module>--><!-- to be fixed in http://team.baeldung.com/browse/JAVA-2824 -->
                <module>httpclient-simple</module>
                <module>hystrix</module>

                <module>immutables</module>

                <module>jackson-modules</module>
                <module>jackson-simple</module>
                <module>java-blockchain</module>

                <module>java-collections-conversions</module>
                <module>java-collections-conversions-2</module>
                <module>java-collections-maps-3</module>
                <!-- <module>java-ee-8-security-api</module> --> <!-- long running -->

                <module>javafx</module>
                <module>java-jdi</module>
                <module>java-lite</module>
                <module>java-numbers</module>
                <module>java-numbers-2</module>
                <module>java-numbers-3</module>
                <module>java-numbers-4</module>
                <module>java-rmi</module>
                <module>java-spi</module>
                <module>java-vavr-stream</module>
                <module>java-websocket</module>
                <module>javax-servlets</module>
                <module>javaxval</module>
                <module>jaxb</module>
                <module>jee-7</module>
                <module>jee-7-security</module>
                <module>jersey</module>
                <module>jgit</module>
                <module>jgroups</module>
                <module>jhipster-5</module>
                <module>jib</module>
                <module>jjwt</module>
                <module>jmeter</module>
                <module>jmh</module>
                <module>java-native</module>
                <module>jooby</module>
                <module>jsf</module>
                <module>json</module>
                <module>json-2</module>
                <module>json-path</module>
                <module>jsoup</module>
                <module>jta</module>

                <module>ksqldb</module>

                <!-- <module>lagom</module> --> <!-- Not a maven project -->
                <module>libraries-2</module>
                <module>libraries-3</module>

                <module>libraries-apache-commons</module>
                <module>libraries-apache-commons-collections</module>
                <module>libraries-apache-commons-io</module>
                <module>libraries-data</module>
                <module>libraries-data-2</module>
                <module>libraries-data-db</module>
                <module>libraries-data-io</module>
                <module>libraries-http</module>
                <module>libraries-http-2</module>
                <module>libraries-io</module>
                <module>libraries-primitive</module>
                <module>libraries-security</module>
                <module>libraries-server</module>
                <module>libraries-server-2</module>
                <module>libraries-testing</module>
                <module>linkrest</module>
                <module>logging-modules</module>
                <module>lombok</module>
                <module>lombok-custom</module>
                <module>lucene</module>

                <module>mapstruct</module>

                <module>maven-modules</module>
                <module>maven-archetype</module>
                <module>maven-polyglot</module>

                <module>mesos-marathon</module>
                <module>metrics</module>
                <module>micronaut</module>
                <module>microprofile</module>
                <module>msf4j</module>
                <!-- <module>muleesb</module> --> <!-- Module broken, fixing in http://team.baeldung.com/browse/BAEL-20604 -->
                <module>mustache</module>
                <module>mybatis</module>

                <module>netflix-modules</module>
                <!-- <module>netty</module> --> <!-- we haven't upgraded to Java 13 -->
                <module>ninja</module>
                <module>open-liberty</module>

                <module>oauth2-framework-impl</module>
                <module>optaplanner</module>
                <module>orika</module>
                <module>osgi</module>

                <module>patterns</module>
                <module>pdf</module>
                <module>performance-tests</module>
                <module>persistence-modules</module>
                <!-- <module>play-framework</module> --> <!-- Not a maven project -->
                <module>protobuffer</module>

                <module>quarkus</module>
                <module>quarkus-extension</module>

                <module>rabbitmq</module>
                <!-- <module>raml</module> --> <!-- Not a maven project -->
                <module>ratpack</module>
                <module>reactor-core</module>
                <module>resteasy</module>
                <module>restx</module>
                <module>rsocket</module>
                <module>rule-engines</module>
                <module>rxjava-core</module>
                <module>rxjava-libraries</module>
                <module>rxjava-observables</module>
                <module>rxjava-operators</module>

				<module>atomikos</module>
				<module>reactive-systems</module>
				<module>slack</module>
				<module>spring-webflux-threads</module>
            </modules>

        </profile>

        <profile>
            <id>integration-lite-second</id>

            <build>
                <plugins>
                    <plugin>
                        <groupId>org.apache.maven.plugins</groupId>
                        <artifactId>maven-surefire-plugin</artifactId>
                        <configuration>
                            <excludes>
                                <exclude>**/*ManualTest.java</exclude>
                                <exclude>**/*LiveTest.java</exclude>
                            </excludes>
                            <includes>
                                <include>**/*IntegrationTest.java</include>
                                <include>**/*IntTest.java</include>
                            </includes>
                        </configuration>
                    </plugin>
                </plugins>
            </build>

            <modules>
                <module>parent-boot-1</module>
                <module>parent-boot-2</module>
                <module>parent-spring-4</module>
                <module>parent-spring-5</module>
                <module>parent-java</module>

                <module>saas</module>
                <module>software-security/sql-injection-samples</module>

                <module>spark-java</module>
                <module>spf4j</module>

                <module>spring-4</module>

                <module>spring-5</module>
                <module>spring-5-data-reactive</module>
                <module>spring-5-reactive</module>
                <module>spring-5-reactive-2</module>
                <module>spring-5-reactive-client</module>
                <module>spring-5-reactive-oauth</module>
                <module>spring-5-reactive-security</module>
                <module>spring-5-webflux</module>

                <module>spring-activiti</module>
                <module>spring-akka</module>
                <module>spring-amqp</module>
                <module>spring-aop</module>
                <module>spring-apache-camel</module>

                <module>spring-batch</module>
                <module>spring-batch-2</module>
                <module>spring-bom</module>
                <module>spring-boot-modules</module>
                <module>spring-boot-rest</module>
                <module>spring-boot-rest-2</module>

                <module>spring-caching</module>
                <module>spring-caching-2</module>

                <module>spring-cloud</module>
                <module>spring-cloud-bus</module>
                <!-- <module>spring-cloud-cli</module> --> <!-- Not a maven project -->
                <module>spring-cloud-data-flow</module>

                <module>spring-core</module>
                <module>spring-core-2</module>
                <module>spring-core-3</module>
                <module>spring-core-4</module>
                <module>spring-core-5</module>
                <module>spring-cucumber</module>

                <module>spring-data-rest</module>
                <module>spring-data-rest-querydsl</module>
                <module>spring-di</module>
                <module>spring-di-2</module>
                <module>spring-drools</module>

                <module>spring-ejb</module>
                <module>spring-exceptions</module>

                <module>spring-freemarker</module>

                <module>spring-integration</module>

                <module>spring-jenkins-pipeline</module>
                <module>spring-jersey</module>
                <module>spring-jinq</module>
                <module>spring-jms</module>

                <module>spring-kafka</module>
                <module>spring-katharsis</module>

                <module>spring-mobile</module>
                <module>spring-mockito</module>
                <module>spring-native</module>
                <module>spring-protobuf</module>
                <module>spring-quartz</module>

                <module>spring-reactor</module>
                <module>spring-remoting</module>
                <module>spring-roo</module>

                <module>spring-scheduling</module>
                <module>spring-security-modules</module>
                <module>spring-shell</module>
                <module>spring-sleuth</module>
                <module>spring-soap</module>
                <module>spring-spel</module>
                <module>spring-state-machine</module>
                <module>spring-static-resources</module>
                <module>spring-swagger-codegen</module>

                <module>spring-vault</module>
                <module>spring-vertx</module>

                <module>spring-web-modules</module>
                <module>spring-webflux-amqp</module> <!-- long -->
                <module>spring-websockets</module>

                <module>static-analysis</module>
                <module>stripe</module>
                <module>structurizr</module>
                <module>struts-2</module>

                <module>tensorflow-java</module>
                <module>testing-modules</module>

                <module>twilio</module>
                <module>twitter4j</module>

                <!-- <module>undertow</module> --> <!-- 19.11.2019 - disabling temporarily as it's causing a major issue with the build (TODO: create a jira to fix it) -->

                <module>vertx</module>
                <module>vertx-and-rxjava</module>
                <module>video-tutorials</module>
                <module>vraptor</module>

                <module>webrtc</module>
                <module>wicket</module>
                <module>wildfly</module>
                <module>xml</module>
                <module>xstream</module>
<!--                <module>libraries-concurrency</module>--> <!-- we haven't upgraded to Java 11 -->
            </modules>

        </profile>

        <profile>
            <id>integration-heavy</id>

            <build>
                <plugins>
                    <plugin>
                        <groupId>org.apache.maven.plugins</groupId>
                        <artifactId>maven-surefire-plugin</artifactId>
                        <configuration>
                            <excludes>
                                <exclude>**/*ManualTest.java</exclude>
                                <exclude>**/*LiveTest.java</exclude>
                            </excludes>
                            <includes>
                                <include>**/*IntegrationTest.java</include>
                                <include>**/*IntTest.java</include>
                            </includes>
                        </configuration>
                    </plugin>
                </plugins>
            </build>

            <modules>
                <module>parent-boot-1</module>
                <module>parent-boot-2</module>
                <module>parent-spring-4</module>
                <module>parent-spring-5</module>
                <module>parent-java</module>

                <module>image-processing</module>

                <module>jenkins/plugins</module>
                <module>jhipster</module>
                <module>jws</module>

                <module>libraries</module> <!-- very long running -->
                <module>libraries-4</module>
                <module>libraries-5</module>
                <module>libraries-6</module>

                <module>vaadin</module>
                <module>vavr</module>
                <module>vavr-2</module>
            </modules>

        </profile>

        <profile>
            <id>live-all</id>

            <build>
                <plugins>
                    <plugin>
                        <groupId>org.apache.maven.plugins</groupId>
                        <artifactId>maven-surefire-plugin</artifactId>
                        <configuration>
                            <excludes>
                                <exclude>**/SpringContextTest.java</exclude>
                                <exclude>**/*UnitTest.java</exclude>
                                <exclude>**/*IntegrationTest.java</exclude>
                                <exclude>**/*IntTest.java</exclude>
                                <exclude>**/*LongRunningUnitTest.java</exclude>
                                <exclude>**/*ManualTest.java</exclude>
                                <exclude>**/*JdbcTest.java</exclude>
                            </excludes>
                            <includes>
                                <include>**/*LiveTest.java</include>
                            </includes>
                        </configuration>
                    </plugin>

                </plugins>
            </build>


        </profile>

        <profile>
            <id>default-jdk9-and-above</id>

            <build>
                <plugins>

                    <plugin>
                        <groupId>org.apache.maven.plugins</groupId>
                        <artifactId>maven-surefire-plugin</artifactId>
                        <configuration>
                            <forkCount>3</forkCount>
                            <reuseForks>true</reuseForks>
                            <includes>
                                <include>SpringContextTest</include>
                                <include>**/*UnitTest</include>
                            </includes>
                            <excludes>
                                <exclude>**/*IntegrationTest.java</exclude>
                                <exclude>**/*IntTest.java</exclude>
                                <exclude>**/*LongRunningUnitTest.java</exclude>
                                <exclude>**/*ManualTest.java</exclude>
                                <exclude>**/JdbcTest.java</exclude>
                                <exclude>**/*LiveTest.java</exclude>
                            </excludes>
                        </configuration>
                    </plugin>

                </plugins>
            </build>

            <modules>
                 <module>spring-boot-modules/spring-boot-cassandre</module>
                 <module>core-java-modules/core-java-9</module>
                 <module>core-java-modules/core-java-9-improvements</module>
                 <module>core-java-modules/core-java-9-jigsaw</module>
                <!-- <module>core-java-modules/core-java-9-new-features</module> --> <!-- uses preview features, to be decided how to handle -->
                 <module>core-java-modules/core-java-9-streams</module>
                 <module>core-java-modules/core-java-10</module>
                 <module>core-java-modules/core-java-11</module>
                 <module>core-java-modules/core-java-11-2</module>
                 <!-- <module>core-java-modules/core-java-12</module> --> <!-- uses preview features, to be decided how to handle -->
                 <!-- <module>core-java-modules/core-java-13</module> --> <!-- uses preview features, to be decided how to handle -->
                 <!-- <module>core-java-modules/core-java-14</module> --> <!-- uses preview features, to be decided how to handle -->
                 <!-- <module>core-java-modules/core-java-15</module> --> <!-- uses preview features, to be decided how to handle -->
                 <module>core-java-modules/core-java-collections-set</module>
                 <module>core-java-modules/core-java-date-operations-1</module>
                 <module>core-java-modules/core-java-datetime-conversion</module>
                 <module>core-java-modules/core-java-datetime-string</module>
                 <module>core-java-modules/core-java-io-conversions-2</module>
                 <module>core-java-modules/core-java-jpms</module>
                 <module>core-java-modules/core-java-os</module>
                 <module>core-java-modules/core-java-string-operations-3</module>
                 <module>core-java-modules/core-java-time-measurements</module>
                 <module>core-java-modules/multimodulemavenproject</module>
            </modules>
        </profile>

        <profile>
            <id>integration-jdk9-and-above</id>

            <build>
                <plugins>
                    <plugin>
                        <groupId>org.apache.maven.plugins</groupId>
                        <artifactId>maven-surefire-plugin</artifactId>
                        <configuration>
                            <excludes>
                                <exclude>**/*ManualTest.java</exclude>
                                <exclude>**/*LiveTest.java</exclude>
                            </excludes>
                            <includes>
                                <include>**/*IntegrationTest.java</include>
                                <include>**/*IntTest.java</include>
                            </includes>
                        </configuration>
                    </plugin>
                </plugins>
            </build>

            <modules>
                <module>core-java-modules/core-java-9</module>
                <module>core-java-modules/core-java-9-improvements</module>
                <module>core-java-modules/core-java-9-jigsaw</module>
                <!-- <module>core-java-modules/core-java-9-new-features</module> --> <!-- uses preview features, to be decided how to handle -->
                <module>core-java-modules/core-java-9-streams</module>
                <module>core-java-modules/core-java-10</module>
                <module>core-java-modules/core-java-11</module>
                <module>core-java-modules/core-java-11-2</module>
                <!-- <module>core-java-modules/core-java-12</module> --> <!-- uses preview features, to be decided how to handle -->
                <!-- <module>core-java-modules/core-java-13</module> --> <!-- uses preview features, to be decided how to handle -->
                <!-- <module>core-java-modules/core-java-14</module> --> <!-- uses preview features, to be decided how to handle -->
                <!-- <module>core-java-modules/core-java-15</module> --> <!-- uses preview features, to be decided how to handle -->
                <module>core-java-modules/core-java-collections-set</module>
                <module>core-java-modules/core-java-date-operations-1</module>
                <module>core-java-modules/core-java-datetime-conversion</module>
                <module>core-java-modules/core-java-datetime-string</module>
                <module>core-java-modules/core-java-io-conversions-2</module>
                <module>core-java-modules/core-java-jpms</module>
                <module>core-java-modules/core-java-os</module>
                <module>core-java-modules/core-java-string-operations-3</module>
                <module>core-java-modules/core-java-time-measurements</module>
                <module>core-java-modules/multimodulemavenproject</module>
                <module>core-java-modules/core-java-strings</module>
<<<<<<< HEAD
				<module>hexagonal-architecture</module>
=======
                <module>quarkus-vs-springboot</module>
>>>>>>> 7c5b28e5
            </modules>
        </profile>
    </profiles>

    <reporting>
        <plugins>
            <plugin>
                <groupId>org.apache.maven.plugins</groupId>
                <artifactId>maven-jxr-plugin</artifactId>
                <version>${maven-jxr-plugin.version}</version>
            </plugin>
        </plugins>
    </reporting>

    <properties>
        <project.build.sourceEncoding>UTF-8</project.build.sourceEncoding>
        <project.reporting.outputEncoding>UTF-8</project.reporting.outputEncoding>
        <gib.referenceBranch>refs/remotes/origin/master</gib.referenceBranch>
        <gib.skipTestsForUpstreamModules>true</gib.skipTestsForUpstreamModules>
        <gib.buildUpstream>false</gib.buildUpstream>
        <gib.failOnMissingGitDir>false</gib.failOnMissingGitDir>
        <gib.failOnError>false</gib.failOnError>
        <gib.disable>true</gib.disable>

        <junit.version>4.12</junit.version>
        <hamcrest.version>2.2</hamcrest.version>
        <hamcrest-all.version>1.3</hamcrest-all.version>
        <mockito.version>3.3.0</mockito.version>
        <byte-buddy.version>1.10.22</byte-buddy.version>

        <!-- logging -->
        <org.slf4j.version>1.7.30</org.slf4j.version>
        <logback.version>1.2.3</logback.version>

        <!-- plugins -->
        <!-- can't upgrade the plugin yet; as there is an issue with 2.22 no longer running all the tests-->
        <maven-surefire-plugin.version>2.21.0</maven-surefire-plugin.version>
        <maven-compiler-plugin.version>3.8.1</maven-compiler-plugin.version>
        <exec-maven-plugin.version>3.0.0</exec-maven-plugin.version>
        <java.version>1.8</java.version>
        <log4j.version>1.2.17</log4j.version>
        <esapi.version>2.2.2.0</esapi.version>
        <jmh-core.version>1.28</jmh-core.version>
        <jmh-generator.version>1.28</jmh-generator.version>
        <maven-failsafe-plugin.version>2.21.0</maven-failsafe-plugin.version>
        <commons-io.version>2.8.0</commons-io.version>
        <commons-lang.version>2.6</commons-lang.version>
        <commons-lang3.version>3.11</commons-lang3.version>
        <commons-cli.version>1.4</commons-cli.version>
        <maven-war-plugin.version>3.0.0</maven-war-plugin.version>
        <javax.servlet-api.version>3.1.0</javax.servlet-api.version>
        <jstl-api.version>1.2</jstl-api.version>
        <javax.servlet.jsp-api.version>2.3.1</javax.servlet.jsp-api.version>
        <jstl.version>1.2</jstl.version>
        <jackson.version>2.12.4</jackson.version>
        <commons-fileupload.version>1.4</commons-fileupload.version>
        <junit-platform.version>1.2.0</junit-platform.version>
        <junit-jupiter.version>5.2.0</junit-jupiter.version>
        <directory-maven-plugin.version>0.3.1</directory-maven-plugin.version>
        <maven-install-plugin.version>2.5.2</maven-install-plugin.version>
        <custom-pmd.version>0.0.1</custom-pmd.version>
        <gitflow-incremental-builder.version>3.12.2</gitflow-incremental-builder.version>
        <maven-jxr-plugin.version>3.0.0</maven-jxr-plugin.version>
        <!-- <maven-pmd-plugin.version>3.9.0</maven-pmd-plugin.version> -->
        <maven-pmd-plugin.version>3.13.0</maven-pmd-plugin.version>
        <lombok.version>1.18.20</lombok.version>
        <h2.version>1.4.197</h2.version>
    </properties>

</project><|MERGE_RESOLUTION|>--- conflicted
+++ resolved
@@ -1356,11 +1356,8 @@
                 <module>core-java-modules/core-java-time-measurements</module>
                 <module>core-java-modules/multimodulemavenproject</module>
                 <module>core-java-modules/core-java-strings</module>
-<<<<<<< HEAD
-				<module>hexagonal-architecture</module>
-=======
+				        <module>hexagonal-architecture</module>
                 <module>quarkus-vs-springboot</module>
->>>>>>> 7c5b28e5
             </modules>
         </profile>
     </profiles>
