--- conflicted
+++ resolved
@@ -323,208 +323,6 @@
 
 			<modules>
 				<module>parent-boot-1</module>
-<<<<<<< HEAD
-				<module>parent-boot-2</module>
-				<module>parent-spring-4</module>
-				<module>parent-spring-5</module>
-				<module>parent-java</module>
-				<module>parent-kotlin</module>
-				<module>asm</module>
-				<module>atomix</module>
-				<module>persistence-modules/apache-cayenne</module>
-				<module>aws</module>
-				<module>aws-lambda</module>
-				<module>akka-streams</module>
-				<module>algorithms-genetic</module>
-				<module>algorithms-miscellaneous-1</module>
-				<module>algorithms-miscellaneous-2</module>
-				<module>algorithms-sorting</module>
-				<module>annotations</module>
-				<module>apache-cxf</module>
-				<module>apache-fop</module>
-				<module>apache-geode</module>
-				<module>apache-poi</module>
-				<module>apache-tika</module>
-				<module>apache-thrift</module>
-				<module>apache-curator</module>
-				<module>apache-zookeeper</module>
-				<module>apache-opennlp</module>
-				<module>autovalue</module>
-				<module>axon</module>
-				<module>azure</module>
-				<module>bootique</module>
-				<module>cdi</module>
-				<module>java-strings</module>
-				<!--<module>core-java-9</module> --> <!-- Commented because we have still not upgraded to java 9 -->
-				<module>core-java</module>
-				<module>core-java-lang</module>
-				<module>core-java-arrays</module>
-				<module>core-java-collections</module>
-				<module>java-collections-conversions</module>
-				<module>java-collections-maps</module>
-				<module>core-java-io</module>
-				<module>core-java-8</module>
-				<module>java-streams</module>
-                <module>persistence-modules/core-java-persistence</module>
-				<module>core-kotlin</module>
-				<module>kotlin-libraries</module>
-				<module>core-groovy</module>
-				<module>core-java-concurrency</module>
-				<module>core-java-concurrency-collections</module>
-				<module>couchbase</module>
-				<module>persistence-modules/deltaspike</module>
-				<module>dozer</module>
-				<module>ethereum</module>
-				<module>feign</module>
-				<module>flips</module>
-				<module>testing-modules/groovy-spock</module>
-				<module>testing-modules/load-testing-comparison</module>
-				<module>google-cloud</module>
-				<module>google-web-toolkit</module>
-				<module>gson</module>
-				<module>guava</module>
-				<module>guava-collections</module>
-				<module>guava-modules/guava-18</module>
-				<module>guava-modules/guava-19</module>
-				<module>guava-modules/guava-21</module>
-				<module>guice</module>
-				<module>disruptor</module>
-				<module>core-scala</module>
-				<module>spring-static-resources</module>
-				<module>hazelcast</module>
-				<module>persistence-modules/hbase</module>
-				<module>persistence-modules/hibernate5</module>
-				<module>httpclient</module>
-				<module>hystrix</module>
-				<module>image-processing</module>
-				<module>immutables</module>
-				<module>persistence-modules/influxdb</module>
-				<module>jackson</module>
-				<module>persistence-modules/java-cassandra</module>
-				<module>vavr</module>
-				<module>java-lite</module>
-				<module>java-numbers</module>
-				<module>java-rmi</module>
-				<module>java-vavr-stream</module>
-				<module>javax-servlets</module>
-				<module>javaxval</module>
-				<module>jaxb</module>
-				<module>javafx</module>
-				<module>jgroups</module>
-				<module>jee-7</module>
-				<module>jee-7-security</module>
-				<module>jhipster</module>
-				<module>jjwt</module>
-				<module>jsf</module>
-				<module>json-path</module>
-				<module>json</module>
-				<module>jsoup</module>
-				<module>testing-modules/junit-5</module>
-				<!-- <module>jws</module> --><!-- POM jar version repo download failure -->
-				<module>libraries</module>
-				<module>libraries-data</module>
-				<module>libraries-security</module>
-				<module>libraries-server</module>
-				<module>linkrest</module>
-				<module>logging-modules/log-mdc</module>
-				<module>logging-modules/log4j</module>
-				<module>logging-modules/log4j2</module>
-				<module>logging-modules/logback</module>
-				<module>lombok</module>
-				<module>mapstruct</module>
-				<module>metrics</module>
-				<module>maven</module>
-				<module>mesos-marathon</module>
-				<module>msf4j</module>
-				<module>testing-modules/mockito</module>
-				<module>testing-modules/mockito-2</module>
-				<module>testing-modules/mocks</module>
-				<module>mustache</module>
-				<module>mvn-wrapper</module>
-				<module>noexception</module>
-				<module>persistence-modules/orientdb</module>
-				<module>osgi</module>
-				<module>orika</module>
-				<module>patterns</module>
-				<module>pdf</module>
-				<module>protobuffer</module>
-				<module>persistence-modules/querydsl</module>
-				<module>reactor-core</module>
-				<module>persistence-modules/redis</module>
-				<module>testing-modules/rest-assured</module>
-				<module>testing-modules/rest-testing</module>
-				<module>resteasy</module>
-				<module>rxjava</module>
-				<module>rxjava-2</module>
-				<module>spring-swagger-codegen</module>
-				<module>testing-modules/selenium-junit-testng</module>
-				<module>persistence-modules/solr</module>
-				<module>spark-java</module>
-				<module>spring-4</module>
-				<module>spring-5</module>
-				<module>spring-5-data-reactive</module>
-				<module>spring-5-reactive</module>
-				<module>spring-5-reactive-security</module>
-				<module>spring-5-reactive-client</module>
-				<module>spring-5-mvc</module>
-				<module>spring-5-security</module>
-				<module>spring-5-security-oauth</module>
-				<module>spring-5-reactive-oauth</module>
-				<module>spring-activiti</module>
-				<module>spring-akka</module>
-				<module>spring-amqp</module>
-				<module>spring-all</module>
-				<module>spring-amqp-simple</module>
-				<module>spring-apache-camel</module>
-				<module>spring-batch</module>
-				<module>spring-bom</module>
-				<module>spring-boot</module>
-				<module>spring-boot-client</module>
-				<module>spring-boot-keycloak</module>
-				<module>spring-boot-bootstrap</module>
-				<module>spring-boot-admin</module>
-				<module>spring-boot-camel</module>
-				<module>spring-boot-ops</module>
-				<module>persistence-modules/spring-boot-persistence</module>
-				<module>spring-boot-security</module>
-				<module>spring-boot-mvc</module>
-                <module>spring-boot-vue</module>
-				<module>spring-boot-logging-log4j2</module>
-				<module>spring-boot-disable-console-logging</module>
-				<module>spring-cloud-data-flow</module>
-				<module>spring-cloud</module>
-				<module>spring-cloud-bus</module>
-				<module>spring-core</module>
-				<module>spring-cucumber</module>
-				<module>spring-ejb</module>
-				<module>spring-aop</module>
-				<module>persistence-modules/spring-data-cassandra</module>
-				<module>persistence-modules/spring-data-couchbase-2</module>
-				<module>persistence-modules/spring-data-dynamodb</module>
-				<module>persistence-modules/spring-data-elasticsearch</module>
-				<module>persistence-modules/spring-data-jpa</module>
-				<module>persistence-modules/spring-data-keyvalue</module>
-				<module>persistence-modules/spring-data-mongodb</module>
-				<module>persistence-modules/spring-data-neo4j</module>
-				<module>persistence-modules/spring-data-redis</module>
-				<module>spring-data-rest</module>
-				<module>persistence-modules/spring-data-solr</module>
-				<module>spring-dispatcher-servlet</module>
-				<module>spring-exceptions</module>
-				<module>spring-freemarker</module>
-				<module>persistence-modules/spring-hibernate-3</module>
-				<module>persistence-modules/spring-hibernate4</module>
-				<module>persistence-modules/spring-hibernate-5</module>
-				<module>persistence-modules/spring-data-eclipselink</module>
-				<module>spring-integration</module>
-				<module>spring-jenkins-pipeline</module>
-				<module>spring-jersey</module>
-				<module>jmeter</module>
-				<module>spring-jms</module>
-				<module>spring-jooq</module>
-				<module>persistence-modules/spring-jpa</module>
-				<module>ddd</module>
-=======
                 <module>parent-boot-2</module>
                 <module>parent-spring-4</module>
                 <module>parent-spring-5</module>
@@ -687,7 +485,6 @@
                 <module>rxjava-2</module>
                 <module>rabbitmq</module>
                 
->>>>>>> 85719235
 			</modules>
 
 		</profile>
