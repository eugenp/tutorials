--- conflicted
+++ resolved
@@ -916,11 +916,6 @@
                 <module>spring-activiti</module>
                 <module>spring-core-2</module>
                 <module>spring-core-3</module>
-<<<<<<< HEAD
-                <module>spring-core-5</module>
-                <module>spring-credhub</module>
-=======
->>>>>>> a8f635ed
                 <module>spring-di-3</module>
                 <module>spring-cucumber</module>
 
@@ -1175,11 +1170,6 @@
                 <module>spring-activiti</module>
                 <module>spring-core-2</module>
                 <module>spring-core-3</module>
-<<<<<<< HEAD
-                <module>spring-core-5</module>
-                <module>spring-credhub</module>
-=======
->>>>>>> a8f635ed
                 <module>spring-di-3</module>
                 <module>spring-cucumber</module>
 
