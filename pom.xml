<?xml version="1.0" encoding="UTF-8"?>
<!--suppress PyInterpreter -->
<project xmlns="http://maven.apache.org/POM/4.0.0"
         xmlns:xsi="http://www.w3.org/2001/XMLSchema-instance"
         xsi:schemaLocation="http://maven.apache.org/POM/4.0.0 http://maven.apache.org/xsd/maven-4.0.0.xsd">
    <modelVersion>4.0.0</modelVersion>
    <groupId>com.baeldung</groupId>
    <artifactId>parent-modules</artifactId>
    <version>1.0.0-SNAPSHOT</version>
    <name>parent-modules</name>
    <packaging>pom</packaging>

    <dependencies>
        <!-- logging -->
        <dependency>
            <groupId>org.slf4j</groupId>
            <artifactId>slf4j-api</artifactId>
            <version>${org.slf4j.version}</version>
        </dependency>
        <dependency>
            <groupId>ch.qos.logback</groupId>
            <artifactId>logback-classic</artifactId>
            <version>${logback.version}</version>
        </dependency>
        <dependency>
            <groupId>ch.qos.logback</groupId>
            <artifactId>logback-core</artifactId>
            <version>${logback.version}</version>
        </dependency>
        <dependency>
            <groupId>org.slf4j</groupId>
            <artifactId>jcl-over-slf4j</artifactId>
            <version>${org.slf4j.version}</version>
        </dependency>

        <!-- test -->
        <dependency>
            <groupId>org.junit.jupiter</groupId>
            <artifactId>junit-jupiter-engine</artifactId>
            <version>${junit-jupiter.version}</version>
            <scope>test</scope>
        </dependency>
        <dependency>
            <groupId>org.junit.jupiter</groupId>
            <artifactId>junit-jupiter-params</artifactId>
            <version>${junit-jupiter.version}</version>
            <scope>test</scope>
        </dependency>
        <dependency>
            <groupId>org.junit.jupiter</groupId>
            <artifactId>junit-jupiter-api</artifactId>
            <version>${junit-jupiter.version}</version>
            <scope>test</scope>
        </dependency>
        <dependency>
            <groupId>org.junit.vintage</groupId>
            <artifactId>junit-vintage-engine</artifactId>
            <version>${junit-jupiter.version}</version>
            <scope>test</scope>
        </dependency>
        <dependency>
            <groupId>org.assertj</groupId>
            <artifactId>assertj-core</artifactId>
            <version>${assertj.version}</version>
            <scope>test</scope>
        </dependency>
        <dependency>
            <groupId>org.hamcrest</groupId>
            <artifactId>hamcrest</artifactId>
            <version>${hamcrest.version}</version>
            <scope>test</scope>
        </dependency>
        <dependency>
            <groupId>org.hamcrest</groupId>
            <artifactId>hamcrest-all</artifactId>
            <version>${hamcrest-all.version}</version>
            <scope>test</scope>
        </dependency>
        <dependency>
            <groupId>org.mockito</groupId>
            <artifactId>mockito-core</artifactId>
            <version>${mockito.version}</version>
            <scope>test</scope>
        </dependency>
        <dependency>
            <groupId>org.apache.maven.surefire</groupId>
            <artifactId>surefire-logger-api</artifactId>
            <version>${maven-surefire-plugin.version}</version>
            <!-- to get around bug https://github.com/junit-team/junit5/issues/801 -->
            <scope>test</scope>
            <optional>true</optional>
        </dependency>
    </dependencies>

    <build>
        <plugins>
            <plugin>
                <groupId>org.codehaus.mojo</groupId>
                <artifactId>exec-maven-plugin</artifactId>
                <version>${exec-maven-plugin.version}</version>
                <configuration>
                    <executable>maven</executable>
                </configuration>
            </plugin>
            <plugin>
                <groupId>org.apache.maven.plugins</groupId>
                <artifactId>maven-surefire-plugin</artifactId>
                <version>${maven-surefire-plugin.version}</version>
                <configuration>
                    <forkCount>3</forkCount>
                    <reuseForks>true</reuseForks>
                    <excludes>
                        <exclude>**/*IntegrationTest.java</exclude>
                        <exclude>**/*IntTest.java</exclude>
                        <exclude>**/*LongRunningUnitTest.java</exclude>
                        <exclude>**/*ManualTest.java</exclude>
                        <exclude>**/JdbcTest.java</exclude>
                        <exclude>**/*LiveTest.java</exclude>
                    </excludes>
                </configuration>
                <dependencies>
                    <dependency>
                        <groupId>org.junit.jupiter</groupId>
                        <artifactId>junit-jupiter-engine</artifactId>
                        <version>${junit-jupiter.version}</version>
                    </dependency>
                    <dependency>
                        <groupId>org.junit.vintage</groupId>
                        <artifactId>junit-vintage-engine</artifactId>
                        <version>${junit-jupiter.version}</version>
                    </dependency>
                </dependencies>
            </plugin>
            <plugin>
                <groupId>org.apache.maven.plugins</groupId>
                <artifactId>maven-compiler-plugin</artifactId>
                <version>${maven-compiler-plugin.version}</version>
                <configuration>
                    <source>${java.version}</source>
                    <target>${java.version}</target>
                </configuration>
            </plugin>
            <plugin>
                <groupId>org.apache.maven.plugins</groupId>
                <artifactId>maven-pmd-plugin</artifactId>
                <version>${maven-pmd-plugin.version}</version>
                <dependencies>
                    <dependency>
                        <groupId>org.baeldung.pmd</groupId>
                        <artifactId>custom-pmd</artifactId>
                        <version>${custom-pmd.version}</version>
                    </dependency>
                </dependencies>
                <configuration>
                    <failurePriority>5</failurePriority>
                    <aggregate>false</aggregate>
                    <failOnViolation>true</failOnViolation>
                    <verbose>true</verbose>
                    <linkXRef>true</linkXRef>
                    <includeTests>true</includeTests>
                    <sourceEncoding>UTF-8</sourceEncoding>
                    <targetJdk>${java.version}</targetJdk>
                    <rulesets>
                        <ruleset>${tutorialsproject.basedir}/baeldung-pmd-rules.xml</ruleset>
                    </rulesets>
                    <excludeRoots>
                        <excludeRoot>target/generated-sources</excludeRoot>
                    </excludeRoots>
                </configuration>
                <executions>
                    <execution>
                        <phase>compile</phase>
                        <goals>
                            <goal>check</goal>
                        </goals>
                    </execution>
                </executions>
            </plugin>
            <plugin>
                <groupId>org.commonjava.maven.plugins</groupId>
                <artifactId>directory-maven-plugin</artifactId>
                <version>${directory-maven-plugin.version}</version>
                <executions>
                    <execution>
                        <id>directories</id>
                        <goals>
                            <goal>directory-of</goal>
                        </goals>
                        <phase>validate</phase>
                        <configuration>
                            <property>tutorialsproject.basedir</property>
                            <project>
                                <groupId>com.baeldung</groupId>
                                <artifactId>parent-modules</artifactId>
                            </project>
                        </configuration>
                    </execution>
                </executions>
            </plugin>
            <plugin>
                <groupId>org.apache.maven.plugins</groupId>
                <artifactId>maven-install-plugin</artifactId>
                <version>${maven-install-plugin.version}</version>
                <configuration>
                    <groupId>org.baeldung.pmd</groupId>
                    <artifactId>custom-pmd</artifactId>
                    <version>${custom-pmd.version}</version>
                    <packaging>jar</packaging>
                    <file>${tutorialsproject.basedir}/custom-pmd-${custom-pmd.version}.jar</file>
                    <generatePom>true</generatePom>
                </configuration>
                <executions>
                    <execution>
                        <id>install-jar-lib</id>
                        <goals>
                            <goal>install-file</goal>
                        </goals>
                        <phase>validate</phase>
                    </execution>
                </executions>
            </plugin>
            <plugin>
                <artifactId>maven-war-plugin</artifactId>
                <version>${maven-war-plugin.version}</version>
            </plugin>
        </plugins>

        <extensions>
            <extension>
                <groupId>com.vackosar.gitflowincrementalbuilder</groupId>
                <artifactId>gitflow-incremental-builder</artifactId>
                <version>${gitflow-incremental-builder.version}</version>
            </extension>
        </extensions>
        <pluginManagement>
            <plugins>
                <!--This plugin's configuration is used to store Eclipse m2e settings
                    only. It has no influence on the Maven build itself. -->
                <plugin>
                    <groupId>org.eclipse.m2e</groupId>
                    <artifactId>lifecycle-mapping</artifactId>
                    <version>1.0.0</version>
                    <configuration>
                        <lifecycleMappingMetadata>
                            <pluginExecutions>
                                <pluginExecution>
                                    <pluginExecutionFilter>
                                        <groupId>
                                            org.commonjava.maven.plugins
                                        </groupId>
                                        <artifactId>
                                            directory-maven-plugin
                                        </artifactId>
                                        <versionRange>
                                            [0.3.1,)
                                        </versionRange>
                                        <goals>
                                            <goal>directory-of</goal>
                                        </goals>
                                    </pluginExecutionFilter>
                                    <action>
                                        <ignore/>
                                    </action>
                                </pluginExecution>
                                <pluginExecution>
                                    <pluginExecutionFilter>
                                        <groupId>
                                            org.apache.maven.plugins
                                        </groupId>
                                        <artifactId>
                                            maven-install-plugin
                                        </artifactId>
                                        <versionRange>
                                            [2.5.1,)
                                        </versionRange>
                                        <goals>
                                            <goal>install-file</goal>
                                        </goals>
                                    </pluginExecutionFilter>
                                    <action>
                                        <ignore/>
                                    </action>
                                </pluginExecution>
                            </pluginExecutions>
                        </lifecycleMappingMetadata>
                    </configuration>
                </plugin>
            </plugins>
        </pluginManagement>
    </build>

    <profiles>

        <profile>
            <id>default-first</id>
            <build>
                <plugins>
                    <plugin>
                        <groupId>org.apache.maven.plugins</groupId>
                        <artifactId>maven-surefire-plugin</artifactId>
                        <version>${maven-surefire-plugin.version}</version>
                        <configuration>
                            <forkCount>3</forkCount>
                            <reuseForks>true</reuseForks>
                            <includes>
                                <include>SpringContextTest</include>
                                <include>**/*UnitTest</include>
                            </includes>
                            <excludes>
                                <exclude>**/*IntegrationTest.java</exclude>
                                <exclude>**/*IntTest.java</exclude>
                                <exclude>**/*LongRunningUnitTest.java</exclude>
                                <exclude>**/*ManualTest.java</exclude>
                                <exclude>**/JdbcTest.java</exclude>
                                <exclude>**/*LiveTest.java</exclude>
                            </excludes>
                            <systemPropertyVariables>
                                <logback.configurationFile>${tutorialsproject.basedir}/logback-config.xml</logback.configurationFile>
                            </systemPropertyVariables>
                        </configuration>
                    </plugin>

                </plugins>
            </build>

            <modules>
                <module>parent-boot-1</module>
                <module>parent-boot-2</module>
                <module>parent-spring-4</module>
                <module>parent-spring-5</module>
                <module>parent-java</module>


                <module>azure</module>
                <module>checker-plugin</module>
                <!-- <module>clojure</module> --> <!-- Not a maven project -->

                <module>core-java-modules</module>

                <module>couchbase</module>

                <!-- <module>ethereum</module> --> <!-- JAVA-6001 -->
                <!-- <module>gradle-modules</module> --> <!-- Not a maven project -->
                <module>gradle-modules/gradle/maven-to-gradle</module>
                <!-- <module>grails</module> --> <!-- Not a maven project -->

                <!-- <module>guest</module> --> <!-- not to be built as its for guest articles  -->

                <module>apache-httpclient</module>
                <module>apache-httpclient4</module>

                <module>java-jdi</module>
                <module>java-websocket</module>

                <module>jhipster-5</module>

                <module>jmh</module>

                <module>kubernetes-modules</module>

                <!-- <module>lagom</module> --> <!-- Not a maven project -->
                <module>language-interop</module>
                <module>libraries-3</module>

                <module>libraries-data-db</module>

                <module>logging-modules</module>
                <module>lombok-modules</module>

                <module>maven-modules</module>

                <module>messaging-modules</module>

                <module>microservices-modules</module>
                <module>muleesb</module>


                <module>netflix-modules</module>

                <module>osgi</module>


                <module>persistence-modules</module>

                <module>vavr-modules</module>
                <module>web-modules</module>
            </modules>

        </profile>

        <profile>
            <id>default-second</id>
            <build>
                <plugins>

                    <plugin>
                        <groupId>org.apache.maven.plugins</groupId>
                        <artifactId>maven-surefire-plugin</artifactId>
                        <version>${maven-surefire-plugin.version}</version>
                        <configuration>
                            <forkCount>3</forkCount>
                            <reuseForks>true</reuseForks>
                            <includes>
                                <include>SpringContextTest</include>
                                <include>**/*UnitTest</include>
                            </includes>
                            <excludes>
                                <exclude>**/*IntegrationTest.java</exclude>
                                <exclude>**/*IntTest.java</exclude>
                                <exclude>**/*LongRunningUnitTest.java</exclude>
                                <exclude>**/*ManualTest.java</exclude>
                                <exclude>**/*JdbcTest.java</exclude>
                                <exclude>**/*LiveTest.java</exclude>
                            </excludes>
                            <systemPropertyVariables>
                                <logback.configurationFile>${tutorialsproject.basedir}/logback-config.xml</logback.configurationFile>
                            </systemPropertyVariables>
                        </configuration>
                    </plugin>

                </plugins>
            </build>

            <modules>
                <module>parent-boot-1</module>
                <module>parent-boot-2</module>
                <module>parent-spring-4</module>
                <module>parent-spring-5</module>
                <module>parent-java</module>

                <module>spf4j</module>
                <module>spring-4</module>
                <module>spring-aop</module>

                <module>spring-bom</module>
                <module>spring-boot-modules</module>
                <module>spring-cloud-modules</module>
                <!-- <module>spring-cloud-cli</module> --> <!-- Not a maven project -->
                <module>spring-di</module>
                <module>spring-di-2</module>
                <module>spring-ejb-modules</module>
                <module>spring-exceptions</module>
                <module>spring-integration</module>
                <module>spring-jenkins-pipeline</module>

                <module>spring-jinq</module>
                <module>spring-katharsis</module>
                <module>spring-mobile</module>
                <module>spring-remoting-modules</module>

                <!-- <module>spring-roo</module> --> <!-- JAVA-17327 -->

                <module>spring-security-modules</module>
                <module>spring-shell</module>
                <module>spring-soap</module>
                <module>spring-spel</module>
                <module>spring-static-resources</module>
                <module>spring-swagger-codegen</module>
                <module>spring-vault</module>
                <module>spring-web-modules</module>
                <module>spring-websockets</module>
                <module>static-analysis</module>
                <module>testing-modules</module>
                <module>vertx-modules</module>
                <module>video-tutorials</module>
                <module>xml</module>
                <module>xml-2</module>
            </modules>

        </profile>

        <profile>
            <id>default-heavy</id>
            <build>
                <plugins>

                    <plugin>
                        <groupId>org.apache.maven.plugins</groupId>
                        <artifactId>maven-surefire-plugin</artifactId>
                        <version>${maven-surefire-plugin.version}</version>
                        <configuration>
                            <forkCount>3</forkCount>
                            <reuseForks>true</reuseForks>
                            <includes>
                                <include>SpringContextTest</include>
                                <include>**/*UnitTest</include>
                            </includes>
                            <excludes>
                                <exclude>**/*IntegrationTest.java</exclude>
                                <exclude>**/*IntTest.java</exclude>
                                <exclude>**/*LongRunningUnitTest.java</exclude>
                                <exclude>**/*ManualTest.java</exclude>
                                <exclude>**/*JdbcTest.java</exclude>
                                <exclude>**/*LiveTest.java</exclude>
                            </excludes>
                        </configuration>
                    </plugin>

                </plugins>
            </build>

            <modules>
                <module>parent-boot-1</module>
                <module>parent-boot-2</module>
                <module>parent-spring-4</module>
                <module>parent-spring-5</module>
                <module>parent-java</module>

                <module>apache-spark</module>

                <module>image-processing</module>

                <module>jenkins-modules</module>
                <module>jhipster-modules</module>
                <module>jhipster-5</module>
                <module>jws</module>

                <module>libraries</module> <!-- very long running -->
                <module>libraries-4</module>
                <module>libraries-5</module>
                <module>libraries-6</module>
                <module>spring-boot-modules/spring-boot-react</module>
                <module>spring-ejb-modules/ejb-beans</module>

                <module>vaadin</module>
                <module>vavr-modules</module>
            </modules>
        </profile>

        <profile>
            <id>integration-lite-first</id>

            <build>
                <plugins>
                    <plugin>
                        <groupId>org.apache.maven.plugins</groupId>
                        <artifactId>maven-surefire-plugin</artifactId>
                        <configuration>
                            <excludes>
                                <exclude>**/*ManualTest.java</exclude>
                                <exclude>**/*LiveTest.java</exclude>
                            </excludes>
                            <includes>
                                <include>**/*IntegrationTest.java</include>
                                <include>**/*IntTest.java</include>
                            </includes>
                            <systemPropertyVariables>
                                <logback.configurationFile>${tutorialsproject.basedir}/logback-config.xml</logback.configurationFile>
                            </systemPropertyVariables>
                        </configuration>
                    </plugin>
                </plugins>
            </build>

            <modules>
                <module>parent-boot-1</module>
                <module>parent-boot-2</module>
                <module>parent-spring-4</module>
                <module>parent-spring-5</module>
                <module>parent-java</module>


                <module>azure</module>
                <module>checker-plugin</module>
                <!-- <module>clojure</module> --> <!-- Not a maven project -->

                <module>core-java-modules</module>
                <module>couchbase</module>
                <!-- <module>ethereum</module> --> <!-- JAVA-6001 -->
                <!-- <module>gradle-modules</module> --> <!-- Not a maven project -->
                <module>gradle-modules/gradle/maven-to-gradle</module>
                <!-- <module>grails</module> --> <!-- Not a maven project -->
                <!-- <module>guest</module> --> <!-- not to be built as its for guest articles  -->

                <module>apache-httpclient</module>
                <module>apache-httpclient4</module>

                <module>java-jdi</module>
                <module>java-websocket</module>

                <module>jhipster-5</module>
                <module>jmh</module>

                <module>kubernetes-modules</module>

                <!-- <module>lagom</module> --> <!-- Not a maven project -->
                <module>language-interop</module>
                <module>libraries-3</module>

                <module>libraries-data-db</module>

                <module>logging-modules</module>
                <module>lombok-modules</module>

                <module>maven-modules</module>

                <module>messaging-modules</module>

                <module>microservices-modules</module>
                <module>muleesb</module>

                <module>netflix-modules</module>

                <module>osgi</module>



                <module>persistence-modules</module>

                <module>vavr-modules</module>
                <module>web-modules</module>
            </modules>

        </profile>

        <profile>
            <id>integration-lite-second</id>

            <build>
                <plugins>
                    <plugin>
                        <groupId>org.apache.maven.plugins</groupId>
                        <artifactId>maven-surefire-plugin</artifactId>
                        <configuration>
                            <excludes>
                                <exclude>**/*ManualTest.java</exclude>
                                <exclude>**/*LiveTest.java</exclude>
                            </excludes>
                            <includes>
                                <include>**/*IntegrationTest.java</include>
                                <include>**/*IntTest.java</include>
                            </includes>
                            <systemPropertyVariables>
                                <logback.configurationFile>${tutorialsproject.basedir}/logback-config.xml</logback.configurationFile>
                            </systemPropertyVariables>
                        </configuration>
                    </plugin>
                </plugins>
            </build>

            <modules>
                <module>parent-boot-1</module>
                <module>parent-boot-2</module>
                <module>parent-spring-4</module>
                <module>parent-spring-5</module>
                <module>parent-java</module>


                <module>spf4j</module>
                <module>spring-4</module>

                <module>spring-bom</module>
                <module>spring-boot-modules</module>
                <module>spring-cloud-modules</module>
                <!-- <module>spring-cloud-cli</module> --> <!-- Not a maven project -->
                <module>spring-di</module>
                <module>spring-di-2</module>
                <module>spring-ejb-modules</module>
                <module>spring-exceptions</module>
                <module>spring-integration</module>
                <module>spring-jenkins-pipeline</module>
                <module>spring-jinq</module>
                <module>spring-katharsis</module>
                <module>spring-mobile</module>
                <module>spring-remoting-modules</module>

                <!-- <module>spring-roo</module> --> <!-- JAVA-17327 -->

                <module>spring-security-modules</module>
                <module>spring-shell</module>
                <module>spring-soap</module>
                <module>spring-spel</module>
                <module>spring-static-resources</module>
                <module>spring-swagger-codegen</module>
                <module>spring-vault</module>
                <module>spring-web-modules</module>
                <module>spring-websockets</module>
                <module>static-analysis</module>
                <module>testing-modules</module>
                <module>vertx-modules</module>
                <module>video-tutorials</module>
                <module>xml</module>
                <module>xml-2</module>
            </modules>

        </profile>

        <profile>
            <id>integration-heavy</id>

            <build>
                <plugins>
                    <plugin>
                        <groupId>org.apache.maven.plugins</groupId>
                        <artifactId>maven-surefire-plugin</artifactId>
                        <configuration>
                            <excludes>
                                <exclude>**/*ManualTest.java</exclude>
                                <exclude>**/*LiveTest.java</exclude>
                            </excludes>
                            <includes>
                                <include>**/*IntegrationTest.java</include>
                                <include>**/*IntTest.java</include>
                            </includes>
                        </configuration>
                    </plugin>
                </plugins>
            </build>

            <modules>
                <module>parent-boot-1</module>
                <module>parent-boot-2</module>
                <module>parent-spring-4</module>
                <module>parent-spring-5</module>
                <module>parent-java</module>

                <module>apache-spark</module>

                <module>image-processing</module>

                <module>jenkins-modules</module>
                <module>jhipster-modules</module>
                <module>jhipster-5</module>
                <module>jws</module>

                <module>libraries</module> <!-- very long running -->
                <module>libraries-4</module>
                <module>libraries-5</module>
                <module>libraries-6</module>
                <module>spring-boot-modules/spring-boot-react</module>
                <module>spring-ejb-modules/ejb-beans</module>
                <module>vaadin</module>
               <module>vavr-modules</module>
            </modules>

        </profile>

        <profile>
            <id>live-all</id>

            <build>
                <plugins>
                    <plugin>
                        <groupId>org.apache.maven.plugins</groupId>
                        <artifactId>maven-surefire-plugin</artifactId>
                        <configuration>
                            <excludes>
                                <exclude>**/SpringContextTest.java</exclude>
                                <exclude>**/*UnitTest.java</exclude>
                                <exclude>**/*IntegrationTest.java</exclude>
                                <exclude>**/*IntTest.java</exclude>
                                <exclude>**/*LongRunningUnitTest.java</exclude>
                                <exclude>**/*ManualTest.java</exclude>
                                <exclude>**/*JdbcTest.java</exclude>
                            </excludes>
                            <includes>
                                <include>**/*LiveTest.java</include>
                            </includes>
                        </configuration>
                    </plugin>

                </plugins>
            </build>


        </profile>

        <profile>
            <id>default-jdk9-and-above</id>

            <build>
                <plugins>

                    <plugin>
                        <groupId>org.apache.maven.plugins</groupId>
                        <artifactId>maven-surefire-plugin</artifactId>
                        <configuration>
                            <forkCount>3</forkCount>
                            <reuseForks>true</reuseForks>
                            <includes>
                                <include>SpringContextTest</include>
                                <include>**/*UnitTest</include>
                            </includes>
                            <excludes>
                                <exclude>**/*IntegrationTest.java</exclude>
                                <exclude>**/*IntTest.java</exclude>
                                <exclude>**/*LongRunningUnitTest.java</exclude>
                                <exclude>**/*ManualTest.java</exclude>
                                <exclude>**/JdbcTest.java</exclude>
                                <exclude>**/*LiveTest.java</exclude>
                            </excludes>
                        </configuration>
                    </plugin>

                </plugins>
            </build>

            <modules>
<<<<<<< HEAD
                <module>spring-jersey</module>
                <module>jersey</module>
                <module>jaxb</module>
=======

                <module>javafx</module>

>>>>>>> 96efb4bf
                <module>spring-batch</module>
                <module>spring-boot-rest</module>
                <module>spring-drools</module>
                <module>spring-exceptions</module>
                <module>spring-jenkins-pipeline</module>
                <module>spring-core</module>
                <module>spring-core-4</module>
                <module>spring-integration</module>
                <module>libraries-security</module>

                <module>performance-tests</module>
                <module>security-modules</module>
                <module>libraries-server-2</module>
                <module>orika</module>
                <module>patterns-modules</module>
                <module>json-modules</module>
                <module>libraries-data</module>
                <module>saas-modules</module>
                <module>server-modules</module>
                <module>apache-cxf-modules</module>


                <module>spring-aop</module>
                <module>jmeter</module>
                <module>spring-aop-2</module>

                <module>algorithms-modules</module>
                <module>apache-libraries</module>
                <module>apache-poi</module>
                <module>apache-velocity</module>
                <module>di-modules</module>
                <module>asciidoctor</module>
                <module>aws-modules</module>
                
                <module>couchbase</module>
                <module>core-groovy-modules</module>

                <module>core-java-modules/core-java-9</module>
                <module>core-java-modules/core-java-9-improvements</module>
                <module>core-java-modules/core-java-9-jigsaw</module>
                <!-- <module>core-java-modules/core-java-9-new-features</module> --> <!-- uses preview features, to be decided how to handle -->
                <module>core-java-modules/core-java-9-streams</module>
                <module>core-java-modules/core-java-10</module>
                <module>core-java-modules/core-java-11</module>
                <module>core-java-modules/core-java-11-2</module>
                <module>core-java-modules/core-java-11-3</module>
                <!-- <module>core-java-modules/core-java-12</module> --> <!-- uses preview features, to be decided how to handle -->
                <!-- <module>core-java-modules/core-java-13</module> --> <!-- uses preview features, to be decided how to handle -->
                <!-- <module>core-java-modules/core-java-14</module> --> <!-- uses preview features, to be decided how to handle -->
                <!-- <module>core-java-modules/core-java-15</module> --> <!-- uses preview features, to be decided how to handle -->
                <!-- <module>core-java-modules/core-java-16</module> --> <!-- uses preview features, to be decided how to handle -->
                <!-- <module>core-java-modules/core-java-17</module> --> <!-- uses preview features, to be decided how to handle -->
                <!-- <module>core-java-modules/core-java-19</module> --> <!-- uses preview features, to be decided how to handle -->
                <module>core-java-modules/core-java-collections-set</module>
                <module>core-java-modules/core-java-collections-list-4</module>
                <module>core-java-modules/core-java-collections-array-list</module>
                <module>core-java-modules/core-java-collections-maps-4</module>
                <module>core-java-modules/core-java-collections-maps-5</module>
                <module>core-java-modules/core-java-concurrency-simple</module>
                <module>core-java-modules/core-java-date-operations-1</module>
                <module>core-java-modules/core-java-datetime-conversion</module>
                <module>core-java-modules/core-java-datetime-string</module>
                <module>core-java-modules/core-java-io-conversions-2</module>
                <module>core-java-modules/core-java-jpms</module>
                <module>core-java-modules/core-java-os</module>
                <module>core-java-modules/core-java-streams-4</module>
                <module>core-java-modules/core-java-string-algorithms-3</module>
                <module>core-java-modules/core-java-string-operations-3</module>
                <module>core-java-modules/core-java-string-operations-4</module>
                <module>core-java-modules/core-java-string-operations-5</module>
                <module>core-java-modules/core-java-time-measurements</module>
                <module>core-java-modules/core-java-networking-3</module>
                <module>core-java-modules/core-java-strings</module>
                <module>core-java-modules/core-java-httpclient</module>
                <module>custom-pmd</module>
                <module>spring-core-6</module>
                <module>data-structures</module>
                <module>ddd-contexts</module>
                <module>jackson-modules</module>
                <module>deeplearning4j</module>
                <module>docker-modules</module>
                <module>drools</module>
                <module>guava-modules</module>
                <module>apache-httpclient-2</module>
                <module>kubernetes-modules/kubernetes-spring</module>
                <module>libraries-concurrency</module>
                <module>libraries-testing</module>
                <module>maven-modules/compiler-plugin-java-9</module>
                <module>maven-modules/maven-generate-war</module>
                <module>maven-modules/multimodulemavenproject</module>
                <module>optaplanner</module>
                <module>persistence-modules/sirix</module>
                <module>persistence-modules/spring-data-cassandra-2</module>
                <module>quarkus-modules</module>
                <module>spring-boot-modules/spring-boot-cassandre</module>
                <module>spring-boot-modules/spring-boot-3</module>
                <module>spring-boot-modules/spring-boot-3-native</module>
                <module>spring-boot-modules/spring-boot-3-observation</module>
                <module>spring-boot-modules/spring-boot-3-test-pitfalls</module>
                <module>spring-reactive-modules</module>
                <module>spring-swagger-codegen/custom-validations-opeanpi-codegen</module>
                <module>testing-modules/testing-assertions</module>
                <module>persistence-modules/fauna</module>

                <module>rule-engines-modules</module>

                <module>reactive-systems</module>
                <module>rxjava-modules</module>

                <module>lightrun</module>
                <module>tablesaw</module>
                <module>geotools</module>

                <!-- Modules from default-first -->

                <module>akka-modules</module>
                <module>annotations</module>
                <module>apache-httpclient</module>
                <module>httpclient-simple</module>
                <module>antlr</module>
                <module>apache-kafka</module>
                <module>apache-kafka-2</module>
                <module>apache-olingo</module>

                <module>apache-poi-2</module>
                <module>apache-rocketmq</module>
                <module>apache-thrift</module>
                <module>apache-tika</module>

                <module>asm</module>
                <module>atomikos</module>
                <module>atomix</module>
<!--            <module>axon</module>--><!-- JAVA-18408 -->

                <module>bazel</module>
                <module>code-generation</module>
                <module>ddd</module>
                <module>discord4j</module>
                <module>disruptor</module>
                <module>dozer</module>
                <module>dubbo</module>
                <module>feign</module>
                <module>google-cloud</module>
                <module>graphql-modules</module>
                <module>grpc</module>
                <module>hazelcast</module>
                <module>hystrix</module>
                <module>jackson-simple</module>
                <module>java-blockchain</module>

                <module>java-rmi</module>
                <module>java-spi</module>
                <module>javax-sound</module>
                <module>javaxval</module>
                <module>javaxval-2</module>
                <module>javax-validation-advanced</module>
                <module>jgit</module>
                <module>jib</module>

                <module>java-native</module>
                <module>jsoup</module>
                <module>ksqldb</module>
                <module>jsf</module>
                <module>libraries-2</module>
                <module>libraries-7</module>
                <module>libraries-apache-commons</module>
                <module>libraries-apache-commons-collections</module>
                <module>libraries-apache-commons-io</module>
                <module>libraries-data-2</module>
                <module>libraries-data-io</module>
                <module>libraries-files</module>
                <module>libraries-http</module>
                <module>libraries-http-2</module>
                <module>libraries-io</module>
                <module>libraries-primitive</module>
                <module>libraries-rpc</module>
                <module>libraries-server</module>

                <module>lucene</module>
                <module>mapstruct</module>
                <module>mesos-marathon</module>
                <module>metrics</module>
                <module>mustache</module>
                <module>mybatis</module>
                <module>pdf</module>
                <module>pdf-2</module>
                <module>protobuffer</module>
                <module>reactor-core</module>
                <module>rsocket</module>
                <module>slack</module>


                <!--  Modules from default second-->
                <module>spring-5</module>
                <module>spring-5-webflux</module>
                <module>spring-5-webflux-2</module>
                <module>spring-activiti</module>
                <module>spring-batch-2</module>
				        <module>spring-boot-modules/spring-caching-2</module>
                <module>spring-core-2</module>
                <module>spring-core-3</module>
                <module>spring-core-5</module>
                <module>spring-di-3</module>
                <module>spring-cucumber</module>

                <module>spring-kafka</module>

                <module>spring-native</module>
                <module>spring-security-modules/spring-security-oauth2-testing</module>
                <module>spring-protobuf</module>
                <module>spring-quartz</module>

                <module>spring-scheduling</module>

                <module>spring-state-machine</module>
                <module>spring-threads</module>
                <module>tensorflow-java</module>
                <module>xstream</module>
                <module>webrtc</module>
                <module>persistence-modules/java-mongodb</module>
                <module>messaging-modules/spring-apache-camel</module>
            </modules>

            <properties>
                <project.build.sourceEncoding>UTF-8</project.build.sourceEncoding>
                <java.version>11</java.version>
                <maven.compiler.source>11</maven.compiler.source>
                <maven.compiler.target>11</maven.compiler.target>
            </properties>
        </profile>

        <profile>
            <id>integration-jdk9-and-above</id>

            <build>
                <plugins>
                    <plugin>
                        <groupId>org.apache.maven.plugins</groupId>
                        <artifactId>maven-surefire-plugin</artifactId>
                        <configuration>
                            <excludes>
                                <exclude>**/*ManualTest.java</exclude>
                                <exclude>**/*LiveTest.java</exclude>
                            </excludes>
                            <includes>
                                <include>**/*IntegrationTest.java</include>
                                <include>**/*IntTest.java</include>
                            </includes>
                        </configuration>
                    </plugin>
                </plugins>
            </build>

            <modules>
<<<<<<< HEAD
                <module>spring-jersey</module>
                <module>jersey</module>
                <module>jaxb</module>
=======

                <module>javafx</module>

>>>>>>> 96efb4bf
                <module>spring-batch</module>
                <module>spring-boot-rest</module>
                <module>spring-drools</module>
                <module>spring-exceptions</module>
                <module>spring-jenkins-pipeline</module>
                <module>spring-core</module>
                <module>spring-core-4</module>
                <module>spring-integration</module>
                <module>libraries-security</module>

                <module>performance-tests</module>
                <module>security-modules</module>
                <module>libraries-server-2</module>
                <module>orika</module>
                <module>patterns-modules</module>
                <module>json-modules</module>
                <module>libraries-data</module>
                <module>saas-modules</module>
                <module>server-modules</module>
                <module>apache-cxf-modules</module>

                <module>algorithms-modules</module>
                <module>apache-libraries</module>
                <module>apache-poi</module>
                <module>apache-velocity</module>
                <module>di-modules</module>
                <module>asciidoctor</module>
                <module>aws-modules</module>

                <module>couchbase</module>

                <module>core-groovy-modules</module>
                <module>core-java-modules/core-java-9</module>
                <module>core-java-modules/core-java-9-improvements</module>
                <module>core-java-modules/core-java-9-jigsaw</module>
                <!-- <module>core-java-modules/core-java-9-new-features</module> --> <!-- uses preview features, to be decided how to handle -->
                <module>core-java-modules/core-java-9-streams</module>
                <module>core-java-modules/core-java-10</module>
                <module>core-java-modules/core-java-11</module>
                <module>core-java-modules/core-java-11-2</module>
                <module>core-java-modules/core-java-11-3</module>
                <!-- <module>core-java-modules/core-java-12</module> --> <!-- uses preview features, to be decided how to handle -->
                <!-- <module>core-java-modules/core-java-13</module> --> <!-- uses preview features, to be decided how to handle -->
                <!-- <module>core-java-modules/core-java-14</module> --> <!-- uses preview features, to be decided how to handle -->
                <!-- <module>core-java-modules/core-java-15</module> --> <!-- uses preview features, to be decided how to handle -->
                <!-- <module>core-java-modules/core-java-16</module> --> <!-- uses preview features, to be decided how to handle -->
                <!-- <module>core-java-modules/core-java-17</module> --> <!-- uses preview features, to be decided how to handle -->
                <!-- <module>core-java-modules/core-java-19</module> --> <!-- uses preview features, to be decided how to handle -->
                <module>core-java-modules/core-java-collections-set</module>
                <module>core-java-modules/core-java-collections-list-4</module>
                <module>core-java-modules/core-java-collections-array-list</module>
                <module>core-java-modules/core-java-collections-maps-4</module>
                <module>core-java-modules/core-java-collections-maps-5</module>
                <module>core-java-modules/core-java-concurrency-simple</module>
                <module>core-java-modules/core-java-date-operations-1</module>
                <module>core-java-modules/core-java-datetime-conversion</module>
                <module>core-java-modules/core-java-datetime-string</module>
                <module>core-java-modules/core-java-io-conversions-2</module>
                <module>core-java-modules/core-java-jpms</module>
                <module>core-java-modules/core-java-os</module>
                <module>core-java-modules/core-java-streams-4</module>
                <module>core-java-modules/core-java-string-algorithms-3</module>
                <module>core-java-modules/core-java-string-operations-3</module>
                <module>core-java-modules/core-java-string-operations-4</module>
                <module>core-java-modules/core-java-string-operations-5</module>
                <module>core-java-modules/core-java-time-measurements</module>
                <module>core-java-modules/core-java-networking-3</module>
                <module>core-java-modules/core-java-strings</module>
                <module>core-java-modules/core-java-httpclient</module>
                <module>spring-aop</module>
                <module>spring-aop-2</module>                
                <module>custom-pmd</module>
                <module>spring-core-6</module>
                <module>data-structures</module>
                <module>ddd-contexts</module>
                <module>jackson-modules</module>
                <module>deeplearning4j</module>
                <module>jmeter</module>
                <module>docker-modules</module>
                <module>drools</module>
                <module>guava-modules</module>
                <module>apache-httpclient-2</module>
                <module>kubernetes-modules/kubernetes-spring</module>
                <module>libraries-concurrency</module>
                <module>libraries-testing</module>
                <module>maven-modules/compiler-plugin-java-9</module>
                <module>maven-modules/maven-generate-war</module>
                <module>maven-modules/multimodulemavenproject</module>
                <module>optaplanner</module>
                <module>persistence-modules/sirix</module>
                <module>persistence-modules/spring-data-cassandra-2</module>
                <module>quarkus-modules</module>
                <module>spring-boot-modules/spring-boot-cassandre</module>
                <module>spring-boot-modules/spring-boot-3</module>
                <module>spring-boot-modules/spring-boot-3-native</module>
                <module>spring-boot-modules/spring-boot-3-observation</module>
                <module>spring-boot-modules/spring-boot-3-test-pitfalls</module>
                <module>spring-reactive-modules</module>
                <module>spring-swagger-codegen/custom-validations-opeanpi-codegen</module>
                <module>testing-modules/testing-assertions</module>
                <module>persistence-modules/fauna</module>

                <module>rule-engines-modules</module>

                <module>reactive-systems</module>
                <module>rxjava-modules</module>

                <module>lightrun</module>
                <module>tablesaw</module>
                <module>geotools</module>

                <!-- Modules from default-first -->

                <module>akka-modules</module>
                <module>annotations</module>
                <module>apache-httpclient</module>
                <module>antlr</module>
                <module>apache-kafka</module>
                <module>apache-kafka-2</module>
                <module>apache-olingo</module>

                <module>apache-poi-2</module>
                <module>apache-rocketmq</module>
                <module>apache-thrift</module>
                <module>apache-tika</module>

                <module>asm</module>
                <module>atomikos</module>
                <module>atomix</module>
                <!--                <module>axon</module>--><!-- JAVA-18408 -->

                <module>bazel</module>
                <module>code-generation</module>
                <module>ddd</module>
                <module>discord4j</module>
                <module>disruptor</module>
                <module>dozer</module>

                <module>dubbo</module>
                <module>feign</module>
                <module>google-cloud</module>
                <module>graphql-modules</module>
                <module>grpc</module>
                <module>hazelcast</module>
                <module>httpclient-simple</module>
                <module>hystrix</module>
                <module>jackson-simple</module>
                <module>java-blockchain</module>

                <module>java-rmi</module>
                <module>java-spi</module>
                <module>javax-sound</module>
                <module>javaxval</module>
                <module>javaxval-2</module>
                <module>javax-validation-advanced</module>
                <module>jgit</module>
                <module>jib</module>

                <module>java-native</module>
                <module>jsoup</module>
                <module>jsf</module>
                <module>ksqldb</module>

                <module>libraries-7</module>
                <module>libraries-apache-commons</module>
                <module>libraries-apache-commons-collections</module>
                <module>libraries-apache-commons-io</module>
                <module>libraries-data-2</module>
                <module>libraries-data-io</module>
                <module>libraries-files</module>
                <module>libraries-http</module>
                <module>libraries-http-2</module>
                <module>libraries-io</module>
                <module>libraries-primitive</module>
                <module>libraries-rpc</module>
                <module>libraries-server</module>

                <module>lucene</module>
                <module>mapstruct</module>
                <module>mesos-marathon</module>
                <module>metrics</module>
                <module>mustache</module>
                <module>mybatis</module>
                <module>pdf</module>
                <module>pdf-2</module>
                <module>protobuffer</module>
                <module>reactor-core</module>
                <module>rsocket</module>
                <module>slack</module>


                <!--  Modules from default second-->

                <module>spring-5</module>
                <module>spring-5-webflux</module>
                <module>spring-5-webflux-2</module>
                <module>spring-activiti</module>
                <module>spring-batch-2</module>
				        <module>spring-boot-modules/spring-caching-2</module>
                <module>spring-core-2</module>
                <module>spring-core-3</module>
                <module>spring-core-5</module>
                <module>spring-di-3</module>
                <module>spring-cucumber</module>

                <module>spring-kafka</module>

                <module>spring-native</module>
                <module>spring-protobuf</module>
                <module>spring-quartz</module>

                <module>spring-scheduling</module>

                <module>spring-state-machine</module>
                <module>spring-threads</module>
                <module>tensorflow-java</module>
                <module>xstream</module>
                <module>webrtc</module>
                <module>persistence-modules/java-mongodb</module>
                <module>libraries-2</module>
                <module>messaging-modules/spring-apache-camel</module>
            </modules>

            <properties>
                <project.build.sourceEncoding>UTF-8</project.build.sourceEncoding>
                <java.version>11</java.version>
                <maven.compiler.source>11</maven.compiler.source>
                <maven.compiler.target>11</maven.compiler.target>
            </properties>
        </profile>

        <profile>
            <id>parents</id>
            <modules>
                <module>parent-boot-1</module>
                <module>parent-boot-2</module>
                <module>parent-spring-4</module>
                <module>parent-spring-5</module>
                <module>parent-java</module>
            </modules>

        </profile>
    </profiles>

    <reporting>
        <plugins>
            <plugin>
                <groupId>org.apache.maven.plugins</groupId>
                <artifactId>maven-jxr-plugin</artifactId>
                <version>${maven-jxr-plugin.version}</version>
            </plugin>
        </plugins>
    </reporting>

    <properties>
        <project.build.sourceEncoding>UTF-8</project.build.sourceEncoding>
        <project.reporting.outputEncoding>UTF-8</project.reporting.outputEncoding>
        <gib.referenceBranch>refs/remotes/origin/master</gib.referenceBranch>
        <gib.skipTestsForUpstreamModules>true</gib.skipTestsForUpstreamModules>
        <gib.buildUpstream>false</gib.buildUpstream>
        <gib.failOnMissingGitDir>false</gib.failOnMissingGitDir>
        <gib.failOnError>false</gib.failOnError>
        <gib.disable>true</gib.disable>

        <!-- used only in dependency management to force this version, not included as a direct dependency -->
        <junit.version>4.13.2</junit.version>
        <assertj.version>3.21.0</assertj.version>
        <hamcrest.version>2.2</hamcrest.version>
        <hamcrest-all.version>1.3</hamcrest-all.version>
        <mockito.version>4.4.0</mockito.version>
        <byte-buddy.version>1.12.13</byte-buddy.version>

        <!-- logging -->
        <org.slf4j.version>1.7.32</org.slf4j.version>
        <logback.version>1.2.7</logback.version>

        <!-- plugins -->
        <maven-surefire-plugin.version>2.22.2</maven-surefire-plugin.version>
        <maven-compiler-plugin.version>3.8.1</maven-compiler-plugin.version>
        <exec-maven-plugin.version>3.0.0</exec-maven-plugin.version>
        <java.version>1.8</java.version>
        <log4j.version>1.2.17</log4j.version>
        <esapi.version>2.5.0.0</esapi.version>
        <jmh-core.version>1.35</jmh-core.version>
        <jmh-generator.version>1.35</jmh-generator.version>
        <maven-failsafe-plugin.version>2.21.0</maven-failsafe-plugin.version>
        <commons-collections4.version>4.4</commons-collections4.version>
        <commons-io.version>2.11.0</commons-io.version>
        <commons-lang.version>2.6</commons-lang.version>
        <commons-lang3.version>3.12.0</commons-lang3.version>
        <commons-cli.version>1.5.0</commons-cli.version>
        <maven-war-plugin.version>3.0.0</maven-war-plugin.version>
        <javax.servlet-api.version>4.0.1</javax.servlet-api.version>
        <jstl-api.version>1.2</jstl-api.version>
        <javax.servlet.jsp-api.version>2.3.3</javax.servlet.jsp-api.version>
        <jstl.version>1.2</jstl.version>
        <jackson.version>2.13.3</jackson.version>
        <commons-fileupload.version>1.4</commons-fileupload.version>
        <junit-platform.version>1.9.2</junit-platform.version>
        <junit-jupiter.version>5.9.2</junit-jupiter.version>
        <junit-platform-surefire-provider.version>1.3.2</junit-platform-surefire-provider.version>
        <directory-maven-plugin.version>0.3.1</directory-maven-plugin.version>
        <maven-install-plugin.version>2.5.2</maven-install-plugin.version>
        <custom-pmd.version>0.0.1</custom-pmd.version>
        <gitflow-incremental-builder.version>3.12.2</gitflow-incremental-builder.version>
        <maven-jxr-plugin.version>3.0.0</maven-jxr-plugin.version>
        <maven-pmd-plugin.version>3.19.0</maven-pmd-plugin.version>
        <lombok.version>1.18.24</lombok.version>
        <h2.version>2.1.214</h2.version>
        <guava.version>31.1-jre</guava.version>
        <maven-jar-plugin.version>3.2.2</maven-jar-plugin.version>
    </properties>

</project><|MERGE_RESOLUTION|>--- conflicted
+++ resolved
@@ -796,15 +796,10 @@
             </build>
 
             <modules>
-<<<<<<< HEAD
                 <module>spring-jersey</module>
                 <module>jersey</module>
                 <module>jaxb</module>
-=======
-
                 <module>javafx</module>
-
->>>>>>> 96efb4bf
                 <module>spring-batch</module>
                 <module>spring-boot-rest</module>
                 <module>spring-drools</module>
@@ -1059,15 +1054,10 @@
             </build>
 
             <modules>
-<<<<<<< HEAD
                 <module>spring-jersey</module>
                 <module>jersey</module>
                 <module>jaxb</module>
-=======
-
                 <module>javafx</module>
-
->>>>>>> 96efb4bf
                 <module>spring-batch</module>
                 <module>spring-boot-rest</module>
                 <module>spring-drools</module>
