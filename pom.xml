<?xml version="1.0" encoding="UTF-8"?>
<!--suppress PyInterpreter -->
<project xmlns="http://maven.apache.org/POM/4.0.0"
         xmlns:xsi="http://www.w3.org/2001/XMLSchema-instance"
         xsi:schemaLocation="http://maven.apache.org/POM/4.0.0 http://maven.apache.org/xsd/maven-4.0.0.xsd">
    <modelVersion>4.0.0</modelVersion>
    <groupId>com.baeldung</groupId>
    <artifactId>parent-modules</artifactId>
    <version>1.0.0-SNAPSHOT</version>
    <name>parent-modules</name>
    <packaging>pom</packaging>

    <dependencies>
        <!-- logging -->
        <dependency>
            <groupId>org.slf4j</groupId>
            <artifactId>slf4j-api</artifactId>
            <version>${org.slf4j.version}</version>
        </dependency>
        <dependency>
            <groupId>ch.qos.logback</groupId>
            <artifactId>logback-classic</artifactId>
            <version>${logback.version}</version>
        </dependency>
        <dependency>
            <groupId>ch.qos.logback</groupId>
            <artifactId>logback-core</artifactId>
            <version>${logback.version}</version>
        </dependency>
        <dependency>
            <groupId>org.slf4j</groupId>
            <artifactId>jcl-over-slf4j</artifactId>
            <version>${org.slf4j.version}</version>
        </dependency>

        <!-- test -->
        <dependency>
            <groupId>org.junit.jupiter</groupId>
            <artifactId>junit-jupiter-engine</artifactId>
            <version>${junit-jupiter.version}</version>
            <scope>test</scope>
        </dependency>
        <dependency>
            <groupId>org.junit.jupiter</groupId>
            <artifactId>junit-jupiter-params</artifactId>
            <version>${junit-jupiter.version}</version>
            <scope>test</scope>
        </dependency>
        <dependency>
            <groupId>org.junit.jupiter</groupId>
            <artifactId>junit-jupiter-api</artifactId>
            <version>${junit-jupiter.version}</version>
            <scope>test</scope>
        </dependency>
        <dependency>
            <groupId>org.junit.vintage</groupId>
            <artifactId>junit-vintage-engine</artifactId>
            <version>${junit-jupiter.version}</version>
            <scope>test</scope>
        </dependency>
        <dependency>
            <groupId>org.assertj</groupId>
            <artifactId>assertj-core</artifactId>
            <version>${assertj.version}</version>
            <scope>test</scope>
        </dependency>
        <dependency>
            <groupId>org.hamcrest</groupId>
            <artifactId>hamcrest</artifactId>
            <version>${hamcrest.version}</version>
            <scope>test</scope>
        </dependency>
        <dependency>
            <groupId>org.hamcrest</groupId>
            <artifactId>hamcrest-all</artifactId>
            <version>${hamcrest-all.version}</version>
            <scope>test</scope>
        </dependency>
        <dependency>
            <groupId>org.mockito</groupId>
            <artifactId>mockito-core</artifactId>
            <version>${mockito.version}</version>
            <scope>test</scope>
        </dependency>
        <dependency>
            <groupId>org.apache.maven.surefire</groupId>
            <artifactId>surefire-logger-api</artifactId>
            <version>${maven-surefire-plugin.version}</version>
            <!-- to get around bug https://github.com/junit-team/junit5/issues/801 -->
            <scope>test</scope>
            <optional>true</optional>
        </dependency>
    </dependencies>

    <build>
        <plugins>
            <plugin>
                <groupId>org.codehaus.mojo</groupId>
                <artifactId>exec-maven-plugin</artifactId>
                <version>${exec-maven-plugin.version}</version>
                <configuration>
                    <executable>maven</executable>
                </configuration>
            </plugin>
            <plugin>
                <groupId>org.apache.maven.plugins</groupId>
                <artifactId>maven-surefire-plugin</artifactId>
                <version>${maven-surefire-plugin.version}</version>
                <configuration>
                    <forkCount>3</forkCount>
                    <reuseForks>true</reuseForks>
                    <excludes>
                        <exclude>**/*IntegrationTest.java</exclude>
                        <exclude>**/*IntTest.java</exclude>
                        <exclude>**/*LongRunningUnitTest.java</exclude>
                        <exclude>**/*ManualTest.java</exclude>
                        <exclude>**/JdbcTest.java</exclude>
                        <exclude>**/*LiveTest.java</exclude>
                    </excludes>
                </configuration>
                <dependencies>
                    <dependency>
                        <groupId>org.junit.jupiter</groupId>
                        <artifactId>junit-jupiter-engine</artifactId>
                        <version>${junit-jupiter.version}</version>
                    </dependency>
                    <dependency>
                        <groupId>org.junit.vintage</groupId>
                        <artifactId>junit-vintage-engine</artifactId>
                        <version>${junit-jupiter.version}</version>
                    </dependency>
                </dependencies>
            </plugin>
            <plugin>
                <groupId>org.apache.maven.plugins</groupId>
                <artifactId>maven-compiler-plugin</artifactId>
                <version>${maven-compiler-plugin.version}</version>
                <configuration>
                    <source>${java.version}</source>
                    <target>${java.version}</target>
                </configuration>
            </plugin>
            <plugin>
                <groupId>org.apache.maven.plugins</groupId>
                <artifactId>maven-pmd-plugin</artifactId>
                <version>${maven-pmd-plugin.version}</version>
                <dependencies>
                    <dependency>
                        <groupId>org.baeldung.pmd</groupId>
                        <artifactId>custom-pmd</artifactId>
                        <version>${custom-pmd.version}</version>
                    </dependency>
                </dependencies>
                <configuration>
                    <failurePriority>5</failurePriority>
                    <aggregate>false</aggregate>
                    <failOnViolation>true</failOnViolation>
                    <verbose>true</verbose>
                    <linkXRef>true</linkXRef>
                    <includeTests>true</includeTests>
                    <sourceEncoding>UTF-8</sourceEncoding>
                    <targetJdk>${java.version}</targetJdk>
                    <rulesets>
                        <ruleset>${tutorialsproject.basedir}/baeldung-pmd-rules.xml</ruleset>
                    </rulesets>
                    <excludeRoots>
                        <excludeRoot>target/generated-sources</excludeRoot>
                    </excludeRoots>
                </configuration>
                <executions>
                    <execution>
                        <phase>compile</phase>
                        <goals>
                            <goal>check</goal>
                        </goals>
                    </execution>
                </executions>
            </plugin>
            <plugin>
                <groupId>org.commonjava.maven.plugins</groupId>
                <artifactId>directory-maven-plugin</artifactId>
                <version>${directory-maven-plugin.version}</version>
                <executions>
                    <execution>
                        <id>directories</id>
                        <goals>
                            <goal>directory-of</goal>
                        </goals>
                        <phase>validate</phase>
                        <configuration>
                            <property>tutorialsproject.basedir</property>
                            <project>
                                <groupId>com.baeldung</groupId>
                                <artifactId>parent-modules</artifactId>
                            </project>
                        </configuration>
                    </execution>
                </executions>
            </plugin>
            <plugin>
                <groupId>org.apache.maven.plugins</groupId>
                <artifactId>maven-install-plugin</artifactId>
                <version>${maven-install-plugin.version}</version>
                <configuration>
                    <groupId>org.baeldung.pmd</groupId>
                    <artifactId>custom-pmd</artifactId>
                    <version>${custom-pmd.version}</version>
                    <packaging>jar</packaging>
                    <file>${tutorialsproject.basedir}/custom-pmd-${custom-pmd.version}.jar</file>
                    <generatePom>true</generatePom>
                </configuration>
                <executions>
                    <execution>
                        <id>install-jar-lib</id>
                        <goals>
                            <goal>install-file</goal>
                        </goals>
                        <phase>validate</phase>
                    </execution>
                </executions>
            </plugin>
            <plugin>
                <artifactId>maven-war-plugin</artifactId>
                <version>${maven-war-plugin.version}</version>
            </plugin>
        </plugins>

        <extensions>
            <extension>
                <groupId>com.vackosar.gitflowincrementalbuilder</groupId>
                <artifactId>gitflow-incremental-builder</artifactId>
                <version>${gitflow-incremental-builder.version}</version>
            </extension>
        </extensions>
        <pluginManagement>
            <plugins>
                <!--This plugin's configuration is used to store Eclipse m2e settings
                    only. It has no influence on the Maven build itself. -->
                <plugin>
                    <groupId>org.eclipse.m2e</groupId>
                    <artifactId>lifecycle-mapping</artifactId>
                    <version>1.0.0</version>
                    <configuration>
                        <lifecycleMappingMetadata>
                            <pluginExecutions>
                                <pluginExecution>
                                    <pluginExecutionFilter>
                                        <groupId>
                                            org.commonjava.maven.plugins
                                        </groupId>
                                        <artifactId>
                                            directory-maven-plugin
                                        </artifactId>
                                        <versionRange>
                                            [0.3.1,)
                                        </versionRange>
                                        <goals>
                                            <goal>directory-of</goal>
                                        </goals>
                                    </pluginExecutionFilter>
                                    <action>
                                        <ignore/>
                                    </action>
                                </pluginExecution>
                                <pluginExecution>
                                    <pluginExecutionFilter>
                                        <groupId>
                                            org.apache.maven.plugins
                                        </groupId>
                                        <artifactId>
                                            maven-install-plugin
                                        </artifactId>
                                        <versionRange>
                                            [2.5.1,)
                                        </versionRange>
                                        <goals>
                                            <goal>install-file</goal>
                                        </goals>
                                    </pluginExecutionFilter>
                                    <action>
                                        <ignore/>
                                    </action>
                                </pluginExecution>
                            </pluginExecutions>
                        </lifecycleMappingMetadata>
                    </configuration>
                </plugin>
            </plugins>
        </pluginManagement>
    </build>

    <profiles>

        <profile>
            <id>default-first</id>
            <build>
                <plugins>
                    <plugin>
                        <groupId>org.apache.maven.plugins</groupId>
                        <artifactId>maven-surefire-plugin</artifactId>
                        <version>${maven-surefire-plugin.version}</version>
                        <configuration>
                            <forkCount>3</forkCount>
                            <reuseForks>true</reuseForks>
                            <includes>
                                <include>SpringContextTest</include>
                                <include>**/*UnitTest</include>
                            </includes>
                            <excludes>
                                <exclude>**/*IntegrationTest.java</exclude>
                                <exclude>**/*IntTest.java</exclude>
                                <exclude>**/*LongRunningUnitTest.java</exclude>
                                <exclude>**/*ManualTest.java</exclude>
                                <exclude>**/JdbcTest.java</exclude>
                                <exclude>**/*LiveTest.java</exclude>
                            </excludes>
                            <systemPropertyVariables>
                                <logback.configurationFile>${tutorialsproject.basedir}/logback-config.xml</logback.configurationFile>
                            </systemPropertyVariables>
                        </configuration>
                    </plugin>

                </plugins>
            </build>

            <modules>
                <module>parent-boot-1</module>
                <module>parent-boot-2</module>
                <module>parent-spring-4</module>
                <module>parent-spring-5</module>
                <module>parent-java</module>

                <module>checker-plugin</module>
                <!-- <module>clojure</module> --> <!-- Not a maven project -->
                <module>core-java-modules</module>
                <module>couchbase</module>
                <!-- <module>ethereum</module> --> <!-- JAVA-6001 -->
                <!-- <module>gradle-modules</module> --> <!-- Not a maven project -->
                <module>gradle-modules/gradle/maven-to-gradle</module>
                <!-- <module>grails</module> --> <!-- Not a maven project -->
                <!-- <module>guest</module> --> <!-- not to be built as its for guest articles  -->
                <module>apache-httpclient</module>
                <module>apache-httpclient4</module>
                <module>java-jdi</module>

                <module>jetbrains</module>
                <module>jhipster-5</module>
                <module>jmh</module>
                <!-- <module>lagom</module> --> <!-- Not a maven project -->
                <module>language-interop</module>
                <module>libraries-3</module>
                <module>libraries-data-db</module>
                <module>logging-modules</module>
                <module>lombok-modules</module>
                <module>maven-modules</module>

                <module>muleesb</module>

                <module>osgi</module>
                <module>persistence-modules</module>
                <module>web-modules</module>
            </modules>

        </profile>

        <profile>
            <id>default-second</id>
            <build>
                <plugins>

                    <plugin>
                        <groupId>org.apache.maven.plugins</groupId>
                        <artifactId>maven-surefire-plugin</artifactId>
                        <version>${maven-surefire-plugin.version}</version>
                        <configuration>
                            <forkCount>3</forkCount>
                            <reuseForks>true</reuseForks>
                            <includes>
                                <include>SpringContextTest</include>
                                <include>**/*UnitTest</include>
                            </includes>
                            <excludes>
                                <exclude>**/*IntegrationTest.java</exclude>
                                <exclude>**/*IntTest.java</exclude>
                                <exclude>**/*LongRunningUnitTest.java</exclude>
                                <exclude>**/*ManualTest.java</exclude>
                                <exclude>**/*JdbcTest.java</exclude>
                                <exclude>**/*LiveTest.java</exclude>
                            </excludes>
                            <systemPropertyVariables>
                                <logback.configurationFile>${tutorialsproject.basedir}/logback-config.xml</logback.configurationFile>
                            </systemPropertyVariables>
                        </configuration>
                    </plugin>

                </plugins>
            </build>

            <modules>
                <module>parent-boot-1</module>
                <module>parent-boot-2</module>
                <module>parent-spring-4</module>
                <module>parent-spring-5</module>
                <module>parent-java</module>

                <module>spring-4</module>
                <module>spring-aop</module>

                <module>spring-bom</module>
                <module>spring-boot-modules</module>
                <module>spring-cloud-modules</module>
                <!-- <module>spring-cloud-cli</module> --> <!-- Not a maven project -->

                <module>spring-exceptions</module>
                <module>spring-integration</module>
                <module>spring-jenkins-pipeline</module>

                <module>spring-katharsis</module>
                <module>spring-remoting-modules</module>

                <!-- <module>spring-roo</module> --> <!-- JAVA-17327 -->

                <module>spring-security-modules</module>
                <module>spring-shell</module>
                <module>spring-soap</module>
                <module>spring-spel</module>
                <module>spring-static-resources</module>
                <module>spring-swagger-codegen</module>
                <module>spring-vault</module>
                <module>spring-web-modules</module>
                <module>spring-websockets</module>
                <module>static-analysis</module>
                <module>testing-modules</module>
                <module>vertx-modules</module>
                <module>video-tutorials</module>
                <module>xml</module>
                <module>xml-2</module>
            </modules>

        </profile>

        <profile>
            <id>default-heavy</id>
            <build>
                <plugins>

                    <plugin>
                        <groupId>org.apache.maven.plugins</groupId>
                        <artifactId>maven-surefire-plugin</artifactId>
                        <version>${maven-surefire-plugin.version}</version>
                        <configuration>
                            <forkCount>3</forkCount>
                            <reuseForks>true</reuseForks>
                            <includes>
                                <include>SpringContextTest</include>
                                <include>**/*UnitTest</include>
                            </includes>
                            <excludes>
                                <exclude>**/*IntegrationTest.java</exclude>
                                <exclude>**/*IntTest.java</exclude>
                                <exclude>**/*LongRunningUnitTest.java</exclude>
                                <exclude>**/*ManualTest.java</exclude>
                                <exclude>**/*JdbcTest.java</exclude>
                                <exclude>**/*LiveTest.java</exclude>
                            </excludes>
                        </configuration>
                    </plugin>

                </plugins>
            </build>

            <modules>
                <module>parent-boot-1</module>
                <module>parent-boot-2</module>
                <module>parent-spring-4</module>
                <module>parent-spring-5</module>
                <module>parent-java</module>

                <module>apache-spark</module>

                <module>image-processing</module>

                <module>jenkins-modules</module>
                <module>jhipster-modules</module>
                <module>jhipster-5</module>
                <module>jws</module>

                <module>libraries</module> <!-- very long running -->
                <module>libraries-4</module>
                <module>libraries-5</module>
                <module>libraries-6</module>
                <module>spring-boot-modules/spring-boot-react</module>

                <module>vaadin</module>

            </modules>
        </profile>

        <profile>
            <id>integration-lite-first</id>

            <build>
                <plugins>
                    <plugin>
                        <groupId>org.apache.maven.plugins</groupId>
                        <artifactId>maven-surefire-plugin</artifactId>
                        <configuration>
                            <excludes>
                                <exclude>**/*ManualTest.java</exclude>
                                <exclude>**/*LiveTest.java</exclude>
                            </excludes>
                            <includes>
                                <include>**/*IntegrationTest.java</include>
                                <include>**/*IntTest.java</include>
                            </includes>
                            <systemPropertyVariables>
                                <logback.configurationFile>${tutorialsproject.basedir}/logback-config.xml</logback.configurationFile>
                            </systemPropertyVariables>
                        </configuration>
                    </plugin>
                </plugins>
            </build>

            <modules>
                <module>parent-boot-1</module>
                <module>parent-boot-2</module>
                <module>parent-spring-4</module>
                <module>parent-spring-5</module>
                <module>parent-java</module>

                <module>checker-plugin</module>
                <!-- <module>clojure</module> --> <!-- Not a maven project -->

                <module>core-java-modules</module>
                <module>couchbase</module>
                <!-- <module>ethereum</module> --> <!-- JAVA-6001 -->
                <!-- <module>gradle-modules</module> --> <!-- Not a maven project -->
                <module>gradle-modules/gradle/maven-to-gradle</module>
                <!-- <module>grails</module> --> <!-- Not a maven project -->
                <!-- <module>guest</module> --> <!-- not to be built as its for guest articles  -->
                <module>apache-httpclient</module>
                <module>apache-httpclient4</module>
                <module>java-jdi</module>

                <module>jhipster-5</module>
                <module>jmh</module>
                <!-- <module>lagom</module> --> <!-- Not a maven project -->
                <module>language-interop</module>
                <module>libraries-3</module>
                <module>libraries-data-db</module>
                <module>logging-modules</module>
                <module>lombok-modules</module>
                <module>maven-modules</module>

                <module>muleesb</module>

                <module>osgi</module>
                <module>persistence-modules</module>
                <module>web-modules</module>
            </modules>

        </profile>

        <profile>
            <id>integration-lite-second</id>

            <build>
                <plugins>
                    <plugin>
                        <groupId>org.apache.maven.plugins</groupId>
                        <artifactId>maven-surefire-plugin</artifactId>
                        <configuration>
                            <excludes>
                                <exclude>**/*ManualTest.java</exclude>
                                <exclude>**/*LiveTest.java</exclude>
                            </excludes>
                            <includes>
                                <include>**/*IntegrationTest.java</include>
                                <include>**/*IntTest.java</include>
                            </includes>
                            <systemPropertyVariables>
                                <logback.configurationFile>${tutorialsproject.basedir}/logback-config.xml</logback.configurationFile>
                            </systemPropertyVariables>
                        </configuration>
                    </plugin>
                </plugins>
            </build>

            <modules>
                <module>parent-boot-1</module>
                <module>parent-boot-2</module>
                <module>parent-spring-4</module>
                <module>parent-spring-5</module>
                <module>parent-java</module>

                <module>spring-4</module>

                <module>spring-bom</module>
                <module>spring-boot-modules</module>
                <module>spring-cloud-modules</module>
                <!-- <module>spring-cloud-cli</module> --> <!-- Not a maven project -->

                <module>spring-exceptions</module>
                <module>spring-integration</module>
                <module>spring-jenkins-pipeline</module>

                <module>spring-katharsis</module>
                <module>spring-remoting-modules</module>

                <!-- <module>spring-roo</module> --> <!-- JAVA-17327 -->

                <module>spring-security-modules</module>
                <module>spring-shell</module>
                <module>spring-soap</module>
                <module>spring-spel</module>
                <module>spring-static-resources</module>
                <module>spring-swagger-codegen</module>
                <module>spring-vault</module>
                <module>spring-web-modules</module>
                <module>spring-websockets</module>
                <module>static-analysis</module>
                <module>testing-modules</module>
                <module>vertx-modules</module>
                <module>video-tutorials</module>
                <module>xml</module>
                <module>xml-2</module>
            </modules>

        </profile>

        <profile>
            <id>integration-heavy</id>

            <build>
                <plugins>
                    <plugin>
                        <groupId>org.apache.maven.plugins</groupId>
                        <artifactId>maven-surefire-plugin</artifactId>
                        <configuration>
                            <excludes>
                                <exclude>**/*ManualTest.java</exclude>
                                <exclude>**/*LiveTest.java</exclude>
                            </excludes>
                            <includes>
                                <include>**/*IntegrationTest.java</include>
                                <include>**/*IntTest.java</include>
                            </includes>
                        </configuration>
                    </plugin>
                </plugins>
            </build>

            <modules>
                <module>parent-boot-1</module>
                <module>parent-boot-2</module>
                <module>parent-spring-4</module>
                <module>parent-spring-5</module>
                <module>parent-java</module>

                <module>apache-spark</module>

                <module>image-processing</module>

                <module>jenkins-modules</module>
                <module>jhipster-modules</module>
                <module>jhipster-5</module>
                <module>jws</module>

                <module>libraries</module> <!-- very long running -->
                <module>libraries-4</module>
                <module>libraries-5</module>
                <module>libraries-6</module>
                <module>spring-boot-modules/spring-boot-react</module>
                <module>vaadin</module>
            </modules>

        </profile>

        <profile>
            <id>live-all</id>

            <build>
                <plugins>
                    <plugin>
                        <groupId>org.apache.maven.plugins</groupId>
                        <artifactId>maven-surefire-plugin</artifactId>
                        <configuration>
                            <excludes>
                                <exclude>**/SpringContextTest.java</exclude>
                                <exclude>**/*UnitTest.java</exclude>
                                <exclude>**/*IntegrationTest.java</exclude>
                                <exclude>**/*IntTest.java</exclude>
                                <exclude>**/*LongRunningUnitTest.java</exclude>
                                <exclude>**/*ManualTest.java</exclude>
                                <exclude>**/*JdbcTest.java</exclude>
                            </excludes>
                            <includes>
                                <include>**/*LiveTest.java</include>
                            </includes>
                        </configuration>
                    </plugin>

                </plugins>
            </build>


        </profile>

        <profile>
            <id>default-jdk9-and-above</id>

            <build>
                <plugins>

                    <plugin>
                        <groupId>org.apache.maven.plugins</groupId>
                        <artifactId>maven-surefire-plugin</artifactId>
                        <configuration>
                            <forkCount>3</forkCount>
                            <reuseForks>true</reuseForks>
                            <includes>
                                <include>SpringContextTest</include>
                                <include>**/*UnitTest</include>
                            </includes>
                            <excludes>
                                <exclude>**/*IntegrationTest.java</exclude>
                                <exclude>**/*IntTest.java</exclude>
                                <exclude>**/*LongRunningUnitTest.java</exclude>
                                <exclude>**/*ManualTest.java</exclude>
                                <exclude>**/JdbcTest.java</exclude>
                                <exclude>**/*LiveTest.java</exclude>
                            </excludes>
                        </configuration>
                    </plugin>

                </plugins>
            </build>

            <modules>
<<<<<<< HEAD
                <module>spring-mobile</module>
=======
                <module>microservices-modules</module>
>>>>>>> 84bf32e3
                <module>spring-ejb-modules</module>
                <module>spring-di</module>
                <module>spring-di-2</module>
                <module>spring-jinq</module>
                <module>vavr-modules</module>
                <module>java-websocket</module>
                <module>azure</module>
                <module>netflix-modules</module>
                <module>spf4j</module>
                <module>spring-jersey</module>
                <module>jersey</module>
                <module>jaxb</module>

                <module>javafx</module>
                <module>spring-batch</module>
                <module>spring-boot-rest</module>
                <module>spring-drools</module>
                <module>spring-exceptions</module>
                <module>spring-jenkins-pipeline</module>
                <module>spring-core</module>
                <module>spring-core-4</module>
                <module>spring-integration</module>
                <module>libraries-security</module>

                <module>performance-tests</module>
                <module>security-modules</module>
                <module>libraries-server-2</module>
                <module>orika</module>
                <module>patterns-modules</module>
                <module>json-modules</module>
                <module>libraries-data</module>
                <module>saas-modules</module>
                <module>server-modules</module>
                <module>apache-cxf-modules</module>


                <module>spring-aop</module>
                <module>jmeter</module>
                <module>spring-aop-2</module>

                <module>algorithms-modules</module>
                <module>apache-libraries</module>
                <module>apache-poi</module>
                <module>apache-velocity</module>
                <module>di-modules</module>
                <module>asciidoctor</module>
                <module>aws-modules</module>

                <module>couchbase</module>
                <module>core-groovy-modules</module>

                <module>core-java-modules/core-java-9</module>
                <module>core-java-modules/core-java-9-improvements</module>
                <module>core-java-modules/core-java-9-jigsaw</module>
                <!-- <module>core-java-modules/core-java-9-new-features</module> --> <!-- uses preview features, to be decided how to handle -->
                <module>core-java-modules/core-java-9-streams</module>
                <module>core-java-modules/core-java-10</module>
                <module>core-java-modules/core-java-11</module>
                <module>core-java-modules/core-java-11-2</module>
                <module>core-java-modules/core-java-11-3</module>
                <!-- <module>core-java-modules/core-java-12</module> --> <!-- uses preview features, to be decided how to handle -->
                <!-- <module>core-java-modules/core-java-13</module> --> <!-- uses preview features, to be decided how to handle -->
                <!-- <module>core-java-modules/core-java-14</module> --> <!-- uses preview features, to be decided how to handle -->
                <!-- <module>core-java-modules/core-java-15</module> --> <!-- uses preview features, to be decided how to handle -->
                <!-- <module>core-java-modules/core-java-16</module> --> <!-- uses preview features, to be decided how to handle -->
                <!-- <module>core-java-modules/core-java-17</module> --> <!-- uses preview features, to be decided how to handle -->
                <!-- <module>core-java-modules/core-java-19</module> --> <!-- uses preview features, to be decided how to handle -->
                <module>core-java-modules/core-java-collections-set</module>
                <module>core-java-modules/core-java-collections-list-4</module>
                <module>core-java-modules/core-java-collections-array-list</module>
                <module>core-java-modules/core-java-collections-maps-4</module>
                <module>core-java-modules/core-java-collections-maps-5</module>
                <module>core-java-modules/core-java-concurrency-simple</module>
                <module>core-java-modules/core-java-date-operations-1</module>
                <module>core-java-modules/core-java-datetime-conversion</module>
                <module>core-java-modules/core-java-datetime-string</module>
                <module>core-java-modules/core-java-io-conversions-2</module>
                <module>core-java-modules/core-java-jpms</module>
                <module>core-java-modules/core-java-os</module>
                <module>core-java-modules/core-java-streams-4</module>
                <module>core-java-modules/core-java-string-algorithms-3</module>
                <module>core-java-modules/core-java-string-operations-3</module>
                <module>core-java-modules/core-java-string-operations-4</module>
                <module>core-java-modules/core-java-string-operations-5</module>
                <module>core-java-modules/core-java-time-measurements</module>
                <module>core-java-modules/core-java-networking-3</module>
                <module>core-java-modules/core-java-strings</module>
                <module>core-java-modules/core-java-httpclient</module>
                <module>custom-pmd</module>
                <module>spring-core-6</module>
                <module>data-structures</module>
                <module>ddd-contexts</module>
                <module>jackson-modules</module>
                <module>deeplearning4j</module>
                <module>docker-modules</module>
                <module>drools</module>
                <module>guava-modules</module>
                <module>apache-httpclient-2</module>
                <module>kubernetes-modules</module>
                <module>libraries-concurrency</module>
                <module>libraries-testing</module>
                <module>maven-modules/compiler-plugin-java-9</module>
                <module>maven-modules/maven-generate-war</module>
                <module>maven-modules/multimodulemavenproject</module>
                <module>optaplanner</module>
                <module>persistence-modules/sirix</module>
                <module>persistence-modules/spring-data-cassandra-2</module>
                <module>persistence-modules/spring-data-jpa-repo-3</module>
                <module>quarkus-modules</module>
                <module>spring-boot-modules/spring-boot-cassandre</module>
                <module>spring-boot-modules/spring-boot-3</module>
                <module>spring-boot-modules/spring-boot-3-native</module>
                <module>spring-boot-modules/spring-boot-3-observation</module>
                <module>spring-boot-modules/spring-boot-3-test-pitfalls</module>
                <module>spring-reactive-modules</module>
                <module>spring-swagger-codegen/custom-validations-opeanpi-codegen</module>
                <module>testing-modules/testing-assertions</module>
                <module>persistence-modules/fauna</module>
                <module>persistence-modules/spring-data-rest</module>

                <module>rule-engines-modules</module>

                <module>reactive-systems</module>
                <module>rxjava-modules</module>

                <module>lightrun</module>
                <module>tablesaw</module>
                <module>geotools</module>

                <!-- Modules from default-first -->

                <module>akka-modules</module>
                <module>annotations</module>
                <module>apache-httpclient</module>
                <module>httpclient-simple</module>
                <module>antlr</module>
                <module>apache-kafka</module>
                <module>apache-kafka-2</module>
                <module>apache-olingo</module>

                <module>apache-poi-2</module>
                <module>apache-rocketmq</module>
                <module>apache-thrift</module>
                <module>apache-tika</module>

                <module>asm</module>
                <module>atomikos</module>
                <module>atomix</module>

                <module>axon</module>

                <module>bazel</module>
                <module>code-generation</module>
                <module>ddd</module>
                <module>discord4j</module>
                <module>disruptor</module>
                <module>dozer</module>
                <module>dubbo</module>
                <!-- <module>feign</module> --> <!-- JAVA-19475 -->
                <module>google-cloud</module>
                <module>graphql-modules</module>
                <module>grpc</module>
                <module>hazelcast</module>
                <module>hystrix</module>
                <module>jackson-simple</module>
                <module>java-blockchain</module>

                <module>java-rmi</module>
                <module>java-spi</module>
                <module>javax-sound</module>
                <module>javaxval</module>
                <module>javaxval-2</module>
                <module>javax-validation-advanced</module>
                <module>jgit</module>
                <module>jib</module>

                <module>java-native</module>
                <module>jsoup</module>
                <module>ksqldb</module>
                <module>jsf</module>
                <module>libraries-2</module>
                <module>libraries-7</module>
                <module>libraries-apache-commons</module>
                <module>libraries-apache-commons-collections</module>
                <module>libraries-apache-commons-io</module>
                <module>libraries-data-2</module>
                <module>libraries-data-io</module>
                <module>libraries-files</module>
                <module>libraries-http</module>
                <module>libraries-http-2</module>
                <module>libraries-io</module>
                <module>libraries-primitive</module>
                <module>libraries-rpc</module>
                <module>libraries-server</module>

                <module>lucene</module>
                <module>mapstruct</module>
                <module>mesos-marathon</module>
                <module>metrics</module>
                <module>mustache</module>
                <module>mybatis</module>
                <module>pdf</module>
                <module>pdf-2</module>
                <module>protobuffer</module>
                <module>reactor-core</module>
                <module>rsocket</module>
                <module>slack</module>


                <!--  Modules from default second-->
                <module>spring-5</module>
                <module>spring-5-webflux</module>
                <module>spring-5-webflux-2</module>
                <module>spring-activiti</module>
                <module>spring-batch-2</module>
                <module>spring-boot-modules/spring-caching-2</module>
                <module>spring-core-2</module>
                <module>spring-core-3</module>
                <module>spring-core-5</module>
                <module>spring-di-3</module>
                <module>spring-cucumber</module>

                <module>spring-kafka</module>

                <module>spring-native</module>
                <module>spring-security-modules/spring-security-oauth2-testing</module>
                <module>spring-protobuf</module>
                <module>spring-quartz</module>

                <module>spring-scheduling</module>

                <module>spring-state-machine</module>
                <module>spring-threads</module>
                <module>tensorflow-java</module>
                <module>xstream</module>
                <module>webrtc</module>
                <module>persistence-modules/java-mongodb</module>
                <module>messaging-modules</module>
                <module>spring-boot-modules/spring-boot-redis</module>
                <module>persistence-modules/questdb</module>
            </modules>

            <properties>
                <project.build.sourceEncoding>UTF-8</project.build.sourceEncoding>
                <java.version>11</java.version>
                <maven.compiler.source>11</maven.compiler.source>
                <maven.compiler.target>11</maven.compiler.target>
            </properties>
        </profile>

        <profile>
            <id>integration-jdk9-and-above</id>

            <build>
                <plugins>
                    <plugin>
                        <groupId>org.apache.maven.plugins</groupId>
                        <artifactId>maven-surefire-plugin</artifactId>
                        <configuration>
                            <excludes>
                                <exclude>**/*ManualTest.java</exclude>
                                <exclude>**/*LiveTest.java</exclude>
                            </excludes>
                            <includes>
                                <include>**/*IntegrationTest.java</include>
                                <include>**/*IntTest.java</include>
                            </includes>
                        </configuration>
                    </plugin>
                </plugins>
            </build>

            <modules>
<<<<<<< HEAD
                <module>spring-mobile</module>
=======
                <module>microservices-modules</module>
>>>>>>> 84bf32e3
                <module>spring-ejb-modules</module>
                <module>spring-di</module>
                <module>spring-di-2</module>
                <module>spring-jinq</module>
                <module>vavr-modules</module>
                <module>java-websocket</module>
                <module>azure</module>
                <module>netflix-modules</module>
                <module>spf4j</module>
                <module>spring-jersey</module>
                <module>jersey</module>
                <module>jaxb</module>

                <module>javafx</module>
                <module>spring-batch</module>
                <module>spring-boot-rest</module>
                <module>spring-drools</module>
                <module>spring-exceptions</module>
                <module>spring-jenkins-pipeline</module>
                <module>spring-core</module>
                <module>spring-core-4</module>
                <module>spring-integration</module>
                <module>libraries-security</module>

                <module>performance-tests</module>
                <module>security-modules</module>
                <module>libraries-server-2</module>
                <module>orika</module>
                <module>patterns-modules</module>
                <module>json-modules</module>
                <module>libraries-data</module>
                <module>saas-modules</module>
                <module>server-modules</module>
                <module>apache-cxf-modules</module>

                <module>algorithms-modules</module>
                <module>apache-libraries</module>
                <module>apache-poi</module>
                <module>apache-velocity</module>
                <module>di-modules</module>
                <module>asciidoctor</module>
                <module>aws-modules</module>

                <module>couchbase</module>

                <module>core-groovy-modules</module>
                <module>core-java-modules/core-java-9</module>
                <module>core-java-modules/core-java-9-improvements</module>
                <module>core-java-modules/core-java-9-jigsaw</module>
                <!-- <module>core-java-modules/core-java-9-new-features</module> --> <!-- uses preview features, to be decided how to handle -->
                <module>core-java-modules/core-java-9-streams</module>
                <module>core-java-modules/core-java-10</module>
                <module>core-java-modules/core-java-11</module>
                <module>core-java-modules/core-java-11-2</module>
                <module>core-java-modules/core-java-11-3</module>
                <!-- <module>core-java-modules/core-java-12</module> --> <!-- uses preview features, to be decided how to handle -->
                <!-- <module>core-java-modules/core-java-13</module> --> <!-- uses preview features, to be decided how to handle -->
                <!-- <module>core-java-modules/core-java-14</module> --> <!-- uses preview features, to be decided how to handle -->
                <!-- <module>core-java-modules/core-java-15</module> --> <!-- uses preview features, to be decided how to handle -->
                <!-- <module>core-java-modules/core-java-16</module> --> <!-- uses preview features, to be decided how to handle -->
                <!-- <module>core-java-modules/core-java-17</module> --> <!-- uses preview features, to be decided how to handle -->
                <!-- <module>core-java-modules/core-java-19</module> --> <!-- uses preview features, to be decided how to handle -->
                <module>core-java-modules/core-java-collections-set</module>
                <module>core-java-modules/core-java-collections-list-4</module>
                <module>core-java-modules/core-java-collections-array-list</module>
                <module>core-java-modules/core-java-collections-maps-4</module>
                <module>core-java-modules/core-java-collections-maps-5</module>
                <module>core-java-modules/core-java-concurrency-simple</module>
                <module>core-java-modules/core-java-date-operations-1</module>
                <module>core-java-modules/core-java-datetime-conversion</module>
                <module>core-java-modules/core-java-datetime-string</module>
                <module>core-java-modules/core-java-io-conversions-2</module>
                <module>core-java-modules/core-java-jpms</module>
                <module>core-java-modules/core-java-os</module>
                <module>core-java-modules/core-java-streams-4</module>
                <module>core-java-modules/core-java-string-algorithms-3</module>
                <module>core-java-modules/core-java-string-operations-3</module>
                <module>core-java-modules/core-java-string-operations-4</module>
                <module>core-java-modules/core-java-string-operations-5</module>
                <module>core-java-modules/core-java-time-measurements</module>
                <module>core-java-modules/core-java-networking-3</module>
                <module>core-java-modules/core-java-strings</module>
                <module>core-java-modules/core-java-httpclient</module>
                <module>spring-aop</module>
                <module>spring-aop-2</module>
                <module>custom-pmd</module>
                <module>spring-core-6</module>
                <module>data-structures</module>
                <module>ddd-contexts</module>
                <module>jackson-modules</module>
                <module>deeplearning4j</module>
                <module>jmeter</module>
                <module>docker-modules</module>
                <module>drools</module>
                <module>guava-modules</module>
                <module>apache-httpclient-2</module>
                <module>kubernetes-modules</module>
                <module>libraries-concurrency</module>
                <module>libraries-testing</module>
                <module>maven-modules/compiler-plugin-java-9</module>
                <module>maven-modules/maven-generate-war</module>
                <module>maven-modules/multimodulemavenproject</module>
                <module>optaplanner</module>
                <module>persistence-modules/sirix</module>
                <module>persistence-modules/spring-data-cassandra-2</module>
                <module>persistence-modules/spring-data-jpa-repo-3</module>
                <module>quarkus-modules</module>
                <module>spring-boot-modules/spring-boot-cassandre</module>
                <module>spring-boot-modules/spring-boot-3</module>
                <module>spring-boot-modules/spring-boot-3-native</module>
                <module>spring-boot-modules/spring-boot-3-observation</module>
                <module>spring-boot-modules/spring-boot-3-test-pitfalls</module>
                <module>spring-reactive-modules</module>
                <module>spring-swagger-codegen/custom-validations-opeanpi-codegen</module>
                <module>testing-modules/testing-assertions</module>
                <module>persistence-modules/fauna</module>
                <module>persistence-modules/spring-data-rest</module>

                <module>rule-engines-modules</module>

                <module>reactive-systems</module>
                <module>rxjava-modules</module>

                <module>lightrun</module>
                <module>tablesaw</module>
                <module>geotools</module>

                <!-- Modules from default-first -->

                <module>akka-modules</module>
                <module>annotations</module>
                <module>apache-httpclient</module>
                <module>antlr</module>
                <module>apache-kafka</module>
                <module>apache-kafka-2</module>
                <module>apache-olingo</module>

                <module>apache-poi-2</module>
                <module>apache-rocketmq</module>
                <module>apache-thrift</module>
                <module>apache-tika</module>

                <module>asm</module>
                <module>atomikos</module>
                <module>atomix</module>

                <module>axon</module>

                <module>bazel</module>
                <module>code-generation</module>
                <module>ddd</module>
                <module>discord4j</module>
                <module>disruptor</module>
                <module>dozer</module>

                <module>dubbo</module>
                <!-- <module>feign</module> -->
                <module>google-cloud</module>
                <module>graphql-modules</module>
                <module>grpc</module>
                <module>hazelcast</module>
                <module>httpclient-simple</module>
                <module>hystrix</module>
                <module>jackson-simple</module>
                <module>java-blockchain</module>

                <module>java-rmi</module>
                <module>java-spi</module>
                <module>javax-sound</module>
                <module>javaxval</module>
                <module>javaxval-2</module>
                <module>javax-validation-advanced</module>
                <module>jgit</module>
                <module>jib</module>

                <module>java-native</module>
                <module>jsoup</module>
                <module>jsf</module>
                <module>ksqldb</module>

                <module>libraries-7</module>
                <module>libraries-apache-commons</module>
                <module>libraries-apache-commons-collections</module>
                <module>libraries-apache-commons-io</module>
                <module>libraries-data-2</module>
                <module>libraries-data-io</module>
                <module>libraries-files</module>
                <module>libraries-http</module>
                <module>libraries-http-2</module>
                <module>libraries-io</module>
                <module>libraries-primitive</module>
                <module>libraries-rpc</module>
                <module>libraries-server</module>

                <module>lucene</module>
                <module>mapstruct</module>
                <module>mesos-marathon</module>
                <module>metrics</module>
                <module>mustache</module>
                <module>mybatis</module>
                <module>pdf</module>
                <module>pdf-2</module>
                <module>protobuffer</module>
                <module>reactor-core</module>
                <module>rsocket</module>
                <module>slack</module>


                <!--  Modules from default second-->

                <module>spring-5</module>
                <module>spring-5-webflux</module>
                <module>spring-5-webflux-2</module>
                <module>spring-activiti</module>
                <module>spring-batch-2</module>
                <module>spring-boot-modules/spring-caching-2</module>
                <module>spring-core-2</module>
                <module>spring-core-3</module>
                <module>spring-core-5</module>
                <module>spring-di-3</module>
                <module>spring-cucumber</module>

                <module>spring-kafka</module>

                <module>spring-native</module>
                <module>spring-protobuf</module>
                <module>spring-quartz</module>

                <module>spring-scheduling</module>

                <module>spring-state-machine</module>
                <module>spring-threads</module>
                <module>tensorflow-java</module>
                <module>xstream</module>
                <module>webrtc</module>
                <module>persistence-modules/java-mongodb</module>
                <module>libraries-2</module>
                <module>messaging-modules</module>
                <module>spring-boot-modules/spring-boot-redis</module>
                <module>persistence-modules/questdb</module>
            </modules>

            <properties>
                <project.build.sourceEncoding>UTF-8</project.build.sourceEncoding>
                <java.version>11</java.version>
                <maven.compiler.source>11</maven.compiler.source>
                <maven.compiler.target>11</maven.compiler.target>
            </properties>
        </profile>

        <profile>
            <id>parents</id>
            <modules>
                <module>parent-boot-1</module>
                <module>parent-boot-2</module>
                <module>parent-spring-4</module>
                <module>parent-spring-5</module>
                <module>parent-java</module>
            </modules>

        </profile>
    </profiles>

    <reporting>
        <plugins>
            <plugin>
                <groupId>org.apache.maven.plugins</groupId>
                <artifactId>maven-jxr-plugin</artifactId>
                <version>${maven-jxr-plugin.version}</version>
            </plugin>
        </plugins>
    </reporting>

    <properties>
        <project.build.sourceEncoding>UTF-8</project.build.sourceEncoding>
        <project.reporting.outputEncoding>UTF-8</project.reporting.outputEncoding>
        <gib.referenceBranch>refs/remotes/origin/master</gib.referenceBranch>
        <gib.skipTestsForUpstreamModules>true</gib.skipTestsForUpstreamModules>
        <gib.buildUpstream>false</gib.buildUpstream>
        <gib.failOnMissingGitDir>false</gib.failOnMissingGitDir>
        <gib.failOnError>false</gib.failOnError>
        <gib.disable>true</gib.disable>

        <!-- used only in dependency management to force this version, not included as a direct dependency -->
        <junit.version>4.13.2</junit.version>
        <assertj.version>3.21.0</assertj.version>
        <hamcrest.version>2.2</hamcrest.version>
        <hamcrest-all.version>1.3</hamcrest-all.version>
        <mockito.version>4.4.0</mockito.version>
        <byte-buddy.version>1.12.13</byte-buddy.version>

        <!-- logging -->
        <org.slf4j.version>1.7.32</org.slf4j.version>
        <logback.version>1.2.7</logback.version>

        <!-- plugins -->
        <maven-surefire-plugin.version>2.22.2</maven-surefire-plugin.version>
        <maven-compiler-plugin.version>3.8.1</maven-compiler-plugin.version>
        <exec-maven-plugin.version>3.0.0</exec-maven-plugin.version>
        <java.version>1.8</java.version>
        <log4j.version>1.2.17</log4j.version>
        <esapi.version>2.5.0.0</esapi.version>
        <jmh-core.version>1.35</jmh-core.version>
        <jmh-generator.version>1.35</jmh-generator.version>
        <maven-failsafe-plugin.version>2.21.0</maven-failsafe-plugin.version>
        <commons-collections4.version>4.4</commons-collections4.version>
        <commons-io.version>2.11.0</commons-io.version>
        <commons-lang.version>2.6</commons-lang.version>
        <commons-lang3.version>3.12.0</commons-lang3.version>
        <commons-cli.version>1.5.0</commons-cli.version>
        <maven-war-plugin.version>3.0.0</maven-war-plugin.version>
        <javax.servlet-api.version>4.0.1</javax.servlet-api.version>
        <jstl-api.version>1.2</jstl-api.version>
        <javax.servlet.jsp-api.version>2.3.3</javax.servlet.jsp-api.version>
        <jstl.version>1.2</jstl.version>
        <jackson.version>2.13.3</jackson.version>
        <commons-fileupload.version>1.4</commons-fileupload.version>
        <junit-platform.version>1.9.2</junit-platform.version>
        <junit-jupiter.version>5.9.2</junit-jupiter.version>
        <junit-platform-surefire-provider.version>1.3.2</junit-platform-surefire-provider.version>
        <directory-maven-plugin.version>0.3.1</directory-maven-plugin.version>
        <maven-install-plugin.version>2.5.2</maven-install-plugin.version>
        <custom-pmd.version>0.0.1</custom-pmd.version>
        <gitflow-incremental-builder.version>3.12.2</gitflow-incremental-builder.version>
        <maven-jxr-plugin.version>3.0.0</maven-jxr-plugin.version>
        <maven-pmd-plugin.version>3.19.0</maven-pmd-plugin.version>
        <lombok.version>1.18.24</lombok.version>
        <h2.version>2.1.214</h2.version>
        <guava.version>31.1-jre</guava.version>
        <maven-jar-plugin.version>3.2.2</maven-jar-plugin.version>
    </properties>

</project><|MERGE_RESOLUTION|>--- conflicted
+++ resolved
@@ -737,11 +737,8 @@
             </build>
 
             <modules>
-<<<<<<< HEAD
                 <module>spring-mobile</module>
-=======
                 <module>microservices-modules</module>
->>>>>>> 84bf32e3
                 <module>spring-ejb-modules</module>
                 <module>spring-di</module>
                 <module>spring-di-2</module>
@@ -1015,11 +1012,8 @@
             </build>
 
             <modules>
-<<<<<<< HEAD
                 <module>spring-mobile</module>
-=======
                 <module>microservices-modules</module>
->>>>>>> 84bf32e3
                 <module>spring-ejb-modules</module>
                 <module>spring-di</module>
                 <module>spring-di-2</module>
