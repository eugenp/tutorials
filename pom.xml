<?xml version="1.0" encoding="UTF-8"?>
<!--suppress PyInterpreter -->
<project xmlns="http://maven.apache.org/POM/4.0.0"
         xmlns:xsi="http://www.w3.org/2001/XMLSchema-instance"
         xsi:schemaLocation="http://maven.apache.org/POM/4.0.0 http://maven.apache.org/xsd/maven-4.0.0.xsd">
    <modelVersion>4.0.0</modelVersion>
    <groupId>com.baeldung</groupId>
    <artifactId>parent-modules</artifactId>
    <version>1.0.0-SNAPSHOT</version>
    <name>parent-modules</name>
    <packaging>pom</packaging>

    <dependencies>
        <!-- logging -->
        <dependency>
            <groupId>org.slf4j</groupId>
            <artifactId>slf4j-api</artifactId>
            <version>${org.slf4j.version}</version>
        </dependency>
        <dependency>
            <groupId>ch.qos.logback</groupId>
            <artifactId>logback-classic</artifactId>
            <version>${logback.version}</version>
        </dependency>
        <dependency>
            <groupId>ch.qos.logback</groupId>
            <artifactId>logback-core</artifactId>
            <version>${logback.version}</version>
        </dependency>
        <dependency>
            <groupId>org.slf4j</groupId>
            <artifactId>jcl-over-slf4j</artifactId>
            <version>${org.slf4j.version}</version>
        </dependency>

        <!-- test -->
        <dependency>
            <groupId>org.junit.jupiter</groupId>
            <artifactId>junit-jupiter-engine</artifactId>
            <version>${junit-jupiter.version}</version>
            <scope>test</scope>
        </dependency>
        <dependency>
            <groupId>org.junit.jupiter</groupId>
            <artifactId>junit-jupiter-params</artifactId>
            <version>${junit-jupiter.version}</version>
            <scope>test</scope>
        </dependency>
        <dependency>
            <groupId>org.junit.jupiter</groupId>
            <artifactId>junit-jupiter-api</artifactId>
            <version>${junit-jupiter.version}</version>
            <scope>test</scope>
        </dependency>
        <dependency>
            <groupId>org.junit.vintage</groupId>
            <artifactId>junit-vintage-engine</artifactId>
            <version>${junit-jupiter.version}</version>
            <scope>test</scope>
        </dependency>
        <dependency>
            <groupId>org.assertj</groupId>
            <artifactId>assertj-core</artifactId>
            <version>${assertj.version}</version>
            <scope>test</scope>
        </dependency>
        <dependency>
            <groupId>org.hamcrest</groupId>
            <artifactId>hamcrest</artifactId>
            <version>${hamcrest.version}</version>
            <scope>test</scope>
        </dependency>
        <dependency>
            <groupId>org.hamcrest</groupId>
            <artifactId>hamcrest-all</artifactId>
            <version>${hamcrest-all.version}</version>
            <scope>test</scope>
        </dependency>
        <dependency>
            <groupId>org.mockito</groupId>
            <artifactId>mockito-core</artifactId>
            <version>${mockito.version}</version>
            <scope>test</scope>
        </dependency>
        <dependency>
            <groupId>org.apache.maven.surefire</groupId>
            <artifactId>surefire-logger-api</artifactId>
            <version>${maven-surefire-plugin.version}</version>
            <!-- to get around bug https://github.com/junit-team/junit5/issues/801 -->
            <scope>test</scope>
            <optional>true</optional>
        </dependency>
    </dependencies>

    <build>
        <plugins>
            <plugin>
                <groupId>org.codehaus.mojo</groupId>
                <artifactId>exec-maven-plugin</artifactId>
                <version>${exec-maven-plugin.version}</version>
                <configuration>
                    <executable>maven</executable>
                </configuration>
            </plugin>
            <plugin>
                <groupId>org.apache.maven.plugins</groupId>
                <artifactId>maven-surefire-plugin</artifactId>
                <version>${maven-surefire-plugin.version}</version>
                <configuration>
                    <forkCount>3</forkCount>
                    <reuseForks>true</reuseForks>
                    <excludes>
                        <exclude>**/*IntegrationTest.java</exclude>
                        <exclude>**/*IntTest.java</exclude>
                        <exclude>**/*LongRunningUnitTest.java</exclude>
                        <exclude>**/*ManualTest.java</exclude>
                        <exclude>**/JdbcTest.java</exclude>
                        <exclude>**/*LiveTest.java</exclude>
                    </excludes>
                </configuration>
                <dependencies>
                    <dependency>
                        <groupId>org.junit.jupiter</groupId>
                        <artifactId>junit-jupiter-engine</artifactId>
                        <version>${junit-jupiter.version}</version>
                    </dependency>
                    <dependency>
                        <groupId>org.junit.vintage</groupId>
                        <artifactId>junit-vintage-engine</artifactId>
                        <version>${junit-jupiter.version}</version>
                    </dependency>
                </dependencies>
            </plugin>
            <plugin>
                <groupId>org.apache.maven.plugins</groupId>
                <artifactId>maven-compiler-plugin</artifactId>
                <version>${maven-compiler-plugin.version}</version>
                <configuration>
                    <source>${java.version}</source>
                    <target>${java.version}</target>
                </configuration>
            </plugin>
            <plugin>
                <groupId>org.apache.maven.plugins</groupId>
                <artifactId>maven-pmd-plugin</artifactId>
                <version>${maven-pmd-plugin.version}</version>
                <dependencies>
                    <dependency>
                        <groupId>org.baeldung.pmd</groupId>
                        <artifactId>custom-pmd</artifactId>
                        <version>${custom-pmd.version}</version>
                    </dependency>
                </dependencies>
                <configuration>
                    <failurePriority>5</failurePriority>
                    <aggregate>false</aggregate>
                    <failOnViolation>true</failOnViolation>
                    <verbose>true</verbose>
                    <linkXRef>true</linkXRef>
                    <includeTests>true</includeTests>
                    <sourceEncoding>UTF-8</sourceEncoding>
                    <targetJdk>${java.version}</targetJdk>
                    <rulesets>
                        <ruleset>${tutorialsproject.basedir}/baeldung-pmd-rules.xml</ruleset>
                    </rulesets>
                    <excludeRoots>
                        <excludeRoot>target/generated-sources</excludeRoot>
                    </excludeRoots>
                </configuration>
                <executions>
                    <execution>
                        <phase>compile</phase>
                        <goals>
                            <goal>check</goal>
                        </goals>
                    </execution>
                </executions>
            </plugin>
            <plugin>
                <groupId>org.commonjava.maven.plugins</groupId>
                <artifactId>directory-maven-plugin</artifactId>
                <version>${directory-maven-plugin.version}</version>
                <executions>
                    <execution>
                        <id>directories</id>
                        <goals>
                            <goal>directory-of</goal>
                        </goals>
                        <phase>validate</phase>
                        <configuration>
                            <property>tutorialsproject.basedir</property>
                            <project>
                                <groupId>com.baeldung</groupId>
                                <artifactId>parent-modules</artifactId>
                            </project>
                        </configuration>
                    </execution>
                </executions>
            </plugin>
            <plugin>
                <groupId>org.apache.maven.plugins</groupId>
                <artifactId>maven-install-plugin</artifactId>
                <version>${maven-install-plugin.version}</version>
                <configuration>
                    <groupId>org.baeldung.pmd</groupId>
                    <artifactId>custom-pmd</artifactId>
                    <version>${custom-pmd.version}</version>
                    <packaging>jar</packaging>
                    <file>${tutorialsproject.basedir}/custom-pmd-${custom-pmd.version}.jar</file>
                    <generatePom>true</generatePom>
                </configuration>
                <executions>
                    <execution>
                        <id>install-jar-lib</id>
                        <goals>
                            <goal>install-file</goal>
                        </goals>
                        <phase>validate</phase>
                    </execution>
                </executions>
            </plugin>
            <plugin>
                <artifactId>maven-war-plugin</artifactId>
                <version>${maven-war-plugin.version}</version>
            </plugin>
        </plugins>

        <extensions>
            <extension>
                <groupId>com.vackosar.gitflowincrementalbuilder</groupId>
                <artifactId>gitflow-incremental-builder</artifactId>
                <version>${gitflow-incremental-builder.version}</version>
            </extension>
        </extensions>
        <pluginManagement>
            <plugins>
                <!--This plugin's configuration is used to store Eclipse m2e settings
                    only. It has no influence on the Maven build itself. -->
                <plugin>
                    <groupId>org.eclipse.m2e</groupId>
                    <artifactId>lifecycle-mapping</artifactId>
                    <version>1.0.0</version>
                    <configuration>
                        <lifecycleMappingMetadata>
                            <pluginExecutions>
                                <pluginExecution>
                                    <pluginExecutionFilter>
                                        <groupId>
                                            org.commonjava.maven.plugins
                                        </groupId>
                                        <artifactId>
                                            directory-maven-plugin
                                        </artifactId>
                                        <versionRange>
                                            [0.3.1,)
                                        </versionRange>
                                        <goals>
                                            <goal>directory-of</goal>
                                        </goals>
                                    </pluginExecutionFilter>
                                    <action>
                                        <ignore/>
                                    </action>
                                </pluginExecution>
                                <pluginExecution>
                                    <pluginExecutionFilter>
                                        <groupId>
                                            org.apache.maven.plugins
                                        </groupId>
                                        <artifactId>
                                            maven-install-plugin
                                        </artifactId>
                                        <versionRange>
                                            [2.5.1,)
                                        </versionRange>
                                        <goals>
                                            <goal>install-file</goal>
                                        </goals>
                                    </pluginExecutionFilter>
                                    <action>
                                        <ignore/>
                                    </action>
                                </pluginExecution>
                            </pluginExecutions>
                        </lifecycleMappingMetadata>
                    </configuration>
                </plugin>
            </plugins>
        </pluginManagement>
    </build>

    <profiles>

        <profile>
            <id>default-first</id>
            <build>
                <plugins>
                    <plugin>
                        <groupId>org.apache.maven.plugins</groupId>
                        <artifactId>maven-surefire-plugin</artifactId>
                        <version>${maven-surefire-plugin.version}</version>
                        <configuration>
                            <forkCount>3</forkCount>
                            <reuseForks>true</reuseForks>
                            <includes>
                                <include>SpringContextTest</include>
                                <include>**/*UnitTest</include>
                            </includes>
                            <excludes>
                                <exclude>**/*IntegrationTest.java</exclude>
                                <exclude>**/*IntTest.java</exclude>
                                <exclude>**/*LongRunningUnitTest.java</exclude>
                                <exclude>**/*ManualTest.java</exclude>
                                <exclude>**/JdbcTest.java</exclude>
                                <exclude>**/*LiveTest.java</exclude>
                            </excludes>
                            <systemPropertyVariables>
                                <logback.configurationFile>${tutorialsproject.basedir}/logback-config.xml</logback.configurationFile>
                            </systemPropertyVariables>
                        </configuration>
                    </plugin>

                </plugins>
            </build>

            <modules>
                <module>parent-boot-1</module>
                <module>parent-boot-2</module>
                <module>parent-spring-4</module>
                <module>parent-spring-5</module>
                <module>parent-java</module>

                <module>checker-plugin</module>
                <!-- <module>clojure</module> --> <!-- Not a maven project -->
                <module>core-java-modules</module>
                <module>couchbase</module>
                <!-- <module>ethereum</module> --> <!-- JAVA-6001 -->
                <!-- <module>gradle-modules</module> --> <!-- Not a maven project -->
                <module>gradle-modules/gradle/maven-to-gradle</module>
                <!-- <module>grails</module> --> <!-- Not a maven project -->
                <!-- <module>guest</module> --> <!-- not to be built as its for guest articles  -->
                <module>apache-httpclient</module>
                <module>apache-httpclient4</module>
                <module>java-jdi</module>

                <module>jetbrains</module>
                <module>jhipster-5</module>
                <module>jmh</module>
                <!-- <module>lagom</module> --> <!-- Not a maven project -->
                <module>language-interop</module>
                <module>libraries-3</module>
                <module>libraries-data-db</module>
                <module>logging-modules</module>
                <module>lombok-modules</module>
                <module>maven-modules</module>

                <module>microservices-modules</module>
                <module>muleesb</module>

                <module>osgi</module>
                <module>persistence-modules</module>
                <module>web-modules</module>
            </modules>

        </profile>

        <profile>
            <id>default-second</id>
            <build>
                <plugins>

                    <plugin>
                        <groupId>org.apache.maven.plugins</groupId>
                        <artifactId>maven-surefire-plugin</artifactId>
                        <version>${maven-surefire-plugin.version}</version>
                        <configuration>
                            <forkCount>3</forkCount>
                            <reuseForks>true</reuseForks>
                            <includes>
                                <include>SpringContextTest</include>
                                <include>**/*UnitTest</include>
                            </includes>
                            <excludes>
                                <exclude>**/*IntegrationTest.java</exclude>
                                <exclude>**/*IntTest.java</exclude>
                                <exclude>**/*LongRunningUnitTest.java</exclude>
                                <exclude>**/*ManualTest.java</exclude>
                                <exclude>**/*JdbcTest.java</exclude>
                                <exclude>**/*LiveTest.java</exclude>
                            </excludes>
                            <systemPropertyVariables>
                                <logback.configurationFile>${tutorialsproject.basedir}/logback-config.xml</logback.configurationFile>
                            </systemPropertyVariables>
                        </configuration>
                    </plugin>

                </plugins>
            </build>

            <modules>
                <module>parent-boot-1</module>
                <module>parent-boot-2</module>
                <module>parent-spring-4</module>
                <module>parent-spring-5</module>
                <module>parent-java</module>

                <module>spring-4</module>
                <module>spring-aop</module>

                <module>spring-bom</module>
                <module>spring-boot-modules</module>
                <module>spring-cloud-modules</module>
                <!-- <module>spring-cloud-cli</module> --> <!-- Not a maven project -->

                <module>spring-exceptions</module>
                <module>spring-integration</module>
                <module>spring-jenkins-pipeline</module>

                <module>spring-katharsis</module>
                <module>spring-mobile</module>
                <module>spring-remoting-modules</module>

                <!-- <module>spring-roo</module> --> <!-- JAVA-17327 -->

                <module>spring-security-modules</module>
                <module>spring-shell</module>
                <module>spring-soap</module>
                <module>spring-spel</module>
                <module>spring-static-resources</module>
                <module>spring-swagger-codegen</module>
                <module>spring-vault</module>
                <module>spring-web-modules</module>
                <module>spring-websockets</module>
                <module>static-analysis</module>
                <module>testing-modules</module>
                <module>vertx-modules</module>
                <module>video-tutorials</module>
                <module>xml</module>
                <module>xml-2</module>
            </modules>

        </profile>

        <profile>
            <id>default-heavy</id>
            <build>
                <plugins>

                    <plugin>
                        <groupId>org.apache.maven.plugins</groupId>
                        <artifactId>maven-surefire-plugin</artifactId>
                        <version>${maven-surefire-plugin.version}</version>
                        <configuration>
                            <forkCount>3</forkCount>
                            <reuseForks>true</reuseForks>
                            <includes>
                                <include>SpringContextTest</include>
                                <include>**/*UnitTest</include>
                            </includes>
                            <excludes>
                                <exclude>**/*IntegrationTest.java</exclude>
                                <exclude>**/*IntTest.java</exclude>
                                <exclude>**/*LongRunningUnitTest.java</exclude>
                                <exclude>**/*ManualTest.java</exclude>
                                <exclude>**/*JdbcTest.java</exclude>
                                <exclude>**/*LiveTest.java</exclude>
                            </excludes>
                        </configuration>
                    </plugin>

                </plugins>
            </build>

            <modules>
                <module>parent-boot-1</module>
                <module>parent-boot-2</module>
                <module>parent-spring-4</module>
                <module>parent-spring-5</module>
                <module>parent-java</module>

                <module>apache-spark</module>

                <module>image-processing</module>

                <module>jenkins-modules</module>
                <module>jhipster-modules</module>
                <module>jhipster-5</module>
                <module>jws</module>

                <module>libraries</module> <!-- very long running -->
                <module>libraries-4</module>
                <module>libraries-5</module>
                <module>libraries-6</module>
                <module>spring-boot-modules/spring-boot-react</module>

                <module>vaadin</module>

            </modules>
        </profile>

        <profile>
            <id>integration-lite-first</id>

            <build>
                <plugins>
                    <plugin>
                        <groupId>org.apache.maven.plugins</groupId>
                        <artifactId>maven-surefire-plugin</artifactId>
                        <configuration>
                            <excludes>
                                <exclude>**/*ManualTest.java</exclude>
                                <exclude>**/*LiveTest.java</exclude>
                            </excludes>
                            <includes>
                                <include>**/*IntegrationTest.java</include>
                                <include>**/*IntTest.java</include>
                            </includes>
                            <systemPropertyVariables>
                                <logback.configurationFile>${tutorialsproject.basedir}/logback-config.xml</logback.configurationFile>
                            </systemPropertyVariables>
                        </configuration>
                    </plugin>
                </plugins>
            </build>

            <modules>
                <module>parent-boot-1</module>
                <module>parent-boot-2</module>
                <module>parent-spring-4</module>
                <module>parent-spring-5</module>
                <module>parent-java</module>

                <module>checker-plugin</module>
                <!-- <module>clojure</module> --> <!-- Not a maven project -->

                <module>core-java-modules</module>
                <module>couchbase</module>
                <!-- <module>ethereum</module> --> <!-- JAVA-6001 -->
                <!-- <module>gradle-modules</module> --> <!-- Not a maven project -->
                <module>gradle-modules/gradle/maven-to-gradle</module>
                <!-- <module>grails</module> --> <!-- Not a maven project -->
                <!-- <module>guest</module> --> <!-- not to be built as its for guest articles  -->
                <module>apache-httpclient</module>
                <module>apache-httpclient4</module>
                <module>java-jdi</module>

                <module>jhipster-5</module>
                <module>jmh</module>
                <!-- <module>lagom</module> --> <!-- Not a maven project -->
                <module>language-interop</module>
                <module>libraries-3</module>
                <module>libraries-data-db</module>
                <module>logging-modules</module>
                <module>lombok-modules</module>
                <module>maven-modules</module>
                <module>microservices-modules</module>
                <module>muleesb</module>

                <module>osgi</module>
                <module>persistence-modules</module>
                <module>web-modules</module>
            </modules>

        </profile>

        <profile>
            <id>integration-lite-second</id>

            <build>
                <plugins>
                    <plugin>
                        <groupId>org.apache.maven.plugins</groupId>
                        <artifactId>maven-surefire-plugin</artifactId>
                        <configuration>
                            <excludes>
                                <exclude>**/*ManualTest.java</exclude>
                                <exclude>**/*LiveTest.java</exclude>
                            </excludes>
                            <includes>
                                <include>**/*IntegrationTest.java</include>
                                <include>**/*IntTest.java</include>
                            </includes>
                            <systemPropertyVariables>
                                <logback.configurationFile>${tutorialsproject.basedir}/logback-config.xml</logback.configurationFile>
                            </systemPropertyVariables>
                        </configuration>
                    </plugin>
                </plugins>
            </build>

            <modules>
                <module>parent-boot-1</module>
                <module>parent-boot-2</module>
                <module>parent-spring-4</module>
                <module>parent-spring-5</module>
                <module>parent-java</module>

                <module>spring-4</module>

                <module>spring-bom</module>
                <module>spring-boot-modules</module>
                <module>spring-cloud-modules</module>
                <!-- <module>spring-cloud-cli</module> --> <!-- Not a maven project -->

                <module>spring-exceptions</module>
                <module>spring-integration</module>
                <module>spring-jenkins-pipeline</module>

                <module>spring-katharsis</module>
                <module>spring-mobile</module>
                <module>spring-remoting-modules</module>

                <!-- <module>spring-roo</module> --> <!-- JAVA-17327 -->

                <module>spring-security-modules</module>
                <module>spring-shell</module>
                <module>spring-soap</module>
                <module>spring-spel</module>
                <module>spring-static-resources</module>
                <module>spring-swagger-codegen</module>
                <module>spring-vault</module>
                <module>spring-web-modules</module>
                <module>spring-websockets</module>
                <module>static-analysis</module>
                <module>testing-modules</module>
                <module>vertx-modules</module>
                <module>video-tutorials</module>
                <module>xml</module>
                <module>xml-2</module>
            </modules>

        </profile>

        <profile>
            <id>integration-heavy</id>

            <build>
                <plugins>
                    <plugin>
                        <groupId>org.apache.maven.plugins</groupId>
                        <artifactId>maven-surefire-plugin</artifactId>
                        <configuration>
                            <excludes>
                                <exclude>**/*ManualTest.java</exclude>
                                <exclude>**/*LiveTest.java</exclude>
                            </excludes>
                            <includes>
                                <include>**/*IntegrationTest.java</include>
                                <include>**/*IntTest.java</include>
                            </includes>
                        </configuration>
                    </plugin>
                </plugins>
            </build>

            <modules>
                <module>parent-boot-1</module>
                <module>parent-boot-2</module>
                <module>parent-spring-4</module>
                <module>parent-spring-5</module>
                <module>parent-java</module>

                <module>apache-spark</module>

                <module>image-processing</module>

                <module>jenkins-modules</module>
                <module>jhipster-modules</module>
                <module>jhipster-5</module>
                <module>jws</module>

                <module>libraries</module> <!-- very long running -->
                <module>libraries-4</module>
                <module>libraries-5</module>
                <module>libraries-6</module>
                <module>spring-boot-modules/spring-boot-react</module>
                <module>vaadin</module>
            </modules>

        </profile>

        <profile>
            <id>live-all</id>

            <build>
                <plugins>
                    <plugin>
                        <groupId>org.apache.maven.plugins</groupId>
                        <artifactId>maven-surefire-plugin</artifactId>
                        <configuration>
                            <excludes>
                                <exclude>**/SpringContextTest.java</exclude>
                                <exclude>**/*UnitTest.java</exclude>
                                <exclude>**/*IntegrationTest.java</exclude>
                                <exclude>**/*IntTest.java</exclude>
                                <exclude>**/*LongRunningUnitTest.java</exclude>
                                <exclude>**/*ManualTest.java</exclude>
                                <exclude>**/*JdbcTest.java</exclude>
                            </excludes>
                            <includes>
                                <include>**/*LiveTest.java</include>
                            </includes>
                        </configuration>
                    </plugin>

                </plugins>
            </build>


        </profile>

        <profile>
            <id>default-jdk9-and-above</id>

            <build>
                <plugins>

                    <plugin>
                        <groupId>org.apache.maven.plugins</groupId>
                        <artifactId>maven-surefire-plugin</artifactId>
                        <configuration>
                            <forkCount>3</forkCount>
                            <reuseForks>true</reuseForks>
                            <includes>
                                <include>SpringContextTest</include>
                                <include>**/*UnitTest</include>
                            </includes>
                            <excludes>
                                <exclude>**/*IntegrationTest.java</exclude>
                                <exclude>**/*IntTest.java</exclude>
                                <exclude>**/*LongRunningUnitTest.java</exclude>
                                <exclude>**/*ManualTest.java</exclude>
                                <exclude>**/JdbcTest.java</exclude>
                                <exclude>**/*LiveTest.java</exclude>
                            </excludes>
                        </configuration>
                    </plugin>

                </plugins>
            </build>

            <modules>
                <module>spring-ejb-modules</module>
                <module>spring-di</module>
                <module>spring-di-2</module>
                <module>spring-jinq</module>
                <module>vavr-modules</module>
                <module>java-websocket</module>
                <module>azure</module>
                <module>netflix-modules</module>
                <module>spf4j</module>

                <module>spring-jersey</module>
                <module>jersey</module>
                <module>jaxb</module>

                <module>javafx</module>
                <module>spring-batch</module>
                <module>spring-boot-rest</module>
                <module>spring-drools</module>
                <module>spring-exceptions</module>
                <module>spring-jenkins-pipeline</module>
                <module>spring-core</module>
                <module>spring-core-4</module>
                <module>spring-integration</module>
                <module>libraries-security</module>

                <module>performance-tests</module>
                <module>security-modules</module>
                <module>libraries-server-2</module>
                <module>orika</module>
                <module>patterns-modules</module>
                <module>json-modules</module>
                <module>libraries-data</module>
                <module>saas-modules</module>
                <module>server-modules</module>
                <module>apache-cxf-modules</module>


                <module>spring-aop</module>
                <module>jmeter</module>
                <module>spring-aop-2</module>

                <module>algorithms-modules</module>
                <module>apache-libraries</module>
                <module>apache-poi</module>
                <module>apache-velocity</module>
                <module>di-modules</module>
                <module>asciidoctor</module>
                <module>aws-modules</module>

                <module>couchbase</module>
                <module>core-groovy-modules</module>

                <module>core-java-modules/core-java-9</module>
                <module>core-java-modules/core-java-9-improvements</module>
                <module>core-java-modules/core-java-9-jigsaw</module>
                <!-- <module>core-java-modules/core-java-9-new-features</module> --> <!-- uses preview features, to be decided how to handle -->
                <module>core-java-modules/core-java-9-streams</module>
                <module>core-java-modules/core-java-10</module>
                <module>core-java-modules/core-java-11</module>
                <module>core-java-modules/core-java-11-2</module>
                <module>core-java-modules/core-java-11-3</module>
                <!-- <module>core-java-modules/core-java-12</module> --> <!-- uses preview features, to be decided how to handle -->
                <!-- <module>core-java-modules/core-java-13</module> --> <!-- uses preview features, to be decided how to handle -->
                <!-- <module>core-java-modules/core-java-14</module> --> <!-- uses preview features, to be decided how to handle -->
                <!-- <module>core-java-modules/core-java-15</module> --> <!-- uses preview features, to be decided how to handle -->
                <!-- <module>core-java-modules/core-java-16</module> --> <!-- uses preview features, to be decided how to handle -->
                <!-- <module>core-java-modules/core-java-17</module> --> <!-- uses preview features, to be decided how to handle -->
                <!-- <module>core-java-modules/core-java-19</module> --> <!-- uses preview features, to be decided how to handle -->
                <module>core-java-modules/core-java-collections-set</module>
                <module>core-java-modules/core-java-collections-list-4</module>
                <module>core-java-modules/core-java-collections-array-list</module>
                <module>core-java-modules/core-java-collections-maps-4</module>
                <module>core-java-modules/core-java-collections-maps-5</module>
                <module>core-java-modules/core-java-concurrency-simple</module>
                <module>core-java-modules/core-java-date-operations-1</module>
                <module>core-java-modules/core-java-datetime-conversion</module>
                <module>core-java-modules/core-java-datetime-string</module>
                <module>core-java-modules/core-java-io-conversions-2</module>
                <module>core-java-modules/core-java-jpms</module>
                <module>core-java-modules/core-java-os</module>
                <module>core-java-modules/core-java-streams-4</module>
                <module>core-java-modules/core-java-string-algorithms-3</module>
                <module>core-java-modules/core-java-string-operations-3</module>
                <module>core-java-modules/core-java-string-operations-4</module>
                <module>core-java-modules/core-java-string-operations-5</module>
                <module>core-java-modules/core-java-time-measurements</module>
                <module>core-java-modules/core-java-networking-3</module>
                <module>core-java-modules/core-java-strings</module>
                <module>core-java-modules/core-java-httpclient</module>
                <module>custom-pmd</module>
                <module>spring-core-6</module>
                <module>data-structures</module>
                <module>ddd-contexts</module>
                <module>jackson-modules</module>
                <module>deeplearning4j</module>
                <module>docker-modules</module>
                <module>drools</module>
                <module>guava-modules</module>
                <module>apache-httpclient-2</module>
                <module>kubernetes-modules</module>
                <module>libraries-concurrency</module>
                <module>libraries-testing</module>
                <module>maven-modules/compiler-plugin-java-9</module>
                <module>maven-modules/maven-generate-war</module>
                <module>maven-modules/multimodulemavenproject</module>
                <module>optaplanner</module>
                <module>persistence-modules/sirix</module>
                <module>persistence-modules/spring-data-cassandra-2</module>
                <module>persistence-modules/spring-data-jpa-repo-3</module>
                <module>quarkus-modules</module>
                <module>spring-boot-modules/spring-boot-cassandre</module>
                <module>spring-boot-modules/spring-boot-3</module>
                <module>spring-boot-modules/spring-boot-3-native</module>
                <module>spring-boot-modules/spring-boot-3-observation</module>
                <module>spring-boot-modules/spring-boot-3-test-pitfalls</module>
                <module>spring-reactive-modules</module>
                <module>spring-swagger-codegen/custom-validations-opeanpi-codegen</module>
                <module>testing-modules/testing-assertions</module>
                <module>persistence-modules/fauna</module>
                <module>persistence-modules/spring-data-rest</module>

                <module>rule-engines-modules</module>

                <module>reactive-systems</module>
                <module>rxjava-modules</module>

                <module>lightrun</module>
                <module>tablesaw</module>
                <module>geotools</module>

                <!-- Modules from default-first -->

                <module>akka-modules</module>
                <module>annotations</module>
                <module>apache-httpclient</module>
                <module>httpclient-simple</module>
                <module>antlr</module>
                <module>apache-kafka</module>
                <module>apache-kafka-2</module>
                <module>apache-olingo</module>

                <module>apache-poi-2</module>
                <module>apache-rocketmq</module>
                <module>apache-thrift</module>
                <module>apache-tika</module>

                <module>asm</module>
                <module>atomikos</module>
                <module>atomix</module>
<<<<<<< HEAD
                <module>axon</module>
=======
                <!--            <module>axon</module>--><!-- JAVA-18408 -->
>>>>>>> ec270629

                <module>bazel</module>
                <module>code-generation</module>
                <module>ddd</module>
                <module>discord4j</module>
                <module>disruptor</module>
                <module>dozer</module>
                <module>dubbo</module>
                <!-- <module>feign</module> --> <!-- JAVA-19475 -->
                <module>google-cloud</module>
                <module>graphql-modules</module>
                <module>grpc</module>
                <module>hazelcast</module>
                <module>hystrix</module>
                <module>jackson-simple</module>
                <module>java-blockchain</module>

                <module>java-rmi</module>
                <module>java-spi</module>
                <module>javax-sound</module>
                <module>javaxval</module>
                <module>javaxval-2</module>
                <module>javax-validation-advanced</module>
                <module>jgit</module>
                <module>jib</module>

                <module>java-native</module>
                <module>jsoup</module>
                <module>ksqldb</module>
                <module>jsf</module>
                <module>libraries-2</module>
                <module>libraries-7</module>
                <module>libraries-apache-commons</module>
                <module>libraries-apache-commons-collections</module>
                <module>libraries-apache-commons-io</module>
                <module>libraries-data-2</module>
                <module>libraries-data-io</module>
                <module>libraries-files</module>
                <module>libraries-http</module>
                <module>libraries-http-2</module>
                <module>libraries-io</module>
                <module>libraries-primitive</module>
                <module>libraries-rpc</module>
                <module>libraries-server</module>

                <module>lucene</module>
                <module>mapstruct</module>
                <module>mesos-marathon</module>
                <module>metrics</module>
                <module>mustache</module>
                <module>mybatis</module>
                <module>pdf</module>
                <module>pdf-2</module>
                <module>protobuffer</module>
                <module>reactor-core</module>
                <module>rsocket</module>
                <module>slack</module>


                <!--  Modules from default second-->
                <module>spring-5</module>
                <module>spring-5-webflux</module>
                <module>spring-5-webflux-2</module>
                <module>spring-activiti</module>
                <module>spring-batch-2</module>
                <module>spring-boot-modules/spring-caching-2</module>
                <module>spring-core-2</module>
                <module>spring-core-3</module>
                <module>spring-core-5</module>
                <module>spring-di-3</module>
                <module>spring-cucumber</module>

                <module>spring-kafka</module>

                <module>spring-native</module>
                <module>spring-security-modules/spring-security-oauth2-testing</module>
                <module>spring-protobuf</module>
                <module>spring-quartz</module>

                <module>spring-scheduling</module>

                <module>spring-state-machine</module>
                <module>spring-threads</module>
                <module>tensorflow-java</module>
                <module>xstream</module>
                <module>webrtc</module>
                <module>persistence-modules/java-mongodb</module>
                <module>messaging-modules</module>
                <module>spring-boot-modules/spring-boot-redis</module>
            </modules>

            <properties>
                <project.build.sourceEncoding>UTF-8</project.build.sourceEncoding>
                <java.version>11</java.version>
                <maven.compiler.source>11</maven.compiler.source>
                <maven.compiler.target>11</maven.compiler.target>
            </properties>
        </profile>

        <profile>
            <id>integration-jdk9-and-above</id>

            <build>
                <plugins>
                    <plugin>
                        <groupId>org.apache.maven.plugins</groupId>
                        <artifactId>maven-surefire-plugin</artifactId>
                        <configuration>
                            <excludes>
                                <exclude>**/*ManualTest.java</exclude>
                                <exclude>**/*LiveTest.java</exclude>
                            </excludes>
                            <includes>
                                <include>**/*IntegrationTest.java</include>
                                <include>**/*IntTest.java</include>
                            </includes>
                        </configuration>
                    </plugin>
                </plugins>
            </build>

            <modules>
                <module>spring-ejb-modules</module>
                <module>spring-di</module>
                <module>spring-di-2</module>
                <module>spring-jinq</module>
                <module>vavr-modules</module>
                <module>java-websocket</module>
                <module>azure</module>
                <module>netflix-modules</module>
                <module>spf4j</module>

                <module>spring-jersey</module>
                <module>jersey</module>
                <module>jaxb</module>

                <module>javafx</module>
                <module>spring-batch</module>
                <module>spring-boot-rest</module>
                <module>spring-drools</module>
                <module>spring-exceptions</module>
                <module>spring-jenkins-pipeline</module>
                <module>spring-core</module>
                <module>spring-core-4</module>
                <module>spring-integration</module>
                <module>libraries-security</module>

                <module>performance-tests</module>
                <module>security-modules</module>
                <module>libraries-server-2</module>
                <module>orika</module>
                <module>patterns-modules</module>
                <module>json-modules</module>
                <module>libraries-data</module>
                <module>saas-modules</module>
                <module>server-modules</module>
                <module>apache-cxf-modules</module>

                <module>algorithms-modules</module>
                <module>apache-libraries</module>
                <module>apache-poi</module>
                <module>apache-velocity</module>
                <module>di-modules</module>
                <module>asciidoctor</module>
                <module>aws-modules</module>

                <module>couchbase</module>

                <module>core-groovy-modules</module>
                <module>core-java-modules/core-java-9</module>
                <module>core-java-modules/core-java-9-improvements</module>
                <module>core-java-modules/core-java-9-jigsaw</module>
                <!-- <module>core-java-modules/core-java-9-new-features</module> --> <!-- uses preview features, to be decided how to handle -->
                <module>core-java-modules/core-java-9-streams</module>
                <module>core-java-modules/core-java-10</module>
                <module>core-java-modules/core-java-11</module>
                <module>core-java-modules/core-java-11-2</module>
                <module>core-java-modules/core-java-11-3</module>
                <!-- <module>core-java-modules/core-java-12</module> --> <!-- uses preview features, to be decided how to handle -->
                <!-- <module>core-java-modules/core-java-13</module> --> <!-- uses preview features, to be decided how to handle -->
                <!-- <module>core-java-modules/core-java-14</module> --> <!-- uses preview features, to be decided how to handle -->
                <!-- <module>core-java-modules/core-java-15</module> --> <!-- uses preview features, to be decided how to handle -->
                <!-- <module>core-java-modules/core-java-16</module> --> <!-- uses preview features, to be decided how to handle -->
                <!-- <module>core-java-modules/core-java-17</module> --> <!-- uses preview features, to be decided how to handle -->
                <!-- <module>core-java-modules/core-java-19</module> --> <!-- uses preview features, to be decided how to handle -->
                <module>core-java-modules/core-java-collections-set</module>
                <module>core-java-modules/core-java-collections-list-4</module>
                <module>core-java-modules/core-java-collections-array-list</module>
                <module>core-java-modules/core-java-collections-maps-4</module>
                <module>core-java-modules/core-java-collections-maps-5</module>
                <module>core-java-modules/core-java-concurrency-simple</module>
                <module>core-java-modules/core-java-date-operations-1</module>
                <module>core-java-modules/core-java-datetime-conversion</module>
                <module>core-java-modules/core-java-datetime-string</module>
                <module>core-java-modules/core-java-io-conversions-2</module>
                <module>core-java-modules/core-java-jpms</module>
                <module>core-java-modules/core-java-os</module>
                <module>core-java-modules/core-java-streams-4</module>
                <module>core-java-modules/core-java-string-algorithms-3</module>
                <module>core-java-modules/core-java-string-operations-3</module>
                <module>core-java-modules/core-java-string-operations-4</module>
                <module>core-java-modules/core-java-string-operations-5</module>
                <module>core-java-modules/core-java-time-measurements</module>
                <module>core-java-modules/core-java-networking-3</module>
                <module>core-java-modules/core-java-strings</module>
                <module>core-java-modules/core-java-httpclient</module>
                <module>spring-aop</module>
                <module>spring-aop-2</module>
                <module>custom-pmd</module>
                <module>spring-core-6</module>
                <module>data-structures</module>
                <module>ddd-contexts</module>
                <module>jackson-modules</module>
                <module>deeplearning4j</module>
                <module>jmeter</module>
                <module>docker-modules</module>
                <module>drools</module>
                <module>guava-modules</module>
                <module>apache-httpclient-2</module>
                <module>kubernetes-modules</module>
                <module>libraries-concurrency</module>
                <module>libraries-testing</module>
                <module>maven-modules/compiler-plugin-java-9</module>
                <module>maven-modules/maven-generate-war</module>
                <module>maven-modules/multimodulemavenproject</module>
                <module>optaplanner</module>
                <module>persistence-modules/sirix</module>
                <module>persistence-modules/spring-data-cassandra-2</module>
                <module>persistence-modules/spring-data-jpa-repo-3</module>
                <module>quarkus-modules</module>
                <module>spring-boot-modules/spring-boot-cassandre</module>
                <module>spring-boot-modules/spring-boot-3</module>
                <module>spring-boot-modules/spring-boot-3-native</module>
                <module>spring-boot-modules/spring-boot-3-observation</module>
                <module>spring-boot-modules/spring-boot-3-test-pitfalls</module>
                <module>spring-reactive-modules</module>
                <module>spring-swagger-codegen/custom-validations-opeanpi-codegen</module>
                <module>testing-modules/testing-assertions</module>
                <module>persistence-modules/fauna</module>
                <module>persistence-modules/spring-data-rest</module>

                <module>rule-engines-modules</module>

                <module>reactive-systems</module>
                <module>rxjava-modules</module>

                <module>lightrun</module>
                <module>tablesaw</module>
                <module>geotools</module>

                <!-- Modules from default-first -->

                <module>akka-modules</module>
                <module>annotations</module>
                <module>apache-httpclient</module>
                <module>antlr</module>
                <module>apache-kafka</module>
                <module>apache-kafka-2</module>
                <module>apache-olingo</module>

                <module>apache-poi-2</module>
                <module>apache-rocketmq</module>
                <module>apache-thrift</module>
                <module>apache-tika</module>

                <module>asm</module>
                <module>atomikos</module>
                <module>atomix</module>
<<<<<<< HEAD
                <module>axon</module>
=======
                <!--            <module>axon</module>--><!-- JAVA-18408 -->
>>>>>>> ec270629

                <module>bazel</module>
                <module>code-generation</module>
                <module>ddd</module>
                <module>discord4j</module>
                <module>disruptor</module>
                <module>dozer</module>

                <module>dubbo</module>
                <!-- <module>feign</module> -->
                <module>google-cloud</module>
                <module>graphql-modules</module>
                <module>grpc</module>
                <module>hazelcast</module>
                <module>httpclient-simple</module>
                <module>hystrix</module>
                <module>jackson-simple</module>
                <module>java-blockchain</module>

                <module>java-rmi</module>
                <module>java-spi</module>
                <module>javax-sound</module>
                <module>javaxval</module>
                <module>javaxval-2</module>
                <module>javax-validation-advanced</module>
                <module>jgit</module>
                <module>jib</module>

                <module>java-native</module>
                <module>jsoup</module>
                <module>jsf</module>
                <module>ksqldb</module>

                <module>libraries-7</module>
                <module>libraries-apache-commons</module>
                <module>libraries-apache-commons-collections</module>
                <module>libraries-apache-commons-io</module>
                <module>libraries-data-2</module>
                <module>libraries-data-io</module>
                <module>libraries-files</module>
                <module>libraries-http</module>
                <module>libraries-http-2</module>
                <module>libraries-io</module>
                <module>libraries-primitive</module>
                <module>libraries-rpc</module>
                <module>libraries-server</module>

                <module>lucene</module>
                <module>mapstruct</module>
                <module>mesos-marathon</module>
                <module>metrics</module>
                <module>mustache</module>
                <module>mybatis</module>
                <module>pdf</module>
                <module>pdf-2</module>
                <module>protobuffer</module>
                <module>reactor-core</module>
                <module>rsocket</module>
                <module>slack</module>


                <!--  Modules from default second-->

                <module>spring-5</module>
                <module>spring-5-webflux</module>
                <module>spring-5-webflux-2</module>
                <module>spring-activiti</module>
                <module>spring-batch-2</module>
                <module>spring-boot-modules/spring-caching-2</module>
                <module>spring-core-2</module>
                <module>spring-core-3</module>
                <module>spring-core-5</module>
                <module>spring-di-3</module>
                <module>spring-cucumber</module>

                <module>spring-kafka</module>

                <module>spring-native</module>
                <module>spring-protobuf</module>
                <module>spring-quartz</module>

                <module>spring-scheduling</module>

                <module>spring-state-machine</module>
                <module>spring-threads</module>
                <module>tensorflow-java</module>
                <module>xstream</module>
                <module>webrtc</module>
                <module>persistence-modules/java-mongodb</module>
                <module>libraries-2</module>
                <module>messaging-modules</module>
                <module>spring-boot-modules/spring-boot-redis</module>
            </modules>

            <properties>
                <project.build.sourceEncoding>UTF-8</project.build.sourceEncoding>
                <java.version>11</java.version>
                <maven.compiler.source>11</maven.compiler.source>
                <maven.compiler.target>11</maven.compiler.target>
            </properties>
        </profile>

        <profile>
            <id>parents</id>
            <modules>
                <module>parent-boot-1</module>
                <module>parent-boot-2</module>
                <module>parent-spring-4</module>
                <module>parent-spring-5</module>
                <module>parent-java</module>
            </modules>

        </profile>
    </profiles>

    <reporting>
        <plugins>
            <plugin>
                <groupId>org.apache.maven.plugins</groupId>
                <artifactId>maven-jxr-plugin</artifactId>
                <version>${maven-jxr-plugin.version}</version>
            </plugin>
        </plugins>
    </reporting>

    <properties>
        <project.build.sourceEncoding>UTF-8</project.build.sourceEncoding>
        <project.reporting.outputEncoding>UTF-8</project.reporting.outputEncoding>
        <gib.referenceBranch>refs/remotes/origin/master</gib.referenceBranch>
        <gib.skipTestsForUpstreamModules>true</gib.skipTestsForUpstreamModules>
        <gib.buildUpstream>false</gib.buildUpstream>
        <gib.failOnMissingGitDir>false</gib.failOnMissingGitDir>
        <gib.failOnError>false</gib.failOnError>
        <gib.disable>true</gib.disable>

        <!-- used only in dependency management to force this version, not included as a direct dependency -->
        <junit.version>4.13.2</junit.version>
        <assertj.version>3.21.0</assertj.version>
        <hamcrest.version>2.2</hamcrest.version>
        <hamcrest-all.version>1.3</hamcrest-all.version>
        <mockito.version>4.4.0</mockito.version>
        <byte-buddy.version>1.12.13</byte-buddy.version>

        <!-- logging -->
        <org.slf4j.version>1.7.32</org.slf4j.version>
        <logback.version>1.2.7</logback.version>

        <!-- plugins -->
        <maven-surefire-plugin.version>2.22.2</maven-surefire-plugin.version>
        <maven-compiler-plugin.version>3.8.1</maven-compiler-plugin.version>
        <exec-maven-plugin.version>3.0.0</exec-maven-plugin.version>
        <java.version>1.8</java.version>
        <log4j.version>1.2.17</log4j.version>
        <esapi.version>2.5.0.0</esapi.version>
        <jmh-core.version>1.35</jmh-core.version>
        <jmh-generator.version>1.35</jmh-generator.version>
        <maven-failsafe-plugin.version>2.21.0</maven-failsafe-plugin.version>
        <commons-collections4.version>4.4</commons-collections4.version>
        <commons-io.version>2.11.0</commons-io.version>
        <commons-lang.version>2.6</commons-lang.version>
        <commons-lang3.version>3.12.0</commons-lang3.version>
        <commons-cli.version>1.5.0</commons-cli.version>
        <maven-war-plugin.version>3.0.0</maven-war-plugin.version>
        <javax.servlet-api.version>4.0.1</javax.servlet-api.version>
        <jstl-api.version>1.2</jstl-api.version>
        <javax.servlet.jsp-api.version>2.3.3</javax.servlet.jsp-api.version>
        <jstl.version>1.2</jstl.version>
        <jackson.version>2.13.3</jackson.version>
        <commons-fileupload.version>1.4</commons-fileupload.version>
        <junit-platform.version>1.9.2</junit-platform.version>
        <junit-jupiter.version>5.9.2</junit-jupiter.version>
        <junit-platform-surefire-provider.version>1.3.2</junit-platform-surefire-provider.version>
        <directory-maven-plugin.version>0.3.1</directory-maven-plugin.version>
        <maven-install-plugin.version>2.5.2</maven-install-plugin.version>
        <custom-pmd.version>0.0.1</custom-pmd.version>
        <gitflow-incremental-builder.version>3.12.2</gitflow-incremental-builder.version>
        <maven-jxr-plugin.version>3.0.0</maven-jxr-plugin.version>
        <maven-pmd-plugin.version>3.19.0</maven-pmd-plugin.version>
        <lombok.version>1.18.24</lombok.version>
        <h2.version>2.1.214</h2.version>
        <guava.version>31.1-jre</guava.version>
        <maven-jar-plugin.version>3.2.2</maven-jar-plugin.version>
    </properties>

</project><|MERGE_RESOLUTION|>--- conflicted
+++ resolved
@@ -889,11 +889,8 @@
                 <module>asm</module>
                 <module>atomikos</module>
                 <module>atomix</module>
-<<<<<<< HEAD
+
                 <module>axon</module>
-=======
-                <!--            <module>axon</module>--><!-- JAVA-18408 -->
->>>>>>> ec270629
 
                 <module>bazel</module>
                 <module>code-generation</module>
@@ -1162,11 +1159,8 @@
                 <module>asm</module>
                 <module>atomikos</module>
                 <module>atomix</module>
-<<<<<<< HEAD
+
                 <module>axon</module>
-=======
-                <!--            <module>axon</module>--><!-- JAVA-18408 -->
->>>>>>> ec270629
 
                 <module>bazel</module>
                 <module>code-generation</module>
