<project xmlns="http://maven.apache.org/POM/4.0.0"
         xmlns:xsi="http://www.w3.org/2001/XMLSchema-instance"
         xsi:schemaLocation="http://maven.apache.org/POM/4.0.0 http://maven.apache.org/xsd/maven-4.0.0.xsd">
    <modelVersion>4.0.0</modelVersion>

    <groupId>com.baeldung</groupId>
    <artifactId>parent-modules</artifactId>
    <version>1.0.0-SNAPSHOT</version>
    <name>parent-modules</name>
    <packaging>pom</packaging>

    <dependencies>
        <!-- logging -->
        <dependency>
            <groupId>org.slf4j</groupId>
            <artifactId>slf4j-api</artifactId>
            <version>${org.slf4j.version}</version>
        </dependency>
        <dependency>
            <groupId>ch.qos.logback</groupId>
            <artifactId>logback-classic</artifactId>
            <version>${logback.version}</version>
        </dependency>
        <dependency>
            <groupId>ch.qos.logback</groupId>
            <artifactId>logback-core</artifactId>
            <version>${logback.version}</version>
        </dependency>
        <dependency>
            <groupId>org.slf4j</groupId>
            <artifactId>jcl-over-slf4j</artifactId>
            <version>${org.slf4j.version}</version>
        </dependency>

        <!-- test -->
        <dependency>
            <groupId>junit</groupId>
            <artifactId>junit</artifactId>
            <version>${junit.version}</version>
            <scope>test</scope>
        </dependency>
        <dependency>
            <groupId>org.junit.jupiter</groupId>
            <artifactId>junit-jupiter-engine</artifactId>
            <version>${junit-jupiter.version}</version>
            <scope>test</scope>
        </dependency>
        <dependency>
            <groupId>org.junit.jupiter</groupId>
            <artifactId>junit-jupiter-params</artifactId>
            <version>${junit-jupiter.version}</version>
            <scope>test</scope>
        </dependency>
        <dependency>
            <groupId>org.junit.jupiter</groupId>
            <artifactId>junit-jupiter-api</artifactId>
            <version>${junit-jupiter.version}</version>
            <scope>test</scope>
        </dependency>
        <dependency>
            <groupId>org.hamcrest</groupId>
            <artifactId>hamcrest-core</artifactId>
            <version>${org.hamcrest.version}</version>
            <scope>test</scope>
        </dependency>
        <dependency>
            <groupId>org.hamcrest</groupId>
            <artifactId>hamcrest-library</artifactId>
            <version>${org.hamcrest.version}</version>
            <scope>test</scope>
        </dependency>
        <dependency>
            <groupId>org.hamcrest</groupId>
            <artifactId>hamcrest-all</artifactId>
            <version>${org.hamcrest.version}</version>
            <scope>test</scope>
        </dependency>
        <dependency>
            <groupId>org.mockito</groupId>
            <artifactId>mockito-core</artifactId>
            <version>${mockito.version}</version>
            <scope>test</scope>
        </dependency>
        <dependency>
            <groupId>org.apache.maven.surefire</groupId>
            <artifactId>surefire-logger-api</artifactId>
            <version>${maven-surefire-plugin.version}</version>
            <!-- to get around bug https://github.com/junit-team/junit5/issues/801 -->
            <scope>test</scope>
            <optional>true</optional>
        </dependency>
    </dependencies>

    <build>
        <plugins>
            <plugin>
                <groupId>org.codehaus.mojo</groupId>
                <artifactId>exec-maven-plugin</artifactId>
                <version>${exec-maven-plugin.version}</version>
                <configuration>
                    <executable>maven</executable>
                </configuration>
            </plugin>
            <plugin>
                <groupId>org.apache.maven.plugins</groupId>
                <artifactId>maven-surefire-plugin</artifactId>
                <version>${maven-surefire-plugin.version}</version>
                <configuration>
                    <forkCount>3</forkCount>
                    <reuseForks>true</reuseForks>
                    <excludes>
                        <exclude>**/*IntegrationTest.java</exclude>
                        <exclude>**/*IntTest.java</exclude>
                        <exclude>**/*LongRunningUnitTest.java</exclude>
                        <exclude>**/*ManualTest.java</exclude>
                        <exclude>**/JdbcTest.java</exclude>
                        <exclude>**/*LiveTest.java</exclude>
                    </excludes>
                </configuration>
                <dependencies>
                    <dependency>
                        <groupId>org.junit.platform</groupId>
                        <artifactId>junit-platform-surefire-provider</artifactId>
                        <version>${junit-platform.version}</version>
                    </dependency>
                    <dependency>
                        <groupId>org.junit.jupiter</groupId>
                        <artifactId>junit-jupiter-engine</artifactId>
                        <version>${junit-jupiter.version}</version>
                    </dependency>
                    <dependency>
                        <groupId>org.junit.vintage</groupId>
                        <artifactId>junit-vintage-engine</artifactId>
                        <version>${junit-jupiter.version}</version>
                    </dependency>
                </dependencies>
            </plugin>
            <plugin>
                <groupId>org.apache.maven.plugins</groupId>
                <artifactId>maven-compiler-plugin</artifactId>
                <version>${maven-compiler-plugin.version}</version>
                <configuration>
                    <source>${java.version}</source>
                    <target>${java.version}</target>
                </configuration>
            </plugin>
            <plugin>
                <groupId>org.apache.maven.plugins</groupId>
                <artifactId>maven-pmd-plugin</artifactId>
                <version>${maven-pmd-plugin.version}</version>
                <dependencies>
                    <dependency>
                        <groupId>org.baeldung.pmd</groupId>
                        <artifactId>custom-pmd</artifactId>
                        <version>${custom-pmd.version}</version>
                    </dependency>
                </dependencies>
                <configuration>
                    <failurePriority>5</failurePriority>
                    <aggregate>false</aggregate>
                    <failOnViolation>true</failOnViolation>
                    <verbose>true</verbose>
                    <linkXRef>true</linkXRef>
                    <includeTests>true</includeTests>
                    <sourceEncoding>UTF-8</sourceEncoding>
                    <targetJdk>${java.version}</targetJdk>
                    <rulesets>
                        <ruleset>${tutorialsproject.basedir}/baeldung-pmd-rules.xml</ruleset>
                    </rulesets>
                    <excludeRoots>
                        <excludeRoot>target/generated-sources</excludeRoot>
                    </excludeRoots>
                </configuration>
                <executions>
                    <execution>
                        <phase>compile</phase>
                        <goals>
                            <goal>check</goal>
                        </goals>
                    </execution>
                </executions>
            </plugin>
            <plugin>
                <groupId>org.commonjava.maven.plugins</groupId>
                <artifactId>directory-maven-plugin</artifactId>
                <version>${directory-maven-plugin.version}</version>
                <executions>
                    <execution>
                        <id>directories</id>
                        <goals>
                            <goal>directory-of</goal>
                        </goals>
                        <phase>validate</phase>
                        <configuration>
                            <property>tutorialsproject.basedir</property>
                            <project>
                                <groupId>com.baeldung</groupId>
                                <artifactId>parent-modules</artifactId>
                            </project>
                        </configuration>
                    </execution>
                </executions>
            </plugin>
            <plugin>
                <groupId>org.apache.maven.plugins</groupId>
                <artifactId>maven-install-plugin</artifactId>
                <version>${maven-install-plugin.version}</version>
                <configuration>
                    <groupId>org.baeldung.pmd</groupId>
                    <artifactId>custom-pmd</artifactId>
                    <version>${custom-pmd.version}</version>
                    <packaging>jar</packaging>
                    <file>${tutorialsproject.basedir}/custom-pmd-${custom-pmd.version}.jar</file>
                    <generatePom>true</generatePom>
                </configuration>
                <executions>
                    <execution>
                        <id>install-jar-lib</id>
                        <goals>
                            <goal>install-file</goal>
                        </goals>
                        <phase>validate</phase>
                    </execution>
                </executions>
            </plugin>
            <plugin>
                <artifactId>maven-war-plugin</artifactId>
                <version>${maven-war-plugin.version}</version>
            </plugin>
        </plugins>

        <extensions>
            <extension>
                <groupId>com.vackosar.gitflowincrementalbuilder</groupId>
                <artifactId>gitflow-incremental-builder</artifactId>
                <version>${gitflow-incremental-builder.version}</version>
            </extension>
        </extensions>
        <pluginManagement>
            <plugins>
                <!--This plugin's configuration is used to store Eclipse m2e settings
                    only. It has no influence on the Maven build itself. -->
                <plugin>
                    <groupId>org.eclipse.m2e</groupId>
                    <artifactId>lifecycle-mapping</artifactId>
                    <version>1.0.0</version>
                    <configuration>
                        <lifecycleMappingMetadata>
                            <pluginExecutions>
                                <pluginExecution>
                                    <pluginExecutionFilter>
                                        <groupId>
                                            org.commonjava.maven.plugins
                                        </groupId>
                                        <artifactId>
                                            directory-maven-plugin
                                        </artifactId>
                                        <versionRange>
                                            [0.3.1,)
                                        </versionRange>
                                        <goals>
                                            <goal>directory-of</goal>
                                        </goals>
                                    </pluginExecutionFilter>
                                    <action>
                                        <ignore></ignore>
                                    </action>
                                </pluginExecution>
                                <pluginExecution>
                                    <pluginExecutionFilter>
                                        <groupId>
                                            org.apache.maven.plugins
                                        </groupId>
                                        <artifactId>
                                            maven-install-plugin
                                        </artifactId>
                                        <versionRange>
                                            [2.5.1,)
                                        </versionRange>
                                        <goals>
                                            <goal>install-file</goal>
                                        </goals>
                                    </pluginExecutionFilter>
                                    <action>
                                        <ignore></ignore>
                                    </action>
                                </pluginExecution>
                            </pluginExecutions>
                        </lifecycleMappingMetadata>
                    </configuration>
                </plugin>
            </plugins>
        </pluginManagement>
    </build>

    <profiles>

        <profile>
            <id>default-first</id>
            <build>
                <plugins>

                    <plugin>
                        <groupId>org.apache.maven.plugins</groupId>
                        <artifactId>maven-surefire-plugin</artifactId>
                        <version>${maven-surefire-plugin.version}</version>
                        <configuration>
                            <forkCount>3</forkCount>
                            <reuseForks>true</reuseForks>
                            <includes>
                                <include>SpringContextTest</include>
                                <include>**/*UnitTest</include>
                            </includes>
                            <excludes>
                                <exclude>**/*IntegrationTest.java</exclude>
                                <exclude>**/*IntTest.java</exclude>
                                <exclude>**/*LongRunningUnitTest.java</exclude>
                                <exclude>**/*ManualTest.java</exclude>
                                <exclude>**/JdbcTest.java</exclude>
                                <exclude>**/*LiveTest.java</exclude>
                            </excludes>
                        </configuration>
                    </plugin>

                </plugins>
            </build>

            <modules>
                <module>parent-boot-1</module>
                <module>parent-boot-2</module>
                <module>parent-spring-4</module>
                <module>parent-spring-5</module>
                <module>parent-java</module>
                <module>parent-kotlin</module>
                <!-- <module>akka-http</module> --> <!-- Unit test is failing -->
                <module>akka-streams</module>
                <module>algorithms-genetic</module>
                <module>algorithms-miscellaneous-1</module>
                <module>algorithms-miscellaneous-2</module>
                <module>algorithms-miscellaneous-3</module>
                <module>algorithms-miscellaneous-4</module>
                <module>algorithms-miscellaneous-5</module>
                <module>algorithms-sorting</module>
                <module>algorithms-searching</module>
                <module>animal-sniffer-mvn-plugin</module>
                <module>annotations</module>
                <module>antlr</module>
                <module>apache-avro</module>
                <module>apache-bval</module>
                <module>apache-curator</module>
                <module>apache-cxf</module>
                <module>apache-fop</module>
                <module>apache-geode</module>
                <module>apache-meecrowave</module>
                <module>apache-olingo/olingo2</module>
                <module>apache-opennlp</module>
                <module>apache-poi</module>
                <module>apache-pulsar</module>
                <module>apache-shiro</module>
                <module>apache-solrj</module>
                <module>apache-spark</module>
                <module>apache-tapestry</module>
                <module>apache-thrift</module>
                <module>apache-tika</module>
                <module>apache-velocity</module>
                <module>apache-zookeeper</module>
                <module>asciidoctor</module>
                <module>asm</module>
                <module>atomix</module>
                <module>aws</module>
                <module>aws-lambda</module>
                <module>axon</module>
                <module>azure</module>

                <module>bazel</module>
                <module>blade</module>
                <module>bootique</module>

                <module>cas</module>
                <module>cdi</module>
                <module>checker-plugin</module>
                <module>cloud-foundry-uaa/cf-uaa-oauth2-client</module>
                <module>cloud-foundry-uaa/cf-uaa-oauth2-resource-server</module>
                <module>code-generation</module>
                <module>core-groovy</module>
                <module>core-groovy-2</module>
                <module>core-groovy-collections</module>
                <!-- <module>core-java-modules/core-java-10</module> --> <!-- We haven't upgraded to java 10. Fixing in BAEL-10841 -->
                <!-- <module>core-java-modules/core-java-11</module> --> <!-- We haven't upgraded to java 11. Fixing in BAEL-10841 -->
                <!-- <module>core-java-modules/core-java-12</module> --> <!-- We haven't upgraded to java 12. Fixing in BAEL-10841 -->
                <module>core-java-modules/core-java-8</module>
                <module>core-java-modules/core-java-8-2</module>
                <module>core-java-modules/core-java-annotations</module>
                <module>core-java-modules/core-java-streams</module>
                <module>core-java-modules/core-java-streams-2</module>
                <module>core-java-modules/core-java-streams-3</module>
                <!-- <module>core-java-modules/core-java-9-streams</module> --> <!-- We haven't upgraded to java 9. Fixing in BAEL-10841 -->
                <module>core-java-modules/core-java-function</module>
                <module>core-java-modules/core-java-lang-math</module>
                <!-- We haven't upgraded to java 9.-->
                <!--
                <module>core-java-modules/core-java-datetime-computations</module>
                <module>core-java-modules/core-java-datetime-conversion</module>
                <module>core-java-modules/core-java-datetime-java8</module>
                <module>core-java-modules/core-java-datetime-string</module>
                <module>core-java-modules/core-java-time-measurements</module>
                -->
                <module>core-java-modules/core-java-text</module>
                <module>core-java-modules/core-java-lambdas</module>
                <!--<module>core-java-modules/core-java-9-jigsaw</module> --> <!-- We haven't upgraded to java 9. Fixing in BAEL-10841 -->
                <!--<module>core-java-modules/core-java-os</module> --> <!-- We haven't upgraded to java 9.-->
                <module>core-java-modules/core-java-arrays</module>
                <module>core-java-modules/core-java-arrays-2</module>
                <module>core-java-modules/core-java-collections</module>
                <module>core-java-modules/core-java-collections-2</module>
                <module>core-java-modules/core-java-collections-3</module>
                <module>core-java-modules/core-java-collections-list</module>
                <module>core-java-modules/core-java-collections-list-2</module>
                <module>core-java-modules/core-java-collections-list-3</module>
                <module>core-java-modules/core-java-collections-array-list</module>
                <module>core-java-modules/core-java-collections-set</module>
                <module>core-java-modules/core-java-concurrency-basic</module>
                <module>core-java-modules/core-java-concurrency-basic-2</module>
                <module>core-java-modules/core-java-concurrency-collections</module>
                <module>core-java-modules/core-java-io</module>
                <module>core-java-modules/core-java-io-2</module>
                <module>core-java-modules/core-java-io-apis</module>
                <module>core-java-modules/core-java-io-conversions</module>
                <module>core-java-modules/core-java-nio</module>
                <module>core-java-modules/core-java-nio-2</module>
                <module>core-java-modules/core-java-security</module>
                <module>core-java-modules/core-java-exceptions</module>
                <module>core-java-modules/core-java-lang-syntax</module>
                <module>core-java-modules/core-java-lang-syntax-2</module>
                <module>core-java-modules/core-java-lang</module>
                <module>core-java-modules/core-java-lang-2</module>
                <module>core-java-modules/core-java-lang-oop</module>
                <module>core-java-modules/core-java-lang-oop-2</module>
                <module>core-java-modules/core-java-lang-oop-3</module>
                <module>core-java-modules/core-java-lang-oop-4</module>
                <module>core-java-modules</module>
                <module>core-java-modules/core-java-networking</module>
                <module>core-java-modules/core-java-perf</module>
                <module>core-java-modules/core-java-reflection</module>
                <module>core-java-modules/core-java-sun</module>
                <module>core-java-modules/core-java-string-conversions</module>
                <module>core-java-modules/core-java-string-conversions-2</module>
                <module>core-java-modules/core-java-string-operations</module>
                <module>core-java-modules/core-java-string-operations-2</module>
                <module>core-java-modules/core-java-string-algorithms</module>
                <module>core-java-modules/core-java-string-algorithms-2</module>
                <module>core-java-modules/core-java-string-apis</module>
                <module>core-java-modules/core-java-strings</module>
                <module>core-java-modules/core-java</module>
                <module>core-java-modules/core-java-jar</module>
                <module>core-java-modules/core-java-jvm</module>
                <module>core-scala</module>
                <module>couchbase</module>
                <module>custom-pmd</module>

                <module>dagger</module>
                <module>data-structures</module>
                <module>ddd</module>
                <module>deeplearning4j</module>
                <module>disruptor</module>
                <module>dozer</module>
                <module>drools</module>
                <module>dubbo</module>

                <module>ethereum</module>

                <module>feign</module>
                <module>flyway-cdi-extension</module>

                <module>geotools</module>
                <module>google-cloud</module>
                <module>google-web-toolkit</module>
                <!-- <module>gradle</module> --> <!-- Not a maven project -->
                <!-- <module>grails</module> --> <!-- Not a maven project -->
                <module>graphql/graphql-java</module>
                <module>grpc</module>
                <module>gson</module>
                <module>guava</module>
                <module>guava-io</module>
                <module>guava-collections</module>
                <module>guava-collections-map</module>
				<module>guava-collections-set</module>
                <module>guava-modules</module>
                <!-- <module>guest</module> --> <!-- not to be built as its for guest articles  -->
                <module>guice</module>

                <module>hazelcast</module>
                <module>helidon</module>
                <module>httpclient</module>
                <module>httpclient-simple</module>
                <module>hystrix</module>

                <module>image-processing</module>
                <module>immutables</module>

                <module>jackson</module>
                <module>jackson-2</module>
                <module>jackson-simple</module>
                <module>jackson-annotations</module>
                <module>jackson-exceptions</module>
                <module>java-collections-conversions</module>
                <module>java-collections-conversions-2</module>
                <module>java-collections-maps</module>
                <module>java-collections-maps-2</module>
                <module>java-jdi</module>
                <!--<module>java-dates</module>-->
                <!-- <module>java-ee-8-security-api</module> --> <!-- long running -->
                <module>java-lite</module>
                <module>java-math</module>
				<module>java-math-2</module> <!-- Added for BAEL-3506 -->
                <module>java-numbers</module>
                <module>java-numbers-2</module>
                <module>java-rmi</module>
                <module>java-spi</module>
                <module>java-vavr-stream</module>
                <module>java-websocket</module>
                <module>javafx</module>
                <module>javax-servlets</module>
                <module>javaxval</module>
                <module>jaxb</module>
                <!-- JIRA-10842
                <module>jee-7</module> -->
                <module>jee-7-security</module>
                <module>jee-kotlin</module>
                <module>jersey</module>
                <module>jgit</module>
                <module>jgroups</module>
                <module>jhipster-5</module>
                <module>jib</module>
                <module>jjwt</module>
                <module>jmeter</module>
                <module>jmh</module>
                <module>jni</module>
                <module>jooby</module>
                <module>jsf</module>
                <module>json</module>
                <module>json-path</module>
                <module>jsoup</module>
                <module>jta</module>

                <!-- <module>kotlin-js</module> --> <!-- Not a maven project -->
                <module>kotlin-libraries</module>
                <module>kotlin-libraries-2</module>

                <!-- <module>lagom</module> --> <!-- Not a maven project -->
                <module>libraries</module>
                <module>libraries-2</module>
                <module>libraries-3</module>
                <module>libraries-data</module>
                <module>libraries-data-2</module>
                <module>libraries-data-db</module>
				<module>libraries-data-io</module>
				<module>libraries-apache-commons</module>
                <module>libraries-apache-commons-collections</module>
                <module>libraries-apache-commons-io</module>
                <module>libraries-primitive</module>
                <module>libraries-testing</module>
                <module>libraries-security</module>
                <module>libraries-server</module>
                <module>libraries-http</module>
                <module>libraries-io</module>
                <module>linkrest</module>
                <module>logging-modules</module>
                <module>lombok</module>
                <module>lucene</module>

                <module>mapstruct</module>
                <!-- <module>maven-all/compiler-plugin-java-9</module> --> <!-- We haven't upgraded to java 9. -->
                <module>maven-all/maven</module>
                <module>maven-all/maven-war-plugin</module>
                <module>maven-all/profiles</module>
                <module>maven-all/versions-maven-plugin</module>
                <module>maven-archetype</module>
                <!-- <module>maven-polyglot/maven-polyglot-json-app</module> --> <!-- Not a maven project -->
                <module>maven-polyglot/maven-polyglot-json-extension</module>
                <!-- <module>maven-polyglot/maven-polyglot-yml-app</module> --> <!-- Not a maven project -->
                <module>mesos-marathon</module>
                <module>metrics</module>
                <!-- <module>micronaut</module> --> <!-- Fixing in BAEL-10877 -->
                <module>microprofile</module>
                <module>msf4j</module>
                <!-- <module>muleesb</module> --> <!-- Fixing in BAEL-10878 -->
                <module>mustache</module>
                <module>mybatis</module>


                <module>optaplanner</module>
                <module>orika</module>
                <module>osgi</module>

                <module>patterns</module>
                <module>pdf</module>
                <module>performance-tests</module>
                <!-- <module>play-framework</module> --> <!-- Not a maven project -->
                <module>protobuffer</module>

                <module>persistence-modules</module>
                <module>quarkus</module>

                <module>rabbitmq</module>
                <!-- <module>raml</module> --> <!-- Not a maven project -->
                <module>ratpack</module>
                <module>reactor-core</module>
                <module>resteasy</module>
                <module>restx</module>
                <!-- <module>rmi</module> --> <!-- Not a maven project -->
                <module>rule-engines</module>
                <module>rsocket</module>
                <module>rxjava-core</module>
                <module>rxjava-observables</module>
                <module>rxjava-operators</module>
                <module>rxjava-libraries</module>
                <module>software-security/sql-injection-samples</module>

                <module>tensorflow-java</module>
                <module>spf4j</module>
<<<<<<< HEAD
                <module>springfox</module>
                <module>spring-boot-configuration</module>
=======
                <module>spring-boot-config-jpa-error</module>
>>>>>>> e827db3d
				<module>spring-boot-flowable</module>
                <module>spring-boot-mvc-2</module>
                <module>spring-boot-performance</module>
                <module>spring-boot-properties</module>
                <!-- <module>spring-mvc-basics</module> --> <!-- Compilation failure -->
                <module>spring-security-kerberos</module>
                <module>oauth2-framework-impl</module>

                <module>spring-boot-nashorn</module>
                <module>java-blockchain</module>
                <module>machine-learning</module>
                <module>wildfly</module>
            </modules>

        </profile>

        <profile>
            <id>default-second</id>
            <build>
                <plugins>

                    <plugin>
                        <groupId>org.apache.maven.plugins</groupId>
                        <artifactId>maven-surefire-plugin</artifactId>
                        <version>${maven-surefire-plugin.version}</version>
                        <configuration>
                            <forkCount>3</forkCount>
                            <reuseForks>true</reuseForks>
                            <includes>
                                <include>SpringContextTest</include>
                                <include>**/*UnitTest</include>
                            </includes>
                            <excludes>
                                <exclude>**/*IntegrationTest.java</exclude>
                                <exclude>**/*IntTest.java</exclude>
                                <exclude>**/*LongRunningUnitTest.java</exclude>
                                <exclude>**/*ManualTest.java</exclude>
                                <exclude>**/*JdbcTest.java</exclude>
                                <exclude>**/*LiveTest.java</exclude>
                            </excludes>
                        </configuration>
                    </plugin>

                </plugins>
            </build>

            <modules>
                <module>parent-boot-1</module>
                <module>parent-boot-2</module>
                <module>parent-spring-4</module>
                <module>parent-spring-5</module>
                <module>parent-java</module>
                <module>parent-kotlin</module>

                <module>saas</module>
                <module>spark-java</module>

                <module>spring-4</module>

                <module>spring-5</module>
                <module>spring-5-webflux</module>
                <module>spring-5-data-reactive</module>
                <module>spring-5-mvc</module>
                <module>spring-5-reactive</module>
                <module>spring-5-reactive-2</module>
                <module>spring-5-reactive-client</module>
                <module>spring-5-reactive-oauth</module>
                <module>spring-5-reactive-security</module>
                <module>spring-5-security</module>
                <module>spring-5-security-oauth</module>
                <module>spring-5-security-cognito</module>

                <module>spring-activiti</module>
                <module>spring-akka</module>
                <module>spring-amqp</module>
                <module>spring-aop</module>
                <module>spring-apache-camel</module>
                <module>spring-batch</module>
                <module>spring-bom</module>

                <module>spring-boot</module>
                <module>spring-boot-admin</module>
                <module>spring-boot-angular</module>
                <module>spring-boot-autoconfiguration</module>
                <module>spring-boot-bootstrap</module>
                <module>spring-boot-camel</module>
                <!-- <module>spring-boot-cli</module> --> <!-- Not a maven project -->
                <module>spring-boot-config-jpa-error</module>
				<module>spring-boot-client</module>

                <module>spring-boot-crud</module>
                <module>spring-boot-ctx-fluent</module>
                <module>spring-boot-custom-starter</module>
                <!-- <module>spring-boot-gradle</module> --> <!-- Not a maven project -->
                <module>spring-boot-jasypt</module>
                <module>spring-boot-keycloak</module>
                <module>spring-boot-kotlin</module>
                <module>spring-boot-logging-log4j2</module>
                <module>spring-boot-mvc</module>
                <module>spring-boot-mvc-birt</module>
                <module>spring-boot-environment</module>
				<module>spring-boot-deployment</module>
				<module>spring-boot-runtime</module>
				<module>spring-boot-runtime/disabling-console-jul</module>
				<module>spring-boot-runtime/disabling-console-log4j2</module>
                <module>spring-boot-runtime/disabling-console-logback</module>
                <module>spring-boot-artifacts</module>
                <module>spring-boot-rest</module>
                <module>spring-boot-data</module>
                <module>spring-boot-parent</module>
                <module>spring-boot-property-exp</module>
                <module>spring-boot-security</module>
                <module>spring-boot-springdoc</module>
                <module>spring-boot-testing</module>
                <module>spring-boot-vue</module>
                <module>spring-caching</module>
                <module>spring-boot-libraries</module>


                <module>spring-cloud</module>
                <module>spring-cloud-bus</module>
                <!-- <module>spring-cloud-cli</module> --> <!-- Not a maven project -->
                <module>spring-cloud-data-flow</module>

                <module>spring-core</module>
                <module>spring-core-2</module>
                <module>spring-core-3</module>
				<module>spring-cucumber</module>

                <module>spring-data-rest</module>
                <module>spring-data-rest-querydsl</module>
                <module>spring-dispatcher-servlet</module>
                <module>spring-drools</module>
                <module>spring-di</module>

                <module>spring-ehcache</module>
                <module>spring-ejb</module>
                <module>spring-exceptions</module>

                <module>spring-freemarker</module>

                <module>spring-groovy</module>

                <module>spring-integration</module>

                <module>spring-jenkins-pipeline</module>
                <module>spring-jersey</module>
                <module>spring-jinq</module>
                <module>spring-jms</module>
                <module>spring-jooq</module>

                <module>spring-kafka</module>
                <module>spring-katharsis</module>

                <module>spring-ldap</module>

                <module>spring-mobile</module>
                <module>spring-mockito</module>
                <module>spring-mvc-basics-2</module>
				<module>spring-mvc-forms-jsp</module>
                <module>spring-mvc-forms-thymeleaf</module>
                <module>spring-mvc-java</module>
                <module>spring-mvc-kotlin</module>
                <module>spring-mvc-simple</module>
                <module>spring-mvc-simple-2</module>
                <module>spring-mvc-velocity</module>
                <module>spring-mvc-webflow</module>
                <module>spring-mvc-xml</module>

                <module>spring-protobuf</module>
                <!-- <module>spring-security-cors</module> -->  <!-- PMD violation -->

                <module>spring-quartz</module>

                <module>spring-reactive-kotlin</module>
                <module>spring-reactor</module>
                <module>spring-remoting</module>
                <module>spring-rest</module>
                <module>spring-rest-angular</module>
                <module>spring-rest-compress</module>
                <module>spring-rest-full</module>
                <module>spring-rest-hal-browser</module>
                <module>spring-rest-query-language</module>
                <module>spring-rest-shell</module>
                <module>spring-rest-simple</module>
                <module>spring-resttemplate</module>
                <module>spring-roo</module>
                <module>spring-scheduling</module><module>spring-security-acl</module>
                <module>spring-security-angular/server</module>
                <module>spring-security-cache-control</module>

                <module>spring-security-core</module>
                <module>spring-security-mvc-boot</module>
                <module>spring-security-mvc-custom</module>
                <module>spring-security-mvc-digest-auth</module>
                <module>spring-security-mvc-jsonview</module>
                <module>spring-security-mvc-ldap</module>
                <module>spring-security-mvc-login</module>
                <module>spring-security-mvc-persisted-remember-me</module>
                <module>spring-security-mvc</module>
                <module>spring-security-mvc-socket</module>
                <module>spring-security-openid</module>
                <!--<module>spring-security-react</module> --> <!-- fails on Travis, fails intermittently on the new Jenkins (01.12.2018) BAEL-10834 -->
                <module>spring-security-rest</module>
                <module>spring-security-rest-basic-auth</module>
                <module>spring-security-rest-custom</module>
                <module>spring-security-sso</module>
                <module>spring-security-stormpath</module>
                <module>spring-security-thymeleaf</module>
                <module>spring-security-x509</module>
                <module>spring-session</module>
                <module>spring-shell</module>
				<module>spring-sleuth</module>
                <module>spring-soap</module>
                <module>spring-social-login</module>
                <module>spring-spel</module>
                <module>spring-state-machine</module>
                <module>spring-static-resources</module>
                <module>spring-swagger-codegen</module>

                <module>spring-thymeleaf</module>

                <module>spring-vault</module>
                <module>spring-vertx</module>

                <module>spring-webflux-amqp</module> <!-- long -->

                <module>static-analysis</module>
                <module>stripe</module>
                <module>structurizr</module>
                <module>struts-2</module>

                <module>testing-modules</module>

                <module>twilio</module>
                <module>twitter4j</module>

                <!-- <module>undertow</module> --> <!-- 19.11.2019 - disabling temporarily as it's causing a major issue with the build (TODO: create a jira to fix it) -->

                <module>vertx</module>
                <module>vertx-and-rxjava</module>
                <module>video-tutorials</module>
                <module>vraptor</module>

                <module>wicket</module>

                <module>xml</module>
                <module>xstream</module>

                <module>tensorflow-java</module>
                <module>spring-boot-flowable</module>
                <module>spring-security-kerberos</module>

                <module>spring-boot-nashorn</module>
                <module>java-blockchain</module>

            </modules>

        </profile>

        <profile>
            <id>spring-context</id>
            <build>
                <plugins>

                    <plugin>
                        <groupId>org.apache.maven.plugins</groupId>
                        <artifactId>maven-surefire-plugin</artifactId>
                        <version>${maven-surefire-plugin.version}</version>
                        <configuration>
                            <forkCount>3</forkCount>
                            <reuseForks>true</reuseForks>
                            <includes>
                                <include>**/*SpringContextIntegrationTest.java</include>
                            </includes>
                        </configuration>
                    </plugin>

                </plugins>
            </build>

            <modules>
                <module>spring-5</module>
                <module>spring-5-data-reactive</module>
                <module>spring-5-reactive</module>
                <module>spring-5-reactive-2</module>
                <module>spring-5-reactive-client</module>
                <module>spring-5-reactive-security</module>
                <module>spring-5-security</module>
                <module>spring-5-security-oauth</module>
                <module>spring-5-security-cognito</module>
                <module>spring-activiti</module>
                <module>spring-akka</module>
                <module>spring-aop</module>
                <module>spring-apache-camel</module>
                <module>spring-batch</module>
                <module>spring-bom</module>
                <module>spring-boot-admin</module>
                <module>spring-boot-bootstrap</module>
                <module>spring-boot-bootstrap</module>
                <module>spring-boot-camel</module>
                <module>spring-boot-client</module>
                <module>spring-boot-custom-starter</module>
                <module>spring-boot-di</module>
                <module>greeter-spring-boot-autoconfigure</module>
                <module>greeter-spring-boot-sample-app</module>
                <module>spring-boot-jasypt</module>
                <module>spring-boot-keycloak</module>
                <module>spring-boot-mvc</module>
                <module>spring-boot-property-exp</module>
                <module>spring-boot-springdoc</module>
                <module>spring-boot-vue</module>
                <module>spring-cloud</module>
                <module>spring-cloud/spring-cloud-archaius/basic-config</module>
                <module>spring-cloud/spring-cloud-archaius/extra-configs</module>
                <module>spring-cloud/spring-cloud-bootstrap/config</module>
                <module>spring-cloud/spring-cloud-contract</module>
                <module>spring-cloud/spring-cloud-gateway</module>
                <module>spring-cloud/spring-cloud-kubernetes/demo-backend</module>
                <module>spring-cloud/spring-cloud-rest/spring-cloud-rest-config-server</module>
                <module>spring-cloud/spring-cloud-ribbon-client                </module>
                <module>spring-cloud/spring-cloud-security</module>
                <module>spring-cloud/spring-cloud-stream/spring-cloud-stream-rabbit</module>
                <module>spring-cloud/spring-cloud-task/springcloudtasksink</module>
                <module>spring-cloud/spring-cloud-zookeeper                     </module>
                <module>spring-cloud/spring-cloud-bus/spring-cloud-config-server</module>
                <module>spring-cloud/spring-cloud-data-flow/log-sink</module>
                <module>spring-cloud/spring-cloud-data-flow/time-processor</module>
                <module>spring-cloud/spring-cloud-data-flow/time-source</module>
                <module>spring-cucumber</module>
                <module>spring-data-rest</module>
                <module>spring-dispatcher-servlet</module>
                <module>spring-drools</module>
                <module>spring-di</module>
                <module>spring-ehcache</module>
                <module>spring-freemarker</module>
                <module>spring-integration</module>
                <module>spring-jenkins-pipeline</module>
                <module>spring-jersey</module>
                <module>spring-jinq</module>
                <module>spring-jms</module>
                <module>spring-kafka</module>
                <module>spring-katharsis</module>
                <module>spring-ldap</module>
                <module>spring-mobile</module>
                <module>spring-mockito</module>
                <module>spring-mvc-forms-thymeleaf</module>
                <module>spring-mvc-java</module>
                <module>spring-mvc-velocity</module>
                <module>spring-mvc-webflow</module>
                <module>spring-protobuf</module>
                <module>spring-quartz</module>
                <module>remoting-hessian-burlap/spring-remoting-hessian-burlap-client</module>
                <module>remoting-hessian-burlap/remoting-hessian-burlap-server</module>
                <module>spring-reactor</module>
                <module>spring-remoting/</module>
                <module>spring-remoting/remoting-http/remoting-http-server</module>
                <module>spring-remoting/remoting-jms/remoting-jms-client</module>
                <module>spring-remoting/remoting-rmi/remoting-rmi-server</module>
                <module>spring-rest</module>
                <module>spring-rest-angular</module>
                <module>spring-rest-compress</module>
                <module>spring-rest-full</module>
                <module>spring-rest-simple</module>
                <module>spring-resttemplate</module>
                <module>spring-security-acl</module>
                <module>spring-security-angular</module>
                <module>spring-security-cache-control</module>
                <module>spring-security-core</module>
                <module>spring-security-mvc-boot</module>
                <module>spring-security-mvc-custom</module>
                <module>spring-security-mvc-digest-auth</module>
                <module>spring-security-mvc-ldap</module>
                <module>spring-security-mvc-persisted-remember-me</module>
                <module>spring-security-mvc</module>
                <module>spring-security-mvc-socket</module>
                <module>spring-security-rest</module>
                <module>spring-security-sso</module>
                <module>spring-security-thymeleaf/spring-security-thymeleaf-authentication</module>
                <module>spring-security-thymeleaf/spring-security-thymeleaf-authorize</module>
                <module>spring-security-thymeleaf/spring-security-thymeleaf-config</module>
                <module>spring-security-x509</module>
                <module>spring-session/spring-session-jdbc</module>
                <module>spring-sleuth</module>
                <module>spring-social-login</module>
                <module>spring-spel</module>
                <module>spring-state-machine</module>
                <module>spring-swagger-codegen/spring-swagger-codegen-app</module>
                <module>spring-thymeleaf</module>
                <module>spring-vault</module>
                <module>spring-vertx</module>
                <module>spring-zuul/spring-zuul-foos-resource</module>

                <module>spring-boot-flowable</module>
                <module>spring-security-kerberos</module>
                <module>spring-boot-nashorn</module>
            </modules>

        </profile>

        <profile>
            <id>default-heavy</id>
            <build>
                <plugins>

                    <plugin>
                        <groupId>org.apache.maven.plugins</groupId>
                        <artifactId>maven-surefire-plugin</artifactId>
                        <version>${maven-surefire-plugin.version}</version>
                        <configuration>
                            <forkCount>3</forkCount>
                            <reuseForks>true</reuseForks>
                            <includes>
                                <include>SpringContextTest</include>
                                <include>**/*UnitTest</include>
                            </includes>
                            <excludes>
                                <exclude>**/*IntegrationTest.java</exclude>
                                <exclude>**/*IntTest.java</exclude>
                                <exclude>**/*LongRunningUnitTest.java</exclude>
                                <exclude>**/*ManualTest.java</exclude>
                                <exclude>**/*JdbcTest.java</exclude>
                                <exclude>**/*LiveTest.java</exclude>
                            </excludes>
                        </configuration>
                    </plugin>

                </plugins>
            </build>

            <modules>
                <module>parent-boot-1</module>
                <module>parent-boot-2</module>
                <module>parent-spring-4</module>
                <module>parent-spring-5</module>
                <module>parent-java</module>
                <module>parent-kotlin</module>

                <module>core-java-modules/core-java-concurrency-advanced</module> <!-- very long running? -->
                <module>core-java-modules/core-java-concurrency-advanced-2</module>
                <module>core-java-modules/core-java-concurrency-advanced-3</module>
				<module>core-kotlin</module> <!-- long running? -->
                <module>core-kotlin-2</module>
                <module>core-kotlin-io</module>

                <module>jenkins/plugins</module>
                <module>jhipster</module>
                <module>jws</module>

                <module>libraries</module> <!-- very long running -->
                <module>persistence-modules/hibernate5</module>
                <module>persistence-modules/hibernate-mapping</module>
                <module>persistence-modules/java-jpa</module>
                <module>persistence-modules/java-jpa-2</module>
                <module>persistence-modules/java-mongodb</module>
                <module>persistence-modules/jnosql</module>

                <module>vaadin</module>
                <module>vavr</module>
            </modules>
        </profile>

        <profile>
            <id>integration-lite-first</id>

            <build>
                <plugins>
                    <plugin>
                        <groupId>org.apache.maven.plugins</groupId>
                        <artifactId>maven-surefire-plugin</artifactId>
                        <configuration>
                            <excludes>
                                <exclude>**/*ManualTest.java</exclude>
                                <exclude>**/*LiveTest.java</exclude>
                            </excludes>
                            <includes>
                                <include>**/*IntegrationTest.java</include>
                                <include>**/*IntTest.java</include>
                            </includes>
                        </configuration>
                    </plugin>
                </plugins>
            </build>

            <modules>
                <module>parent-boot-1</module>
                <module>parent-boot-2</module>
                <module>parent-spring-4</module>
                <module>parent-spring-5</module>
                <module>parent-java</module>
                <module>parent-kotlin</module>
                <!-- <module>akka-http</module> --> <!-- Unit test is failing -->
                <module>akka-streams</module>
                <module>algorithms-genetic</module>
                <module>algorithms-miscellaneous-1</module>
                <module>algorithms-miscellaneous-2</module>
                <module>algorithms-miscellaneous-3</module>
                <module>algorithms-miscellaneous-4</module>
                <module>algorithms-miscellaneous-5</module>
                <module>algorithms-sorting</module>
                <module>algorithms-searching</module>
                <module>animal-sniffer-mvn-plugin</module>
                <module>annotations</module>
                <module>antlr</module>
                <module>apache-avro</module>
                <module>apache-bval</module>
                <module>apache-curator</module>
                <module>apache-cxf</module>
                <module>apache-fop</module>
                <module>apache-geode</module>
                <module>apache-meecrowave</module>
                <module>apache-olingo/olingo2</module>
                <module>apache-opennlp</module>
                <module>apache-poi</module>
                <module>apache-pulsar</module>
                <module>apache-shiro</module>
                <module>apache-solrj</module>
                <module>apache-spark</module>
                <module>apache-tapestry</module>
                <module>apache-thrift</module>
                <module>apache-tika</module>
                <module>apache-velocity</module>
                <module>apache-zookeeper</module>
                <module>asciidoctor</module>
                <module>asm</module>
                <module>atomix</module>
                <module>aws</module>
                <module>aws-lambda</module>
                <module>axon</module>
                <module>azure</module>
                <module>bazel</module>
                <module>bootique</module>

                <module>cas</module>
                <module>cdi</module>
                <module>checker-plugin</module>
                <module>cloud-foundry-uaa/cf-uaa-oauth2-client</module>
                <module>cloud-foundry-uaa/cf-uaa-oauth2-resource-server</module>
                <module>code-generation</module>
                <module>core-groovy</module>
                <module>core-groovy-2</module>
                <module>core-groovy-collections</module>
                <!-- <module>core-java-modules/core-java-10</module> --> <!-- We haven't upgraded to java 10. Fixing in BAEL-10841 -->
                <!-- <module>core-java-modules/core-java-11</module> --> <!-- We haven't upgraded to java 11. Fixing in BAEL-10841 -->
                <module>core-java-modules/core-java-8</module>
                <module>core-java-modules/core-java-8-2</module>
                <module>core-java-modules/core-java-annotations</module>
                <module>core-java-modules/core-java-streams</module>
                <module>core-java-modules/core-java-streams-2</module>
                <module>core-java-modules/core-java-streams-3</module>
                <!-- <module>core-java-modules/core-java-9-streams</module> --> <!-- We haven't upgraded to java 9. Fixing in BAEL-10841 -->
                <module>core-java-modules/core-java-function</module>
                <module>core-java-modules/core-java-lang-math</module>
                <!-- We haven't upgraded to java 9.-->
                <!--
                <module>core-java-modules/core-java-datetime-computations</module>
                <module>core-java-modules/core-java-datetime-conversion</module>
                <module>core-java-modules/core-java-datetime-java8</module>
                <module>core-java-modules/core-java-datetime-string</module>
                <module>core-java-modules/core-java-time-measurements</module>
                -->
                <module>core-java-modules/core-java-text</module>
                <!--<module>core-java-modules/core-java-9-jigsaw</module> --> <!-- We haven't upgraded to java 9. Fixing in BAEL-10841 -->
                <!--<module>core-java-modules/core-java-os</module> --> <!-- We haven't upgraded to java 9.-->
                <module>core-java-modules/core-java-arrays</module>
                <module>core-java-modules/core-java-arrays-2</module>
                <module>core-java-modules/core-java-collections</module>
                <module>core-java-modules/core-java-collections-2</module>
                <module>core-java-modules/core-java-collections-3</module>
                <module>core-java-modules/core-java-collections-list</module>
                <module>core-java-modules/core-java-collections-list-2</module>
                <module>core-java-modules/core-java-collections-list-3</module>
                <module>core-java-modules/core-java-collections-array-list</module>
                <module>core-java-modules/core-java-collections-set</module>
                <module>core-java-modules/core-java-concurrency-basic</module>
                <module>core-java-modules/core-java-concurrency-basic-2</module>
                <module>core-java-modules/core-java-concurrency-collections</module>
                <module>core-java-modules/core-java-io</module>
                <module>core-java-modules/core-java-io-2</module>
                <module>core-java-modules/core-java-io-apis</module>
                <module>core-java-modules/core-java-io-conversions</module>
                <module>core-java-modules/core-java-nio</module>
                <module>core-java-modules/core-java-nio-2</module>
                <module>core-java-modules/core-java-security</module>
				<module>core-java-modules/core-java-exceptions</module>
                <module>core-java-modules/core-java-lang-syntax</module>
                <module>core-java-modules/core-java-lang-syntax-2</module>
                <module>core-java-modules/core-java-lang</module>
                <module>core-java-modules/core-java-lang-2</module>
                <module>core-java-modules/core-java-lang-oop</module>
                <module>core-java-modules/core-java-lang-oop-2</module>
                <module>core-java-modules/core-java-lang-oop-3</module>
                <module>core-java-modules/core-java-lang-oop-4</module>
                <module>core-java-modules</module>
                <module>core-java-modules/core-java-networking</module>
                <module>core-java-modules/core-java-perf</module>
                <module>core-java-modules/core-java-sun</module>
                <module>core-java-modules/core-java-string-conversions</module>
                <module>core-java-modules/core-java-string-conversions-2</module>
                <module>core-java-modules/core-java-string-operations</module>
                <module>core-java-modules/core-java-string-operations-2</module>
                <module>core-java-modules/core-java-string-algorithms</module>
                <module>core-java-modules/core-java-string-algorithms-2</module>
                <module>core-java-modules/core-java-string-apis</module>
                <module>core-java-modules/core-java-strings</module>
                <module>core-scala</module>
                <module>couchbase</module>
                <module>custom-pmd</module>

                <module>dagger</module>
                <module>data-structures</module>
                <module>ddd</module>
                <module>deeplearning4j</module>
                <module>disruptor</module>
                <module>dozer</module>
                <module>drools</module>
                <module>dubbo</module>

                <module>ethereum</module>

                <module>feign</module>
                <module>flyway-cdi-extension</module>

                <module>geotools</module>
                <module>google-cloud</module>
                <module>google-web-toolkit</module>
                <!-- <module>gradle</module> --> <!-- Not a maven project -->
                <!-- <module>grails</module> --> <!-- Not a maven project -->
                <module>graphql/graphql-java</module>
                <module>grpc</module>
                <module>gson</module>
                <module>guava</module>
                <module>guava-io</module>
                <module>guava-collections</module>
                <module>guava-collections-map</module>
				<module>guava-collections-set</module>
                <module>guava-modules</module>
                <!-- <module>guest</module> --> <!-- not to be built as its for guest articles  -->
                <module>guice</module>

                <module>hazelcast</module>
                <module>helidon</module>
                <module>httpclient</module>
                <module>httpclient-simple</module>
                <module>hystrix</module>

                <module>image-processing</module>
                <module>immutables</module>

                <module>jackson</module>
                <module>jackson-2</module>
                <module>jackson-simple</module>
                <module>jackson-annotations</module>
                <module>jackson-exceptions</module>
                <module>java-collections-conversions</module>
                <module>java-collections-conversions-2</module>
                <module>java-collections-maps</module>
                <module>java-collections-maps-2</module>
                <module>java-jdi</module>
                <!-- <module>java-dates</module> --> <!-- We haven't upgraded to java 9. Fixing in BAEL-10841 -->
                <module>java-ee-8-security-api</module>
                <module>java-lite</module>
                <module>java-math</module>
				<module>java-math-2</module>  <!-- Added for BAEL-3506 -->
                <module>java-numbers</module>
                <module>java-numbers-2</module>
                <module>java-rmi</module>
                <module>java-spi</module>
                <module>java-vavr-stream</module>
                <module>java-websocket</module>
                <module>javafx</module>
                <module>javax-servlets</module>
                <module>javaxval</module>
                <module>jaxb</module>
                <!-- JIRA-10842
                <module>jee-7</module> -->
                <module>jee-7-security</module>
                <module>jee-kotlin</module>
                <module>jersey</module>
                <module>jgit</module>
                <module>jgroups</module>
                <module>jhipster-5</module>
                <module>jib</module>
                <module>jjwt</module>
                <module>jmeter</module>
                <module>jmh</module>
                <module>jni</module>
                <module>jooby</module>
                <module>jsf</module>
                <module>json</module>
                <module>json-path</module>
                <module>jsoup</module>
                <module>jta</module>

                <!-- <module>kotlin-js</module> --> <!-- Not a maven project -->
                <module>kotlin-libraries</module>

                <!-- <module>lagom</module> --> <!-- Not a maven project -->
                <module>libraries</module>
                <module>libraries-3</module>
                <module>libraries-data</module>
                <module>libraries-data-2</module>
                <module>libraries-data-db</module>
				<module>libraries-data-io</module>
				<module>libraries-apache-commons</module>
                <module>libraries-apache-commons-collections</module>
                <module>libraries-apache-commons-io</module>
                <module>libraries-testing</module>
                <module>libraries-security</module>
                <module>libraries-server</module>
                <module>libraries-http</module>
                <module>linkrest</module>
                <module>logging-modules</module>
                <module>lombok</module>
                <module>lucene</module>

                <module>mapstruct</module>
                <!-- <module>maven-all/compiler-plugin-java-9</module> --> <!-- We haven't upgraded to java 9. -->
                <module>maven-all/maven</module>
                <module>maven-all/maven-war-plugin</module>
                <module>maven-all/profiles</module>
                <module>maven-all/versions-maven-plugin</module>
                <!-- <module>maven-java-11</module> --> <!-- we haven't upgraded to Java 11 -->
                <module>maven-archetype</module>
                <!-- <module>maven-polyglot/maven-polyglot-json-app</module> --> <!-- Not a maven project -->
                <module>maven-polyglot/maven-polyglot-json-extension</module>
                <!-- <module>maven-polyglot/maven-polyglot-yml-app</module> --> <!-- Not a maven project -->
                <module>mesos-marathon</module>
                <module>metrics</module>
                <!-- <module>micronaut</module> --> <!-- Fixing in BAEL-10877 -->
                <module>microprofile</module>
                <module>msf4j</module>
                <!-- <module>muleesb</module> --> <!-- Fixing in BAEL-10878 -->
                <module>mustache</module>
                <module>mybatis</module>


                <module>optaplanner</module>
                <module>orika</module>
                <module>osgi</module>

                <module>patterns</module>
                <module>pdf</module>
                <module>performance-tests</module>
                <!-- <module>play-framework</module> --> <!-- Not a maven project -->
                <module>protobuffer</module>

                <module>persistence-modules</module>

                <module>rabbitmq</module>
                <!-- <module>raml</module> --> <!-- Not a maven project -->
                <module>ratpack</module>
                <module>reactor-core</module>
                <module>resteasy</module>
                <module>restx</module>
                <!-- <module>rmi</module> --> <!-- Not a maven project -->
                <module>rule-engines</module>
                <module>rsocket</module>
                <module>rxjava-core</module>
                <module>rxjava-observables</module>
                <module>rxjava-operators</module>
                <module>rxjava-libraries</module>
                <module>oauth2-framework-impl</module>
                <module>spf4j</module>
                <module>springfox</module>
                <module>spring-boot-performance</module>
                <module>spring-boot-properties</module>
                <!-- <module>spring-mvc-basics</module> --> <!-- Compilation failure -->
                <!-- <module>Twitter4J</module> --> <!-- Builds locally, but fails in Jenkins, Failed to parse POMs -->

            </modules>

        </profile>

        <profile>
            <id>integration-lite-second</id>

            <build>
                <plugins>
                    <plugin>
                        <groupId>org.apache.maven.plugins</groupId>
                        <artifactId>maven-surefire-plugin</artifactId>
                        <configuration>
                            <excludes>
                                <exclude>**/*ManualTest.java</exclude>
                                <exclude>**/*LiveTest.java</exclude>
                            </excludes>
                            <includes>
                                <include>**/*IntegrationTest.java</include>
                                <include>**/*IntTest.java</include>
                            </includes>
                        </configuration>
                    </plugin>
                </plugins>
            </build>

            <modules>
                <module>parent-boot-1</module>
                <module>parent-boot-2</module>
                <module>parent-spring-4</module>
                <module>parent-spring-5</module>
                <module>parent-java</module>
                <module>parent-kotlin</module>

                <module>saas</module>
                <module>spark-java</module>

                <module>spring-4</module>

                <module>spring-5</module>
                <module>spring-5-data-reactive</module>
                <module>spring-5-mvc</module>
                <module>spring-5-reactive</module>
                <module>spring-5-reactive-2</module>
                <module>spring-5-reactive-client</module>
                <module>spring-5-reactive-oauth</module>
                <module>spring-5-reactive-security</module>
                <module>spring-5-security</module>
                <module>spring-5-security-oauth</module>
                <module>spring-5-security-cognito</module>
                <module>spring-activiti</module>
                <module>spring-akka</module>
                <module>spring-amqp</module>
                <module>spring-aop</module>
                <module>spring-apache-camel</module>
                <module>spring-batch</module>
                <module>spring-bom</module>

                <module>spring-boot</module>
                <module>spring-boot-admin</module>
                <module>spring-boot-angular</module>
                <module>spring-boot-autoconfiguration</module>
                <module>spring-boot-bootstrap</module>
                <module>spring-boot-camel</module>
                <!-- <module>spring-boot-cli</module> --> <!-- Not a maven project -->
                <module>spring-boot-client</module>
                <module>spring-boot-crud</module>
                <module>spring-boot-ctx-fluent</module>
                <module>spring-boot-custom-starter</module>
                <!-- <module>spring-boot-gradle</module> --> <!-- Not a maven project -->
                <module>spring-boot-jasypt</module>
                <module>spring-boot-keycloak</module>
                <module>spring-boot-logging-log4j2</module>
                <module>spring-boot-mvc</module>
                <module>spring-boot-mvc-birt</module>
                <module>spring-boot-environment</module>
				<module>spring-boot-deployment</module>
				<module>spring-boot-runtime</module>
				<module>spring-boot-runtime/disabling-console-jul</module>
				<module>spring-boot-runtime/disabling-console-log4j2</module>
                <module>spring-boot-runtime/disabling-console-logback</module>
                <module>spring-boot-artifacts</module>
                <module>spring-boot-rest</module>
                <module>spring-boot-data</module>
                <module>spring-boot-parent</module>
                <module>spring-boot-property-exp</module>
                <module>spring-boot-security</module>
                <module>spring-boot-springdoc</module>
                <module>spring-boot-vue</module>
                <module>spring-caching</module>
                <module>spring-cloud</module>
                <module>spring-cloud-bus</module>
                <!-- <module>spring-cloud-cli</module> --> <!-- Not a maven project -->
                <module>spring-cloud-data-flow</module>

                <module>spring-core</module>
                <module>spring-core-2</module>
                <module>spring-core-3</module>
				<module>spring-cucumber</module>

                <module>spring-data-rest</module>
                <module>spring-data-rest-querydsl</module>
                <module>spring-dispatcher-servlet</module>
                <module>spring-drools</module>
                <module>spring-di</module>

                <module>spring-ehcache</module>
                <module>spring-ejb</module>
                <module>spring-exceptions</module>

                <module>spring-freemarker</module>

                <module>spring-groovy</module>

                <module>spring-integration</module>

                <module>spring-jenkins-pipeline</module>
                <module>spring-jersey</module>
                <module>spring-jinq</module>
                <module>spring-jms</module>
                <module>spring-jooq</module>

                <module>spring-kafka</module>
                <module>spring-katharsis</module>

                <module>spring-ldap</module>

                <module>spring-mobile</module>
                <module>spring-mockito</module>
                <module>spring-mvc-basics-2</module>
				<module>spring-mvc-forms-jsp</module>
                <module>spring-mvc-forms-thymeleaf</module>
                <module>spring-mvc-java</module>
                <module>spring-mvc-kotlin</module>
                <module>spring-mvc-simple</module>
                <module>spring-mvc-simple-2</module>
                <module>spring-mvc-velocity</module>
                <module>spring-mvc-webflow</module>
                <module>spring-mvc-xml</module>

                <module>spring-protobuf</module>
                <!-- <module>spring-security-cors</module> -->  <!-- PMD violation -->

                <module>spring-quartz</module>

                <module>spring-reactive-kotlin</module>
                <module>spring-reactor</module>
                <module>spring-remoting</module>
                <module>spring-rest</module>
                <module>spring-rest-angular</module>
                <module>spring-rest-compress</module>
                <module>spring-rest-full</module>
                <module>spring-rest-hal-browser</module>
                <module>spring-rest-query-language</module>
                <module>spring-rest-shell</module>
                <module>spring-rest-simple</module>
                <module>spring-resttemplate</module>
                <module>spring-roo</module>

                <module>spring-scheduling</module>
				<module>spring-security-acl</module>
                <module>spring-security-angular/server</module>
                <module>spring-security-cache-control</module>
                <module>spring-security-core</module>
                <module>spring-security-mvc-boot</module>
                <module>spring-security-mvc-custom</module>
                <module>spring-security-mvc-digest-auth</module>
                <module>spring-security-mvc-ldap</module>
                <module>spring-security-mvc-login</module>
                <module>spring-security-mvc-persisted-remember-me</module>
                <module>spring-security-mvc</module>
                <module>spring-security-mvc-socket</module>
                <module>spring-security-openid</module>
                <!--<module>spring-security-react</module> --> <!-- fails on Travis, fails intermittently on the new Jenkins (01.12.2018) BAEL-10834 -->
                <module>spring-security-rest</module>
                <module>spring-security-rest-basic-auth</module>
                <module>spring-security-rest-custom</module>
                <module>spring-security-sso</module>
                <module>spring-security-stormpath</module>
                <module>spring-security-thymeleaf</module>
                <module>spring-security-x509</module>
                <module>spring-session</module>
				<module>spring-shell</module>
                <module>spring-sleuth</module>
                <module>spring-soap</module>
                <module>spring-social-login</module>
                <module>spring-spel</module>
                <module>spring-state-machine</module>
                <module>spring-static-resources</module>
                <module>spring-swagger-codegen</module>

                <module>spring-thymeleaf</module>

                <module>spring-vault</module>
                <module>spring-vertx</module>

                <module>spring-webflux-amqp</module> <!-- long -->

                <module>static-analysis</module>
                <module>stripe</module>
                <module>structurizr</module>
                <module>struts-2</module>

                <module>testing-modules</module>

                <module>twilio</module>
                <module>twitter4j</module>

                <!-- <module>undertow</module> --> <!-- 19.11.2019 - disabling temporarily as it's causing a major issue with the build (TODO: create a jira to fix it) -->

                <module>vertx</module>
                <module>vertx-and-rxjava</module>
                <module>video-tutorials</module>
                <module>vraptor</module>

                <module>wicket</module>

                <module>xml</module>
                <module>xstream</module>
            </modules>

        </profile>

        <profile>
            <id>integration-heavy</id>

            <build>
                <plugins>
                    <plugin>
                        <groupId>org.apache.maven.plugins</groupId>
                        <artifactId>maven-surefire-plugin</artifactId>
                        <configuration>
                            <excludes>
                                <exclude>**/*ManualTest.java</exclude>
                                <exclude>**/*LiveTest.java</exclude>
                            </excludes>
                            <includes>
                                <include>**/*IntegrationTest.java</include>
                                <include>**/*IntTest.java</include>
                            </includes>
                        </configuration>
                    </plugin>
                </plugins>
            </build>

            <modules>
                <module>parent-boot-1</module>
                <module>parent-boot-2</module>
                <module>parent-spring-4</module>
                <module>parent-spring-5</module>
                <module>parent-java</module>
                <module>parent-kotlin</module>

                <module>core-java-modules/core-java</module>
                <module>core-java-modules/core-java-jar</module>
                <module>core-java-modules/core-java-concurrency-advanced</module> <!-- very long running? -->
                <module>core-java-modules/core-java-concurrency-advanced-2</module>
                <module>core-java-modules/core-java-concurrency-advanced-3</module>
                <module>core-kotlin</module> <!-- long running? -->
                <module>core-kotlin-2</module>

                <module>jenkins/plugins</module>
                <module>jhipster</module>
                <module>jws</module>

                <module>libraries</module> <!-- very long running -->

                <module>persistence-modules/hibernate5</module>
				        <module>persistence-modules/hibernate-mapping</module>
                <module>persistence-modules/java-jpa</module>
                <module>persistence-modules/java-jpa-2</module>
                <module>persistence-modules/java-mongodb</module>
                <module>persistence-modules/jnosql</module>

                <module>vaadin</module>
                <module>vavr</module>
            </modules>

        </profile>


    </profiles>

    <reporting>
        <plugins>
            <plugin>
                <groupId>org.apache.maven.plugins</groupId>
                <artifactId>maven-jxr-plugin</artifactId>
                <version>${maven-jxr-plugin.version}</version>
            </plugin>
        </plugins>
    </reporting>

    <properties>
        <project.build.sourceEncoding>UTF-8</project.build.sourceEncoding>
        <project.reporting.outputEncoding>UTF-8</project.reporting.outputEncoding>
        <gib.referenceBranch>refs/remotes/origin/master</gib.referenceBranch>
        <gib.skipTestsForUpstreamModules>true</gib.skipTestsForUpstreamModules>
        <gib.buildUpstream>false</gib.buildUpstream>
        <gib.failOnMissingGitDir>false</gib.failOnMissingGitDir>
        <gib.failOnError>false</gib.failOnError>
        <gib.enabled>false</gib.enabled>

        <junit.version>4.12</junit.version>
        <org.hamcrest.version>1.3</org.hamcrest.version>
        <mockito.version>2.21.0</mockito.version>

        <!-- logging -->
        <org.slf4j.version>1.7.21</org.slf4j.version>
        <logback.version>1.1.7</logback.version>

        <!-- plugins -->
        <!-- can't upgrade the plugin yet; as there is an issue with 2.22 no longer running all the tests-->
        <maven-surefire-plugin.version>2.21.0</maven-surefire-plugin.version>
        <maven-compiler-plugin.version>3.7.0</maven-compiler-plugin.version>
        <exec-maven-plugin.version>1.6.0</exec-maven-plugin.version>
        <java.version>1.8</java.version>
        <log4j.version>1.2.17</log4j.version>
        <moneta.version>1.1</moneta.version>
        <esapi.version>2.1.0.1</esapi.version>
        <jmh-core.version>1.19</jmh-core.version>
        <jmh-generator.version>1.19</jmh-generator.version>
        <hamcrest-all.version>1.3</hamcrest-all.version>
        <exec-maven-plugin.version>1.6.0</exec-maven-plugin.version>
        <maven-failsafe-plugin.version>2.21.0</maven-failsafe-plugin.version>
        <commons-io.version>2.5</commons-io.version>
        <commons-lang.version>2.6</commons-lang.version>
        <commons-lang3.version>3.5</commons-lang3.version>
        <commons-cli.version>1.4</commons-cli.version>
        <maven-war-plugin.version>3.0.0</maven-war-plugin.version>
        <javax.servlet-api.version>3.1.0</javax.servlet-api.version>
        <jstl-api.version>1.2</jstl-api.version>
        <javax.servlet.jsp-api.version>2.3.1</javax.servlet.jsp-api.version>
        <jackson-mapper-asl.version>1.9.13</jackson-mapper-asl.version>
        <jstl.version>1.2</jstl.version>
        <jackson.version>2.9.8</jackson.version>
        <commons-fileupload.version>1.3</commons-fileupload.version>
        <junit-platform.version>1.2.0</junit-platform.version>
        <junit-jupiter.version>5.2.0</junit-jupiter.version>
        <directory-maven-plugin.version>0.3.1</directory-maven-plugin.version>
        <maven-install-plugin.version>2.5.1</maven-install-plugin.version>
        <custom-pmd.version>0.0.1</custom-pmd.version>
        <gitflow-incremental-builder.version>3.8</gitflow-incremental-builder.version>
        <maven-jxr-plugin.version>2.3</maven-jxr-plugin.version>
        <!-- <maven-pmd-plugin.version>3.9.0</maven-pmd-plugin.version> -->
        <maven-pmd-plugin.version>3.8</maven-pmd-plugin.version>
        <lombok.version>1.16.12</lombok.version>
        <h2.version>1.4.197</h2.version>
    </properties>

</project>
<|MERGE_RESOLUTION|>--- conflicted
+++ resolved
@@ -619,13 +619,10 @@
 
                 <module>tensorflow-java</module>
                 <module>spf4j</module>
-<<<<<<< HEAD
                 <module>springfox</module>
                 <module>spring-boot-configuration</module>
-=======
                 <module>spring-boot-config-jpa-error</module>
->>>>>>> e827db3d
-				<module>spring-boot-flowable</module>
+                <module>spring-boot-flowable</module>
                 <module>spring-boot-mvc-2</module>
                 <module>spring-boot-performance</module>
                 <module>spring-boot-properties</module>
