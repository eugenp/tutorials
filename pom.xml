<?xml version="1.0" encoding="UTF-8"?>
<!--suppress PyInterpreter -->
<project xmlns="http://maven.apache.org/POM/4.0.0"
         xmlns:xsi="http://www.w3.org/2001/XMLSchema-instance"
         xsi:schemaLocation="http://maven.apache.org/POM/4.0.0 http://maven.apache.org/xsd/maven-4.0.0.xsd">
    <modelVersion>4.0.0</modelVersion>
    <groupId>com.baeldung</groupId>
    <artifactId>parent-modules</artifactId>
    <version>1.0.0-SNAPSHOT</version>
    <name>parent-modules</name>
    <packaging>pom</packaging>

    <dependencies>
        <!-- logging -->
        <dependency>
            <groupId>org.slf4j</groupId>
            <artifactId>slf4j-api</artifactId>
            <version>${org.slf4j.version}</version>
        </dependency>
        <dependency>
            <groupId>ch.qos.logback</groupId>
            <artifactId>logback-classic</artifactId>
            <version>${logback.version}</version>
        </dependency>
        <dependency>
            <groupId>ch.qos.logback</groupId>
            <artifactId>logback-core</artifactId>
            <version>${logback.version}</version>
        </dependency>
        <dependency>
            <groupId>org.slf4j</groupId>
            <artifactId>jcl-over-slf4j</artifactId>
            <version>${org.slf4j.version}</version>
        </dependency>

        <!-- test -->
        <dependency>
            <groupId>org.junit.jupiter</groupId>
            <artifactId>junit-jupiter-engine</artifactId>
            <version>${junit-jupiter.version}</version>
            <scope>test</scope>
        </dependency>
        <dependency>
            <groupId>org.junit.jupiter</groupId>
            <artifactId>junit-jupiter-params</artifactId>
            <version>${junit-jupiter.version}</version>
            <scope>test</scope>
        </dependency>
        <dependency>
            <groupId>org.junit.jupiter</groupId>
            <artifactId>junit-jupiter-api</artifactId>
            <version>${junit-jupiter.version}</version>
            <scope>test</scope>
        </dependency>
        <dependency>
            <groupId>org.junit.vintage</groupId>
            <artifactId>junit-vintage-engine</artifactId>
            <version>${junit-jupiter.version}</version>
            <scope>test</scope>
        </dependency>
        <dependency>
            <groupId>org.assertj</groupId>
            <artifactId>assertj-core</artifactId>
            <version>${assertj.version}</version>
            <scope>test</scope>
        </dependency>
        <dependency>
            <groupId>org.hamcrest</groupId>
            <artifactId>hamcrest</artifactId>
            <version>${hamcrest.version}</version>
            <scope>test</scope>
        </dependency>
        <dependency>
            <groupId>org.hamcrest</groupId>
            <artifactId>hamcrest-all</artifactId>
            <version>${hamcrest-all.version}</version>
            <scope>test</scope>
        </dependency>
        <dependency>
            <groupId>org.mockito</groupId>
            <artifactId>mockito-core</artifactId>
            <version>${mockito.version}</version>
            <scope>test</scope>
        </dependency>
        <dependency>
            <groupId>org.apache.maven.surefire</groupId>
            <artifactId>surefire-logger-api</artifactId>
            <version>${maven-surefire-plugin.version}</version>
            <!-- to get around bug https://github.com/junit-team/junit5/issues/801 -->
            <scope>test</scope>
            <optional>true</optional>
        </dependency>
    </dependencies>

    <build>
        <plugins>
            <plugin>
                <groupId>org.codehaus.mojo</groupId>
                <artifactId>exec-maven-plugin</artifactId>
                <version>${exec-maven-plugin.version}</version>
                <configuration>
                    <executable>maven</executable>
                </configuration>
            </plugin>
            <plugin>
                <groupId>org.apache.maven.plugins</groupId>
                <artifactId>maven-surefire-plugin</artifactId>
                <version>${maven-surefire-plugin.version}</version>
                <configuration>
                    <forkCount>3</forkCount>
                    <reuseForks>true</reuseForks>
                    <excludes>
                        <exclude>**/*IntegrationTest.java</exclude>
                        <exclude>**/*IntTest.java</exclude>
                        <exclude>**/*LongRunningUnitTest.java</exclude>
                        <exclude>**/*ManualTest.java</exclude>
                        <exclude>**/JdbcTest.java</exclude>
                        <exclude>**/*LiveTest.java</exclude>
                    </excludes>
                </configuration>
                <dependencies>
                    <dependency>
                        <groupId>org.junit.jupiter</groupId>
                        <artifactId>junit-jupiter-engine</artifactId>
                        <version>${junit-jupiter.version}</version>
                    </dependency>
                    <dependency>
                        <groupId>org.junit.vintage</groupId>
                        <artifactId>junit-vintage-engine</artifactId>
                        <version>${junit-jupiter.version}</version>
                    </dependency>
                </dependencies>
            </plugin>
            <plugin>
                <groupId>org.apache.maven.plugins</groupId>
                <artifactId>maven-compiler-plugin</artifactId>
                <version>${maven-compiler-plugin.version}</version>
                <configuration>
                    <source>${java.version}</source>
                    <target>${java.version}</target>
                </configuration>
            </plugin>
            <plugin>
                <groupId>org.apache.maven.plugins</groupId>
                <artifactId>maven-pmd-plugin</artifactId>
                <version>${maven-pmd-plugin.version}</version>
                <dependencies>
                    <dependency>
                        <groupId>org.baeldung.pmd</groupId>
                        <artifactId>custom-pmd</artifactId>
                        <version>${custom-pmd.version}</version>
                    </dependency>
                </dependencies>
                <configuration>
                    <failurePriority>5</failurePriority>
                    <aggregate>false</aggregate>
                    <failOnViolation>true</failOnViolation>
                    <verbose>true</verbose>
                    <linkXRef>true</linkXRef>
                    <includeTests>true</includeTests>
                    <sourceEncoding>UTF-8</sourceEncoding>
                    <targetJdk>${java.version}</targetJdk>
                    <rulesets>
                        <ruleset>${tutorialsproject.basedir}/baeldung-pmd-rules.xml</ruleset>
                    </rulesets>
                    <excludeRoots>
                        <excludeRoot>target/generated-sources</excludeRoot>
                    </excludeRoots>
                </configuration>
                <executions>
                    <execution>
                        <phase>compile</phase>
                        <goals>
                            <goal>check</goal>
                        </goals>
                    </execution>
                </executions>
            </plugin>
            <plugin>
                <groupId>org.commonjava.maven.plugins</groupId>
                <artifactId>directory-maven-plugin</artifactId>
                <version>${directory-maven-plugin.version}</version>
                <executions>
                    <execution>
                        <id>directories</id>
                        <goals>
                            <goal>directory-of</goal>
                        </goals>
                        <phase>validate</phase>
                        <configuration>
                            <property>tutorialsproject.basedir</property>
                            <project>
                                <groupId>com.baeldung</groupId>
                                <artifactId>parent-modules</artifactId>
                            </project>
                        </configuration>
                    </execution>
                </executions>
            </plugin>
            <plugin>
                <groupId>org.apache.maven.plugins</groupId>
                <artifactId>maven-install-plugin</artifactId>
                <version>${maven-install-plugin.version}</version>
                <configuration>
                    <groupId>org.baeldung.pmd</groupId>
                    <artifactId>custom-pmd</artifactId>
                    <version>${custom-pmd.version}</version>
                    <packaging>jar</packaging>
                    <file>${tutorialsproject.basedir}/custom-pmd-${custom-pmd.version}.jar</file>
                    <generatePom>true</generatePom>
                </configuration>
                <executions>
                    <execution>
                        <id>install-jar-lib</id>
                        <goals>
                            <goal>install-file</goal>
                        </goals>
                        <phase>validate</phase>
                    </execution>
                </executions>
            </plugin>
            <plugin>
                <artifactId>maven-war-plugin</artifactId>
                <version>${maven-war-plugin.version}</version>
            </plugin>
        </plugins>

        <extensions>
            <extension>
                <groupId>com.vackosar.gitflowincrementalbuilder</groupId>
                <artifactId>gitflow-incremental-builder</artifactId>
                <version>${gitflow-incremental-builder.version}</version>
            </extension>
        </extensions>
        <pluginManagement>
            <plugins>
                <!--This plugin's configuration is used to store Eclipse m2e settings
                    only. It has no influence on the Maven build itself. -->
                <plugin>
                    <groupId>org.eclipse.m2e</groupId>
                    <artifactId>lifecycle-mapping</artifactId>
                    <version>1.0.0</version>
                    <configuration>
                        <lifecycleMappingMetadata>
                            <pluginExecutions>
                                <pluginExecution>
                                    <pluginExecutionFilter>
                                        <groupId>
                                            org.commonjava.maven.plugins
                                        </groupId>
                                        <artifactId>
                                            directory-maven-plugin
                                        </artifactId>
                                        <versionRange>
                                            [0.3.1,)
                                        </versionRange>
                                        <goals>
                                            <goal>directory-of</goal>
                                        </goals>
                                    </pluginExecutionFilter>
                                    <action>
                                        <ignore/>
                                    </action>
                                </pluginExecution>
                                <pluginExecution>
                                    <pluginExecutionFilter>
                                        <groupId>
                                            org.apache.maven.plugins
                                        </groupId>
                                        <artifactId>
                                            maven-install-plugin
                                        </artifactId>
                                        <versionRange>
                                            [2.5.1,)
                                        </versionRange>
                                        <goals>
                                            <goal>install-file</goal>
                                        </goals>
                                    </pluginExecutionFilter>
                                    <action>
                                        <ignore/>
                                    </action>
                                </pluginExecution>
                            </pluginExecutions>
                        </lifecycleMappingMetadata>
                    </configuration>
                </plugin>
            </plugins>
        </pluginManagement>
    </build>

    <profiles>

        <profile>
            <id>default-first</id>
            <build>
                <plugins>
                    <plugin>
                        <groupId>org.apache.maven.plugins</groupId>
                        <artifactId>maven-surefire-plugin</artifactId>
                        <version>${maven-surefire-plugin.version}</version>
                        <configuration>
                            <forkCount>3</forkCount>
                            <reuseForks>true</reuseForks>
                            <includes>
                                <include>SpringContextTest</include>
                                <include>**/*UnitTest</include>
                            </includes>
                            <excludes>
                                <exclude>**/*IntegrationTest.java</exclude>
                                <exclude>**/*IntTest.java</exclude>
                                <exclude>**/*LongRunningUnitTest.java</exclude>
                                <exclude>**/*ManualTest.java</exclude>
                                <exclude>**/JdbcTest.java</exclude>
                                <exclude>**/*LiveTest.java</exclude>
                            </excludes>
                            <systemPropertyVariables>
                                <logback.configurationFile>${tutorialsproject.basedir}/logback-config.xml</logback.configurationFile>
                            </systemPropertyVariables>
                        </configuration>
                    </plugin>

                </plugins>
            </build>

            <modules>
                <module>parent-boot-1</module>
                <module>parent-boot-2</module>
                <module>parent-spring-4</module>
                <module>parent-spring-5</module>
                <module>parent-java</module>

                <module>checker-plugin</module>
                <!-- <module>clojure</module> --> <!-- Not a maven project -->
                <module>core-java-modules</module>
                <module>couchbase</module>
                <!-- <module>ethereum</module> --> <!-- JAVA-6001 -->
                <!-- <module>gradle-modules</module> --> <!-- Not a maven project -->
                <module>gradle-modules/gradle/maven-to-gradle</module>
                <!-- <module>grails</module> --> <!-- Not a maven project -->
                <!-- <module>guest</module> --> <!-- not to be built as its for guest articles  -->

                <module>java-jdi</module>

                <module>jetbrains</module>
                <module>jhipster-5</module>
                <module>jmh</module>
                <!-- <module>lagom</module> --> <!-- Not a maven project -->
                <module>language-interop</module>
                <module>libraries-3</module>
                <module>libraries-data-db</module>
<<<<<<< HEAD

=======
                <module>logging-modules</module>
>>>>>>> 67638332
                <module>lombok-modules</module>

                <module>muleesb</module>

                <module>osgi</module>
                <module>persistence-modules</module>
                <module>web-modules</module>
            </modules>

        </profile>

        <profile>
            <id>default-second</id>
            <build>
                <plugins>

                    <plugin>
                        <groupId>org.apache.maven.plugins</groupId>
                        <artifactId>maven-surefire-plugin</artifactId>
                        <version>${maven-surefire-plugin.version}</version>
                        <configuration>
                            <forkCount>3</forkCount>
                            <reuseForks>true</reuseForks>
                            <includes>
                                <include>SpringContextTest</include>
                                <include>**/*UnitTest</include>
                            </includes>
                            <excludes>
                                <exclude>**/*IntegrationTest.java</exclude>
                                <exclude>**/*IntTest.java</exclude>
                                <exclude>**/*LongRunningUnitTest.java</exclude>
                                <exclude>**/*ManualTest.java</exclude>
                                <exclude>**/*JdbcTest.java</exclude>
                                <exclude>**/*LiveTest.java</exclude>
                            </excludes>
                            <systemPropertyVariables>
                                <logback.configurationFile>${tutorialsproject.basedir}/logback-config.xml</logback.configurationFile>
                            </systemPropertyVariables>
                        </configuration>
                    </plugin>

                </plugins>
            </build>

            <modules>
                <module>parent-boot-1</module>
                <module>parent-boot-2</module>
                <module>parent-spring-4</module>
                <module>parent-spring-5</module>
                <module>parent-java</module>

                <module>spring-4</module>
                <module>spring-aop</module>

                <module>spring-bom</module>
                <module>spring-cloud-modules</module>
                <!-- <module>spring-cloud-cli</module> --> <!-- Not a maven project -->

                <module>spring-exceptions</module>
                <module>spring-integration</module>
                <module>spring-jenkins-pipeline</module>

<<<<<<< HEAD
                <module>spring-jinq</module>

                <module>spring-mobile</module>
=======
                <module>spring-katharsis</module>
>>>>>>> 67638332
                <module>spring-remoting-modules</module>

                <!-- <module>spring-roo</module> --> <!-- JAVA-17327 -->

                <module>spring-security-modules</module>
                <module>spring-shell</module>
                <module>spring-soap</module>
                <module>spring-spel</module>
                <module>spring-static-resources</module>
                <module>spring-swagger-codegen</module>
                <module>spring-vault</module>
                <module>spring-web-modules</module>
                <module>spring-websockets</module>
                <module>static-analysis</module>
                <module>testing-modules</module>
                <module>vertx-modules</module>
                <module>video-tutorials</module>
                <module>xml</module>
                <module>xml-2</module>
            </modules>

        </profile>

        <profile>
            <id>default-heavy</id>
            <build>
                <plugins>

                    <plugin>
                        <groupId>org.apache.maven.plugins</groupId>
                        <artifactId>maven-surefire-plugin</artifactId>
                        <version>${maven-surefire-plugin.version}</version>
                        <configuration>
                            <forkCount>3</forkCount>
                            <reuseForks>true</reuseForks>
                            <includes>
                                <include>SpringContextTest</include>
                                <include>**/*UnitTest</include>
                            </includes>
                            <excludes>
                                <exclude>**/*IntegrationTest.java</exclude>
                                <exclude>**/*IntTest.java</exclude>
                                <exclude>**/*LongRunningUnitTest.java</exclude>
                                <exclude>**/*ManualTest.java</exclude>
                                <exclude>**/*JdbcTest.java</exclude>
                                <exclude>**/*LiveTest.java</exclude>
                            </excludes>
                        </configuration>
                    </plugin>

                </plugins>
            </build>

            <modules>
                <module>parent-boot-1</module>
                <module>parent-boot-2</module>
                <module>parent-spring-4</module>
                <module>parent-spring-5</module>
                <module>parent-java</module>

                <module>apache-spark</module>

                <module>image-processing</module>

                <module>jenkins-modules</module>
                <module>jhipster-modules</module>
                <module>jhipster-5</module>
                <module>jws</module>

                <module>libraries</module> <!-- very long running -->
                <module>libraries-4</module>
                <module>libraries-5</module>
                <module>libraries-6</module>
                
                <module>vaadin</module>
            </modules>
        </profile>

        <profile>
            <id>integration-lite-first</id>

            <build>
                <plugins>
                    <plugin>
                        <groupId>org.apache.maven.plugins</groupId>
                        <artifactId>maven-surefire-plugin</artifactId>
                        <configuration>
                            <excludes>
                                <exclude>**/*ManualTest.java</exclude>
                                <exclude>**/*LiveTest.java</exclude>
                            </excludes>
                            <includes>
                                <include>**/*IntegrationTest.java</include>
                                <include>**/*IntTest.java</include>
                            </includes>
                            <systemPropertyVariables>
                                <logback.configurationFile>${tutorialsproject.basedir}/logback-config.xml</logback.configurationFile>
                            </systemPropertyVariables>
                        </configuration>
                    </plugin>
                </plugins>
            </build>

            <modules>
                <module>parent-boot-1</module>
                <module>parent-boot-2</module>
                <module>parent-spring-4</module>
                <module>parent-spring-5</module>
                <module>parent-java</module>

                <module>checker-plugin</module>
                <!-- <module>clojure</module> --> <!-- Not a maven project -->

                <module>core-java-modules</module>
                <module>couchbase</module>
                <!-- <module>ethereum</module> --> <!-- JAVA-6001 -->
                <!-- <module>gradle-modules</module> --> <!-- Not a maven project -->
                <module>gradle-modules/gradle/maven-to-gradle</module>
                <!-- <module>grails</module> --> <!-- Not a maven project -->
                <!-- <module>guest</module> --> <!-- not to be built as its for guest articles  -->

                <module>java-jdi</module>

                <module>jhipster-5</module>
                <module>jmh</module>
                <!-- <module>lagom</module> --> <!-- Not a maven project -->
                <module>language-interop</module>
                <module>libraries-3</module>
                <module>libraries-data-db</module>
<<<<<<< HEAD

=======
                <module>logging-modules</module>
>>>>>>> 67638332
                <module>lombok-modules</module>
                <module>muleesb</module>

                <module>osgi</module>
                <module>persistence-modules</module>
                <module>web-modules</module>
            </modules>

        </profile>

        <profile>
            <id>integration-lite-second</id>

            <build>
                <plugins>
                    <plugin>
                        <groupId>org.apache.maven.plugins</groupId>
                        <artifactId>maven-surefire-plugin</artifactId>
                        <configuration>
                            <excludes>
                                <exclude>**/*ManualTest.java</exclude>
                                <exclude>**/*LiveTest.java</exclude>
                            </excludes>
                            <includes>
                                <include>**/*IntegrationTest.java</include>
                                <include>**/*IntTest.java</include>
                            </includes>
                            <systemPropertyVariables>
                                <logback.configurationFile>${tutorialsproject.basedir}/logback-config.xml</logback.configurationFile>
                            </systemPropertyVariables>
                        </configuration>
                    </plugin>
                </plugins>
            </build>

            <modules>
                <module>parent-boot-1</module>
                <module>parent-boot-2</module>
                <module>parent-spring-4</module>
                <module>parent-spring-5</module>
                <module>parent-java</module>

                <module>spring-4</module>

                <module>spring-bom</module>
                <module>spring-cloud-modules</module>
                <!-- <module>spring-cloud-cli</module> --> <!-- Not a maven project -->

                <module>spring-exceptions</module>
                <module>spring-integration</module>
                <module>spring-jenkins-pipeline</module>
<<<<<<< HEAD
                <module>spring-jinq</module>

                <module>spring-mobile</module>
=======

                <module>spring-katharsis</module>
>>>>>>> 67638332
                <module>spring-remoting-modules</module>

                <!-- <module>spring-roo</module> --> <!-- JAVA-17327 -->

                <module>spring-security-modules</module>
                <module>spring-shell</module>
                <module>spring-soap</module>
                <module>spring-spel</module>
                <module>spring-static-resources</module>
                <module>spring-swagger-codegen</module>
                <module>spring-vault</module>
                <module>spring-web-modules</module>
                <module>spring-websockets</module>
                <module>static-analysis</module>
                <module>testing-modules</module>
                <module>vertx-modules</module>
                <module>video-tutorials</module>
                <module>xml</module>
                <module>xml-2</module>
            </modules>

        </profile>

        <profile>
            <id>integration-heavy</id>

            <build>
                <plugins>
                    <plugin>
                        <groupId>org.apache.maven.plugins</groupId>
                        <artifactId>maven-surefire-plugin</artifactId>
                        <configuration>
                            <excludes>
                                <exclude>**/*ManualTest.java</exclude>
                                <exclude>**/*LiveTest.java</exclude>
                            </excludes>
                            <includes>
                                <include>**/*IntegrationTest.java</include>
                                <include>**/*IntTest.java</include>
                            </includes>
                        </configuration>
                    </plugin>
                </plugins>
            </build>

            <modules>
                <module>parent-boot-1</module>
                <module>parent-boot-2</module>
                <module>parent-spring-4</module>
                <module>parent-spring-5</module>
                <module>parent-java</module>

                <module>apache-spark</module>

                <module>image-processing</module>

                <module>jenkins-modules</module>
                <module>jhipster-modules</module>
                <module>jhipster-5</module>
                <module>jws</module>

                <module>libraries</module> <!-- very long running -->
                <module>libraries-4</module>
                <module>libraries-5</module>
                <module>libraries-6</module>
                
                <module>vaadin</module>
            </modules>

        </profile>

        <profile>
            <id>live-all</id>

            <build>
                <plugins>
                    <plugin>
                        <groupId>org.apache.maven.plugins</groupId>
                        <artifactId>maven-surefire-plugin</artifactId>
                        <configuration>
                            <excludes>
                                <exclude>**/SpringContextTest.java</exclude>
                                <exclude>**/*UnitTest.java</exclude>
                                <exclude>**/*IntegrationTest.java</exclude>
                                <exclude>**/*IntTest.java</exclude>
                                <exclude>**/*LongRunningUnitTest.java</exclude>
                                <exclude>**/*ManualTest.java</exclude>
                                <exclude>**/*JdbcTest.java</exclude>
                            </excludes>
                            <includes>
                                <include>**/*LiveTest.java</include>
                            </includes>
                        </configuration>
                    </plugin>

                </plugins>
            </build>


        </profile>

        <profile>
            <id>default-jdk9-and-above</id>

            <build>
                <plugins>

                    <plugin>
                        <groupId>org.apache.maven.plugins</groupId>
                        <artifactId>maven-surefire-plugin</artifactId>
                        <configuration>
                            <forkCount>3</forkCount>
                            <reuseForks>true</reuseForks>
                            <includes>
                                <include>SpringContextTest</include>
                                <include>**/*UnitTest</include>
                            </includes>
                            <excludes>
                                <exclude>**/*IntegrationTest.java</exclude>
                                <exclude>**/*IntTest.java</exclude>
                                <exclude>**/*LongRunningUnitTest.java</exclude>
                                <exclude>**/*ManualTest.java</exclude>
                                <exclude>**/JdbcTest.java</exclude>
                                <exclude>**/*LiveTest.java</exclude>
                            </excludes>
                        </configuration>
                    </plugin>

                </plugins>
            </build>

            <modules>
<<<<<<< HEAD
                <module>spring-katharsis</module>
                <module>logging-modules</module>
=======
                <module>spring-boot-modules</module>
                <module>apache-httpclient</module>
                <module>apache-httpclient4</module>
                <module>apache-httpclient-2</module>
                <module>spring-mobile</module>
                <module>microservices-modules</module>
                <module>spring-ejb-modules</module>
                <module>spring-di</module>
                <module>spring-di-2</module>
                <module>spring-jinq</module>
                <module>vavr-modules</module>
                <module>java-websocket</module>
                <module>azure</module>
                <module>netflix-modules</module>
                <module>spf4j</module>
>>>>>>> 67638332
                <module>spring-jersey</module>
                <module>jersey</module>
                <module>jaxb</module>

                <module>javafx</module>
                <module>spring-batch</module>
                <module>spring-boot-rest</module>
                <module>spring-drools</module>
                <module>spring-exceptions</module>
                <module>spring-jenkins-pipeline</module>
                <module>spring-core</module>
                <module>spring-core-4</module>
                <module>spring-integration</module>
                <module>libraries-security</module>

                <module>performance-tests</module>
                <module>security-modules</module>
                <module>libraries-server-2</module>
                <module>orika</module>
                <module>patterns-modules</module>
                <module>json-modules</module>
                <module>libraries-data</module>
                <module>saas-modules</module>
                <module>server-modules</module>
                <module>apache-cxf-modules</module>


                <module>spring-aop</module>
                <module>jmeter</module>
                <module>spring-aop-2</module>

                <module>algorithms-modules</module>
                <module>apache-libraries</module>
                <module>apache-poi</module>
                <module>apache-velocity</module>
                <module>di-modules</module>
                <module>asciidoctor</module>
                <module>aws-modules</module>

                <module>couchbase</module>
                <module>core-groovy-modules</module>

                <module>core-java-modules/core-java-9</module>
                <module>core-java-modules/core-java-9-improvements</module>
                <module>core-java-modules/core-java-9-jigsaw</module>
                <!-- <module>core-java-modules/core-java-9-new-features</module> --> <!-- uses preview features, to be decided how to handle -->
                <module>core-java-modules/core-java-9-streams</module>
                <module>core-java-modules/core-java-10</module>
                <module>core-java-modules/core-java-11</module>
                <module>core-java-modules/core-java-11-2</module>
                <module>core-java-modules/core-java-11-3</module>
                <!-- <module>core-java-modules/core-java-12</module> --> <!-- uses preview features, to be decided how to handle -->
                <!-- <module>core-java-modules/core-java-13</module> --> <!-- uses preview features, to be decided how to handle -->
                <!-- <module>core-java-modules/core-java-14</module> --> <!-- uses preview features, to be decided how to handle -->
                <!-- <module>core-java-modules/core-java-15</module> --> <!-- uses preview features, to be decided how to handle -->
                <!-- <module>core-java-modules/core-java-16</module> --> <!-- uses preview features, to be decided how to handle -->
                <!-- <module>core-java-modules/core-java-17</module> --> <!-- uses preview features, to be decided how to handle -->
                <!-- <module>core-java-modules/core-java-19</module> --> <!-- uses preview features, to be decided how to handle -->
                <module>core-java-modules/core-java-collections-set</module>
                <module>core-java-modules/core-java-collections-list-4</module>
                <module>core-java-modules/core-java-collections-array-list</module>
                <module>core-java-modules/core-java-collections-maps-4</module>
                <module>core-java-modules/core-java-collections-maps-5</module>
                <module>core-java-modules/core-java-concurrency-simple</module>
                <module>core-java-modules/core-java-date-operations-1</module>
                <module>core-java-modules/core-java-datetime-conversion</module>
                <module>core-java-modules/core-java-datetime-string</module>
                <module>core-java-modules/core-java-io-conversions-2</module>
                <module>core-java-modules/core-java-jpms</module>
                <module>core-java-modules/core-java-os</module>
                <module>core-java-modules/core-java-streams-4</module>
                <module>core-java-modules/core-java-string-algorithms-3</module>
                <module>core-java-modules/core-java-string-operations-3</module>
                <module>core-java-modules/core-java-string-operations-4</module>
                <module>core-java-modules/core-java-string-operations-5</module>
                <module>core-java-modules/core-java-time-measurements</module>
                <module>core-java-modules/core-java-networking-3</module>
                <module>core-java-modules/core-java-strings</module>
                <module>core-java-modules/core-java-httpclient</module>
                <module>custom-pmd</module>
                <module>spring-core-6</module>
                <module>data-structures</module>
                <module>ddd-contexts</module>
                <module>jackson-modules</module>
                <module>deeplearning4j</module>
                <module>docker-modules</module>
                <module>drools</module>
                <module>guava-modules</module>
                <module>kubernetes-modules</module>
                <module>libraries-concurrency</module>
                <module>libraries-testing</module>
                <module>maven-modules</module>
                <module>optaplanner</module>
                <module>persistence-modules/sirix</module>
                <module>persistence-modules/spring-data-cassandra-2</module>
                <module>persistence-modules/spring-data-jpa-repo-3</module>
                <module>quarkus-modules</module>
                <module>spring-reactive-modules</module>
                <module>spring-swagger-codegen/custom-validations-opeanpi-codegen</module>
                <module>testing-modules/testing-assertions</module>
                <module>persistence-modules/fauna</module>
                <module>persistence-modules/spring-data-rest</module>

                <module>rule-engines-modules</module>

                <module>reactive-systems</module>
                <module>rxjava-modules</module>

                <module>lightrun</module>
                <module>tablesaw</module>
                <module>geotools</module>

                <!-- Modules from default-first -->

                <module>akka-modules</module>
                <module>annotations</module>
                <module>httpclient-simple</module>
                <module>antlr</module>
                <module>apache-kafka</module>
                <module>apache-kafka-2</module>
                <module>apache-olingo</module>

                <module>apache-poi-2</module>
                <module>apache-rocketmq</module>
                <module>apache-thrift</module>
                <module>apache-tika</module>

                <module>asm</module>
                <module>atomikos</module>
                <module>atomix</module>

                <module>axon</module>

                <module>bazel</module>
                <module>code-generation</module>
                <module>ddd</module>
                <module>discord4j</module>
                <module>disruptor</module>
                <module>dozer</module>
                <module>dubbo</module>
                <!-- <module>feign</module> --> <!-- JAVA-19475 -->
                <module>google-cloud</module>
                <module>graphql-modules</module>
                <module>grpc</module>
                <module>hazelcast</module>
                <module>hystrix</module>
                <module>jackson-simple</module>
                <module>java-blockchain</module>

                <module>java-rmi</module>
                <module>java-spi</module>
                <module>javax-sound</module>
                <module>javaxval</module>
                <module>javaxval-2</module>
                <module>javax-validation-advanced</module>
                <module>jgit</module>
                <module>jib</module>

                <module>java-native</module>
                <module>jsoup</module>
                <module>ksqldb</module>
                <module>jsf</module>
                <module>libraries-2</module>
                <module>libraries-7</module>
                <module>libraries-apache-commons</module>
                <module>libraries-apache-commons-collections</module>
                <module>libraries-apache-commons-io</module>
                <module>libraries-data-2</module>
                <module>libraries-data-io</module>
                <module>libraries-files</module>
                <module>libraries-http</module>
                <module>libraries-http-2</module>
                <module>libraries-io</module>
                <module>libraries-primitive</module>
                <module>libraries-rpc</module>
                <module>libraries-server</module>

                <module>lucene</module>
                <module>mapstruct</module>
                <module>mesos-marathon</module>
                <module>metrics</module>
                <module>mustache</module>
                <module>mybatis</module>
                <module>pdf</module>
                <module>pdf-2</module>
                <module>protobuffer</module>
                <module>reactor-core</module>
                <module>rsocket</module>
                <module>slack</module>


                <!--  Modules from default second-->
                <module>spring-5</module>
                <module>spring-5-webflux</module>
                <module>spring-5-webflux-2</module>
                <module>spring-activiti</module>
                <module>spring-batch-2</module>
                <module>spring-core-2</module>
                <module>spring-core-3</module>
                <module>spring-core-5</module>
                <module>spring-di-3</module>
                <module>spring-cucumber</module>

                <module>spring-kafka</module>

                <module>spring-native</module>
                <module>spring-security-modules/spring-security-oauth2-testing</module>
                <module>spring-protobuf</module>
                <module>spring-quartz</module>

                <module>spring-scheduling</module>

                <module>spring-state-machine</module>
                <module>spring-threads</module>
                <module>tensorflow-java</module>
                <module>xstream</module>
                <module>webrtc</module>
                <module>persistence-modules/java-mongodb</module>
                
                <module>messaging-modules</module>

                <module>persistence-modules/questdb</module>
            </modules>

            <properties>
                <project.build.sourceEncoding>UTF-8</project.build.sourceEncoding>
                <java.version>11</java.version>
                <maven.compiler.source>11</maven.compiler.source>
                <maven.compiler.target>11</maven.compiler.target>
            </properties>
        </profile>

        <profile>
            <id>integration-jdk9-and-above</id>

            <build>
                <plugins>
                    <plugin>
                        <groupId>org.apache.maven.plugins</groupId>
                        <artifactId>maven-surefire-plugin</artifactId>
                        <configuration>
                            <excludes>
                                <exclude>**/*ManualTest.java</exclude>
                                <exclude>**/*LiveTest.java</exclude>
                            </excludes>
                            <includes>
                                <include>**/*IntegrationTest.java</include>
                                <include>**/*IntTest.java</include>
                            </includes>
                        </configuration>
                    </plugin>
                </plugins>
            </build>

            <modules>
<<<<<<< HEAD
                <module>spring-katharsis</module>
                <module>logging-modules</module>
=======
                <module>spring-boot-modules</module>
                <module>apache-httpclient</module>
                <module>apache-httpclient4</module>
                <module>apache-httpclient-2</module>
                <module>spring-mobile</module>
                <module>microservices-modules</module>
                <module>spring-ejb-modules</module>
                <module>spring-di</module>
                <module>spring-di-2</module>
                <module>spring-jinq</module>
                <module>vavr-modules</module>
                <module>java-websocket</module>
                <module>azure</module>
                <module>netflix-modules</module>
                <module>spf4j</module>
>>>>>>> 67638332
                <module>spring-jersey</module>
                <module>jersey</module>
                <module>jaxb</module>

                <module>javafx</module>
                <module>spring-batch</module>
                <module>spring-boot-rest</module>
                <module>spring-drools</module>
                <module>spring-exceptions</module>
                <module>spring-jenkins-pipeline</module>
                <module>spring-core</module>
                <module>spring-core-4</module>
                <module>spring-integration</module>
                <module>libraries-security</module>

                <module>performance-tests</module>
                <module>security-modules</module>
                <module>libraries-server-2</module>
                <module>orika</module>
                <module>patterns-modules</module>
                <module>json-modules</module>
                <module>libraries-data</module>
                <module>saas-modules</module>
                <module>server-modules</module>
                <module>apache-cxf-modules</module>

                <module>algorithms-modules</module>
                <module>apache-libraries</module>
                <module>apache-poi</module>
                <module>apache-velocity</module>
                <module>di-modules</module>
                <module>asciidoctor</module>
                <module>aws-modules</module>

                <module>couchbase</module>

                <module>core-groovy-modules</module>
                <module>core-java-modules/core-java-9</module>
                <module>core-java-modules/core-java-9-improvements</module>
                <module>core-java-modules/core-java-9-jigsaw</module>
                <!-- <module>core-java-modules/core-java-9-new-features</module> --> <!-- uses preview features, to be decided how to handle -->
                <module>core-java-modules/core-java-9-streams</module>
                <module>core-java-modules/core-java-10</module>
                <module>core-java-modules/core-java-11</module>
                <module>core-java-modules/core-java-11-2</module>
                <module>core-java-modules/core-java-11-3</module>
                <!-- <module>core-java-modules/core-java-12</module> --> <!-- uses preview features, to be decided how to handle -->
                <!-- <module>core-java-modules/core-java-13</module> --> <!-- uses preview features, to be decided how to handle -->
                <!-- <module>core-java-modules/core-java-14</module> --> <!-- uses preview features, to be decided how to handle -->
                <!-- <module>core-java-modules/core-java-15</module> --> <!-- uses preview features, to be decided how to handle -->
                <!-- <module>core-java-modules/core-java-16</module> --> <!-- uses preview features, to be decided how to handle -->
                <!-- <module>core-java-modules/core-java-17</module> --> <!-- uses preview features, to be decided how to handle -->
                <!-- <module>core-java-modules/core-java-19</module> --> <!-- uses preview features, to be decided how to handle -->
                <module>core-java-modules/core-java-collections-set</module>
                <module>core-java-modules/core-java-collections-list-4</module>
                <module>core-java-modules/core-java-collections-array-list</module>
                <module>core-java-modules/core-java-collections-maps-4</module>
                <module>core-java-modules/core-java-collections-maps-5</module>
                <module>core-java-modules/core-java-concurrency-simple</module>
                <module>core-java-modules/core-java-date-operations-1</module>
                <module>core-java-modules/core-java-datetime-conversion</module>
                <module>core-java-modules/core-java-datetime-string</module>
                <module>core-java-modules/core-java-io-conversions-2</module>
                <module>core-java-modules/core-java-jpms</module>
                <module>core-java-modules/core-java-os</module>
                <module>core-java-modules/core-java-streams-4</module>
                <module>core-java-modules/core-java-string-algorithms-3</module>
                <module>core-java-modules/core-java-string-operations-3</module>
                <module>core-java-modules/core-java-string-operations-4</module>
                <module>core-java-modules/core-java-string-operations-5</module>
                <module>core-java-modules/core-java-time-measurements</module>
                <module>core-java-modules/core-java-networking-3</module>
                <module>core-java-modules/core-java-strings</module>
                <module>core-java-modules/core-java-httpclient</module>
                <module>spring-aop</module>
                <module>spring-aop-2</module>
                <module>custom-pmd</module>
                <module>spring-core-6</module>
                <module>data-structures</module>
                <module>ddd-contexts</module>
                <module>jackson-modules</module>
                <module>deeplearning4j</module>
                <module>jmeter</module>
                <module>docker-modules</module>
                <module>drools</module>
                <module>guava-modules</module>
                <module>apache-httpclient-2</module>
                <module>kubernetes-modules</module>
                <module>libraries-concurrency</module>
                <module>libraries-testing</module>
                <module>maven-modules</module>
                <module>optaplanner</module>
                <module>persistence-modules/sirix</module>
                <module>persistence-modules/spring-data-cassandra-2</module>
                <module>persistence-modules/spring-data-jpa-repo-3</module>
                <module>quarkus-modules</module>
                <module>spring-reactive-modules</module>
                <module>spring-swagger-codegen/custom-validations-opeanpi-codegen</module>
                <module>testing-modules/testing-assertions</module>
                <module>persistence-modules/fauna</module>
                <module>persistence-modules/spring-data-rest</module>

                <module>rule-engines-modules</module>

                <module>reactive-systems</module>
                <module>rxjava-modules</module>

                <module>lightrun</module>
                <module>tablesaw</module>
                <module>geotools</module>

                <!-- Modules from default-first -->

                <module>akka-modules</module>
                <module>annotations</module>
                <module>antlr</module>
                <module>apache-kafka</module>
                <module>apache-kafka-2</module>
                <module>apache-olingo</module>

                <module>apache-poi-2</module>
                <module>apache-rocketmq</module>
                <module>apache-thrift</module>
                <module>apache-tika</module>

                <module>asm</module>
                <module>atomikos</module>
                <module>atomix</module>

                <module>axon</module>

                <module>bazel</module>
                <module>code-generation</module>
                <module>ddd</module>
                <module>discord4j</module>
                <module>disruptor</module>
                <module>dozer</module>

                <module>dubbo</module>
                <!-- <module>feign</module> -->
                <module>google-cloud</module>
                <module>graphql-modules</module>
                <module>grpc</module>
                <module>hazelcast</module>
                <module>httpclient-simple</module>
                <module>hystrix</module>
                <module>jackson-simple</module>
                <module>java-blockchain</module>

                <module>java-rmi</module>
                <module>java-spi</module>
                <module>javax-sound</module>
                <module>javaxval</module>
                <module>javaxval-2</module>
                <module>javax-validation-advanced</module>
                <module>jgit</module>
                <module>jib</module>

                <module>java-native</module>
                <module>jsoup</module>
                <module>jsf</module>
                <module>ksqldb</module>

                <module>libraries-7</module>
                <module>libraries-apache-commons</module>
                <module>libraries-apache-commons-collections</module>
                <module>libraries-apache-commons-io</module>
                <module>libraries-data-2</module>
                <module>libraries-data-io</module>
                <module>libraries-files</module>
                <module>libraries-http</module>
                <module>libraries-http-2</module>
                <module>libraries-io</module>
                <module>libraries-primitive</module>
                <module>libraries-rpc</module>
                <module>libraries-server</module>

                <module>lucene</module>
                <module>mapstruct</module>
                <module>mesos-marathon</module>
                <module>metrics</module>
                <module>mustache</module>
                <module>mybatis</module>
                <module>pdf</module>
                <module>pdf-2</module>
                <module>protobuffer</module>
                <module>reactor-core</module>
                <module>rsocket</module>
                <module>slack</module>


                <!--  Modules from default second-->

                <module>spring-5</module>
                <module>spring-5-webflux</module>
                <module>spring-5-webflux-2</module>
                <module>spring-activiti</module>
                <module>spring-batch-2</module>
                <module>spring-core-2</module>
                <module>spring-core-3</module>
                <module>spring-core-5</module>
                <module>spring-di-3</module>
                <module>spring-cucumber</module>

                <module>spring-kafka</module>

                <module>spring-native</module>
                <module>spring-protobuf</module>
                <module>spring-quartz</module>

                <module>spring-scheduling</module>

                <module>spring-state-machine</module>
                <module>spring-threads</module>
                <module>tensorflow-java</module>
                <module>xstream</module>
                <module>webrtc</module>
                <module>persistence-modules/java-mongodb</module>
                <module>libraries-2</module> 
                <module>messaging-modules</module>

                <module>persistence-modules/questdb</module>
            </modules>

            <properties>
                <project.build.sourceEncoding>UTF-8</project.build.sourceEncoding>
                <java.version>11</java.version>
                <maven.compiler.source>11</maven.compiler.source>
                <maven.compiler.target>11</maven.compiler.target>
            </properties>
        </profile>

        <profile>
            <id>parents</id>
            <modules>
                <module>parent-boot-1</module>
                <module>parent-boot-2</module>
                <module>parent-spring-4</module>
                <module>parent-spring-5</module>
                <module>parent-java</module>
            </modules>

        </profile>
    </profiles>

    <reporting>
        <plugins>
            <plugin>
                <groupId>org.apache.maven.plugins</groupId>
                <artifactId>maven-jxr-plugin</artifactId>
                <version>${maven-jxr-plugin.version}</version>
            </plugin>
        </plugins>
    </reporting>

    <properties>
        <project.build.sourceEncoding>UTF-8</project.build.sourceEncoding>
        <project.reporting.outputEncoding>UTF-8</project.reporting.outputEncoding>
        <gib.referenceBranch>refs/remotes/origin/master</gib.referenceBranch>
        <gib.skipTestsForUpstreamModules>true</gib.skipTestsForUpstreamModules>
        <gib.buildUpstream>false</gib.buildUpstream>
        <gib.failOnMissingGitDir>false</gib.failOnMissingGitDir>
        <gib.failOnError>false</gib.failOnError>
        <gib.disable>true</gib.disable>

        <!-- used only in dependency management to force this version, not included as a direct dependency -->
        <junit.version>4.13.2</junit.version>
        <assertj.version>3.21.0</assertj.version>
        <hamcrest.version>2.2</hamcrest.version>
        <hamcrest-all.version>1.3</hamcrest-all.version>
        <mockito.version>4.4.0</mockito.version>
        <byte-buddy.version>1.12.13</byte-buddy.version>

        <!-- logging -->
        <org.slf4j.version>1.7.32</org.slf4j.version>
        <logback.version>1.2.7</logback.version>

        <!-- plugins -->
        <maven-surefire-plugin.version>2.22.2</maven-surefire-plugin.version>
        <maven-compiler-plugin.version>3.8.1</maven-compiler-plugin.version>
        <exec-maven-plugin.version>3.0.0</exec-maven-plugin.version>
        <java.version>1.8</java.version>
        <log4j.version>1.2.17</log4j.version>
        <esapi.version>2.5.0.0</esapi.version>
        <jmh-core.version>1.35</jmh-core.version>
        <jmh-generator.version>1.35</jmh-generator.version>
        <maven-failsafe-plugin.version>2.21.0</maven-failsafe-plugin.version>
        <commons-collections4.version>4.4</commons-collections4.version>
        <commons-io.version>2.11.0</commons-io.version>
        <commons-lang.version>2.6</commons-lang.version>
        <commons-lang3.version>3.12.0</commons-lang3.version>
        <commons-cli.version>1.5.0</commons-cli.version>
        <maven-war-plugin.version>3.0.0</maven-war-plugin.version>
        <javax.servlet-api.version>4.0.1</javax.servlet-api.version>
        <jstl-api.version>1.2</jstl-api.version>
        <javax.servlet.jsp-api.version>2.3.3</javax.servlet.jsp-api.version>
        <jstl.version>1.2</jstl.version>
        <jackson.version>2.13.3</jackson.version>
        <commons-fileupload.version>1.4</commons-fileupload.version>
        <junit-platform.version>1.9.2</junit-platform.version>
        <junit-jupiter.version>5.9.2</junit-jupiter.version>
        <junit-platform-surefire-provider.version>1.3.2</junit-platform-surefire-provider.version>
        <directory-maven-plugin.version>0.3.1</directory-maven-plugin.version>
        <maven-install-plugin.version>2.5.2</maven-install-plugin.version>
        <custom-pmd.version>0.0.1</custom-pmd.version>
        <gitflow-incremental-builder.version>3.12.2</gitflow-incremental-builder.version>
        <maven-jxr-plugin.version>3.0.0</maven-jxr-plugin.version>
        <maven-pmd-plugin.version>3.19.0</maven-pmd-plugin.version>
        <lombok.version>1.18.24</lombok.version>
        <h2.version>2.1.214</h2.version>
        <guava.version>31.1-jre</guava.version>
        <maven-jar-plugin.version>3.2.2</maven-jar-plugin.version>
    </properties>

</project><|MERGE_RESOLUTION|>--- conflicted
+++ resolved
@@ -349,11 +349,7 @@
                 <module>language-interop</module>
                 <module>libraries-3</module>
                 <module>libraries-data-db</module>
-<<<<<<< HEAD
-
-=======
-                <module>logging-modules</module>
->>>>>>> 67638332
+
                 <module>lombok-modules</module>
 
                 <module>muleesb</module>
@@ -416,13 +412,6 @@
                 <module>spring-integration</module>
                 <module>spring-jenkins-pipeline</module>
 
-<<<<<<< HEAD
-                <module>spring-jinq</module>
-
-                <module>spring-mobile</module>
-=======
-                <module>spring-katharsis</module>
->>>>>>> 67638332
                 <module>spring-remoting-modules</module>
 
                 <!-- <module>spring-roo</module> --> <!-- JAVA-17327 -->
@@ -552,11 +541,7 @@
                 <module>language-interop</module>
                 <module>libraries-3</module>
                 <module>libraries-data-db</module>
-<<<<<<< HEAD
-
-=======
-                <module>logging-modules</module>
->>>>>>> 67638332
+
                 <module>lombok-modules</module>
                 <module>muleesb</module>
 
@@ -608,14 +593,7 @@
                 <module>spring-exceptions</module>
                 <module>spring-integration</module>
                 <module>spring-jenkins-pipeline</module>
-<<<<<<< HEAD
-                <module>spring-jinq</module>
-
-                <module>spring-mobile</module>
-=======
-
-                <module>spring-katharsis</module>
->>>>>>> 67638332
+
                 <module>spring-remoting-modules</module>
 
                 <!-- <module>spring-roo</module> --> <!-- JAVA-17327 -->
@@ -748,10 +726,8 @@
             </build>
 
             <modules>
-<<<<<<< HEAD
                 <module>spring-katharsis</module>
                 <module>logging-modules</module>
-=======
                 <module>spring-boot-modules</module>
                 <module>apache-httpclient</module>
                 <module>apache-httpclient4</module>
@@ -767,7 +743,6 @@
                 <module>azure</module>
                 <module>netflix-modules</module>
                 <module>spf4j</module>
->>>>>>> 67638332
                 <module>spring-jersey</module>
                 <module>jersey</module>
                 <module>jaxb</module>
@@ -1023,10 +998,8 @@
             </build>
 
             <modules>
-<<<<<<< HEAD
                 <module>spring-katharsis</module>
                 <module>logging-modules</module>
-=======
                 <module>spring-boot-modules</module>
                 <module>apache-httpclient</module>
                 <module>apache-httpclient4</module>
@@ -1042,7 +1015,6 @@
                 <module>azure</module>
                 <module>netflix-modules</module>
                 <module>spf4j</module>
->>>>>>> 67638332
                 <module>spring-jersey</module>
                 <module>jersey</module>
                 <module>jaxb</module>
