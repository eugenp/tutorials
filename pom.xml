--- conflicted
+++ resolved
@@ -1207,12 +1207,8 @@
         <h2.version>2.2.224</h2.version>
         <guava.version>33.0.0-jre</guava.version>
         <maven-jar-plugin.version>3.3.0</maven-jar-plugin.version>
-<<<<<<< HEAD
         <mockito-inline.version>5.2.0</mockito-inline.version>
-
-=======
         <mockito-junit-jupiter.version>5.11.0</mockito-junit-jupiter.version>
->>>>>>> 8cabe509
         <logback.configurationFileName>logback-config-global.xml</logback.configurationFileName>
     </properties>
 
