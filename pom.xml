<?xml version="1.0" encoding="UTF-8"?>
<!--suppress PyInterpreter -->
<project xmlns="http://maven.apache.org/POM/4.0.0"
         xmlns:xsi="http://www.w3.org/2001/XMLSchema-instance"
         xsi:schemaLocation="http://maven.apache.org/POM/4.0.0 http://maven.apache.org/xsd/maven-4.0.0.xsd">
    <modelVersion>4.0.0</modelVersion>
    <groupId>com.baeldung</groupId>
    <artifactId>parent-modules</artifactId>
    <version>1.0.0-SNAPSHOT</version>
    <name>parent-modules</name>
    <packaging>pom</packaging>

    <dependencies>
        <!-- logging -->
        <dependency>
            <groupId>org.slf4j</groupId>
            <artifactId>slf4j-api</artifactId>
            <version>${org.slf4j.version}</version>
        </dependency>
        <dependency>
            <groupId>ch.qos.logback</groupId>
            <artifactId>logback-classic</artifactId>
            <version>${logback.version}</version>
        </dependency>
        <dependency>
            <groupId>ch.qos.logback</groupId>
            <artifactId>logback-core</artifactId>
            <version>${logback.version}</version>
        </dependency>
        <dependency>
            <groupId>org.slf4j</groupId>
            <artifactId>jcl-over-slf4j</artifactId>
            <version>${org.slf4j.version}</version>
        </dependency>

        <!-- test -->
        <dependency>
            <groupId>org.junit.jupiter</groupId>
            <artifactId>junit-jupiter-engine</artifactId>
            <version>${junit-jupiter.version}</version>
            <scope>test</scope>
        </dependency>
        <dependency>
            <groupId>org.junit.jupiter</groupId>
            <artifactId>junit-jupiter-params</artifactId>
            <version>${junit-jupiter.version}</version>
            <scope>test</scope>
        </dependency>
        <dependency>
            <groupId>org.junit.jupiter</groupId>
            <artifactId>junit-jupiter-api</artifactId>
            <version>${junit-jupiter.version}</version>
            <scope>test</scope>
        </dependency>
        <dependency>
            <groupId>org.junit.vintage</groupId>
            <artifactId>junit-vintage-engine</artifactId>
            <version>${junit-jupiter.version}</version>
            <scope>test</scope>
        </dependency>
        <dependency>
            <groupId>org.assertj</groupId>
            <artifactId>assertj-core</artifactId>
            <version>${assertj.version}</version>
            <scope>test</scope>
        </dependency>
        <dependency>
            <groupId>org.hamcrest</groupId>
            <artifactId>hamcrest</artifactId>
            <version>${hamcrest.version}</version>
            <scope>test</scope>
        </dependency>
        <dependency>
            <groupId>org.hamcrest</groupId>
            <artifactId>hamcrest-all</artifactId>
            <version>${hamcrest-all.version}</version>
            <scope>test</scope>
        </dependency>
        <dependency>
            <groupId>org.mockito</groupId>
            <artifactId>mockito-core</artifactId>
            <version>${mockito.version}</version>
            <scope>test</scope>
        </dependency>
        <dependency>
            <groupId>org.apache.maven.surefire</groupId>
            <artifactId>surefire-logger-api</artifactId>
            <version>${maven-surefire-plugin.version}</version>
            <!-- to get around bug https://github.com/junit-team/junit5/issues/801 -->
            <scope>test</scope>
            <optional>true</optional>
        </dependency>
    </dependencies>

    <build>
        <plugins>
            <plugin>
                <groupId>org.codehaus.mojo</groupId>
                <artifactId>exec-maven-plugin</artifactId>
                <version>${exec-maven-plugin.version}</version>
                <configuration>
                    <executable>maven</executable>
                </configuration>
            </plugin>
            <plugin>
                <groupId>org.apache.maven.plugins</groupId>
                <artifactId>maven-surefire-plugin</artifactId>
                <version>${maven-surefire-plugin.version}</version>
                <configuration>
                    <forkCount>3</forkCount>
                    <reuseForks>true</reuseForks>
                    <excludes>
                        <exclude>**/*IntegrationTest.java</exclude>
                        <exclude>**/*IntTest.java</exclude>
                        <exclude>**/*LongRunningUnitTest.java</exclude>
                        <exclude>**/*ManualTest.java</exclude>
                        <exclude>**/JdbcTest.java</exclude>
                        <exclude>**/*LiveTest.java</exclude>
                    </excludes>
                </configuration>
                <dependencies>
                    <dependency>
                        <groupId>org.junit.jupiter</groupId>
                        <artifactId>junit-jupiter-engine</artifactId>
                        <version>${junit-jupiter.version}</version>
                    </dependency>
                    <dependency>
                        <groupId>org.junit.vintage</groupId>
                        <artifactId>junit-vintage-engine</artifactId>
                        <version>${junit-jupiter.version}</version>
                    </dependency>
                </dependencies>
            </plugin>
            <plugin>
                <groupId>org.apache.maven.plugins</groupId>
                <artifactId>maven-compiler-plugin</artifactId>
                <version>${maven-compiler-plugin.version}</version>
                <configuration>
                    <source>${java.version}</source>
                    <target>${java.version}</target>
                </configuration>
            </plugin>
            <plugin>
                <groupId>org.apache.maven.plugins</groupId>
                <artifactId>maven-pmd-plugin</artifactId>
                <version>${maven-pmd-plugin.version}</version>
                <dependencies>
                    <dependency>
                        <groupId>org.baeldung.pmd</groupId>
                        <artifactId>custom-pmd</artifactId>
                        <version>${custom-pmd.version}</version>
                    </dependency>
                </dependencies>
                <configuration>
                    <failurePriority>5</failurePriority>
                    <aggregate>false</aggregate>
                    <failOnViolation>true</failOnViolation>
                    <verbose>true</verbose>
                    <linkXRef>true</linkXRef>
                    <includeTests>true</includeTests>
                    <sourceEncoding>UTF-8</sourceEncoding>
                    <targetJdk>${java.version}</targetJdk>
                    <rulesets>
                        <ruleset>${tutorialsproject.basedir}/baeldung-pmd-rules.xml</ruleset>
                    </rulesets>
                    <excludeRoots>
                        <excludeRoot>target/generated-sources</excludeRoot>
                    </excludeRoots>
                </configuration>
                <executions>
                    <execution>
                        <phase>compile</phase>
                        <goals>
                            <goal>check</goal>
                        </goals>
                    </execution>
                </executions>
            </plugin>
            <plugin>
                <groupId>org.commonjava.maven.plugins</groupId>
                <artifactId>directory-maven-plugin</artifactId>
                <version>${directory-maven-plugin.version}</version>
                <executions>
                    <execution>
                        <id>directories</id>
                        <goals>
                            <goal>directory-of</goal>
                        </goals>
                        <phase>validate</phase>
                        <configuration>
                            <property>tutorialsproject.basedir</property>
                            <project>
                                <groupId>com.baeldung</groupId>
                                <artifactId>parent-modules</artifactId>
                            </project>
                        </configuration>
                    </execution>
                </executions>
            </plugin>
            <plugin>
                <groupId>org.apache.maven.plugins</groupId>
                <artifactId>maven-install-plugin</artifactId>
                <version>${maven-install-plugin.version}</version>
                <configuration>
                    <groupId>org.baeldung.pmd</groupId>
                    <artifactId>custom-pmd</artifactId>
                    <version>${custom-pmd.version}</version>
                    <packaging>jar</packaging>
                    <file>${tutorialsproject.basedir}/custom-pmd-${custom-pmd.version}.jar</file>
                    <generatePom>true</generatePom>
                </configuration>
                <executions>
                    <execution>
                        <id>install-jar-lib</id>
                        <goals>
                            <goal>install-file</goal>
                        </goals>
                        <phase>validate</phase>
                    </execution>
                </executions>
            </plugin>
            <plugin>
                <artifactId>maven-war-plugin</artifactId>
                <version>${maven-war-plugin.version}</version>
            </plugin>
        </plugins>

        <extensions>
            <extension>
                <groupId>com.vackosar.gitflowincrementalbuilder</groupId>
                <artifactId>gitflow-incremental-builder</artifactId>
                <version>${gitflow-incremental-builder.version}</version>
            </extension>
        </extensions>
        <pluginManagement>
            <plugins>
                <!--This plugin's configuration is used to store Eclipse m2e settings
                    only. It has no influence on the Maven build itself. -->
                <plugin>
                    <groupId>org.eclipse.m2e</groupId>
                    <artifactId>lifecycle-mapping</artifactId>
                    <version>1.0.0</version>
                    <configuration>
                        <lifecycleMappingMetadata>
                            <pluginExecutions>
                                <pluginExecution>
                                    <pluginExecutionFilter>
                                        <groupId>
                                            org.commonjava.maven.plugins
                                        </groupId>
                                        <artifactId>
                                            directory-maven-plugin
                                        </artifactId>
                                        <versionRange>
                                            [0.3.1,)
                                        </versionRange>
                                        <goals>
                                            <goal>directory-of</goal>
                                        </goals>
                                    </pluginExecutionFilter>
                                    <action>
                                        <ignore/>
                                    </action>
                                </pluginExecution>
                                <pluginExecution>
                                    <pluginExecutionFilter>
                                        <groupId>
                                            org.apache.maven.plugins
                                        </groupId>
                                        <artifactId>
                                            maven-install-plugin
                                        </artifactId>
                                        <versionRange>
                                            [2.5.1,)
                                        </versionRange>
                                        <goals>
                                            <goal>install-file</goal>
                                        </goals>
                                    </pluginExecutionFilter>
                                    <action>
                                        <ignore/>
                                    </action>
                                </pluginExecution>
                            </pluginExecutions>
                        </lifecycleMappingMetadata>
                    </configuration>
                </plugin>
            </plugins>
        </pluginManagement>
    </build>

    <profiles>

        <profile>
            <id>default-first</id>
            <build>
                <plugins>
                    <plugin>
                        <groupId>org.apache.maven.plugins</groupId>
                        <artifactId>maven-surefire-plugin</artifactId>
                        <version>${maven-surefire-plugin.version}</version>
                        <configuration>
                            <forkCount>3</forkCount>
                            <reuseForks>true</reuseForks>
                            <includes>
                                <include>SpringContextTest</include>
                                <include>**/*UnitTest</include>
                            </includes>
                            <excludes>
                                <exclude>**/*IntegrationTest.java</exclude>
                                <exclude>**/*IntTest.java</exclude>
                                <exclude>**/*LongRunningUnitTest.java</exclude>
                                <exclude>**/*ManualTest.java</exclude>
                                <exclude>**/JdbcTest.java</exclude>
                                <exclude>**/*LiveTest.java</exclude>
                            </excludes>
                            <systemPropertyVariables>
                                <logback.configurationFile>${tutorialsproject.basedir}/logback-config.xml</logback.configurationFile>
                            </systemPropertyVariables>
                        </configuration>
                    </plugin>

                </plugins>
            </build>

            <modules>
                <module>parent-boot-1</module>
                <module>parent-boot-2</module>
                <module>parent-spring-4</module>
                <module>parent-spring-5</module>
                <module>parent-java</module>


                <module>azure</module>
                <module>checker-plugin</module>
                <!-- <module>clojure</module> --> <!-- Not a maven project -->

                <module>core-java-modules</module>

                <module>couchbase</module>

                <!-- <module>ethereum</module> --> <!-- JAVA-6001 -->
                <!-- <module>gradle-modules</module> --> <!-- Not a maven project -->
                <module>gradle-modules/gradle/maven-to-gradle</module>
                <!-- <module>grails</module> --> <!-- Not a maven project -->

                <!-- <module>guest</module> --> <!-- not to be built as its for guest articles  -->

                <module>apache-httpclient</module>
                <module>apache-httpclient4</module>


                <module>jackson-modules</module>

                <module>java-jdi</module>
                <module>java-websocket</module>

                <module>jaxb</module>
                <module>jersey</module>
                <module>jhipster-5</module>

                <module>jmh</module>

                <module>jsf</module>

                <module>kubernetes-modules</module>

                <!-- <module>lagom</module> --> <!-- Not a maven project -->
                <module>language-interop</module>
                <module>libraries-3</module>

                <module>libraries-data-db</module>
                <module>libraries-security</module>
                <module>libraries-server-2</module>
                <module>logging-modules</module>
                <module>lombok-modules</module>

                <module>maven-modules</module>

                <module>messaging-modules</module>

                <module>microservices-modules</module>
                <module>muleesb</module>


                <module>netflix-modules</module>

                <module>osgi</module>
                <module>orika</module>


                <module>performance-tests</module>
                <module>persistence-modules</module>

                <module>security-modules</module>

                <module>vavr-modules</module>
                <module>web-modules</module>
            </modules>

        </profile>

        <profile>
            <id>default-second</id>
            <build>
                <plugins>

                    <plugin>
                        <groupId>org.apache.maven.plugins</groupId>
                        <artifactId>maven-surefire-plugin</artifactId>
                        <version>${maven-surefire-plugin.version}</version>
                        <configuration>
                            <forkCount>3</forkCount>
                            <reuseForks>true</reuseForks>
                            <includes>
                                <include>SpringContextTest</include>
                                <include>**/*UnitTest</include>
                            </includes>
                            <excludes>
                                <exclude>**/*IntegrationTest.java</exclude>
                                <exclude>**/*IntTest.java</exclude>
                                <exclude>**/*LongRunningUnitTest.java</exclude>
                                <exclude>**/*ManualTest.java</exclude>
                                <exclude>**/*JdbcTest.java</exclude>
                                <exclude>**/*LiveTest.java</exclude>
                            </excludes>
                            <systemPropertyVariables>
                                <logback.configurationFile>${tutorialsproject.basedir}/logback-config.xml</logback.configurationFile>
                            </systemPropertyVariables>
                        </configuration>
                    </plugin>

                </plugins>
            </build>

            <modules>
                <module>parent-boot-1</module>
                <module>parent-boot-2</module>
                <module>parent-spring-4</module>
                <module>parent-spring-5</module>
                <module>parent-java</module>

                <module>spf4j</module>
                <module>spring-4</module>
                <module>spring-aop</module>
                <module>spring-batch</module>
                <module>spring-bom</module>
                <module>spring-boot-modules</module>
                <module>spring-boot-rest</module>
                <module>spring-cloud-modules</module>
                <!-- <module>spring-cloud-cli</module> --> <!-- Not a maven project -->
                <module>spring-core</module>
                <module>spring-core-4</module>
                <module>spring-di</module>
                <module>spring-di-2</module>
                <module>spring-drools</module>
                <module>spring-ejb-modules</module>

                <module>spring-exceptions</module>
                <module>spring-integration</module>
                <module>spring-jenkins-pipeline</module>
                <module>spring-jersey</module>
                <module>spring-jinq</module>
                <module>spring-katharsis</module>
                <module>spring-mobile</module>
                <module>spring-remoting-modules</module>

                <!-- <module>spring-roo</module> --> <!-- JAVA-17327 -->

                <module>spring-security-modules</module>
                <module>spring-shell</module>
                <module>spring-soap</module>
                <module>spring-spel</module>
                <module>spring-static-resources</module>
                <module>spring-swagger-codegen</module>
                <module>spring-vault</module>
                <module>spring-web-modules</module>
                <module>spring-websockets</module>
                <module>static-analysis</module>
                <module>testing-modules</module>
                <module>vertx-modules</module>
                <module>video-tutorials</module>
                <module>xml</module>
                <module>xml-2</module>
            </modules>

        </profile>

        <profile>
            <id>default-heavy</id>
            <build>
                <plugins>

                    <plugin>
                        <groupId>org.apache.maven.plugins</groupId>
                        <artifactId>maven-surefire-plugin</artifactId>
                        <version>${maven-surefire-plugin.version}</version>
                        <configuration>
                            <forkCount>3</forkCount>
                            <reuseForks>true</reuseForks>
                            <includes>
                                <include>SpringContextTest</include>
                                <include>**/*UnitTest</include>
                            </includes>
                            <excludes>
                                <exclude>**/*IntegrationTest.java</exclude>
                                <exclude>**/*IntTest.java</exclude>
                                <exclude>**/*LongRunningUnitTest.java</exclude>
                                <exclude>**/*ManualTest.java</exclude>
                                <exclude>**/*JdbcTest.java</exclude>
                                <exclude>**/*LiveTest.java</exclude>
                            </excludes>
                        </configuration>
                    </plugin>

                </plugins>
            </build>

            <modules>
                <module>parent-boot-1</module>
                <module>parent-boot-2</module>
                <module>parent-spring-4</module>
                <module>parent-spring-5</module>
                <module>parent-java</module>

                <module>apache-spark</module>

                <module>image-processing</module>

                <module>jenkins-modules</module>
                <module>jhipster-modules</module>
                <module>jhipster-5</module>
                <module>jws</module>

                <module>libraries</module> <!-- very long running -->
                <module>libraries-4</module>
                <module>libraries-5</module>
                <module>libraries-6</module>
                <module>spring-boot-modules/spring-boot-react</module>
                <module>spring-ejb-modules/ejb-beans</module>

                <module>vaadin</module>
                <module>vavr-modules</module>
            </modules>
        </profile>

        <profile>
            <id>integration-lite-first</id>

            <build>
                <plugins>
                    <plugin>
                        <groupId>org.apache.maven.plugins</groupId>
                        <artifactId>maven-surefire-plugin</artifactId>
                        <configuration>
                            <excludes>
                                <exclude>**/*ManualTest.java</exclude>
                                <exclude>**/*LiveTest.java</exclude>
                            </excludes>
                            <includes>
                                <include>**/*IntegrationTest.java</include>
                                <include>**/*IntTest.java</include>
                            </includes>
                            <systemPropertyVariables>
                                <logback.configurationFile>${tutorialsproject.basedir}/logback-config.xml</logback.configurationFile>
                            </systemPropertyVariables>
                        </configuration>
                    </plugin>
                </plugins>
            </build>

            <modules>
                <module>parent-boot-1</module>
                <module>parent-boot-2</module>
                <module>parent-spring-4</module>
                <module>parent-spring-5</module>
                <module>parent-java</module>


                <module>azure</module>
                <module>checker-plugin</module>
                <!-- <module>clojure</module> --> <!-- Not a maven project -->

                <module>core-java-modules</module>
                <module>couchbase</module>
                <!-- <module>ethereum</module> --> <!-- JAVA-6001 -->
                <!-- <module>gradle-modules</module> --> <!-- Not a maven project -->
                <module>gradle-modules/gradle/maven-to-gradle</module>
                <!-- <module>grails</module> --> <!-- Not a maven project -->
                <!-- <module>guest</module> --> <!-- not to be built as its for guest articles  -->

                <module>apache-httpclient</module>
                <module>apache-httpclient4</module>


                <module>jackson-modules</module>

                <module>java-jdi</module>
                <module>java-websocket</module>

                <module>jaxb</module>
                <module>jersey</module>
                <module>jhipster-5</module>
                <module>jmh</module>

                <module>jsf</module>

                <module>kubernetes-modules</module>

                <!-- <module>lagom</module> --> <!-- Not a maven project -->
                <module>language-interop</module>
                <module>libraries-3</module>



                <module>libraries-data-db</module>
                <module>libraries-security</module>
                <module>libraries-server-2</module>
                <module>logging-modules</module>
                <module>lombok-modules</module>

                <module>maven-modules</module>

                <module>messaging-modules</module>

                <module>microservices-modules</module>
                <module>muleesb</module>

                <module>netflix-modules</module>

                <module>osgi</module>
                <module>orika</module>


                <module>performance-tests</module>
                <module>persistence-modules</module>

                <module>security-modules</module>

                <module>vavr-modules</module>
                <module>web-modules</module>
            </modules>

        </profile>

        <profile>
            <id>integration-lite-second</id>

            <build>
                <plugins>
                    <plugin>
                        <groupId>org.apache.maven.plugins</groupId>
                        <artifactId>maven-surefire-plugin</artifactId>
                        <configuration>
                            <excludes>
                                <exclude>**/*ManualTest.java</exclude>
                                <exclude>**/*LiveTest.java</exclude>
                            </excludes>
                            <includes>
                                <include>**/*IntegrationTest.java</include>
                                <include>**/*IntTest.java</include>
                            </includes>
                            <systemPropertyVariables>
                                <logback.configurationFile>${tutorialsproject.basedir}/logback-config.xml</logback.configurationFile>
                            </systemPropertyVariables>
                        </configuration>
                    </plugin>
                </plugins>
            </build>

            <modules>
                <module>parent-boot-1</module>
                <module>parent-boot-2</module>
                <module>parent-spring-4</module>
                <module>parent-spring-5</module>
                <module>parent-java</module>


                <module>spf4j</module>
                <module>spring-4</module>
                <module>spring-batch</module>
                <module>spring-bom</module>
                <module>spring-boot-modules</module>
                <module>spring-boot-rest</module>
                <module>spring-cloud-modules</module>
                <!-- <module>spring-cloud-cli</module> --> <!-- Not a maven project -->
                <module>spring-core</module>
                <module>spring-core-4</module>
                <module>spring-di</module>
                <module>spring-di-2</module>
                <module>spring-drools</module>
                <module>spring-ejb-modules</module>
                <module>spring-exceptions</module>
                <module>spring-integration</module>
                <module>spring-jenkins-pipeline</module>
                <module>spring-jersey</module>
                <module>spring-jinq</module>
                <module>spring-katharsis</module>
                <module>spring-mobile</module>
                <module>spring-remoting-modules</module>

                <!-- <module>spring-roo</module> --> <!-- JAVA-17327 -->

                <module>spring-security-modules</module>
                <module>spring-shell</module>
                <module>spring-soap</module>
                <module>spring-spel</module>
                <module>spring-static-resources</module>
                <module>spring-swagger-codegen</module>
                <module>spring-vault</module>
                <module>spring-web-modules</module>
                <module>spring-websockets</module>
                <module>static-analysis</module>
                <module>testing-modules</module>
                <module>vertx-modules</module>
                <module>video-tutorials</module>
                <module>xml</module>
                <module>xml-2</module>
            </modules>

        </profile>

        <profile>
            <id>integration-heavy</id>

            <build>
                <plugins>
                    <plugin>
                        <groupId>org.apache.maven.plugins</groupId>
                        <artifactId>maven-surefire-plugin</artifactId>
                        <configuration>
                            <excludes>
                                <exclude>**/*ManualTest.java</exclude>
                                <exclude>**/*LiveTest.java</exclude>
                            </excludes>
                            <includes>
                                <include>**/*IntegrationTest.java</include>
                                <include>**/*IntTest.java</include>
                            </includes>
                        </configuration>
                    </plugin>
                </plugins>
            </build>

            <modules>
                <module>parent-boot-1</module>
                <module>parent-boot-2</module>
                <module>parent-spring-4</module>
                <module>parent-spring-5</module>
                <module>parent-java</module>

                <module>apache-spark</module>

                <module>image-processing</module>

                <module>jenkins-modules</module>
                <module>jhipster-modules</module>
                <module>jhipster-5</module>
                <module>jws</module>

                <module>libraries</module> <!-- very long running -->
                <module>libraries-4</module>
                <module>libraries-5</module>
                <module>libraries-6</module>
                <module>spring-boot-modules/spring-boot-react</module>
                <module>spring-ejb-modules/ejb-beans</module>
                <module>vaadin</module>
               <module>vavr-modules</module>
            </modules>

        </profile>

        <profile>
            <id>live-all</id>

            <build>
                <plugins>
                    <plugin>
                        <groupId>org.apache.maven.plugins</groupId>
                        <artifactId>maven-surefire-plugin</artifactId>
                        <configuration>
                            <excludes>
                                <exclude>**/SpringContextTest.java</exclude>
                                <exclude>**/*UnitTest.java</exclude>
                                <exclude>**/*IntegrationTest.java</exclude>
                                <exclude>**/*IntTest.java</exclude>
                                <exclude>**/*LongRunningUnitTest.java</exclude>
                                <exclude>**/*ManualTest.java</exclude>
                                <exclude>**/*JdbcTest.java</exclude>
                            </excludes>
                            <includes>
                                <include>**/*LiveTest.java</include>
                            </includes>
                        </configuration>
                    </plugin>

                </plugins>
            </build>


        </profile>

        <profile>
            <id>default-jdk9-and-above</id>

            <build>
                <plugins>

                    <plugin>
                        <groupId>org.apache.maven.plugins</groupId>
                        <artifactId>maven-surefire-plugin</artifactId>
                        <configuration>
                            <forkCount>3</forkCount>
                            <reuseForks>true</reuseForks>
                            <includes>
                                <include>SpringContextTest</include>
                                <include>**/*UnitTest</include>
                            </includes>
                            <excludes>
                                <exclude>**/*IntegrationTest.java</exclude>
                                <exclude>**/*IntTest.java</exclude>
                                <exclude>**/*LongRunningUnitTest.java</exclude>
                                <exclude>**/*ManualTest.java</exclude>
                                <exclude>**/JdbcTest.java</exclude>
                                <exclude>**/*LiveTest.java</exclude>
                            </excludes>
                        </configuration>
                    </plugin>

                </plugins>
            </build>

            <modules>
<<<<<<< HEAD
                <module>javafx</module>
=======
                <module>patterns-modules</module>
                <module>json-modules</module>
                <module>libraries-data</module>
                <module>saas-modules</module>
                <module>server-modules</module>
                <module>apache-cxf-modules</module>

>>>>>>> 4ef931f6
                <module>spring-aop</module>
                <module>jmeter</module>
                <module>spring-aop-2</module>

                <module>algorithms-modules</module>
                <module>apache-libraries</module>
                <module>apache-poi</module>
                <module>apache-velocity</module>
                <module>di-modules</module>
                <module>asciidoctor</module>
                <module>aws-modules</module>
                
                <module>couchbase</module>
                <module>core-groovy-modules</module>

                <module>core-java-modules/core-java-9</module>
                <module>core-java-modules/core-java-9-improvements</module>
                <module>core-java-modules/core-java-9-jigsaw</module>
                <!-- <module>core-java-modules/core-java-9-new-features</module> --> <!-- uses preview features, to be decided how to handle -->
                <module>core-java-modules/core-java-9-streams</module>
                <module>core-java-modules/core-java-10</module>
                <module>core-java-modules/core-java-11</module>
                <module>core-java-modules/core-java-11-2</module>
                <module>core-java-modules/core-java-11-3</module>
                <!-- <module>core-java-modules/core-java-12</module> --> <!-- uses preview features, to be decided how to handle -->
                <!-- <module>core-java-modules/core-java-13</module> --> <!-- uses preview features, to be decided how to handle -->
                <!-- <module>core-java-modules/core-java-14</module> --> <!-- uses preview features, to be decided how to handle -->
                <!-- <module>core-java-modules/core-java-15</module> --> <!-- uses preview features, to be decided how to handle -->
                <!-- <module>core-java-modules/core-java-16</module> --> <!-- uses preview features, to be decided how to handle -->
                <!-- <module>core-java-modules/core-java-17</module> --> <!-- uses preview features, to be decided how to handle -->
                <!-- <module>core-java-modules/core-java-19</module> --> <!-- uses preview features, to be decided how to handle -->
                <module>core-java-modules/core-java-collections-set</module>
                <module>core-java-modules/core-java-collections-list-4</module>
                <module>core-java-modules/core-java-collections-array-list</module>
                <module>core-java-modules/core-java-collections-maps-4</module>
                <module>core-java-modules/core-java-collections-maps-5</module>
                <module>core-java-modules/core-java-concurrency-simple</module>
                <module>core-java-modules/core-java-date-operations-1</module>
                <module>core-java-modules/core-java-datetime-conversion</module>
                <module>core-java-modules/core-java-datetime-string</module>
                <module>core-java-modules/core-java-io-conversions-2</module>
                <module>core-java-modules/core-java-jpms</module>
                <module>core-java-modules/core-java-os</module>
                <module>core-java-modules/core-java-streams-4</module>
                <module>core-java-modules/core-java-string-algorithms-3</module>
                <module>core-java-modules/core-java-string-operations-3</module>
                <module>core-java-modules/core-java-string-operations-4</module>
                <module>core-java-modules/core-java-string-operations-5</module>
                <module>core-java-modules/core-java-time-measurements</module>
                <module>core-java-modules/core-java-networking-3</module>
                <module>core-java-modules/core-java-strings</module>
                <module>core-java-modules/core-java-httpclient</module>
                <module>custom-pmd</module>
                <module>spring-core-6</module>
                <module>data-structures</module>
                <module>ddd-contexts</module>
                <module>deeplearning4j</module>
                <module>docker-modules</module>
                <module>drools</module>
                <module>guava-modules</module>
                <module>apache-httpclient-2</module>
                <module>kubernetes-modules/kubernetes-spring</module>
                <module>libraries-concurrency</module>
                <module>libraries-testing</module>
                <module>maven-modules/compiler-plugin-java-9</module>
                <module>maven-modules/maven-generate-war</module>
                <module>maven-modules/multimodulemavenproject</module>
                <module>optaplanner</module>
                <module>persistence-modules/sirix</module>
                <module>persistence-modules/spring-data-cassandra-2</module>
                <module>quarkus-modules</module>
                <module>spring-boot-modules/spring-boot-cassandre</module>
                <module>spring-boot-modules/spring-boot-3</module>
                <module>spring-boot-modules/spring-boot-3-native</module>
                <module>spring-boot-modules/spring-boot-3-observation</module>
                <module>spring-boot-modules/spring-boot-3-test-pitfalls</module>
                <module>spring-reactive-modules</module>
                <module>spring-swagger-codegen/custom-validations-opeanpi-codegen</module>
                <module>testing-modules/testing-assertions</module>
                <module>persistence-modules/fauna</module>

                <module>rule-engines-modules</module>

                <module>reactive-systems</module>
                <module>rxjava-modules</module>

                <module>lightrun</module>
                <module>tablesaw</module>
                <module>geotools</module>

                <!-- Modules from default-first -->

                <module>akka-modules</module>
                <module>annotations</module>
                <module>apache-httpclient</module>
                <module>httpclient-simple</module>
                <module>antlr</module>
                <module>apache-kafka</module>
                <module>apache-kafka-2</module>
                <module>apache-olingo</module>

                <module>apache-poi-2</module>
                <module>apache-rocketmq</module>
                <module>apache-thrift</module>
                <module>apache-tika</module>

                <module>asm</module>
                <module>atomikos</module>
                <module>atomix</module>
<!--            <module>axon</module>--><!-- JAVA-18408 -->

                <module>bazel</module>
                <module>code-generation</module>
                <module>ddd</module>
                <module>discord4j</module>
                <module>disruptor</module>
                <module>dozer</module>
                <module>dubbo</module>
                <module>feign</module>
                <module>google-cloud</module>
                <module>graphql-modules</module>
                <module>grpc</module>
                <module>hazelcast</module>
                <module>hystrix</module>
                <module>jackson-simple</module>
                <module>java-blockchain</module>

                <module>java-rmi</module>
                <module>java-spi</module>
                <module>javax-sound</module>
                <module>javaxval</module>
                <module>javaxval-2</module>
                <module>javax-validation-advanced</module>
                <module>jgit</module>
                <module>jib</module>

                <module>java-native</module>
                <module>jsoup</module>
                <module>ksqldb</module>
                <module>libraries-2</module>
                <module>libraries-7</module>
                <module>libraries-apache-commons</module>
                <module>libraries-apache-commons-collections</module>
                <module>libraries-apache-commons-io</module>
                <module>libraries-data-2</module>
                <module>libraries-data-io</module>
                <module>libraries-files</module>
                <module>libraries-http</module>
                <module>libraries-http-2</module>
                <module>libraries-io</module>
                <module>libraries-primitive</module>
                <module>libraries-rpc</module>
                <module>libraries-server</module>

                <module>lucene</module>
                <module>mapstruct</module>
                <module>mesos-marathon</module>
                <module>metrics</module>
                <module>mustache</module>
                <module>mybatis</module>
                <module>pdf</module>
                <module>pdf-2</module>
                <module>protobuffer</module>
                <module>reactor-core</module>
                <module>rsocket</module>
                <module>slack</module>


                <!--  Modules from default second-->
                <module>spring-5</module>
                <module>spring-5-webflux</module>
                <module>spring-5-webflux-2</module>
                <module>spring-activiti</module>
                <module>spring-batch-2</module>
				        <module>spring-boot-modules/spring-caching-2</module>
                <module>spring-core-2</module>
                <module>spring-core-3</module>
                <module>spring-core-5</module>
                <module>spring-di-3</module>
                <module>spring-cucumber</module>

                <module>spring-kafka</module>

                <module>spring-native</module>
                <module>spring-protobuf</module>
                <module>spring-quartz</module>

                <module>spring-scheduling</module>

                <module>spring-state-machine</module>
                <module>spring-threads</module>
                <module>tensorflow-java</module>
                <module>xstream</module>
                <module>webrtc</module>
                <module>persistence-modules/java-mongodb</module>
                <module>messaging-modules/spring-apache-camel</module>
            </modules>

            <properties>
                <project.build.sourceEncoding>UTF-8</project.build.sourceEncoding>
                <java.version>11</java.version>
                <maven.compiler.source>11</maven.compiler.source>
                <maven.compiler.target>11</maven.compiler.target>
            </properties>
        </profile>

        <profile>
            <id>integration-jdk9-and-above</id>

            <build>
                <plugins>
                    <plugin>
                        <groupId>org.apache.maven.plugins</groupId>
                        <artifactId>maven-surefire-plugin</artifactId>
                        <configuration>
                            <excludes>
                                <exclude>**/*ManualTest.java</exclude>
                                <exclude>**/*LiveTest.java</exclude>
                            </excludes>
                            <includes>
                                <include>**/*IntegrationTest.java</include>
                                <include>**/*IntTest.java</include>
                            </includes>
                        </configuration>
                    </plugin>
                </plugins>
            </build>

            <modules>
<<<<<<< HEAD
                <module>javafx</module>
=======
                <module>patterns-modules</module>
                <module>json-modules</module>
                <module>libraries-data</module>
                <module>saas-modules</module>
                <module>server-modules</module>
                <module>apache-cxf-modules</module>
>>>>>>> 4ef931f6
                <module>algorithms-modules</module>
                <module>apache-libraries</module>
                <module>apache-poi</module>
                <module>apache-velocity</module>
                <module>di-modules</module>
                <module>asciidoctor</module>
                <module>aws-modules</module>

                <module>couchbase</module>

                <module>core-groovy-modules</module>
                <module>core-java-modules/core-java-9</module>
                <module>core-java-modules/core-java-9-improvements</module>
                <module>core-java-modules/core-java-9-jigsaw</module>
                <!-- <module>core-java-modules/core-java-9-new-features</module> --> <!-- uses preview features, to be decided how to handle -->
                <module>core-java-modules/core-java-9-streams</module>
                <module>core-java-modules/core-java-10</module>
                <module>core-java-modules/core-java-11</module>
                <module>core-java-modules/core-java-11-2</module>
                <module>core-java-modules/core-java-11-3</module>
                <!-- <module>core-java-modules/core-java-12</module> --> <!-- uses preview features, to be decided how to handle -->
                <!-- <module>core-java-modules/core-java-13</module> --> <!-- uses preview features, to be decided how to handle -->
                <!-- <module>core-java-modules/core-java-14</module> --> <!-- uses preview features, to be decided how to handle -->
                <!-- <module>core-java-modules/core-java-15</module> --> <!-- uses preview features, to be decided how to handle -->
                <!-- <module>core-java-modules/core-java-16</module> --> <!-- uses preview features, to be decided how to handle -->
                <!-- <module>core-java-modules/core-java-17</module> --> <!-- uses preview features, to be decided how to handle -->
                <!-- <module>core-java-modules/core-java-19</module> --> <!-- uses preview features, to be decided how to handle -->
                <module>core-java-modules/core-java-collections-set</module>
                <module>core-java-modules/core-java-collections-list-4</module>
                <module>core-java-modules/core-java-collections-array-list</module>
                <module>core-java-modules/core-java-collections-maps-4</module>
                <module>core-java-modules/core-java-collections-maps-5</module>
                <module>core-java-modules/core-java-concurrency-simple</module>
                <module>core-java-modules/core-java-date-operations-1</module>
                <module>core-java-modules/core-java-datetime-conversion</module>
                <module>core-java-modules/core-java-datetime-string</module>
                <module>core-java-modules/core-java-io-conversions-2</module>
                <module>core-java-modules/core-java-jpms</module>
                <module>core-java-modules/core-java-os</module>
                <module>core-java-modules/core-java-streams-4</module>
                <module>core-java-modules/core-java-string-algorithms-3</module>
                <module>core-java-modules/core-java-string-operations-3</module>
                <module>core-java-modules/core-java-string-operations-4</module>
                <module>core-java-modules/core-java-string-operations-5</module>
                <module>core-java-modules/core-java-time-measurements</module>
                <module>core-java-modules/core-java-networking-3</module>
                <module>core-java-modules/core-java-strings</module>
                <module>core-java-modules/core-java-httpclient</module>
                <module>spring-aop</module>
                <module>spring-aop-2</module>                
                <module>custom-pmd</module>
                <module>spring-core-6</module>
                <module>data-structures</module>
                <module>ddd-contexts</module>
                <module>deeplearning4j</module>
                <module>jmeter</module>
                <module>docker-modules</module>
                <module>drools</module>
                <module>guava-modules</module>
                <module>apache-httpclient-2</module>
                <module>kubernetes-modules/kubernetes-spring</module>
                <module>libraries-concurrency</module>
                <module>libraries-testing</module>
                <module>maven-modules/compiler-plugin-java-9</module>
                <module>maven-modules/maven-generate-war</module>
                <module>maven-modules/multimodulemavenproject</module>
                <module>optaplanner</module>
                <module>persistence-modules/sirix</module>
                <module>persistence-modules/spring-data-cassandra-2</module>
                <module>quarkus-modules</module>
                <module>spring-boot-modules/spring-boot-cassandre</module>
                <module>spring-boot-modules/spring-boot-3</module>
                <module>spring-boot-modules/spring-boot-3-native</module>
                <module>spring-boot-modules/spring-boot-3-observation</module>
                <module>spring-boot-modules/spring-boot-3-test-pitfalls</module>
                <module>spring-reactive-modules</module>
                <module>spring-swagger-codegen/custom-validations-opeanpi-codegen</module>
                <module>testing-modules/testing-assertions</module>
                <module>persistence-modules/fauna</module>

                <module>rule-engines-modules</module>

                <module>reactive-systems</module>
                <module>rxjava-modules</module>

                <module>lightrun</module>
                <module>tablesaw</module>
                <module>geotools</module>

                <!-- Modules from default-first -->

                <module>akka-modules</module>
                <module>annotations</module>
                <module>apache-httpclient</module>
                <module>antlr</module>
                <module>apache-kafka</module>
                <module>apache-kafka-2</module>
                <module>apache-olingo</module>

                <module>apache-poi-2</module>
                <module>apache-rocketmq</module>
                <module>apache-thrift</module>
                <module>apache-tika</module>

                <module>asm</module>
                <module>atomikos</module>
                <module>atomix</module>
                <!--                <module>axon</module>--><!-- JAVA-18408 -->

                <module>bazel</module>
                <module>code-generation</module>
                <module>ddd</module>
                <module>discord4j</module>
                <module>disruptor</module>
                <module>dozer</module>

                <module>dubbo</module>
                <module>feign</module>
                <module>google-cloud</module>
                <module>graphql-modules</module>
                <module>grpc</module>
                <module>hazelcast</module>
                <module>httpclient-simple</module>
                <module>hystrix</module>
                <module>jackson-simple</module>
                <module>java-blockchain</module>

                <module>java-rmi</module>
                <module>java-spi</module>
                <module>javax-sound</module>
                <module>javaxval</module>
                <module>javaxval-2</module>
                <module>javax-validation-advanced</module>
                <module>jgit</module>
                <module>jib</module>

                <module>java-native</module>
                <module>jsoup</module>
                <module>ksqldb</module>

                <module>libraries-7</module>
                <module>libraries-apache-commons</module>
                <module>libraries-apache-commons-collections</module>
                <module>libraries-apache-commons-io</module>
                <module>libraries-data-2</module>
                <module>libraries-data-io</module>
                <module>libraries-files</module>
                <module>libraries-http</module>
                <module>libraries-http-2</module>
                <module>libraries-io</module>
                <module>libraries-primitive</module>
                <module>libraries-rpc</module>
                <module>libraries-server</module>

                <module>lucene</module>
                <module>mapstruct</module>
                <module>mesos-marathon</module>
                <module>metrics</module>
                <module>mustache</module>
                <module>mybatis</module>
                <module>pdf</module>
                <module>pdf-2</module>
                <module>protobuffer</module>
                <module>reactor-core</module>
                <module>rsocket</module>
                <module>slack</module>


                <!--  Modules from default second-->

                <module>spring-5</module>
                <module>spring-5-webflux</module>
                <module>spring-5-webflux-2</module>
                <module>spring-activiti</module>
                <module>spring-batch-2</module>
				        <module>spring-boot-modules/spring-caching-2</module>
                <module>spring-core-2</module>
                <module>spring-core-3</module>
                <module>spring-core-5</module>
                <module>spring-di-3</module>
                <module>spring-cucumber</module>

                <module>spring-kafka</module>

                <module>spring-native</module>
                <module>spring-protobuf</module>
                <module>spring-quartz</module>

                <module>spring-scheduling</module>

                <module>spring-state-machine</module>
                <module>spring-threads</module>
                <module>tensorflow-java</module>
                <module>xstream</module>
                <module>webrtc</module>
                <module>persistence-modules/java-mongodb</module>
                <module>libraries-2</module>
                <module>messaging-modules/spring-apache-camel</module>
            </modules>

            <properties>
                <project.build.sourceEncoding>UTF-8</project.build.sourceEncoding>
                <java.version>11</java.version>
                <maven.compiler.source>11</maven.compiler.source>
                <maven.compiler.target>11</maven.compiler.target>
            </properties>
        </profile>

        <profile>
            <id>parents</id>
            <modules>
                <module>parent-boot-1</module>
                <module>parent-boot-2</module>
                <module>parent-spring-4</module>
                <module>parent-spring-5</module>
                <module>parent-java</module>
            </modules>

        </profile>
    </profiles>

    <reporting>
        <plugins>
            <plugin>
                <groupId>org.apache.maven.plugins</groupId>
                <artifactId>maven-jxr-plugin</artifactId>
                <version>${maven-jxr-plugin.version}</version>
            </plugin>
        </plugins>
    </reporting>

    <properties>
        <project.build.sourceEncoding>UTF-8</project.build.sourceEncoding>
        <project.reporting.outputEncoding>UTF-8</project.reporting.outputEncoding>
        <gib.referenceBranch>refs/remotes/origin/master</gib.referenceBranch>
        <gib.skipTestsForUpstreamModules>true</gib.skipTestsForUpstreamModules>
        <gib.buildUpstream>false</gib.buildUpstream>
        <gib.failOnMissingGitDir>false</gib.failOnMissingGitDir>
        <gib.failOnError>false</gib.failOnError>
        <gib.disable>true</gib.disable>

        <!-- used only in dependency management to force this version, not included as a direct dependency -->
        <junit.version>4.13.2</junit.version>
        <assertj.version>3.21.0</assertj.version>
        <hamcrest.version>2.2</hamcrest.version>
        <hamcrest-all.version>1.3</hamcrest-all.version>
        <mockito.version>4.4.0</mockito.version>
        <byte-buddy.version>1.12.13</byte-buddy.version>

        <!-- logging -->
        <org.slf4j.version>1.7.32</org.slf4j.version>
        <logback.version>1.2.7</logback.version>

        <!-- plugins -->
        <maven-surefire-plugin.version>2.22.2</maven-surefire-plugin.version>
        <maven-compiler-plugin.version>3.8.1</maven-compiler-plugin.version>
        <exec-maven-plugin.version>3.0.0</exec-maven-plugin.version>
        <java.version>1.8</java.version>
        <log4j.version>1.2.17</log4j.version>
        <esapi.version>2.5.0.0</esapi.version>
        <jmh-core.version>1.35</jmh-core.version>
        <jmh-generator.version>1.35</jmh-generator.version>
        <maven-failsafe-plugin.version>2.21.0</maven-failsafe-plugin.version>
        <commons-collections4.version>4.4</commons-collections4.version>
        <commons-io.version>2.11.0</commons-io.version>
        <commons-lang.version>2.6</commons-lang.version>
        <commons-lang3.version>3.12.0</commons-lang3.version>
        <commons-cli.version>1.5.0</commons-cli.version>
        <maven-war-plugin.version>3.0.0</maven-war-plugin.version>
        <javax.servlet-api.version>4.0.1</javax.servlet-api.version>
        <jstl-api.version>1.2</jstl-api.version>
        <javax.servlet.jsp-api.version>2.3.3</javax.servlet.jsp-api.version>
        <jstl.version>1.2</jstl.version>
        <jackson.version>2.13.3</jackson.version>
        <commons-fileupload.version>1.4</commons-fileupload.version>
        <junit-platform.version>1.9.2</junit-platform.version>
        <junit-jupiter.version>5.9.2</junit-jupiter.version>
        <junit-platform-surefire-provider.version>1.3.2</junit-platform-surefire-provider.version>
        <directory-maven-plugin.version>0.3.1</directory-maven-plugin.version>
        <maven-install-plugin.version>2.5.2</maven-install-plugin.version>
        <custom-pmd.version>0.0.1</custom-pmd.version>
        <gitflow-incremental-builder.version>3.12.2</gitflow-incremental-builder.version>
        <maven-jxr-plugin.version>3.0.0</maven-jxr-plugin.version>
        <maven-pmd-plugin.version>3.19.0</maven-pmd-plugin.version>
        <lombok.version>1.18.24</lombok.version>
        <h2.version>2.1.214</h2.version>
        <guava.version>31.1-jre</guava.version>
        <maven-jar-plugin.version>3.2.2</maven-jar-plugin.version>
    </properties>

</project><|MERGE_RESOLUTION|>--- conflicted
+++ resolved
@@ -831,9 +831,7 @@
             </build>
 
             <modules>
-<<<<<<< HEAD
                 <module>javafx</module>
-=======
                 <module>patterns-modules</module>
                 <module>json-modules</module>
                 <module>libraries-data</module>
@@ -841,7 +839,7 @@
                 <module>server-modules</module>
                 <module>apache-cxf-modules</module>
 
->>>>>>> 4ef931f6
+
                 <module>spring-aop</module>
                 <module>jmeter</module>
                 <module>spring-aop-2</module>
@@ -1071,16 +1069,14 @@
             </build>
 
             <modules>
-<<<<<<< HEAD
                 <module>javafx</module>
-=======
                 <module>patterns-modules</module>
                 <module>json-modules</module>
                 <module>libraries-data</module>
                 <module>saas-modules</module>
                 <module>server-modules</module>
                 <module>apache-cxf-modules</module>
->>>>>>> 4ef931f6
+
                 <module>algorithms-modules</module>
                 <module>apache-libraries</module>
                 <module>apache-poi</module>
