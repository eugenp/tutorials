--- conflicted
+++ resolved
@@ -391,7 +391,6 @@
                     <target>1.8</target>
                 </configuration>
             </plugin>
-<<<<<<< HEAD
 			<plugin>
 				<groupId>org.apache.maven.plugins</groupId>
 				<artifactId>maven-pmd-plugin</artifactId>
@@ -421,9 +420,6 @@
 					</execution>
 				</executions>
 			</plugin>
-=======
-            
->>>>>>> 1977fe28
         </plugins>
         
         <extensions>
@@ -435,5 +431,4 @@
         </extensions>
         
     </build>
-    
 </project>