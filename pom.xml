--- conflicted
+++ resolved
@@ -641,12 +641,7 @@
                 <module>spring-boot-modules</module>
                 <module>spring-boot-parent</module>
                 <module>spring-boot-rest</module>
-<<<<<<< HEAD
-                <module>spring-boot-security</module>
-
-=======
               
->>>>>>> ba5ac247
                 <module>spring-caching</module>
 
                 <module>spring-cloud</module>
