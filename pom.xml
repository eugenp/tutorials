<?xml version="1.0" encoding="UTF-8"?>
<project xmlns="http://maven.apache.org/POM/4.0.0" xmlns:xsi="http://www.w3.org/2001/XMLSchema-instance" xsi:schemaLocation="http://maven.apache.org/POM/4.0.0 http://maven.apache.org/xsd/maven-4.0.0.xsd">
    <modelVersion>4.0.0</modelVersion>
<<<<<<< HEAD
    <groupId>com.baeldung.examples.guice</groupId>
    <artifactId>GuiceExample</artifactId>
    <version>1.0-SNAPSHOT</version>
    <packaging>jar</packaging>
    <dependencies>
        <dependency>
            <groupId>com.google.inject</groupId>
            <artifactId>guice</artifactId>
            <version>4.1.0</version>
        </dependency>
    </dependencies>
    <properties>
        <project.build.sourceEncoding>UTF-8</project.build.sourceEncoding>
        <maven.compiler.source>1.7</maven.compiler.source>
        <maven.compiler.target>1.7</maven.compiler.target>
    </properties>
=======
    <groupId>com.baeldung</groupId>
    <artifactId>parent-modules</artifactId>
    <version>1.0.0-SNAPSHOT</version>

    <name>parent-modules</name>
    <packaging>pom</packaging>


    <properties>
        <project.build.sourceEncoding>UTF-8</project.build.sourceEncoding>
    </properties>

    <modules>
        <module>aws</module>
        <module>algorithms</module>
        <module>annotations</module>
        <module>apache-cxf</module>
        <module>apache-fop</module>
        <module>apache-poi</module>
        <module>apache-thrift</module>
        <module>aspectj</module>
        <module>assertj</module>
        <module>autovalue</module>

        <module>cdi</module>
        <!-- <module>core-java-9</module> -->
        <module>core-java</module>
        <module>couchbase-sdk</module>

        <module>deltaspike</module>
        <module>dozer</module>

        <module>ejb</module>

        <module>feign</module>
        <module>flyway</module>

        <!-- <module>gatling</module> --> <!-- not meant to run as part of the standard build -->


        <module>gson</module>
        <module>guava</module>
        <module>guava18</module>
        <module>guava19</module>
        <module>disruptor</module>

        <module>handling-spring-static-resources</module>
        <module>hazelcast</module>
        <module>httpclient</module>
        <module>hystrix</module>

        <module>image-processing</module>
        <module>immutables</module>

        <module>jackson</module>
        <module>java-cassandra</module>
        <module>javaslang</module>
        <module>javax-servlets</module>
        <module>javaxval</module>
        <module>jaxb</module>
        <module>jee7</module>
        <module>jjwt</module>
        <module>jpa-storedprocedure</module>
        <module>jsf</module>
        <module>json-path</module>
        <module>json</module>
        <module>jsoup</module>
        <module>junit5</module>

        <module>kotlin</module>

        <module>log-mdc</module>
        <module>log4j</module>
        <module>log4j2</module>
        <module>lombok</module>

        <module>mapstruct</module>
        <module>metrics</module>
        <module>mockito</module>
        <module>mocks</module>

        <module>orika</module>

        <module>patterns</module>
        <module>pdf</module>

        <module>querydsl</module>

        <!-- <module>raml</module> -->
        <module>redis</module>
        <module>rest-assured</module>
        <module>rest-testing</module>
        <module>resteasy</module>
        <module>rxjava</module>

        <module>selenium-junit-testng</module>
        <module>solr-fulltext-search</module>
        <module>spark-java</module>
        <module>spring-akka</module>
        <module>spring-amqp</module>
        <module>spring-all</module>
        <module>spring-apache-camel</module>
        <module>spring-autowire</module>
        <module>spring-batch</module>
        <module>spring-boot</module>
        <module>spring-cloud-data-flow</module>
        <module>spring-cloud</module>
        <module>spring-core</module>
        <module>spring-cucumber</module>
        <module>spring-data-cassandra</module>
        <module>spring-data-couchbase-2</module>
        <module>spring-data-dynamodb</module>
        <module>spring-data-elasticsearch</module>
        <module>spring-data-mongodb</module>
        <module>spring-data-neo4j</module>
        <module>spring-data-redis</module>
        <module>spring-data-rest</module>
        <module>spring-data-solr</module>
        <module>spring-dispatcher-servlet</module>
        <module>spring-exceptions</module>
        <module>spring-freemarker</module>
        <module>spring-hibernate3</module>
        <module>spring-hibernate4</module>
        <module>spring-integration</module>
        <module>spring-jersey</module>
        <module>spring-jms</module>
        <module>spring-jooq</module>
        <module>spring-jpa</module>
        <module>spring-katharsis</module>
        <module>spring-mockito</module>
        <module>spring-mvc-email</module>
        <module>spring-mvc-forms</module>
        <module>spring-mvc-java</module>
        <module>spring-mvc-no-xml</module>
        <module>spring-mvc-tiles</module>
        <module>spring-mvc-velocity</module>
        <module>spring-mvc-web-vs-initializer</module>
        <module>spring-mvc-xml</module>
        <module>spring-mvc-simple</module>
        <module>spring-security-openid</module>
        <module>spring-protobuf</module>
        <module>spring-quartz</module>
        <module>spring-rest-angular</module>
        <module>spring-rest-docs</module>
        <module>spring-rest</module>
        <module>spring-security-basic-auth</module>
        <module>spring-security-cache-control</module>
        <module>spring-security-client/spring-security-jsp-authentication</module>
        <module>spring-security-client/spring-security-jsp-authorize</module>
        <module>spring-security-client/spring-security-jsp-config</module>
        <module>spring-security-client/spring-security-mvc</module>
        <module>spring-security-client/spring-security-thymeleaf-authentication</module>
        <module>spring-security-client/spring-security-thymeleaf-authorize</module>
        <module>spring-security-client/spring-security-thymeleaf-config</module>
        <module>spring-security-core</module>
        <module>spring-security-custom-permission</module>
        <module>spring-security-mvc-custom</module>
        <module>spring-security-mvc-digest-auth</module>
        <module>spring-security-mvc-ldap</module>
        <module>spring-security-mvc-login</module>
        <module>spring-security-mvc-persisted-remember-me</module>
        <module>spring-security-mvc-session</module>
        <module>spring-security-rest-basic-auth</module>
        <module>spring-security-rest-custom</module>
        <module>spring-security-rest-digest-auth</module>
        <module>spring-security-rest-full</module>
        <module>spring-security-rest</module>
        <module>spring-security-x509</module>
        <module>spring-session</module>
        <module>spring-sleuth</module>
        <module>spring-social-login</module>
        <module>spring-spel</module>
        <module>spring-thymeleaf</module>
        <module>spring-userservice</module>
        <module>spring-zuul</module>
        <module>spring-reactor</module>

        <module>testing</module>

        <module>video-tutorials</module>

        <module>wicket</module>

        <module>xml</module>
        <module>xmlunit2</module>
        <module>xstream</module>

        <module>struts2</module>

  </modules>

>>>>>>> 8ed8d686
</project><|MERGE_RESOLUTION|>--- conflicted
+++ resolved
@@ -1,24 +1,6 @@
 <?xml version="1.0" encoding="UTF-8"?>
 <project xmlns="http://maven.apache.org/POM/4.0.0" xmlns:xsi="http://www.w3.org/2001/XMLSchema-instance" xsi:schemaLocation="http://maven.apache.org/POM/4.0.0 http://maven.apache.org/xsd/maven-4.0.0.xsd">
     <modelVersion>4.0.0</modelVersion>
-<<<<<<< HEAD
-    <groupId>com.baeldung.examples.guice</groupId>
-    <artifactId>GuiceExample</artifactId>
-    <version>1.0-SNAPSHOT</version>
-    <packaging>jar</packaging>
-    <dependencies>
-        <dependency>
-            <groupId>com.google.inject</groupId>
-            <artifactId>guice</artifactId>
-            <version>4.1.0</version>
-        </dependency>
-    </dependencies>
-    <properties>
-        <project.build.sourceEncoding>UTF-8</project.build.sourceEncoding>
-        <maven.compiler.source>1.7</maven.compiler.source>
-        <maven.compiler.target>1.7</maven.compiler.target>
-    </properties>
-=======
     <groupId>com.baeldung</groupId>
     <artifactId>parent-modules</artifactId>
     <version>1.0.0-SNAPSHOT</version>
@@ -210,5 +192,4 @@
 
   </modules>
 
->>>>>>> 8ed8d686
-</project>+</project>
