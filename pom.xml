<?xml version="1.0" encoding="UTF-8"?>
<!--suppress PyInterpreter -->
<project xmlns="http://maven.apache.org/POM/4.0.0"
    xmlns:xsi="http://www.w3.org/2001/XMLSchema-instance"
    xsi:schemaLocation="http://maven.apache.org/POM/4.0.0 http://maven.apache.org/xsd/maven-4.0.0.xsd">
    <modelVersion>4.0.0</modelVersion>
    <groupId>com.baeldung</groupId>
    <artifactId>parent-modules</artifactId>
    <version>1.0.0-SNAPSHOT</version>
    <name>parent-modules</name>
    <packaging>pom</packaging>

    <dependencies>
        <!-- logging -->
        <dependency>
            <groupId>org.slf4j</groupId>
            <artifactId>slf4j-api</artifactId>
            <version>${org.slf4j.version}</version>
        </dependency>
        <dependency>
            <groupId>ch.qos.logback</groupId>
            <artifactId>logback-classic</artifactId>
            <version>${logback.version}</version>
        </dependency>
        <dependency>
            <groupId>ch.qos.logback</groupId>
            <artifactId>logback-core</artifactId>
            <version>${logback.version}</version>
        </dependency>
        <dependency>
            <groupId>org.slf4j</groupId>
            <artifactId>jcl-over-slf4j</artifactId>
            <version>${org.slf4j.version}</version>
        </dependency>

        <!-- test -->
        <dependency>
            <groupId>org.junit.jupiter</groupId>
            <artifactId>junit-jupiter-engine</artifactId>
            <version>${junit-jupiter.version}</version>
            <scope>test</scope>
        </dependency>
        <dependency>
            <groupId>org.junit.jupiter</groupId>
            <artifactId>junit-jupiter-params</artifactId>
            <version>${junit-jupiter.version}</version>
            <scope>test</scope>
        </dependency>
        <dependency>
            <groupId>org.junit.jupiter</groupId>
            <artifactId>junit-jupiter-api</artifactId>
            <version>${junit-jupiter.version}</version>
            <scope>test</scope>
        </dependency>
        <dependency>
            <groupId>org.junit.vintage</groupId>
            <artifactId>junit-vintage-engine</artifactId>
            <version>${junit-jupiter.version}</version>
            <scope>test</scope>
        </dependency>
        <dependency>
            <groupId>org.assertj</groupId>
            <artifactId>assertj-core</artifactId>
            <version>${assertj.version}</version>
            <scope>test</scope>
        </dependency>
        <dependency>
            <groupId>org.hamcrest</groupId>
            <artifactId>hamcrest</artifactId>
            <version>${hamcrest.version}</version>
            <scope>test</scope>
        </dependency>
        <dependency>
            <groupId>org.hamcrest</groupId>
            <artifactId>hamcrest-all</artifactId>
            <version>${hamcrest-all.version}</version>
            <scope>test</scope>
        </dependency>
        <dependency>
            <groupId>org.mockito</groupId>
            <artifactId>mockito-core</artifactId>
            <version>${mockito.version}</version>
            <scope>test</scope>
        </dependency>
        <dependency>
            <groupId>org.apache.maven.surefire</groupId>
            <artifactId>surefire-logger-api</artifactId>
            <version>${maven-surefire-plugin.version}</version>
            <!-- to get around bug https://github.com/junit-team/junit5/issues/801 -->
            <scope>test</scope>
            <optional>true</optional>
        </dependency>
    </dependencies>

    <build>
        <plugins>
            <plugin>
                <groupId>org.codehaus.mojo</groupId>
                <artifactId>exec-maven-plugin</artifactId>
                <version>${exec-maven-plugin.version}</version>
                <configuration>
                    <executable>maven</executable>
                </configuration>
            </plugin>
            <plugin>
                <groupId>org.apache.maven.plugins</groupId>
                <artifactId>maven-surefire-plugin</artifactId>
                <version>${maven-surefire-plugin.version}</version>
                <configuration>
                    <forkCount>3</forkCount>
                    <reuseForks>true</reuseForks>
                    <excludes>
                        <exclude>**/*IntegrationTest.java</exclude>
                        <exclude>**/*IntTest.java</exclude>
                        <exclude>**/*LongRunningUnitTest.java</exclude>
                        <exclude>**/*ManualTest.java</exclude>
                        <exclude>**/JdbcTest.java</exclude>
                        <exclude>**/*LiveTest.java</exclude>
                    </excludes>
                </configuration>
                <dependencies>
                    <dependency>
                        <groupId>org.junit.jupiter</groupId>
                        <artifactId>junit-jupiter-engine</artifactId>
                        <version>${junit-jupiter.version}</version>
                    </dependency>
                    <dependency>
                        <groupId>org.junit.vintage</groupId>
                        <artifactId>junit-vintage-engine</artifactId>
                        <version>${junit-jupiter.version}</version>
                    </dependency>
                </dependencies>
            </plugin>
            <plugin>
                <groupId>org.apache.maven.plugins</groupId>
                <artifactId>maven-compiler-plugin</artifactId>
                <version>${maven-compiler-plugin.version}</version>
                <configuration>
                    <source>${java.version}</source>
                    <target>${java.version}</target>
                </configuration>
            </plugin>
            <plugin>
                <groupId>org.apache.maven.plugins</groupId>
                <artifactId>maven-pmd-plugin</artifactId>
                <version>${maven-pmd-plugin.version}</version>
                <dependencies>
                    <dependency>
                        <groupId>org.baeldung.pmd</groupId>
                        <artifactId>custom-pmd</artifactId>
                        <version>${custom-pmd.version}</version>
                    </dependency>
                </dependencies>
                <configuration>
                    <failurePriority>5</failurePriority>
                    <aggregate>false</aggregate>
                    <failOnViolation>true</failOnViolation>
                    <verbose>true</verbose>
                    <linkXRef>true</linkXRef>
                    <includeTests>true</includeTests>
                    <sourceEncoding>UTF-8</sourceEncoding>
                    <targetJdk>${java.version}</targetJdk>
                    <rulesets>
                        <ruleset>${tutorialsproject.basedir}/baeldung-pmd-rules.xml</ruleset>
                    </rulesets>
                    <excludeRoots>
                        <excludeRoot>target/generated-sources</excludeRoot>
                    </excludeRoots>
                </configuration>
                <executions>
                    <execution>
                        <phase>compile</phase>
                        <goals>
                            <goal>check</goal>
                        </goals>
                    </execution>
                </executions>
            </plugin>
            <plugin>
                <groupId>org.commonjava.maven.plugins</groupId>
                <artifactId>directory-maven-plugin</artifactId>
                <version>${directory-maven-plugin.version}</version>
                <executions>
                    <execution>
                        <id>directories</id>
                        <goals>
                            <goal>directory-of</goal>
                        </goals>
                        <phase>validate</phase>
                        <configuration>
                            <property>tutorialsproject.basedir</property>
                            <project>
                                <groupId>com.baeldung</groupId>
                                <artifactId>parent-modules</artifactId>
                            </project>
                        </configuration>
                    </execution>
                </executions>
            </plugin>
            <plugin>
                <groupId>org.apache.maven.plugins</groupId>
                <artifactId>maven-install-plugin</artifactId>
                <version>${maven-install-plugin.version}</version>
                <configuration>
                    <groupId>org.baeldung.pmd</groupId>
                    <artifactId>custom-pmd</artifactId>
                    <version>${custom-pmd.version}</version>
                    <packaging>jar</packaging>
                    <file>${tutorialsproject.basedir}/custom-pmd-${custom-pmd.version}.jar</file>
                    <generatePom>true</generatePom>
                </configuration>
                <executions>
                    <execution>
                        <id>install-jar-lib</id>
                        <goals>
                            <goal>install-file</goal>
                        </goals>
                        <phase>validate</phase>
                    </execution>
                </executions>
            </plugin>
            <plugin>
                <artifactId>maven-war-plugin</artifactId>
                <version>${maven-war-plugin.version}</version>
                <configuration>
                    <failOnMissingWebXml>false</failOnMissingWebXml>
                </configuration>
            </plugin>
        </plugins>

        <extensions>
            <extension>
                <groupId>com.vackosar.gitflowincrementalbuilder</groupId>
                <artifactId>gitflow-incremental-builder</artifactId>
                <version>${gitflow-incremental-builder.version}</version>
            </extension>
        </extensions>
        <pluginManagement>
            <plugins>
                <!--This plugin's configuration is used to store Eclipse m2e settings
                    only. It has no influence on the Maven build itself. -->
                <plugin>
                    <groupId>org.eclipse.m2e</groupId>
                    <artifactId>lifecycle-mapping</artifactId>
                    <version>1.0.0</version>
                    <configuration>
                        <lifecycleMappingMetadata>
                            <pluginExecutions>
                                <pluginExecution>
                                    <pluginExecutionFilter>
                                        <groupId>
                                            org.commonjava.maven.plugins
                                        </groupId>
                                        <artifactId>
                                            directory-maven-plugin
                                        </artifactId>
                                        <versionRange>
                                            [0.3.1,)
                                        </versionRange>
                                        <goals>
                                            <goal>directory-of</goal>
                                        </goals>
                                    </pluginExecutionFilter>
                                    <action>
                                        <ignore/>
                                    </action>
                                </pluginExecution>
                                <pluginExecution>
                                    <pluginExecutionFilter>
                                        <groupId>
                                            org.apache.maven.plugins
                                        </groupId>
                                        <artifactId>
                                            maven-install-plugin
                                        </artifactId>
                                        <versionRange>
                                            [2.5.1,)
                                        </versionRange>
                                        <goals>
                                            <goal>install-file</goal>
                                        </goals>
                                    </pluginExecutionFilter>
                                    <action>
                                        <ignore/>
                                    </action>
                                </pluginExecution>
                            </pluginExecutions>
                        </lifecycleMappingMetadata>
                    </configuration>
                </plugin>
            </plugins>
        </pluginManagement>
    </build>

    <profiles>

        <profile>
            <id>default-first</id>
            <build>
                <plugins>
                    <plugin>
                        <groupId>org.apache.maven.plugins</groupId>
                        <artifactId>maven-surefire-plugin</artifactId>
                        <version>${maven-surefire-plugin.version}</version>
                        <configuration>
                            <forkCount>3</forkCount>
                            <reuseForks>true</reuseForks>
                            <includes>
                                <include>SpringContextTest</include>
                                <include>**/*UnitTest</include>
                            </includes>
                            <excludes>
                                <exclude>**/*IntegrationTest.java</exclude>
                                <exclude>**/*IntTest.java</exclude>
                                <exclude>**/*LongRunningUnitTest.java</exclude>
                                <exclude>**/*ManualTest.java</exclude>
                                <exclude>**/JdbcTest.java</exclude>
                                <exclude>**/*LiveTest.java</exclude>
                            </excludes>
                            <systemPropertyVariables>
                                <logback.configurationFile>${tutorialsproject.basedir}/logback-config.xml</logback.configurationFile>
                            </systemPropertyVariables>
                        </configuration>
                    </plugin>

                </plugins>
            </build>

            <modules>
                <module>parent-boot-1</module>
                <module>parent-boot-2</module>
                <module>parent-spring-4</module>
                <module>parent-spring-5</module>
                <module>parent-spring-6</module>
                <module>parent-java</module>

                <!-- <module>clojure-modules</module> --> <!-- Not a maven project -->

                <module>core-java-modules/core-java-8</module>
                <module>core-java-modules/core-java-8-2</module>
                <module>core-java-modules/core-java-8-datetime</module>
                <module>core-java-modules/core-java-8-datetime-2</module>
                <module>core-java-modules/core-java-sun</module>
                <module>core-java-modules/core-java-security</module>
                <module>core-java-modules/core-java-lang</module>
                <module>core-java-modules/core-java-lang-math-3</module>
             
                <module>core-java-modules/core-java-streams-2</module>

                <!-- <module>ethereum</module> --> <!-- JAVA-6001 -->
                <!-- <module>gradle-modules</module> --> <!-- Not a maven project -->
                <!-- <module>grails</module> --> <!-- Not a maven project -->
                <!-- <module>guest</module> --> <!-- not to be built as its for guest articles  -->

                <!-- <module>lagom</module> --> <!-- Not a maven project -->
                <!-- <module>pants</module> --> <!-- Not a maven project -->

                <module>libraries-jdk8</module>

                <module>lombok-modules/lombok-custom</module>

                <module>muleesb</module>
                <module>web-modules/java-lite</module>
                <module>web-modules/restx</module>
                <module>persistence-modules/deltaspike</module> <!-- delta spike it doesn't support yet the jakarta API-->
                <module>persistence-modules/hibernate-ogm</module> <!-- hibernate-ogm wasn't updated because it doesn't support jakarta API -->
                <module>persistence-modules/spring-data-cassandra-reactive</module> <!--JAVA-21844-->
                <module>java-nashorn</module>
                <module>jeromq</module>
                <module>spring-ejb-modules/ejb-beans</module>
            </modules>

        </profile>

        <profile>
            <id>default-second</id>
            <build>
                <plugins>

                    <plugin>
                        <groupId>org.apache.maven.plugins</groupId>
                        <artifactId>maven-surefire-plugin</artifactId>
                        <version>${maven-surefire-plugin.version}</version>
                        <configuration>
                            <forkCount>3</forkCount>
                            <reuseForks>true</reuseForks>
                            <includes>
                                <include>SpringContextTest</include>
                                <include>**/*UnitTest</include>
                            </includes>
                            <excludes>
                                <exclude>**/*IntegrationTest.java</exclude>
                                <exclude>**/*IntTest.java</exclude>
                                <exclude>**/*LongRunningUnitTest.java</exclude>
                                <exclude>**/*ManualTest.java</exclude>
                                <exclude>**/*JdbcTest.java</exclude>
                                <exclude>**/*LiveTest.java</exclude>
                            </excludes>
                            <systemPropertyVariables>
                                <logback.configurationFile>${tutorialsproject.basedir}/logback-config.xml</logback.configurationFile>
                            </systemPropertyVariables>
                        </configuration>
                    </plugin>

                </plugins>
            </build>

            <modules>
                <module>parent-boot-1</module>
                <module>parent-boot-2</module>
                <module>parent-spring-4</module>
                <module>parent-spring-5</module>
                <module>parent-spring-6</module>
                <module>parent-java</module>

                <module>spring-4</module>

                <module>spring-cloud-modules</module>
                <!-- <module>spring-cloud-cli</module> --> <!-- Not a maven project -->

                <module>spring-exceptions</module>
                <module>spring-integration</module>
                <module>spring-jenkins-pipeline</module>

                <!-- <module>spring-roo</module> --> <!-- Not supported JAVA-17327 -->

                <module>spring-security-modules/spring-security-ldap</module>
                <module>spring-swagger-codegen</module>
                <module>video-tutorials</module>
            </modules>

        </profile>

        <profile>
            <id>default-heavy</id>
            <build>
                <plugins>

                    <plugin>
                        <groupId>org.apache.maven.plugins</groupId>
                        <artifactId>maven-surefire-plugin</artifactId>
                        <version>${maven-surefire-plugin.version}</version>
                        <configuration>
                            <forkCount>3</forkCount>
                            <reuseForks>true</reuseForks>
                            <includes>
                                <include>SpringContextTest</include>
                                <include>**/*UnitTest</include>
                            </includes>
                            <excludes>
                                <exclude>**/*IntegrationTest.java</exclude>
                                <exclude>**/*IntTest.java</exclude>
                                <exclude>**/*LongRunningUnitTest.java</exclude>
                                <exclude>**/*ManualTest.java</exclude>
                                <exclude>**/*JdbcTest.java</exclude>
                                <exclude>**/*LiveTest.java</exclude>
                            </excludes>
                        </configuration>
                    </plugin>

                </plugins>
            </build>

            <modules>
                <module>parent-boot-1</module>
                <module>parent-boot-2</module>
                <module>parent-spring-4</module>
                <module>parent-spring-5</module>
                <module>parent-spring-6</module>
                <module>parent-java</module>

                <module>apache-spark</module>

                <module>jenkins-modules</module>
                <module>jhipster-modules</module>
            </modules>
        </profile>

        <profile>
            <id>integration-lite-first</id>

            <build>
                <plugins>
                    <plugin>
                        <groupId>org.apache.maven.plugins</groupId>
                        <artifactId>maven-surefire-plugin</artifactId>
                        <configuration>
                            <excludes>
                                <exclude>**/*ManualTest.java</exclude>
                                <exclude>**/*LiveTest.java</exclude>
                            </excludes>
                            <includes>
                                <include>**/*IntegrationTest.java</include>
                                <include>**/*IntTest.java</include>
                            </includes>
                            <systemPropertyVariables>
                                <logback.configurationFile>${tutorialsproject.basedir}/logback-config.xml</logback.configurationFile>
                            </systemPropertyVariables>
                        </configuration>
                    </plugin>
                </plugins>
            </build>

            <modules>
                <module>parent-boot-1</module>
                <module>parent-boot-2</module>
                <module>parent-spring-4</module>
                <module>parent-spring-5</module>
                <module>parent-spring-6</module>
                <module>parent-java</module>

                <!-- <module>clojure-modules</module> --> <!-- Not a maven project -->

                <module>core-java-modules/core-java-8</module>
                <module>core-java-modules/core-java-8-2</module>
                <module>core-java-modules/core-java-8-datetime</module>
                <module>core-java-modules/core-java-8-datetime-2</module>
                <module>core-java-modules/core-java-sun</module>
                <module>core-java-modules/core-java-security</module>
                <module>core-java-modules/core-java-lang</module>
                <module>core-java-modules/core-java-lang-math-3</module>
               
                <module>core-java-modules/core-java-streams-2</module>

                <!-- <module>ethereum</module> --> <!-- JAVA-6001 -->
                <!-- <module>gradle-modules</module> --> <!-- Not a maven project -->
                <!-- <module>grails</module> --> <!-- Not a maven project -->
                <!-- <module>guest</module> --> <!-- not to be built as its for guest articles  -->

                <!-- <module>lagom</module> --> <!-- Not a maven project -->

                <module>libraries-jdk8</module>

                <module>lombok-modules/lombok-custom</module>
                <module>muleesb</module>
                <module>web-modules/java-lite</module>
                <module>web-modules/restx</module>
                <module>persistence-modules/deltaspike</module> <!-- delta spike it doesn't support yet the jakarta API-->
                <module>persistence-modules/hibernate-ogm</module> <!-- hibernate-ogm wasn't updated because it doesn't support jakarta API -->
                <module>persistence-modules/spring-data-cassandra-reactive</module> <!--JAVA-21844-->
                <module>java-nashorn</module>
                <module>jeromq</module>
                <module>spring-ejb-modules/ejb-beans</module>
            </modules>

        </profile>

        <profile>
            <id>integration-lite-second</id>

            <build>
                <plugins>
                    <plugin>
                        <groupId>org.apache.maven.plugins</groupId>
                        <artifactId>maven-surefire-plugin</artifactId>
                        <configuration>
                            <excludes>
                                <exclude>**/*ManualTest.java</exclude>
                                <exclude>**/*LiveTest.java</exclude>
                            </excludes>
                            <includes>
                                <include>**/*IntegrationTest.java</include>
                                <include>**/*IntTest.java</include>
                            </includes>
                            <systemPropertyVariables>
                                <logback.configurationFile>${tutorialsproject.basedir}/logback-config.xml</logback.configurationFile>
                            </systemPropertyVariables>
                        </configuration>
                    </plugin>
                </plugins>
            </build>

            <modules>
                <module>parent-boot-1</module>
                <module>parent-boot-2</module>
                <module>parent-spring-4</module>
                <module>parent-spring-5</module>
                <module>parent-spring-6</module>
                <module>parent-java</module>

                <module>spring-4</module>

                <module>spring-cloud-modules</module>
                <!-- <module>spring-cloud-cli</module> --> <!-- Not a maven project -->

                <module>spring-exceptions</module>
                <module>spring-integration</module>
                <module>spring-jenkins-pipeline</module>

                <!-- <module>spring-roo</module> --> <!-- Not supported JAVA-17327 -->

                <module>spring-security-modules/spring-security-ldap</module>
                <module>spring-swagger-codegen</module>
                <module>video-tutorials</module>
            </modules>

        </profile>

        <profile>
            <id>integration-heavy</id>

            <build>
                <plugins>
                    <plugin>
                        <groupId>org.apache.maven.plugins</groupId>
                        <artifactId>maven-surefire-plugin</artifactId>
                        <configuration>
                            <excludes>
                                <exclude>**/*ManualTest.java</exclude>
                                <exclude>**/*LiveTest.java</exclude>
                            </excludes>
                            <includes>
                                <include>**/*IntegrationTest.java</include>
                                <include>**/*IntTest.java</include>
                            </includes>
                        </configuration>
                    </plugin>
                </plugins>
            </build>

            <modules>
                <module>parent-boot-1</module>
                <module>parent-boot-2</module>
                <module>parent-spring-4</module>
                <module>parent-spring-5</module>
                <module>parent-spring-6</module>
                <module>parent-java</module>

                <module>apache-spark</module>

                <module>jenkins-modules</module>
                <module>jhipster-modules</module>
            </modules>

        </profile>

        <profile>
            <id>live-all</id>

            <build>
                <plugins>
                    <plugin>
                        <groupId>org.apache.maven.plugins</groupId>
                        <artifactId>maven-surefire-plugin</artifactId>
                        <configuration>
                            <excludes>
                                <exclude>**/SpringContextTest.java</exclude>
                                <exclude>**/*UnitTest.java</exclude>
                                <exclude>**/*IntegrationTest.java</exclude>
                                <exclude>**/*IntTest.java</exclude>
                                <exclude>**/*LongRunningUnitTest.java</exclude>
                                <exclude>**/*ManualTest.java</exclude>
                                <exclude>**/*JdbcTest.java</exclude>
                            </excludes>
                            <includes>
                                <include>**/*LiveTest.java</include>
                            </includes>
                        </configuration>
                    </plugin>

                </plugins>
            </build>

        </profile>

        <profile>
            <id>default-jdk9-and-above</id>

            <build>
                <plugins>

                    <plugin>
                        <groupId>org.apache.maven.plugins</groupId>
                        <artifactId>maven-surefire-plugin</artifactId>
                        <configuration>
                            <forkCount>3</forkCount>
                            <reuseForks>true</reuseForks>
                            <includes>
                                <include>SpringContextTest</include>
                                <include>**/*UnitTest</include>
                            </includes>
                            <excludes>
                                <exclude>**/*IntegrationTest.java</exclude>
                                <exclude>**/*IntTest.java</exclude>
                                <exclude>**/*LongRunningUnitTest.java</exclude>
                                <exclude>**/*ManualTest.java</exclude>
                                <exclude>**/JdbcTest.java</exclude>
                                <exclude>**/*LiveTest.java</exclude>
                            </excludes>
                        </configuration>
                    </plugin>

                </plugins>
            </build>

            <modules>
                <module>lombok-modules</module>
                <module>osgi</module>
                <module>spring-katharsis</module>
                <module>logging-modules</module>
                <module>spring-boot-modules</module>
                <module>apache-httpclient</module>
                <module>apache-httpclient4</module>
                <module>apache-httpclient-2</module>
                <module>spring-mobile</module>
                <module>microservices-modules</module>
                <module>spring-ejb-modules</module>
                <module>spring-di</module>
                <module>spring-di-2</module>
                <module>spring-jinq</module>
                <module>vavr-modules</module>
                <module>java-websocket</module>
                <module>azure</module>
                <module>netflix-modules</module>
                <module>spf4j</module>
                <module>spring-jersey</module>
                <module>jersey</module>
                <module>jaxb</module>

                <module>javafx</module>
                <module>spring-batch</module>
                <module>spring-batch-2</module>
                <module>spring-boot-rest</module>
                <module>spring-drools</module>
                <module>spring-cloud-modules/spring-cloud-azure</module>
                <module>spring-cloud-modules/spring-cloud-circuit-breaker</module>
                <module>spring-cloud-modules/spring-cloud-contract</module>
                <module>spring-cloud-modules/spring-cloud-data-flow</module>
                <module>spring-cloud-modules/spring-cloud-netflix-feign</module>
                <module>spring-cloud-modules/spring-cloud-stream-starters</module>
                <module>spring-cloud-modules/spring-cloud-zuul-eureka-integration</module>
                <module>spring-exceptions</module>
                <module>spring-jenkins-pipeline</module>
                <module>spring-core</module>
                <module>spring-core-4</module>
                <module>spring-integration</module>
                <module>spring-remoting-modules</module>
                <module>libraries-security</module>
                <module>libraries-data-db</module>

                <module>performance-tests</module>
                <module>security-modules</module>
                <module>libraries-server-2</module>
                <module>orika</module>
                <module>patterns-modules</module>
                <module>json-modules</module>
                <module>libraries-data</module>
                <module>saas-modules</module>
                <module>server-modules</module>
                <module>apache-cxf-modules</module>

                <module>spring-aop</module>
                <module>jmeter</module>
                <module>spring-aop-2</module>

                <module>algorithms-modules</module>
                <module>apache-libraries</module>
                <module>apache-libraries-2</module>
                <module>apache-poi</module>
                <module>apache-velocity</module>
                <module>di-modules</module>
                <module>asciidoctor</module>
                <module>aws-modules</module>

                <module>checker-framework</module>
                <module>couchbase</module>
                <module>core-groovy-modules</module>

                <module>core-java-modules</module>
                <!-- <module>core-java-modules/core-java-9-new-features</module> --> <!-- uses preview features, to be decided how to handle -->
                <!-- <module>core-java-modules/core-java-12</module> --> <!-- uses preview features, to be decided how to handle -->
                <!-- <module>core-java-modules/core-java-13</module> --> <!-- uses preview features, to be decided how to handle -->
                <!-- <module>core-java-modules/core-java-14</module> --> <!-- uses preview features, to be decided how to handle -->
                <!-- <module>core-java-modules/core-java-15</module> --> <!-- uses preview features, to be decided how to handle -->
                <!-- <module>core-java-modules/core-java-16</module> --> <!-- uses preview features, to be decided how to handle -->
                <!-- <module>core-java-modules/core-java-17</module> --> <!-- uses preview features, to be decided how to handle -->
                <!-- <module>core-java-modules/core-java-19</module> --> <!-- uses preview features, to be decided how to handle -->
                <module>custom-pmd</module>
                <module>data-structures</module>
                <module>ddd-contexts</module>
                <module>jackson-modules</module>
                <module>jmh</module>
                <module>deeplearning4j</module>
                <module>docker-modules</module>
                <module>drools</module>
                <module>guava-modules</module>
                <module>kubernetes-modules</module>
                <module>libraries-concurrency</module>
                <module>jhipster-6</module>
                <module>libraries-testing</module>
                <module>maven-modules</module>
                <module>optaplanner</module>
                <module>persistence-modules</module>
                <module>quarkus-modules</module>
                <module>spring-reactive-modules</module>
                <module>spring-swagger-codegen/custom-validations-opeanpi-codegen</module>
                <module>testing-modules</module>
                <module>testing-modules/mockito-simple</module>

                <module>rule-engines-modules</module>

                <module>reactive-systems</module>
                <module>rxjava-modules</module>

                <module>lightrun</module>
                <module>tablesaw</module>
                <module>image-compressing</module>
                <module>geotools</module>

                <module>jws</module>

                <!-- Modules from default-first -->

                <module>akka-modules</module>
                <module>httpclient-simple</module>
                <module>antlr</module>
                <module>apache-kafka</module>
                <module>apache-kafka-2</module>
                <module>apache-olingo</module>

                <module>apache-poi-2</module>
                <module>apache-poi-3</module>
                <module>apache-thrift</module>
                <module>apache-tika</module>

                <module>asm</module>
                <module>atomikos</module>
                <module>atomix</module>

                <module>axon</module>

                <module>bazel</module>
                <module>google-auto-project</module>
                <module>ddd</module>
                <module>disruptor</module>
                <module>dozer</module>
                <module>dubbo</module>
                <!-- <module>feign</module> --> <!-- JAVA-20337 -->
                <module>google-cloud</module>
                <module>graphql-modules</module>
                <module>grpc</module>
                <module>hazelcast</module>
                <module>hystrix</module>
                <module>jackson-simple</module>
                <module>java-blockchain</module>
                <module>java-jdi</module>
                <module>java-rmi</module>
                <module>java-spi</module>
                <module>javax-sound</module>
                <module>javaxval</module>
                <module>javaxval-2</module>
                <module>jetbrains</module>
                <module>jgit</module>
                <module>jib</module>

                <module>java-native</module>
                <module>jsoup</module>
                <module>ksqldb</module>
                <module>jsf</module>

                <module>libraries</module> <!-- very long running -->
                <module>libraries-2</module>
                <module>libraries-4</module>
                <module>libraries-5</module>
                <module>libraries-6</module>

                <module>libraries-apache-commons</module>
                <module>libraries-apache-commons-2</module>
                <module>libraries-apache-commons-collections</module>
                <module>libraries-apache-commons-io</module>
                <module>libraries-data-2</module> <!-- Fixing in JAVA-24007 -->
                <module>libraries-data-io</module>
                <module>libraries-files</module>
                <module>libraries-http</module>
                <module>libraries-http-2</module>
                <module>libraries-io</module>
                <module>libraries-primitive</module>
                <module>libraries-rpc</module>
                <module>libraries-server</module>
                <module>libraries-transform</module>

                <module>lucene</module>
                <module>mapstruct</module>
                <module>mesos-marathon</module>
                <module>metrics</module>
                <module>mustache</module>
                <module>mybatis</module>
                <module>pdf</module>
                <module>pdf-2</module>
                <module>protobuffer</module>
                <module>reactor-core</module>
                <module>rsocket</module>

                <!--  Modules from default second-->
                <module>spring-5</module>
                <module>spring-5-webflux</module>
                <module>spring-5-webflux-2</module>
                <module>spring-6-rsocket</module>
                <module>spring-activiti</module>
                <module>spring-actuator</module>
                <module>spring-core-2</module>
                <module>spring-core-3</module>
                <module>spring-credhub</module>
                <module>spring-di-3</module>
                <module>spring-cucumber</module>

                <module>spring-kafka</module>

                <module>spring-native</module>
                <module>spring-soap</module>
                <module>spring-security-modules</module>
                <module>spring-protobuf</module>
                <module>spring-quartz</module>

                <module>spring-scheduling</module>

                <module>spring-state-machine</module>
                <module>spring-shell</module>
                <module>spring-spel</module>
                <module>spring-static-resources</module>
                <module>spring-threads</module>
                <module>spring-vault</module>
                <module>spring-websockets</module>
                <module>spring-web-modules</module>
                <module>static-analysis</module>
                <module>tensorflow-java</module>
                <module>vertx-modules</module>
                <module>xstream</module>
                <module>webrtc</module>

                <module>messaging-modules</module>

                <module>vaadin</module>
                <module>libraries-3</module>
                <module>web-modules</module>
                <module>xml</module>
                <module>xml-2</module>
                <module>image-processing</module>
                <module>language-interop</module>
                <module>gradle-modules/gradle/maven-to-gradle</module>
                <module>persistence-modules/spring-data-neo4j</module>
                <module>parent-boot-3</module>
                <module>spring-kafka-2</module>
                <!--<module>java-panama</module> Java-19 module-->
            </modules>

            <properties>
                <project.build.sourceEncoding>UTF-8</project.build.sourceEncoding>
                <java.version>11</java.version>
                <maven.compiler.source>11</maven.compiler.source>
                <maven.compiler.target>11</maven.compiler.target>
            </properties>
        </profile>

        <profile>
            <id>integration-jdk9-and-above</id>

            <build>
                <plugins>
                    <plugin>
                        <groupId>org.apache.maven.plugins</groupId>
                        <artifactId>maven-surefire-plugin</artifactId>
                        <configuration>
                            <excludes>
                                <exclude>**/*ManualTest.java</exclude>
                                <exclude>**/*LiveTest.java</exclude>
                            </excludes>
                            <includes>
                                <include>**/*IntegrationTest.java</include>
                                <include>**/*IntTest.java</include>
                            </includes>
                        </configuration>
                    </plugin>
                </plugins>
            </build>

            <modules>
                <module>lombok-modules</module>
                <module>osgi</module>
                <module>spring-katharsis</module>
                <module>logging-modules</module>
                <module>spring-boot-modules</module>
                <module>apache-httpclient</module>
                <module>apache-httpclient4</module>
                <module>apache-httpclient-2</module>
                <module>spring-mobile</module>
                <module>microservices-modules</module>
                <module>spring-ejb-modules</module>
                <module>spring-di</module>
                <module>spring-di-2</module>
                <module>spring-jinq</module>
                <module>vavr-modules</module>
                <module>java-websocket</module>
                <module>azure</module>
                <module>netflix-modules</module>
                <module>spf4j</module>
                <module>spring-jersey</module>
                <module>jersey</module>
                <module>jaxb</module>

                <module>javafx</module>
                <module>spring-batch</module>
                <module>spring-batch-2</module>
                <module>spring-boot-rest</module>
                <module>spring-drools</module>
                <module>spring-cloud-modules/spring-cloud-azure</module>
                <module>spring-cloud-modules/spring-cloud-circuit-breaker</module>
                <module>spring-cloud-modules/spring-cloud-contract</module>
                <module>spring-cloud-modules/spring-cloud-data-flow</module>
                <module>spring-cloud-modules/spring-cloud-netflix-feign</module>
                <module>spring-cloud-modules/spring-cloud-stream-starters</module>
                <module>spring-cloud-modules/spring-cloud-zuul-eureka-integration</module>
                <module>spring-exceptions</module>
                <module>spring-jenkins-pipeline</module>
                <module>spring-core</module>
                <module>spring-core-4</module>
                <module>spring-integration</module>
                <module>spring-remoting-modules</module>
                <module>libraries-security</module>
                <module>libraries-data-db</module>

                <module>performance-tests</module>
                <module>security-modules</module>
                <module>libraries-server-2</module>
                <module>orika</module>
                <module>patterns-modules</module>
                <module>json-modules</module>
                <module>libraries-data</module>
                <module>saas-modules</module>
                <module>server-modules</module>
                <module>apache-cxf-modules</module>

                <module>algorithms-modules</module>
                <module>apache-libraries</module>
                <module>apache-libraries-2</module>
                <module>apache-poi</module>
                <module>apache-velocity</module>
                <module>di-modules</module>
                <module>asciidoctor</module>
                <module>aws-modules</module>

                <module>checker-framework</module>
                <module>couchbase</module>

                <module>core-groovy-modules</module>

                <module>core-java-modules</module>
                <module>gcp-firebase</module>
                <!-- <module>core-java-modules/core-java-9-new-features</module> --> <!-- uses preview features, to be decided how to handle -->
                <!-- <module>core-java-modules/core-java-12</module> --> <!-- uses preview features, to be decided how to handle -->
                <!-- <module>core-java-modules/core-java-13</module> --> <!-- uses preview features, to be decided how to handle -->
                <!-- <module>core-java-modules/core-java-14</module> --> <!-- uses preview features, to be decided how to handle -->
                <!-- <module>core-java-modules/core-java-15</module> --> <!-- uses preview features, to be decided how to handle -->
                <!-- <module>core-java-modules/core-java-16</module> --> <!-- uses preview features, to be decided how to handle -->
                <!-- <module>core-java-modules/core-java-17</module> --> <!-- uses preview features, to be decided how to handle -->
                <!-- <module>core-java-modules/core-java-19</module> --> <!-- uses preview features, to be decided how to handle -->
                <module>spring-aop</module>
                <module>spring-aop-2</module>
                <module>custom-pmd</module>
                <module>data-structures</module>
                <module>ddd-contexts</module>
                <module>jackson-modules</module>
                <module>jmh</module>
                <module>deeplearning4j</module>
                <module>jmeter</module>
                <module>docker-modules</module>
                <module>drools</module>
                <module>guava-modules</module>
                <module>kubernetes-modules</module>
                <module>libraries-concurrency</module>
                <module>jhipster-6</module>
                <module>libraries-testing</module>
                <module>maven-modules</module>
                <module>optaplanner</module>
                <module>persistence-modules</module>
                <module>quarkus-modules</module>
                <module>spring-reactive-modules</module>
                <module>spring-swagger-codegen/custom-validations-opeanpi-codegen</module>
                <module>testing-modules</module>
                <module>testing-modules/mockito-simple</module>

                <module>rule-engines-modules</module>

                <module>reactive-systems</module>
                <module>rxjava-modules</module>

                <module>lightrun</module>
                <module>tablesaw</module>
                <module>image-compressing</module>
                <module>geotools</module>

                <module>jws</module>

                <!-- Modules from default-first -->

                <module>akka-modules</module>
                <module>antlr</module>
                <module>apache-kafka</module>
                <module>apache-kafka-2</module>
                <module>apache-olingo</module>

                <module>apache-poi-2</module>
                <module>apache-poi-3</module>
                <module>apache-thrift</module>
                <module>apache-tika</module>

                <module>asm</module>
                <module>atomikos</module>
                <module>atomix</module>

                <module>axon</module>

                <module>bazel</module>
                <module>google-auto-project</module>
                <module>ddd</module>
                <module>disruptor</module>
                <module>dozer</module>

                <module>dubbo</module>
                <!-- <module>feign</module> --> <!-- JAVA-20337 -->
                <module>google-cloud</module>
                <module>graphql-modules</module>
                <module>grpc</module>
                <module>hazelcast</module>
                <module>httpclient-simple</module>
                <module>hystrix</module>
                <module>jackson-simple</module>
                <module>java-blockchain</module>
                <module>java-jdi</module>
                <module>java-rmi</module>
                <module>java-spi</module>
                <module>javax-sound</module>
                <module>javaxval</module>
                <module>javaxval-2</module>
                <module>jetbrains</module>
                <module>jgit</module>
                <module>jib</module>

                <module>java-native</module>
                <module>jsoup</module>
                <module>jsf</module>
                <module>ksqldb</module>

                <module>libraries</module> <!-- very long running -->
                <module>libraries-2</module>
                <module>libraries-4</module>
                <module>libraries-5</module>
                <module>libraries-6</module>
                <module>libraries-apache-commons</module>
                <module>libraries-apache-commons-2</module>
                <module>libraries-apache-commons-collections</module>
                <module>libraries-apache-commons-io</module>
                <module>libraries-data-2</module> <!-- Fixing in JAVA-24007 -->
                <module>libraries-data-io</module>
                <module>libraries-files</module>
                <module>libraries-http</module>
                <module>libraries-http-2</module>
                <module>libraries-io</module>
                <module>libraries-ai</module>
                <module>libraries-primitive</module>
                <module>libraries-rpc</module>
                <module>libraries-server</module>
                <module>libraries-transform</module>

                <module>lucene</module>
                <module>mapstruct</module>
                <module>mesos-marathon</module>
                <module>metrics</module>
                <module>mustache</module>
                <module>mybatis</module>
                <module>pdf</module>
                <module>pdf-2</module>
                <module>protobuffer</module>
                <module>reactor-core</module>
                <module>rsocket</module>

                <!--  Modules from default second-->

                <module>spring-5</module>
                <module>spring-5-webflux</module>
                <module>spring-5-webflux-2</module>
                <module>spring-activiti</module>
                <module>spring-core-2</module>
                <module>spring-core-3</module>
                <module>spring-credhub</module>
                <module>spring-di-3</module>
                <module>spring-cucumber</module>

                <module>spring-kafka</module>

                <module>spring-native</module>
                <module>spring-soap</module>
                <module>spring-security-modules</module>
                <module>spring-protobuf</module>
                <module>spring-quartz</module>

                <module>spring-scheduling</module>

                <module>spring-state-machine</module>
                <module>spring-shell</module>
                <module>spring-spel</module>
                <module>spring-static-resources</module>
                <module>spring-threads</module>
                <module>spring-vault</module>
                <module>spring-websockets</module>
                <module>spring-web-modules</module>
                <module>static-analysis</module>
                <module>tensorflow-java</module>
                <module>vertx-modules</module>
                <module>xstream</module>
                <module>webrtc</module>

                <module>messaging-modules</module>

                <module>vaadin</module>
                <module>libraries-3</module>
                <module>web-modules</module>
                <module>xml</module>
                <module>xml-2</module>
                <module>image-processing</module>
                <module>language-interop</module>
                <module>gradle-modules/gradle/maven-to-gradle</module>
                <module>persistence-modules/spring-data-neo4j</module>
                <module>spring-actuator</module>
<<<<<<< HEAD
                <module>spring-cloud-modules/spring-cloud-contract</module>
                <module>spring-kafka-2</module>
                <!--<module>java-panama</module> Java-19 module-->
=======
>>>>>>> 8c9657f1
            </modules>

            <properties>
                <project.build.sourceEncoding>UTF-8</project.build.sourceEncoding>
                <java.version>11</java.version>
                <maven.compiler.source>11</maven.compiler.source>
                <maven.compiler.target>11</maven.compiler.target>
            </properties>
        </profile>

        <profile>
            <id>parents</id>
            <modules>
                <module>parent-boot-1</module>
                <module>parent-boot-2</module>
                <module>parent-boot-3</module>
                <module>parent-spring-4</module>
                <module>parent-spring-5</module>
                <module>parent-spring-6</module>
                <module>parent-java</module>
            </modules>

        </profile>
    </profiles>

    <reporting>
        <plugins>
            <plugin>
                <groupId>org.apache.maven.plugins</groupId>
                <artifactId>maven-jxr-plugin</artifactId>
                <version>${maven-jxr-plugin.version}</version>
            </plugin>
        </plugins>
    </reporting>

    <properties>
        <project.build.sourceEncoding>UTF-8</project.build.sourceEncoding>
        <project.reporting.outputEncoding>UTF-8</project.reporting.outputEncoding>
        <gib.referenceBranch>refs/remotes/origin/master</gib.referenceBranch>
        <gib.skipTestsForUpstreamModules>true</gib.skipTestsForUpstreamModules>
        <gib.buildUpstream>false</gib.buildUpstream>
        <gib.failOnMissingGitDir>false</gib.failOnMissingGitDir>
        <gib.failOnError>false</gib.failOnError>
        <gib.disable>true</gib.disable>

        <!-- used only in dependency management to force this version, not included as a direct dependency -->
        <junit.version>4.13.2</junit.version>
        <assertj.version>3.21.0</assertj.version>
        <hamcrest.version>2.2</hamcrest.version>
        <hamcrest-all.version>1.3</hamcrest-all.version>
        <mockito.version>4.4.0</mockito.version>
        <byte-buddy.version>1.14.6</byte-buddy.version>

        <!-- logging -->
        <!-- overwriting in the slf4j and logback in the hibernate-jpa, spring-data-eclipselink. When updated to the latest version remove the version from that module-->
        <org.slf4j.version>1.7.32</org.slf4j.version>
        <logback.version>1.2.7</logback.version>

        <!-- plugins -->
        <maven-surefire-plugin.version>2.22.2</maven-surefire-plugin.version>
        <maven-compiler-plugin.version>3.11.0</maven-compiler-plugin.version>
        <exec-maven-plugin.version>3.1.0</exec-maven-plugin.version>
        <java.version>1.8</java.version>
        <log4j.version>1.2.17</log4j.version>
        <jmh-core.version>1.36</jmh-core.version>
        <jmh-generator.version>1.36</jmh-generator.version>
        <maven-failsafe-plugin.version>3.1.2</maven-failsafe-plugin.version>
        <commons-collections4.version>4.4</commons-collections4.version>
        <commons-io.version>2.13.0</commons-io.version>
        <commons-lang.version>2.6</commons-lang.version>
        <commons-lang3.version>3.13.0</commons-lang3.version>
        <commons-cli.version>1.5.0</commons-cli.version>
        <maven-war-plugin.version>3.4.0</maven-war-plugin.version>
        <javax.servlet-api.version>4.0.1</javax.servlet-api.version>
        <jstl-api.version>1.2</jstl-api.version>
        <javax.servlet.jsp-api.version>2.3.3</javax.servlet.jsp-api.version>
        <jstl.version>1.2</jstl.version>
        <jackson.version>2.15.2</jackson.version>
        <commons-fileupload.version>1.5</commons-fileupload.version>
        <junit-platform.version>1.9.2</junit-platform.version>
        <junit-jupiter.version>5.9.2</junit-jupiter.version>
        <junit-platform-surefire-provider.version>1.3.2</junit-platform-surefire-provider.version>
        <directory-maven-plugin.version>1.0</directory-maven-plugin.version>
        <maven-install-plugin.version>3.1.1</maven-install-plugin.version>
        <custom-pmd.version>0.0.1</custom-pmd.version>
        <gitflow-incremental-builder.version>3.12.2</gitflow-incremental-builder.version>
        <maven-jxr-plugin.version>3.3.0</maven-jxr-plugin.version>
        <maven-pmd-plugin.version>3.21.0</maven-pmd-plugin.version>
        <lombok.version>1.18.28</lombok.version>
        <h2.version>2.1.214</h2.version>
        <guava.version>32.1.2-jre</guava.version>
        <maven-jar-plugin.version>3.3.0</maven-jar-plugin.version>
    </properties>

</project><|MERGE_RESOLUTION|>--- conflicted
+++ resolved
@@ -1222,12 +1222,9 @@
                 <module>gradle-modules/gradle/maven-to-gradle</module>
                 <module>persistence-modules/spring-data-neo4j</module>
                 <module>spring-actuator</module>
-<<<<<<< HEAD
                 <module>spring-cloud-modules/spring-cloud-contract</module>
                 <module>spring-kafka-2</module>
                 <!--<module>java-panama</module> Java-19 module-->
-=======
->>>>>>> 8c9657f1
             </modules>
 
             <properties>
