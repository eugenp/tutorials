--- conflicted
+++ resolved
@@ -213,10 +213,6 @@
         <module>xml</module>
         <module>xmlunit2</module>
         <module>struts2</module>
-<<<<<<< HEAD
-        <module>hibernate5</module>
-  </modules>
-=======
         <module>apache-velocity</module>
         <module>apache-solrj</module>
 
@@ -283,7 +279,6 @@
             <scope>test</scope>
         </dependency>
     </dependencies>        
->>>>>>> 74d4c4f7
 
     <build>
         <plugins>
