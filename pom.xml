<?xml version="1.0" encoding="UTF-8"?>
<!--suppress PyInterpreter -->
<project xmlns="http://maven.apache.org/POM/4.0.0"
    xmlns:xsi="http://www.w3.org/2001/XMLSchema-instance"
    xsi:schemaLocation="http://maven.apache.org/POM/4.0.0 http://maven.apache.org/xsd/maven-4.0.0.xsd">
    <modelVersion>4.0.0</modelVersion>
    <groupId>com.baeldung</groupId>
    <artifactId>parent-modules</artifactId>
    <version>1.0.0-SNAPSHOT</version>
    <name>parent-modules</name>
    <packaging>pom</packaging>

    <dependencies>
        <!-- logging -->
        <dependency>
            <groupId>org.slf4j</groupId>
            <artifactId>slf4j-api</artifactId>
            <version>${org.slf4j.version}</version>
        </dependency>
        <dependency>
            <groupId>ch.qos.logback</groupId>
            <artifactId>logback-classic</artifactId>
            <version>${logback.version}</version>
        </dependency>
        <dependency>
            <groupId>ch.qos.logback</groupId>
            <artifactId>logback-core</artifactId>
            <version>${logback.version}</version>
        </dependency>
        <dependency>
            <groupId>org.slf4j</groupId>
            <artifactId>jcl-over-slf4j</artifactId>
            <version>${org.slf4j.version}</version>
        </dependency>

        <!-- test -->
        <dependency>
            <groupId>org.junit.jupiter</groupId>
            <artifactId>junit-jupiter-engine</artifactId>
            <version>${junit-jupiter.version}</version>
            <scope>test</scope>
        </dependency>
        <dependency>
            <groupId>org.junit.jupiter</groupId>
            <artifactId>junit-jupiter-params</artifactId>
            <version>${junit-jupiter.version}</version>
            <scope>test</scope>
        </dependency>
        <dependency>
            <groupId>org.junit.jupiter</groupId>
            <artifactId>junit-jupiter-api</artifactId>
            <version>${junit-jupiter.version}</version>
            <scope>test</scope>
        </dependency>
        <dependency>
            <groupId>org.junit.vintage</groupId>
            <artifactId>junit-vintage-engine</artifactId>
            <version>${junit-jupiter.version}</version>
            <scope>test</scope>
        </dependency>
        <dependency>
            <groupId>org.assertj</groupId>
            <artifactId>assertj-core</artifactId>
            <version>${assertj.version}</version>
            <scope>test</scope>
        </dependency>
        <dependency>
            <groupId>org.hamcrest</groupId>
            <artifactId>hamcrest</artifactId>
            <version>${hamcrest.version}</version>
            <scope>test</scope>
        </dependency>
        <dependency>
            <groupId>org.hamcrest</groupId>
            <artifactId>hamcrest-all</artifactId>
            <version>${hamcrest-all.version}</version>
            <scope>test</scope>
        </dependency>
        <dependency>
            <groupId>org.mockito</groupId>
            <artifactId>mockito-core</artifactId>
            <version>${mockito.version}</version>
            <scope>test</scope>
        </dependency>
        <dependency>
            <groupId>org.apache.maven.surefire</groupId>
            <artifactId>surefire-logger-api</artifactId>
            <version>${maven-surefire-plugin.version}</version>
            <!-- to get around bug https://github.com/junit-team/junit5/issues/801 -->
            <scope>test</scope>
            <optional>true</optional>
        </dependency>
    </dependencies>

    <build>
        <plugins>
            <plugin>
                <groupId>org.codehaus.mojo</groupId>
                <artifactId>exec-maven-plugin</artifactId>
                <version>${exec-maven-plugin.version}</version>
                <configuration>
                    <executable>maven</executable>
                </configuration>
            </plugin>
            <plugin>
                <groupId>org.apache.maven.plugins</groupId>
                <artifactId>maven-surefire-plugin</artifactId>
                <version>${maven-surefire-plugin.version}</version>
                <configuration>
                    <forkCount>3</forkCount>
                    <reuseForks>true</reuseForks>
                    <excludes>
                        <exclude>**/*IntegrationTest.java</exclude>
                        <exclude>**/*IntTest.java</exclude>
                        <exclude>**/*LongRunningUnitTest.java</exclude>
                        <exclude>**/*ManualTest.java</exclude>
                        <exclude>**/JdbcTest.java</exclude>
                        <exclude>**/*LiveTest.java</exclude>
                    </excludes>
                </configuration>
                <dependencies>
                    <dependency>
                        <groupId>org.junit.jupiter</groupId>
                        <artifactId>junit-jupiter-engine</artifactId>
                        <version>${junit-jupiter.version}</version>
                    </dependency>
                    <dependency>
                        <groupId>org.junit.vintage</groupId>
                        <artifactId>junit-vintage-engine</artifactId>
                        <version>${junit-jupiter.version}</version>
                    </dependency>
                </dependencies>
            </plugin>
            <plugin>
                <groupId>org.apache.maven.plugins</groupId>
                <artifactId>maven-compiler-plugin</artifactId>
                <version>${maven-compiler-plugin.version}</version>
                <configuration>
                    <source>${java.version}</source>
                    <target>${java.version}</target>
                </configuration>
            </plugin>
            <plugin>
                <groupId>org.apache.maven.plugins</groupId>
                <artifactId>maven-pmd-plugin</artifactId>
                <version>${maven-pmd-plugin.version}</version>
                <dependencies>
                    <dependency>
                        <groupId>org.baeldung.pmd</groupId>
                        <artifactId>custom-pmd</artifactId>
                        <version>${custom-pmd.version}</version>
                    </dependency>
                </dependencies>
                <configuration>
                    <failurePriority>5</failurePriority>
                    <aggregate>false</aggregate>
                    <failOnViolation>true</failOnViolation>
                    <verbose>true</verbose>
                    <linkXRef>true</linkXRef>
                    <includeTests>true</includeTests>
                    <sourceEncoding>UTF-8</sourceEncoding>
                    <targetJdk>${java.version}</targetJdk>
                    <rulesets>
                        <ruleset>${tutorialsproject.basedir}/baeldung-pmd-rules.xml</ruleset>
                    </rulesets>
                    <excludeRoots>
                        <excludeRoot>target/generated-sources</excludeRoot>
                    </excludeRoots>
                </configuration>
                <executions>
                    <execution>
                        <phase>compile</phase>
                        <goals>
                            <goal>check</goal>
                        </goals>
                    </execution>
                </executions>
            </plugin>
            <plugin>
                <groupId>org.commonjava.maven.plugins</groupId>
                <artifactId>directory-maven-plugin</artifactId>
                <version>${directory-maven-plugin.version}</version>
                <executions>
                    <execution>
                        <id>directories</id>
                        <goals>
                            <goal>directory-of</goal>
                        </goals>
                        <phase>validate</phase>
                        <configuration>
                            <property>tutorialsproject.basedir</property>
                            <project>
                                <groupId>com.baeldung</groupId>
                                <artifactId>parent-modules</artifactId>
                            </project>
                        </configuration>
                    </execution>
                </executions>
            </plugin>
            <plugin>
                <groupId>org.apache.maven.plugins</groupId>
                <artifactId>maven-install-plugin</artifactId>
                <version>${maven-install-plugin.version}</version>
                <configuration>
                    <groupId>org.baeldung.pmd</groupId>
                    <artifactId>custom-pmd</artifactId>
                    <version>${custom-pmd.version}</version>
                    <packaging>jar</packaging>
                    <file>${tutorialsproject.basedir}/custom-pmd-${custom-pmd.version}.jar</file>
                    <generatePom>true</generatePom>
                </configuration>
                <executions>
                    <execution>
                        <id>install-jar-lib</id>
                        <goals>
                            <goal>install-file</goal>
                        </goals>
                        <phase>validate</phase>
                    </execution>
                </executions>
            </plugin>
            <plugin>
                <artifactId>maven-war-plugin</artifactId>
                <version>${maven-war-plugin.version}</version>
                <configuration>
                    <failOnMissingWebXml>false</failOnMissingWebXml>
                </configuration>
            </plugin>
        </plugins>

        <extensions>
            <extension>
                <groupId>com.vackosar.gitflowincrementalbuilder</groupId>
                <artifactId>gitflow-incremental-builder</artifactId>
                <version>${gitflow-incremental-builder.version}</version>
            </extension>
        </extensions>
        <pluginManagement>
            <plugins>
                <!--This plugin's configuration is used to store Eclipse m2e settings
                    only. It has no influence on the Maven build itself. -->
                <plugin>
                    <groupId>org.eclipse.m2e</groupId>
                    <artifactId>lifecycle-mapping</artifactId>
                    <version>1.0.0</version>
                    <configuration>
                        <lifecycleMappingMetadata>
                            <pluginExecutions>
                                <pluginExecution>
                                    <pluginExecutionFilter>
                                        <groupId>
                                            org.commonjava.maven.plugins
                                        </groupId>
                                        <artifactId>
                                            directory-maven-plugin
                                        </artifactId>
                                        <versionRange>
                                            [0.3.1,)
                                        </versionRange>
                                        <goals>
                                            <goal>directory-of</goal>
                                        </goals>
                                    </pluginExecutionFilter>
                                    <action>
                                        <ignore/>
                                    </action>
                                </pluginExecution>
                                <pluginExecution>
                                    <pluginExecutionFilter>
                                        <groupId>
                                            org.apache.maven.plugins
                                        </groupId>
                                        <artifactId>
                                            maven-install-plugin
                                        </artifactId>
                                        <versionRange>
                                            [2.5.1,)
                                        </versionRange>
                                        <goals>
                                            <goal>install-file</goal>
                                        </goals>
                                    </pluginExecutionFilter>
                                    <action>
                                        <ignore/>
                                    </action>
                                </pluginExecution>
                            </pluginExecutions>
                        </lifecycleMappingMetadata>
                    </configuration>
                </plugin>
            </plugins>
        </pluginManagement>
    </build>

    <profiles>

        <profile>
            <id>default-first</id>
            <build>
                <plugins>
                    <plugin>
                        <groupId>org.apache.maven.plugins</groupId>
                        <artifactId>maven-surefire-plugin</artifactId>
                        <version>${maven-surefire-plugin.version}</version>
                        <configuration>
                            <forkCount>3</forkCount>
                            <reuseForks>true</reuseForks>
                            <includes>
                                <include>SpringContextTest</include>
                                <include>**/*UnitTest</include>
                            </includes>
                            <excludes>
                                <exclude>**/*IntegrationTest.java</exclude>
                                <exclude>**/*IntTest.java</exclude>
                                <exclude>**/*LongRunningUnitTest.java</exclude>
                                <exclude>**/*ManualTest.java</exclude>
                                <exclude>**/JdbcTest.java</exclude>
                                <exclude>**/*LiveTest.java</exclude>
                            </excludes>
                            <systemPropertyVariables>
                                <logback.configurationFile>${tutorialsproject.basedir}/logback-config.xml</logback.configurationFile>
                            </systemPropertyVariables>
                        </configuration>
                    </plugin>

                </plugins>
            </build>

            <modules>
                <module>parent-boot-1</module>
                <module>parent-boot-2</module>
                <module>parent-spring-4</module>
                <module>parent-spring-5</module>
                <module>parent-spring-6</module>
                <module>parent-java</module>

                <!-- <module>clojure-modules</module> --> <!-- Not a maven project -->

                <module>core-java-modules/core-java-8</module>
                <module>core-java-modules/core-java-8-2</module>
                <module>core-java-modules/core-java-8-datetime</module>
                <module>core-java-modules/core-java-8-datetime-2</module>
                <module>core-java-modules/core-java-sun</module>
                <module>core-java-modules/core-java-security</module>
                <module>core-java-modules/core-java-nio-2</module>
                <module>core-java-modules/core-java-serialization</module>
                <module>core-java-modules/core-java-lang</module>
                <module>core-java-modules/core-java-lang-math-3</module>
             
                <module>core-java-modules/core-java-streams-2</module>

                <!-- <module>ethereum</module> --> <!-- JAVA-6001 -->
                <!-- <module>gradle-modules</module> --> <!-- Not a maven project -->
                <!-- <module>grails</module> --> <!-- Not a maven project -->
                <!-- <module>guest</module> --> <!-- not to be built as its for guest articles  -->

                <!-- <module>lagom</module> --> <!-- Not a maven project -->
                <!-- <module>pants</module> --> <!-- Not a maven project -->

                <module>libraries-jdk8</module>

                <module>lombok-modules/lombok-custom</module>

                <module>muleesb</module>
                <module>web-modules/java-lite</module>
                <module>web-modules/restx</module>
                <module>persistence-modules/deltaspike</module> <!-- delta spike it doesn't support yet the jakarta API-->
                <module>persistence-modules/hibernate-ogm</module> <!-- hibernate-ogm wasn't updated because it doesn't support jakarta API -->
                <module>persistence-modules/spring-data-cassandra-reactive</module> <!--JAVA-21844-->
                <module>java-nashorn</module>
                <module>jeromq</module>
                <module>spring-ejb-modules/ejb-beans</module>
            </modules>

        </profile>

        <profile>
            <id>default-second</id>
            <build>
                <plugins>

                    <plugin>
                        <groupId>org.apache.maven.plugins</groupId>
                        <artifactId>maven-surefire-plugin</artifactId>
                        <version>${maven-surefire-plugin.version}</version>
                        <configuration>
                            <forkCount>3</forkCount>
                            <reuseForks>true</reuseForks>
                            <includes>
                                <include>SpringContextTest</include>
                                <include>**/*UnitTest</include>
                            </includes>
                            <excludes>
                                <exclude>**/*IntegrationTest.java</exclude>
                                <exclude>**/*IntTest.java</exclude>
                                <exclude>**/*LongRunningUnitTest.java</exclude>
                                <exclude>**/*ManualTest.java</exclude>
                                <exclude>**/*JdbcTest.java</exclude>
                                <exclude>**/*LiveTest.java</exclude>
                            </excludes>
                            <systemPropertyVariables>
                                <logback.configurationFile>${tutorialsproject.basedir}/logback-config.xml</logback.configurationFile>
                            </systemPropertyVariables>
                        </configuration>
                    </plugin>

                </plugins>
            </build>

            <modules>
                <module>parent-boot-1</module>
                <module>parent-boot-2</module>
                <module>parent-spring-4</module>
                <module>parent-spring-5</module>
                <module>parent-spring-6</module>
                <module>parent-java</module>

                <module>spring-4</module>

                <module>spring-cloud-modules</module>
                <!-- <module>spring-cloud-cli</module> --> <!-- Not a maven project -->

                <module>spring-exceptions</module>
                <module>spring-integration</module>
                <module>spring-jenkins-pipeline</module>

                <!-- <module>spring-roo</module> --> <!-- Not supported JAVA-17327 -->

                <module>spring-security-modules/spring-security-ldap</module>
                <module>spring-swagger-codegen</module>
                <module>video-tutorials</module>
            </modules>

        </profile>

        <profile>
            <id>default-heavy</id>
            <build>
                <plugins>

                    <plugin>
                        <groupId>org.apache.maven.plugins</groupId>
                        <artifactId>maven-surefire-plugin</artifactId>
                        <version>${maven-surefire-plugin.version}</version>
                        <configuration>
                            <forkCount>3</forkCount>
                            <reuseForks>true</reuseForks>
                            <includes>
                                <include>SpringContextTest</include>
                                <include>**/*UnitTest</include>
                            </includes>
                            <excludes>
                                <exclude>**/*IntegrationTest.java</exclude>
                                <exclude>**/*IntTest.java</exclude>
                                <exclude>**/*LongRunningUnitTest.java</exclude>
                                <exclude>**/*ManualTest.java</exclude>
                                <exclude>**/*JdbcTest.java</exclude>
                                <exclude>**/*LiveTest.java</exclude>
                            </excludes>
                        </configuration>
                    </plugin>

                </plugins>
            </build>

            <modules>
                <module>parent-boot-1</module>
                <module>parent-boot-2</module>
                <module>parent-spring-4</module>
                <module>parent-spring-5</module>
                <module>parent-spring-6</module>
                <module>parent-java</module>

                <module>apache-spark</module>

                <module>jenkins-modules</module>
                <module>jhipster-modules</module>
            </modules>
        </profile>

        <profile>
            <id>integration-lite-first</id>

            <build>
                <plugins>
                    <plugin>
                        <groupId>org.apache.maven.plugins</groupId>
                        <artifactId>maven-surefire-plugin</artifactId>
                        <configuration>
                            <excludes>
                                <exclude>**/*ManualTest.java</exclude>
                                <exclude>**/*LiveTest.java</exclude>
                            </excludes>
                            <includes>
                                <include>**/*IntegrationTest.java</include>
                                <include>**/*IntTest.java</include>
                            </includes>
                            <systemPropertyVariables>
                                <logback.configurationFile>${tutorialsproject.basedir}/logback-config.xml</logback.configurationFile>
                            </systemPropertyVariables>
                        </configuration>
                    </plugin>
                </plugins>
            </build>

            <modules>
                <module>parent-boot-1</module>
                <module>parent-boot-2</module>
                <module>parent-spring-4</module>
                <module>parent-spring-5</module>
                <module>parent-spring-6</module>
                <module>parent-java</module>

                <!-- <module>clojure-modules</module> --> <!-- Not a maven project -->

                <module>core-java-modules/core-java-8</module>
                <module>core-java-modules/core-java-8-2</module>
                <module>core-java-modules/core-java-8-datetime</module>
                <module>core-java-modules/core-java-8-datetime-2</module>
                <module>core-java-modules/core-java-sun</module>
                <module>core-java-modules/core-java-security</module>
                <module>core-java-modules/core-java-nio-2</module>
                <module>core-java-modules/core-java-serialization</module>
                <module>core-java-modules/core-java-lang</module>
                <module>core-java-modules/core-java-lang-math-3</module>
               
                <module>core-java-modules/core-java-streams-2</module>

                <!-- <module>ethereum</module> --> <!-- JAVA-6001 -->
                <!-- <module>gradle-modules</module> --> <!-- Not a maven project -->
                <!-- <module>grails</module> --> <!-- Not a maven project -->
                <!-- <module>guest</module> --> <!-- not to be built as its for guest articles  -->

                <!-- <module>lagom</module> --> <!-- Not a maven project -->

                <module>libraries-jdk8</module>

                <module>lombok-modules/lombok-custom</module>
                <module>muleesb</module>
                <module>web-modules/java-lite</module>
                <module>web-modules/restx</module>
                <module>persistence-modules/deltaspike</module> <!-- delta spike it doesn't support yet the jakarta API-->
                <module>persistence-modules/hibernate-ogm</module> <!-- hibernate-ogm wasn't updated because it doesn't support jakarta API -->
                <module>persistence-modules/spring-data-cassandra-reactive</module> <!--JAVA-21844-->
                <module>java-nashorn</module>
<<<<<<< HEAD
                <module>jeromq</module>
=======
                <module>spring-ejb-modules/ejb-beans</module>
>>>>>>> a63c76eb
            </modules>

        </profile>

        <profile>
            <id>integration-lite-second</id>

            <build>
                <plugins>
                    <plugin>
                        <groupId>org.apache.maven.plugins</groupId>
                        <artifactId>maven-surefire-plugin</artifactId>
                        <configuration>
                            <excludes>
                                <exclude>**/*ManualTest.java</exclude>
                                <exclude>**/*LiveTest.java</exclude>
                            </excludes>
                            <includes>
                                <include>**/*IntegrationTest.java</include>
                                <include>**/*IntTest.java</include>
                            </includes>
                            <systemPropertyVariables>
                                <logback.configurationFile>${tutorialsproject.basedir}/logback-config.xml</logback.configurationFile>
                            </systemPropertyVariables>
                        </configuration>
                    </plugin>
                </plugins>
            </build>

            <modules>
                <module>parent-boot-1</module>
                <module>parent-boot-2</module>
                <module>parent-spring-4</module>
                <module>parent-spring-5</module>
                <module>parent-spring-6</module>
                <module>parent-java</module>

                <module>spring-4</module>

                <module>spring-cloud-modules</module>
                <!-- <module>spring-cloud-cli</module> --> <!-- Not a maven project -->

                <module>spring-exceptions</module>
                <module>spring-integration</module>
                <module>spring-jenkins-pipeline</module>

                <!-- <module>spring-roo</module> --> <!-- Not supported JAVA-17327 -->

                <module>spring-security-modules/spring-security-ldap</module>
                <module>spring-swagger-codegen</module>
                <module>video-tutorials</module>
            </modules>

        </profile>

        <profile>
            <id>integration-heavy</id>

            <build>
                <plugins>
                    <plugin>
                        <groupId>org.apache.maven.plugins</groupId>
                        <artifactId>maven-surefire-plugin</artifactId>
                        <configuration>
                            <excludes>
                                <exclude>**/*ManualTest.java</exclude>
                                <exclude>**/*LiveTest.java</exclude>
                            </excludes>
                            <includes>
                                <include>**/*IntegrationTest.java</include>
                                <include>**/*IntTest.java</include>
                            </includes>
                        </configuration>
                    </plugin>
                </plugins>
            </build>

            <modules>
                <module>parent-boot-1</module>
                <module>parent-boot-2</module>
                <module>parent-spring-4</module>
                <module>parent-spring-5</module>
                <module>parent-spring-6</module>
                <module>parent-java</module>

                <module>apache-spark</module>

                <module>jenkins-modules</module>
                <module>jhipster-modules</module>
            </modules>

        </profile>

        <profile>
            <id>live-all</id>

            <build>
                <plugins>
                    <plugin>
                        <groupId>org.apache.maven.plugins</groupId>
                        <artifactId>maven-surefire-plugin</artifactId>
                        <configuration>
                            <excludes>
                                <exclude>**/SpringContextTest.java</exclude>
                                <exclude>**/*UnitTest.java</exclude>
                                <exclude>**/*IntegrationTest.java</exclude>
                                <exclude>**/*IntTest.java</exclude>
                                <exclude>**/*LongRunningUnitTest.java</exclude>
                                <exclude>**/*ManualTest.java</exclude>
                                <exclude>**/*JdbcTest.java</exclude>
                            </excludes>
                            <includes>
                                <include>**/*LiveTest.java</include>
                            </includes>
                        </configuration>
                    </plugin>

                </plugins>
            </build>

        </profile>

        <profile>
            <id>default-jdk9-and-above</id>

            <build>
                <plugins>

                    <plugin>
                        <groupId>org.apache.maven.plugins</groupId>
                        <artifactId>maven-surefire-plugin</artifactId>
                        <configuration>
                            <forkCount>3</forkCount>
                            <reuseForks>true</reuseForks>
                            <includes>
                                <include>SpringContextTest</include>
                                <include>**/*UnitTest</include>
                            </includes>
                            <excludes>
                                <exclude>**/*IntegrationTest.java</exclude>
                                <exclude>**/*IntTest.java</exclude>
                                <exclude>**/*LongRunningUnitTest.java</exclude>
                                <exclude>**/*ManualTest.java</exclude>
                                <exclude>**/JdbcTest.java</exclude>
                                <exclude>**/*LiveTest.java</exclude>
                            </excludes>
                        </configuration>
                    </plugin>

                </plugins>
            </build>

            <modules>
                <module>lombok-modules</module>
                <module>osgi</module>
                <module>spring-katharsis</module>
                <module>logging-modules</module>
                <module>spring-boot-modules</module>
                <module>apache-httpclient</module>
                <module>apache-httpclient4</module>
                <module>apache-httpclient-2</module>
                <module>spring-mobile</module>
                <module>microservices-modules</module>
                <module>spring-ejb-modules</module>
                <module>spring-di</module>
                <module>spring-di-2</module>
                <module>spring-jinq</module>
                <module>vavr-modules</module>
                <module>java-websocket</module>
                <module>azure</module>
                <module>netflix-modules</module>
                <module>spf4j</module>
                <module>spring-jersey</module>
                <module>jersey</module>
                <module>jaxb</module>

                <module>javafx</module>
                <module>spring-batch</module>
                <module>spring-batch-2</module>
                <module>spring-boot-rest</module>
                <module>spring-drools</module>
                <module>spring-cloud-modules/spring-cloud-azure</module>
                <module>spring-cloud-modules/spring-cloud-contract</module>
                <module>spring-cloud-modules/spring-cloud-data-flow</module>
                <module>spring-cloud-modules/spring-cloud-circuit-breaker</module>
                <module>spring-exceptions</module>
                <module>spring-jenkins-pipeline</module>
                <module>spring-core</module>
                <module>spring-core-4</module>
                <module>spring-integration</module>
                <module>spring-remoting-modules</module>
                <module>libraries-security</module>
                <module>libraries-data-db</module>

                <module>performance-tests</module>
                <module>security-modules</module>
                <module>libraries-server-2</module>
                <module>orika</module>
                <module>patterns-modules</module>
                <module>json-modules</module>
                <module>libraries-data</module>
                <module>saas-modules</module>
                <module>server-modules</module>
                <module>apache-cxf-modules</module>

                <module>spring-aop</module>
                <module>jmeter</module>
                <module>spring-aop-2</module>

                <module>algorithms-modules</module>
                <module>apache-libraries</module>
                <module>apache-libraries-2</module>
                <module>apache-poi</module>
                <module>apache-velocity</module>
                <module>di-modules</module>
                <module>asciidoctor</module>
                <module>aws-modules</module>

                <module>checker-framework</module>
                <module>couchbase</module>
                <module>core-groovy-modules</module>

                <module>core-java-modules</module>
                <!-- <module>core-java-modules/core-java-9-new-features</module> --> <!-- uses preview features, to be decided how to handle -->
                <!-- <module>core-java-modules/core-java-12</module> --> <!-- uses preview features, to be decided how to handle -->
                <!-- <module>core-java-modules/core-java-13</module> --> <!-- uses preview features, to be decided how to handle -->
                <!-- <module>core-java-modules/core-java-14</module> --> <!-- uses preview features, to be decided how to handle -->
                <!-- <module>core-java-modules/core-java-15</module> --> <!-- uses preview features, to be decided how to handle -->
                <!-- <module>core-java-modules/core-java-16</module> --> <!-- uses preview features, to be decided how to handle -->
                <!-- <module>core-java-modules/core-java-17</module> --> <!-- uses preview features, to be decided how to handle -->
                <!-- <module>core-java-modules/core-java-19</module> --> <!-- uses preview features, to be decided how to handle -->
                <module>custom-pmd</module>
                <module>data-structures</module>
                <module>ddd-contexts</module>
                <module>jackson-modules</module>
                <module>jmh</module>
                <module>deeplearning4j</module>
                <module>docker-modules</module>
                <module>drools</module>
                <module>guava-modules</module>
                <module>kubernetes-modules</module>
                <module>libraries-concurrency</module>
                <module>jhipster-6</module>
                <module>libraries-testing</module>
                <module>maven-modules</module>
                <module>optaplanner</module>
                <module>persistence-modules</module>
                <module>quarkus-modules</module>
                <module>spring-reactive-modules</module>
                <module>spring-swagger-codegen/custom-validations-opeanpi-codegen</module>
                <module>testing-modules</module>
                <module>testing-modules/mockito-simple</module>

                <module>rule-engines-modules</module>

                <module>reactive-systems</module>
                <module>rxjava-modules</module>

                <module>lightrun</module>
                <module>tablesaw</module>
                <module>image-compressing</module>
                <module>geotools</module>

                <module>jws</module>

                <!-- Modules from default-first -->

                <module>akka-modules</module>
                <module>annotations</module>
                <module>httpclient-simple</module>
                <module>antlr</module>
                <module>apache-kafka</module>
                <module>apache-kafka-2</module>
                <module>apache-olingo</module>

                <module>apache-poi-2</module>
                <module>apache-thrift</module>
                <module>apache-tika</module>

                <module>asm</module>
                <module>atomikos</module>
                <module>atomix</module>

                <module>axon</module>

                <module>bazel</module>
                <module>google-auto-project</module>
                <module>ddd</module>
                <module>disruptor</module>
                <module>dozer</module>
                <module>dubbo</module>
                <!-- <module>feign</module> --> <!-- JAVA-20337 -->
                <module>google-cloud</module>
                <module>graphql-modules</module>
                <module>grpc</module>
                <module>hazelcast</module>
                <module>hystrix</module>
                <module>jackson-simple</module>
                <module>java-blockchain</module>
                <module>java-jdi</module>
                <module>java-rmi</module>
                <module>java-spi</module>
                <module>javax-sound</module>
                <module>javaxval</module>
                <module>javaxval-2</module>
                <module>jetbrains</module>
                <module>jgit</module>
                <module>jib</module>

                <module>java-native</module>
                <module>jsoup</module>
                <module>ksqldb</module>
                <module>jsf</module>

                <module>libraries</module> <!-- very long running -->
                <module>libraries-2</module>
                <module>libraries-4</module>
                <module>libraries-5</module>
                <module>libraries-6</module>

                <module>libraries-apache-commons</module>
                <module>libraries-apache-commons-2</module>
                <module>libraries-apache-commons-collections</module>
                <module>libraries-apache-commons-io</module>
                <module>libraries-data-2</module> <!-- Fixing in JAVA-24007 -->
                <module>libraries-data-io</module>
                <module>libraries-files</module>
                <module>libraries-http</module>
                <module>libraries-http-2</module>
                <module>libraries-io</module>
                <module>libraries-primitive</module>
                <module>libraries-rpc</module>
                <module>libraries-server</module>
                <module>libraries-transform</module>

                <module>lucene</module>
                <module>mapstruct</module>
                <module>mesos-marathon</module>
                <module>metrics</module>
                <module>mustache</module>
                <module>mybatis</module>
                <module>pdf</module>
                <module>pdf-2</module>
                <module>protobuffer</module>
                <module>reactor-core</module>
                <module>rsocket</module>

                <!--  Modules from default second-->
                <module>spring-5</module>
                <module>spring-5-webflux</module>
                <module>spring-5-webflux-2</module>
                <module>spring-activiti</module>
                <module>spring-actuator</module>
                <module>spring-core-2</module>
                <module>spring-core-3</module>
                <module>spring-credhub</module>
                <module>spring-di-3</module>
                <module>spring-cucumber</module>

                <module>spring-kafka</module>

                <module>spring-native</module>
                <module>spring-soap</module>
                <module>spring-security-modules</module>
                <module>spring-protobuf</module>
                <module>spring-quartz</module>

                <module>spring-scheduling</module>

                <module>spring-state-machine</module>
                <module>spring-shell</module>
                <module>spring-spel</module>
                <module>spring-static-resources</module>
                <module>spring-threads</module>
                <module>spring-vault</module>
                <module>spring-websockets</module>
                <module>spring-web-modules</module>
                <module>static-analysis</module>
                <module>tensorflow-java</module>
                <module>vertx-modules</module>
                <module>xstream</module>
                <module>webrtc</module>

                <module>messaging-modules</module>

                <module>vaadin</module>
                <module>libraries-3</module>
                <module>web-modules</module>
                <module>xml</module>
                <module>xml-2</module>
                <module>image-processing</module>
                <module>language-interop</module>
                <module>gradle-modules/gradle/maven-to-gradle</module>
                <module>persistence-modules/spring-data-neo4j</module>
<<<<<<< HEAD
                <!--<module>java-panama</module> Java-19 module-->
=======
                <module>parent-boot-3</module>
>>>>>>> a63c76eb
            </modules>

            <properties>
                <project.build.sourceEncoding>UTF-8</project.build.sourceEncoding>
                <java.version>11</java.version>
                <maven.compiler.source>11</maven.compiler.source>
                <maven.compiler.target>11</maven.compiler.target>
            </properties>
        </profile>

        <profile>
            <id>integration-jdk9-and-above</id>

            <build>
                <plugins>
                    <plugin>
                        <groupId>org.apache.maven.plugins</groupId>
                        <artifactId>maven-surefire-plugin</artifactId>
                        <configuration>
                            <excludes>
                                <exclude>**/*ManualTest.java</exclude>
                                <exclude>**/*LiveTest.java</exclude>
                            </excludes>
                            <includes>
                                <include>**/*IntegrationTest.java</include>
                                <include>**/*IntTest.java</include>
                            </includes>
                        </configuration>
                    </plugin>
                </plugins>
            </build>

            <modules>
                <module>lombok-modules</module>
                <module>osgi</module>
                <module>spring-katharsis</module>
                <module>logging-modules</module>
                <module>spring-boot-modules</module>
                <module>apache-httpclient</module>
                <module>apache-httpclient4</module>
                <module>apache-httpclient-2</module>
                <module>spring-mobile</module>
                <module>microservices-modules</module>
                <module>spring-ejb-modules</module>
                <module>spring-di</module>
                <module>spring-di-2</module>
                <module>spring-jinq</module>
                <module>vavr-modules</module>
                <module>java-websocket</module>
                <module>azure</module>
                <module>netflix-modules</module>
                <module>spf4j</module>
                <module>spring-jersey</module>
                <module>jersey</module>
                <module>jaxb</module>

                <module>javafx</module>
                <module>spring-batch</module>
                <module>spring-batch-2</module>
                <module>spring-boot-rest</module>
                <module>spring-drools</module>
                <module>spring-cloud-modules/spring-cloud-azure</module>
                <module>spring-cloud-modules/spring-cloud-circuit-breaker</module>
                <module>spring-exceptions</module>
                <module>spring-jenkins-pipeline</module>
                <module>spring-core</module>
                <module>spring-core-4</module>
                <module>spring-integration</module>
                <module>spring-remoting-modules</module>
                <module>libraries-security</module>
                <module>libraries-data-db</module>

                <module>performance-tests</module>
                <module>security-modules</module>
                <module>libraries-server-2</module>
                <module>orika</module>
                <module>patterns-modules</module>
                <module>json-modules</module>
                <module>libraries-data</module>
                <module>saas-modules</module>
                <module>server-modules</module>
                <module>apache-cxf-modules</module>

                <module>algorithms-modules</module>
                <module>apache-libraries</module>
                <module>apache-libraries-2</module>
                <module>apache-poi</module>
                <module>apache-velocity</module>
                <module>di-modules</module>
                <module>asciidoctor</module>
                <module>aws-modules</module>

                <module>checker-framework</module>
                <module>couchbase</module>

                <module>core-groovy-modules</module>

                <module>core-java-modules</module>
                <module>gcp-firebase</module>
                <!-- <module>core-java-modules/core-java-9-new-features</module> --> <!-- uses preview features, to be decided how to handle -->
                <!-- <module>core-java-modules/core-java-12</module> --> <!-- uses preview features, to be decided how to handle -->
                <!-- <module>core-java-modules/core-java-13</module> --> <!-- uses preview features, to be decided how to handle -->
                <!-- <module>core-java-modules/core-java-14</module> --> <!-- uses preview features, to be decided how to handle -->
                <!-- <module>core-java-modules/core-java-15</module> --> <!-- uses preview features, to be decided how to handle -->
                <!-- <module>core-java-modules/core-java-16</module> --> <!-- uses preview features, to be decided how to handle -->
                <!-- <module>core-java-modules/core-java-17</module> --> <!-- uses preview features, to be decided how to handle -->
                <!-- <module>core-java-modules/core-java-19</module> --> <!-- uses preview features, to be decided how to handle -->
                <module>spring-aop</module>
                <module>spring-aop-2</module>
                <module>custom-pmd</module>
                <module>data-structures</module>
                <module>ddd-contexts</module>
                <module>jackson-modules</module>
                <module>jmh</module>
                <module>deeplearning4j</module>
                <module>jmeter</module>
                <module>docker-modules</module>
                <module>drools</module>
                <module>guava-modules</module>
                <module>kubernetes-modules</module>
                <module>libraries-concurrency</module>
                <module>jhipster-6</module>
                <module>libraries-testing</module>
                <module>maven-modules</module>
                <module>optaplanner</module>
                <module>persistence-modules</module>
                <module>quarkus-modules</module>
                <module>spring-reactive-modules</module>
                <module>spring-swagger-codegen/custom-validations-opeanpi-codegen</module>
                <module>testing-modules</module>
                <module>testing-modules/mockito-simple</module>

                <module>rule-engines-modules</module>

                <module>reactive-systems</module>
                <module>rxjava-modules</module>

                <module>lightrun</module>
                <module>tablesaw</module>
                <module>image-compressing</module>
                <module>geotools</module>

                <module>jws</module>

                <!-- Modules from default-first -->

                <module>akka-modules</module>
                <module>annotations</module>
                <module>antlr</module>
                <module>apache-kafka</module>
                <module>apache-kafka-2</module>
                <module>apache-olingo</module>

                <module>apache-poi-2</module>
                <module>apache-thrift</module>
                <module>apache-tika</module>

                <module>asm</module>
                <module>atomikos</module>
                <module>atomix</module>

                <module>axon</module>

                <module>bazel</module>
                <module>google-auto-project</module>
                <module>ddd</module>
                <module>disruptor</module>
                <module>dozer</module>

                <module>dubbo</module>
                <!-- <module>feign</module> --> <!-- JAVA-20337 -->
                <module>google-cloud</module>
                <module>graphql-modules</module>
                <module>grpc</module>
                <module>hazelcast</module>
                <module>httpclient-simple</module>
                <module>hystrix</module>
                <module>jackson-simple</module>
                <module>java-blockchain</module>
                <module>java-jdi</module>
                <module>java-rmi</module>
                <module>java-spi</module>
                <module>javax-sound</module>
                <module>javaxval</module>
                <module>javaxval-2</module>
                <module>jetbrains</module>
                <module>jgit</module>
                <module>jib</module>

                <module>java-native</module>
                <module>jsoup</module>
                <module>jsf</module>
                <module>ksqldb</module>

                <module>libraries</module> <!-- very long running -->
                <module>libraries-2</module>
                <module>libraries-4</module>
                <module>libraries-5</module>
                <module>libraries-6</module>
                <module>libraries-apache-commons</module>
                <module>libraries-apache-commons-2</module>
                <module>libraries-apache-commons-collections</module>
                <module>libraries-apache-commons-io</module>
                <module>libraries-data-2</module> <!-- Fixing in JAVA-24007 -->
                <module>libraries-data-io</module>
                <module>libraries-files</module>
                <module>libraries-http</module>
                <module>libraries-http-2</module>
                <module>libraries-io</module>
                <module>libraries-ai</module>
                <module>libraries-primitive</module>
                <module>libraries-rpc</module>
                <module>libraries-server</module>
                <module>libraries-transform</module>

                <module>lucene</module>
                <module>mapstruct</module>
                <module>mesos-marathon</module>
                <module>metrics</module>
                <module>mustache</module>
                <module>mybatis</module>
                <module>pdf</module>
                <module>pdf-2</module>
                <module>protobuffer</module>
                <module>reactor-core</module>
                <module>rsocket</module>

                <!--  Modules from default second-->

                <module>spring-5</module>
                <module>spring-5-webflux</module>
                <module>spring-5-webflux-2</module>
                <module>spring-activiti</module>
                <module>spring-core-2</module>
                <module>spring-core-3</module>
                <module>spring-credhub</module>
                <module>spring-di-3</module>
                <module>spring-cucumber</module>

                <module>spring-kafka</module>

                <module>spring-native</module>
                <module>spring-soap</module>
                <module>spring-security-modules</module>
                <module>spring-protobuf</module>
                <module>spring-quartz</module>

                <module>spring-scheduling</module>

                <module>spring-state-machine</module>
                <module>spring-shell</module>
                <module>spring-spel</module>
                <module>spring-static-resources</module>
                <module>spring-threads</module>
                <module>spring-vault</module>
                <module>spring-websockets</module>
                <module>spring-web-modules</module>
                <module>static-analysis</module>
                <module>tensorflow-java</module>
                <module>vertx-modules</module>
                <module>xstream</module>
                <module>webrtc</module>

                <module>messaging-modules</module>

                <module>vaadin</module>
                <module>libraries-3</module>
                <module>web-modules</module>
                <module>xml</module>
                <module>xml-2</module>
                <module>image-processing</module>
                <module>language-interop</module>
                <module>gradle-modules/gradle/maven-to-gradle</module>
                <module>persistence-modules/spring-data-neo4j</module>
                <module>spring-actuator</module>
                <module>spring-cloud-modules/spring-cloud-azure</module>
                <module>spring-cloud-modules/spring-cloud-contract</module>
            </modules>

            <properties>
                <project.build.sourceEncoding>UTF-8</project.build.sourceEncoding>
                <java.version>11</java.version>
                <maven.compiler.source>11</maven.compiler.source>
                <maven.compiler.target>11</maven.compiler.target>
            </properties>
        </profile>

        <profile>
            <id>parents</id>
            <modules>
                <module>parent-boot-1</module>
                <module>parent-boot-2</module>
                <module>parent-boot-3</module>
                <module>parent-spring-4</module>
                <module>parent-spring-5</module>
                <module>parent-spring-6</module>
                <module>parent-java</module>
            </modules>

        </profile>
    </profiles>

    <reporting>
        <plugins>
            <plugin>
                <groupId>org.apache.maven.plugins</groupId>
                <artifactId>maven-jxr-plugin</artifactId>
                <version>${maven-jxr-plugin.version}</version>
            </plugin>
        </plugins>
    </reporting>

    <properties>
        <project.build.sourceEncoding>UTF-8</project.build.sourceEncoding>
        <project.reporting.outputEncoding>UTF-8</project.reporting.outputEncoding>
        <gib.referenceBranch>refs/remotes/origin/master</gib.referenceBranch>
        <gib.skipTestsForUpstreamModules>true</gib.skipTestsForUpstreamModules>
        <gib.buildUpstream>false</gib.buildUpstream>
        <gib.failOnMissingGitDir>false</gib.failOnMissingGitDir>
        <gib.failOnError>false</gib.failOnError>
        <gib.disable>true</gib.disable>

        <!-- used only in dependency management to force this version, not included as a direct dependency -->
        <junit.version>4.13.2</junit.version>
        <assertj.version>3.21.0</assertj.version>
        <hamcrest.version>2.2</hamcrest.version>
        <hamcrest-all.version>1.3</hamcrest-all.version>
        <mockito.version>4.4.0</mockito.version>
        <byte-buddy.version>1.14.6</byte-buddy.version>

        <!-- logging -->
        <!-- overwriting in the slf4j and logback in the hibernate-jpa, spring-data-eclipselink. When updated to the latest version remove the version from that module-->
        <org.slf4j.version>1.7.32</org.slf4j.version>
        <logback.version>1.2.7</logback.version>

        <!-- plugins -->
        <maven-surefire-plugin.version>2.22.2</maven-surefire-plugin.version>
        <maven-compiler-plugin.version>3.11.0</maven-compiler-plugin.version>
        <exec-maven-plugin.version>3.1.0</exec-maven-plugin.version>
        <java.version>1.8</java.version>
        <log4j.version>1.2.17</log4j.version>
        <jmh-core.version>1.36</jmh-core.version>
        <jmh-generator.version>1.36</jmh-generator.version>
        <maven-failsafe-plugin.version>3.1.2</maven-failsafe-plugin.version>
        <commons-collections4.version>4.4</commons-collections4.version>
        <commons-io.version>2.13.0</commons-io.version>
        <commons-lang.version>2.6</commons-lang.version>
        <commons-lang3.version>3.13.0</commons-lang3.version>
        <commons-cli.version>1.5.0</commons-cli.version>
        <maven-war-plugin.version>3.4.0</maven-war-plugin.version>
        <javax.servlet-api.version>4.0.1</javax.servlet-api.version>
        <jstl-api.version>1.2</jstl-api.version>
        <javax.servlet.jsp-api.version>2.3.3</javax.servlet.jsp-api.version>
        <jstl.version>1.2</jstl.version>
        <jackson.version>2.15.2</jackson.version>
        <commons-fileupload.version>1.5</commons-fileupload.version>
        <junit-platform.version>1.9.2</junit-platform.version>
        <junit-jupiter.version>5.9.2</junit-jupiter.version>
        <junit-platform-surefire-provider.version>1.3.2</junit-platform-surefire-provider.version>
        <directory-maven-plugin.version>1.0</directory-maven-plugin.version>
        <maven-install-plugin.version>3.1.1</maven-install-plugin.version>
        <custom-pmd.version>0.0.1</custom-pmd.version>
        <gitflow-incremental-builder.version>3.12.2</gitflow-incremental-builder.version>
        <maven-jxr-plugin.version>3.3.0</maven-jxr-plugin.version>
        <maven-pmd-plugin.version>3.21.0</maven-pmd-plugin.version>
        <lombok.version>1.18.28</lombok.version>
        <h2.version>2.1.214</h2.version>
        <guava.version>32.1.2-jre</guava.version>
        <maven-jar-plugin.version>3.3.0</maven-jar-plugin.version>
    </properties>

</project><|MERGE_RESOLUTION|>--- conflicted
+++ resolved
@@ -543,11 +543,8 @@
                 <module>persistence-modules/hibernate-ogm</module> <!-- hibernate-ogm wasn't updated because it doesn't support jakarta API -->
                 <module>persistence-modules/spring-data-cassandra-reactive</module> <!--JAVA-21844-->
                 <module>java-nashorn</module>
-<<<<<<< HEAD
                 <module>jeromq</module>
-=======
                 <module>spring-ejb-modules/ejb-beans</module>
->>>>>>> a63c76eb
             </modules>
 
         </profile>
@@ -942,11 +939,8 @@
                 <module>language-interop</module>
                 <module>gradle-modules/gradle/maven-to-gradle</module>
                 <module>persistence-modules/spring-data-neo4j</module>
-<<<<<<< HEAD
+                <module>parent-boot-3</module>
                 <!--<module>java-panama</module> Java-19 module-->
-=======
-                <module>parent-boot-3</module>
->>>>>>> a63c76eb
             </modules>
 
             <properties>
