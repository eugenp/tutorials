--- conflicted
+++ resolved
@@ -486,11 +486,7 @@
                 
                 <!-- <module>lagom</module> --> <!-- Not a maven project -->
                 <module>libraries</module>
-<<<<<<< HEAD
-                <module>libraries2</module>
-=======
                 <module>libraries-2</module>
->>>>>>> 9ff896fe
                 <module>libraries-data</module>
                 <module>libraries-apache-commons</module>
                 <module>libraries-security</module>
