--- conflicted
+++ resolved
@@ -431,10 +431,7 @@
                 <module>spf4j</module>
                 <module>spring-4</module>
                 <module>spring-aop</module>
-<<<<<<< HEAD
-=======
-
->>>>>>> fb7a8aea
+
                 <module>spring-bom</module>
                 <module>spring-boot-modules</module>
                 <module>spring-cloud-modules</module>
@@ -651,10 +648,7 @@
 
                 <module>spf4j</module>
                 <module>spring-4</module>
-<<<<<<< HEAD
-=======
-
->>>>>>> fb7a8aea
+
                 <module>spring-bom</module>
                 <module>spring-boot-modules</module>
                 <module>spring-cloud-modules</module>
@@ -807,6 +801,7 @@
                 <module>jaxb</module>
                 <module>javafx</module>
                 <module>spring-batch</module>
+                <module>spring-batch-2</module>
                 <module>spring-boot-rest</module>
                 <module>spring-drools</module>
                 <module>spring-exceptions</module>
@@ -826,9 +821,6 @@
                 <module>saas-modules</module>
                 <module>server-modules</module>
                 <module>apache-cxf-modules</module>
-				
-                <module>spring-batch</module>
-                <module>spring-batch-2</module>
 
                 <module>spring-aop</module>
                 <module>jmeter</module>
@@ -1066,6 +1058,7 @@
                 <module>jaxb</module>
                 <module>javafx</module>
                 <module>spring-batch</module>
+                <module>spring-batch-2</module>
                 <module>spring-boot-rest</module>
                 <module>spring-drools</module>
                 <module>spring-exceptions</module>
@@ -1134,8 +1127,6 @@
                 <module>core-java-modules/core-java-networking-3</module>
                 <module>core-java-modules/core-java-strings</module>
                 <module>core-java-modules/core-java-httpclient</module>
-                <module>spring-batch</module>
-                <module>spring-batch-2</module>
                 <module>spring-aop</module>
                 <module>spring-aop-2</module>                
                 <module>custom-pmd</module>
