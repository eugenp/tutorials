<?xml version="1.0" encoding="UTF-8"?>
<project xmlns="http://maven.apache.org/POM/4.0.0"
	xmlns:xsi="http://www.w3.org/2001/XMLSchema-instance"
	xsi:schemaLocation="http://maven.apache.org/POM/4.0.0 http://maven.apache.org/xsd/maven-4.0.0.xsd">
	<modelVersion>4.0.0</modelVersion>

	<groupId>com.baeldung</groupId>
	<artifactId>parent-modules</artifactId>
	<version>1.0.0-SNAPSHOT</version>
	<name>parent-modules</name>
	<packaging>pom</packaging>

	<dependencies>
		<!-- logging -->
		<dependency>
			<groupId>org.slf4j</groupId>
			<artifactId>slf4j-api</artifactId>
			<version>${org.slf4j.version}</version>
		</dependency>
		<dependency>
			<groupId>ch.qos.logback</groupId>
			<artifactId>logback-classic</artifactId>
			<version>${logback.version}</version>
		</dependency>
		<dependency>
			<groupId>ch.qos.logback</groupId>
			<artifactId>logback-core</artifactId>
			<version>${logback.version}</version>
		</dependency>
		<dependency>
			<groupId>org.slf4j</groupId>
			<artifactId>jcl-over-slf4j</artifactId>
			<version>${org.slf4j.version}</version>
		</dependency>

		<!-- test -->
		<dependency>
			<groupId>junit</groupId>
			<artifactId>junit</artifactId>
			<version>${junit.version}</version>
			<scope>test</scope>
		</dependency>
		<dependency>
			<groupId>org.junit.jupiter</groupId>
			<artifactId>junit-jupiter-engine</artifactId>
			<version>${junit.jupiter.version}</version>
			<scope>test</scope>
		</dependency>
		<dependency>
			<groupId>org.hamcrest</groupId>
			<artifactId>hamcrest-core</artifactId>
			<version>${org.hamcrest.version}</version>
			<scope>test</scope>
		</dependency>
		<dependency>
			<groupId>org.hamcrest</groupId>
			<artifactId>hamcrest-library</artifactId>
			<version>${org.hamcrest.version}</version>
			<scope>test</scope>
		</dependency>
		<dependency>
			<groupId>org.hamcrest</groupId>
			<artifactId>hamcrest-all</artifactId>
			<version>${org.hamcrest.version}</version>
			<scope>test</scope>
		</dependency>
		<dependency>
			<groupId>org.mockito</groupId>
			<artifactId>mockito-core</artifactId>
			<version>${mockito.version}</version>
			<scope>test</scope>
		</dependency>
	</dependencies>

	<build>
		<plugins>
			<plugin>
				<groupId>org.codehaus.mojo</groupId>
				<artifactId>exec-maven-plugin</artifactId>
				<version>${exec-maven-plugin.version}</version>
				<configuration>
					<executable>maven</executable>
				</configuration>
			</plugin>
			<plugin>
				<groupId>org.apache.maven.plugins</groupId>
				<artifactId>maven-surefire-plugin</artifactId>
				<version>${maven-surefire-plugin.version}</version>
				<configuration>
					<forkCount>3</forkCount>
					<reuseForks>true</reuseForks>
					<excludes>
						<exclude>**/*IntegrationTest.java</exclude>
						<exclude>**/*IntTest.java</exclude>
						<exclude>**/*LongRunningUnitTest.java</exclude>
						<exclude>**/*ManualTest.java</exclude>
						<exclude>**/JdbcTest.java</exclude>
						<exclude>**/*LiveTest.java</exclude>
					</excludes>
				</configuration>
			</plugin>
			<plugin>
				<groupId>org.apache.maven.plugins</groupId>
				<artifactId>maven-compiler-plugin</artifactId>
				<version>${maven-compiler-plugin.version}</version>
				<configuration>
					<source>${java.version}</source>
					<target>${java.version}</target>
				</configuration>
			</plugin>
			<plugin>
				<groupId>org.apache.maven.plugins</groupId>
				<artifactId>maven-pmd-plugin</artifactId>
				<version>${maven-pmd-plugin.version}</version>
				<dependencies>
					<dependency>
						<groupId>org.baeldung.pmd</groupId>
						<artifactId>custom-pmd</artifactId>
						<version>${custom-pmd.version}</version>
					</dependency>
				</dependencies>
				<configuration>
					<failurePriority>5</failurePriority>
					<aggregate>false</aggregate>
					<failOnViolation>true</failOnViolation>
					<verbose>true</verbose>
					<linkXRef>true</linkXRef>
					<includeTests>true</includeTests>
					<sourceEncoding>UTF-8</sourceEncoding>
					<targetJdk>${java.version}</targetJdk>
					<rulesets>
						<ruleset>${tutorialsproject.basedir}/baeldung-pmd-rules.xml</ruleset>
					</rulesets>
					<excludeRoots>
						<excludeRoot>target/generated-sources</excludeRoot>
					</excludeRoots>
				</configuration>
				<executions>
					<execution>
						<phase>compile</phase>
						<goals>
							<goal>check</goal>
						</goals>
					</execution>
				</executions>
			</plugin>
			<plugin>
				<groupId>org.commonjava.maven.plugins</groupId>
				<artifactId>directory-maven-plugin</artifactId>
				<version>${directory-maven-plugin.version}</version>
				<executions>
					<execution>
						<id>directories</id>
						<goals>
							<goal>directory-of</goal>
						</goals>
						<phase>validate</phase>
						<configuration>
							<property>tutorialsproject.basedir</property>
							<project>
								<groupId>com.baeldung</groupId>
								<artifactId>parent-modules</artifactId>
							</project>
						</configuration>
					</execution>
				</executions>
			</plugin>
			<plugin>
				<groupId>org.apache.maven.plugins</groupId>
				<artifactId>maven-install-plugin</artifactId>
				<version>${maven-install-plugin.version}</version>
				<configuration>
					<groupId>org.baeldung.pmd</groupId>
					<artifactId>custom-pmd</artifactId>
					<version>${custom-pmd.version}</version>
					<packaging>jar</packaging>
					<file>${tutorialsproject.basedir}/custom-pmd-${custom-pmd.version}.jar</file>
					<generatePom>true</generatePom>
				</configuration>
				<executions>
					<execution>
						<id>install-jar-lib</id>
						<goals>
							<goal>install-file</goal>
						</goals>
						<phase>validate</phase>
					</execution>
				</executions>
			</plugin>
		</plugins>
		<extensions>
			<extension>
				<groupId>com.vackosar.gitflowincrementalbuilder</groupId>
				<artifactId>gitflow-incremental-builder</artifactId>
				<version>${gitflow-incremental-builder.version}</version>
			</extension>
		</extensions>
		<pluginManagement>
			<plugins>
				<!--This plugin's configuration is used to store Eclipse m2e settings 
					only. It has no influence on the Maven build itself. -->
				<plugin>
					<groupId>org.eclipse.m2e</groupId>
					<artifactId>lifecycle-mapping</artifactId>
					<version>1.0.0</version>
					<configuration>
						<lifecycleMappingMetadata>
							<pluginExecutions>
								<pluginExecution>
									<pluginExecutionFilter>
										<groupId>
											org.commonjava.maven.plugins
										</groupId>
										<artifactId>
											directory-maven-plugin
										</artifactId>
										<versionRange>
											[0.3.1,)
										</versionRange>
										<goals>
											<goal>directory-of</goal>
										</goals>
									</pluginExecutionFilter>
									<action>
										<ignore></ignore>
									</action>
								</pluginExecution>
								<pluginExecution>
									<pluginExecutionFilter>
										<groupId>
											org.apache.maven.plugins
										</groupId>
										<artifactId>
											maven-install-plugin
										</artifactId>
										<versionRange>
											[2.5.1,)
										</versionRange>
										<goals>
											<goal>install-file</goal>
										</goals>
									</pluginExecutionFilter>
									<action>
										<ignore></ignore>
									</action>
								</pluginExecution>
							</pluginExecutions>
						</lifecycleMappingMetadata>
					</configuration>
				</plugin>
			</plugins>
		</pluginManagement>
	</build>

	<profiles>

		<profile>
			<id>default</id>
			<build>
				<plugins>

					<plugin>
						<groupId>org.apache.maven.plugins</groupId>
						<artifactId>maven-surefire-plugin</artifactId>
						<version>${maven-surefire-plugin.version}</version>
						<configuration>
							<forkCount>3</forkCount>
							<reuseForks>true</reuseForks>
							<excludes>
								<exclude>**/*IntegrationTest.java</exclude>
								<exclude>**/*IntTest.java</exclude>
								<exclude>**/*LongRunningUnitTest.java</exclude>
								<exclude>**/*ManualTest.java</exclude>
								<exclude>**/JdbcTest.java</exclude>
								<exclude>**/*LiveTest.java</exclude>
							</excludes>
						</configuration>
					</plugin>

				</plugins>
			</build>

			<modules>
				<module>parent-boot-1</module>
				<module>parent-boot-2</module>
				<module>parent-spring-4</module>
				<module>parent-spring-5</module>
				<module>parent-java</module>
				<module>asm</module>
				<module>atomix</module>
				<module>apache-cayenne</module>
				<module>aws</module>
				<module>aws-lambda</module>
				<module>akka-streams</module>
				<module>algorithms</module>
				<module>annotations</module>
				<module>apache-cxf</module>
				<module>apache-fop</module>
				<module>apache-poi</module>
				<module>apache-tika</module>
				<module>apache-thrift</module>
				<module>apache-curator</module>
				<module>apache-zookeeper</module>
				<module>apache-opennlp</module>
				<module>autovalue</module>
				<module>axon</module>
				<module>azure</module>
				<module>bootique</module>
				<module>cdi</module>
				<!--<module>core-java-9</module> --> <!-- Commented because we have still not upgraded to java 9 -->
				<module>core-java</module>
				<module>core-java-collections</module>
				<module>core-java-io</module>
				<module>core-java-8</module>
				<module>core-kotlin</module>
				<module>core-groovy</module>
				<module>core-java-concurrency</module>
				<module>couchbase</module>
				<module>deltaspike</module>
				<module>dozer</module>
				<module>ethereum</module>
				<module>ejb</module>
				<module>feign</module>
				<module>flips</module>
				<module>testing-modules/gatling</module>
				<module>geotools</module>
				<module>testing-modules/groovy-spock</module>
				<module>google-cloud</module>
				<module>google-web-toolkit</module>
				<module>gson</module>
				<module>guava</module>
				<module>guava-modules/guava-18</module>
				<module>guava-modules/guava-19</module>
				<module>guava-modules/guava-21</module>
				<module>guice</module>
				<module>disruptor</module>
				<module>spring-static-resources</module>
				<module>hazelcast</module>
				<module>hbase</module>
				<module>hibernate5</module>
				<module>httpclient</module>
				<module>hystrix</module>
				<module>image-processing</module>
				<module>immutables</module>
				<module>influxdb</module>
				<module>jackson</module>
				<module>persistence-modules/java-cassandra</module>
				<module>vavr</module>
				<module>java-lite</module>
				<module>java-numbers</module>
				<module>java-rmi</module>
				<module>java-vavr-stream</module>
				<module>javax-servlets</module>
				<module>javaxval</module>
				<module>jaxb</module>
				<module>javafx</module>
				<module>jgroups</module>
				<module>jee-7</module>
				<module>jhipster/jhipster-monolithic</module>
				<module>jjwt</module>
				<module>jpa-storedprocedure</module>
				<module>jsf</module>
				<module>json-path</module>
				<module>json</module>
				<module>jsoup</module>
				<module>testing-modules/junit-5</module>
				<module>jws</module>
				<module>libraries</module>
				<module>libraries-data</module>
				<module>linkrest</module>
				<module>logging-modules/log-mdc</module>
				<module>logging-modules/log4j</module>
				<module>logging-modules/log4j2</module>
				<module>logging-modules/logback</module>
				<module>lombok</module>
				<module>mapstruct</module>
				<module>metrics</module>
				<module>maven</module>
				<module>mesos-marathon</module>
				<module>msf4j</module>
				<module>testing-modules/mockito</module>
				<module>testing-modules/mockito-2</module>
				<module>testing-modules/mocks</module>
				<module>mustache</module>
				<module>mvn-wrapper</module>
				<module>noexception</module>
				<module>orientdb</module>
				<module>osgi</module>
				<module>orika</module>
				<module>patterns</module>
				<module>pdf</module>
				<module>protobuffer</module>
				<module>persistence-modules/querydsl</module>
				<module>reactor-core</module>
				<module>persistence-modules/redis</module>
				<module>testing-modules/rest-assured</module>
				<module>testing-modules/rest-testing</module>
				<module>resteasy</module>
				<module>rxjava</module>
				<module>spring-swagger-codegen</module>
				<module>testing-modules/selenium-junit-testng</module>
				<module>persistence-modules/solr</module>
				<module>spark-java</module>
				<module>spring-4</module>
				<module>spring-5</module>
				<module>spring-5-reactive</module>
				<module>spring-5-mvc</module>
				<module>spring-5-security</module>
				<module>spring-activiti</module>
				<module>spring-akka</module>
				<module>spring-amqp</module>
				<module>spring-all</module>
				<module>spring-amqp-simple</module>
				<module>spring-apache-camel</module>
				<module>spring-batch</module>
				<module>spring-bom</module>
				<module>spring-boot</module>
				<module>spring-boot-keycloak</module>
				<module>spring-boot-bootstrap</module>
				<module>spring-boot-admin</module>
				<module>spring-boot-ops</module>
				<module>spring-boot-persistence</module>
				<module>spring-boot-security</module>
				<module>spring-boot-mvc</module>
				<module>spring-boot-logging-log4j2</module>
				<module>spring-cloud-data-flow</module>
				<module>spring-cloud</module>
				<module>spring-core</module>
				<module>spring-cucumber</module>
				<module>spring-ejb</module>
				<module>spring-aop</module>
				<module>persistence-modules/spring-data-cassandra</module>
				<module>spring-data-couchbase-2</module>
				<module>persistence-modules/spring-data-dynamodb</module>
				<module>spring-data-elasticsearch</module>
				<module>spring-data-keyvalue</module>
				<module>spring-data-mongodb</module>
				<module>persistence-modules/spring-data-neo4j</module>
				<module>persistence-modules/spring-data-redis</module>
				<module>spring-data-rest</module>
				<module>persistence-modules/spring-data-solr</module>
				<module>spring-dispatcher-servlet</module>
				<module>spring-exceptions</module>
				<module>spring-freemarker</module>
				<module>persistence-modules/spring-hibernate-3</module>
				<module>spring-hibernate4</module>
				<module>persistence-modules/spring-hibernate-5</module>
				<module>persistence-modules/spring-data-eclipselink</module>
				<module>spring-integration</module>
				<module>spring-jenkins-pipeline</module>
				<module>spring-jersey</module>
				<module>jmeter</module>
				<module>spring-jms</module>
				<module>spring-jooq</module>
				<module>persistence-modules/spring-jpa</module>
				<module>spring-kafka</module>
				<module>spring-katharsis</module>
				<module>spring-ldap</module>
				<module>spring-mockito</module>
				<module>spring-mvc-forms-jsp</module>
				<module>spring-mvc-forms-thymeleaf</module>
				<module>spring-mvc-java</module>
				<module>spring-mvc-velocity</module>
				<module>spring-mvc-webflow</module>
				<module>spring-mvc-xml</module>
				<module>spring-mvc-kotlin</module>
				<module>spring-protobuf</module>
				<module>spring-quartz</module>
				<module>spring-rest-angular</module>
				<module>spring-rest-full</module>
				<module>spring-rest-query-language</module>
				<module>spring-rest</module>
				<module>spring-rest-simple</module>
				<module>spring-security-acl</module>
				<module>spring-security-cache-control</module>
				<module>spring-security-client/spring-security-jsp-authentication</module>
				<module>spring-security-client/spring-security-jsp-authorize</module>
				<module>spring-security-client/spring-security-jsp-config</module>
				<module>spring-security-client/spring-security-mvc</module>
				<module>spring-security-client/spring-security-thymeleaf-authentication</module>
				<module>spring-security-client/spring-security-thymeleaf-authorize</module>
				<module>spring-security-client/spring-security-thymeleaf-config</module>
				<module>spring-security-core</module>
				<module>spring-security-mvc-boot</module>
				<module>spring-security-mvc-custom</module>
				<module>spring-security-mvc-digest-auth</module>
				<module>spring-security-mvc-ldap</module>
				<module>spring-security-mvc-login</module>
				<module>spring-security-mvc-persisted-remember-me</module>
				<module>spring-security-mvc-session</module>
				<module>spring-security-mvc-socket</module>
				<module>spring-security-openid</module>
				<!--<module>spring-security-react</module> -->
				<module>spring-security-rest-basic-auth</module>
				<module>spring-security-rest-custom</module>
				<module>spring-security-rest</module>
				<module>spring-security-sso</module>
				<module>spring-security-x509</module>
				<module>spring-session</module>
				<module>spring-sleuth</module>
				<module>spring-social-login</module>
				<module>spring-spel</module>
				<module>spring-state-machine</module>
				<module>spring-thymeleaf</module>
				<module>spring-userservice</module>
				<module>spring-zuul</module>
				<module>spring-reactor</module>
				<module>spring-vertx</module>
				<module>spring-jinq</module>
				<module>spring-rest-embedded-tomcat</module>
				<module>testing-modules/testing</module>
				<module>testing-modules/testng</module>
				<module>video-tutorials</module>
				<module>xml</module>
				<module>xmlunit-2</module>
				<module>struts-2</module>
				<module>apache-velocity</module>
				<module>apache-solrj</module>
				<module>rabbitmq</module>
				<module>vertx</module>
				<module>persistence-modules/spring-data-gemfire</module>
				<module>mybatis</module>
				<module>spring-drools</module>
				<module>drools</module>
				<module>persistence-modules/liquibase</module>
				<module>spring-boot-property-exp</module>
				<module>testing-modules/mockserver</module>
				<module>testing-modules/test-containers</module>
				<module>undertow</module>
				<module>vertx-and-rxjava</module>
				<module>saas</module>
				<module>deeplearning4j</module>
				<module>lucene</module>
				<module>vraptor</module>
				<module>persistence-modules/java-cockroachdb</module>
				<module>spring-security-thymeleaf</module>
				<module>persistence-modules/java-jdbi</module>
				<module>jersey</module>
				<module>java-spi</module>
				<module>performance-tests</module>
				<module>twilio</module>
				<module>spring-boot-ctx-fluent</module>
				<module>java-ee-8-security-api</module>
				<module>spring-webflux-amqp</module>
				<module>antlr</module>
				<module>maven-archetype</module>
				<module>apache-meecrowave</module>
				<module>jnosql</module>
			</modules>

		</profile>

		<profile>
			<id>integration</id>
			<build>
				<plugins>
					<plugin>
						<groupId>org.apache.maven.plugins</groupId>
						<artifactId>maven-surefire-plugin</artifactId>
						<executions>
							<execution>
								<phase>integration-test</phase>
								<goals>
									<goal>test</goal>
								</goals>
								<configuration>
									<excludes>
										<exclude>**/*ManualTest.java</exclude>
										<exclude>**/*LiveTest.java</exclude>
									</excludes>
									<includes>
										<include>**/*IntegrationTest.java</include>
										<include>**/*IntTest.java</include>
									</includes>
								</configuration>
							</execution>
						</executions>
						<configuration>
							<systemPropertyVariables>
								<test.mime>json</test.mime>
							</systemPropertyVariables>
						</configuration>
					</plugin>
				</plugins>
			</build>

			<modules>

				<module>parent-boot-1</module>
				<module>parent-boot-2</module>
				<module>parent-spring-4</module>
				<module>parent-spring-5</module>
				<module>parent-java</module>

				<!-- <module>core-java-9</module> --> <!-- Commented because we have still not upgraded to java 9 -->

				<!-- <module>asm</module> <module>atomix</module> <module>apache-cayenne</module> 
					<module>aws</module> <module>aws-lambda</module> <module>akka-streams</module> 
					<module>algorithms</module> <module>annotations</module> <module>apache-cxf</module> 
					<module>apache-fop</module> <module>apache-poi</module> <module>apache-tika</module> 
					<module>apache-thrift</module> <module>apache-curator</module> <module>apache-zookeeper</module> 
					<module>apache-opennlp</module> <module>autovalue</module> <module>axon</module> 
					<module>azure</module> <module>bootique</module> <module>cdi</module> <module>core-java</module> 
					<module>core-java-collections</module> <module>core-java-io</module> <module>core-java-8</module> 
					<module>core-kotlin</module> <module>core-groovy</module> <module>core-java-concurrency</module> 
					<module>couchbase</module> <module>deltaspike</module> <module>dozer</module> 
					<module>ethereum</module> <module>ejb</module> <module>feign</module> <module>flips</module> 
					<module>geotools</module> <module>testing-modules/groovy-spock</module> <module>testing-modules/gatling</module> 
					<module>google-cloud</module> <module>google-web-toolkit</module> <module>gson</module> 
					<module>guava</module> <module>guava-modules/guava-18</module> <module>guava-modules/guava-19</module> 
					<module>guava-modules/guava-21</module> <module>guice</module> <module>disruptor</module> 
					<module>spring-static-resources</module> <module>hazelcast</module> <module>hbase</module> 
					<module>hibernate5</module> <module>httpclient</module> <module>hystrix</module> 
					<module>image-processing</module> <module>immutables</module> <module>influxdb</module> 
					<module>jackson</module> <module>persistence-modules/java-cassandra</module> 
					<module>vavr</module> <module>java-lite</module> <module>java-numbers</module> 
					<module>java-rmi</module> <module>java-vavr-stream</module> <module>javax-servlets</module> 
					<module>javaxval</module> <module>jaxb</module> <module>javafx</module> <module>jgroups</module> 
					<module>jee-7</module> <module>jhipster/jhipster-monolithic</module> <module>jjwt</module> 
					<module>jpa-storedprocedure</module> <module>jsf</module> <module>json-path</module> 
					<module>json</module> <module>jsoup</module> <module>testing-modules/junit-5</module> 
					<module>jws</module> <module>libraries-data</module> <module>linkrest</module> 
					<module>logging-modules/log-mdc</module> <module>logging-modules/log4j</module> 
					<module>logging-modules/log4j2</module> <module>logging-modules/logback</module> 
					<module>lombok</module> <module>mapstruct</module> <module>metrics</module> 
					<module>maven</module> <module>mesos-marathon</module> <module>msf4j</module> -->

				<!-- group 1 - OK, 27min, 7911Kb log, 8 failusres -->

				<!-- group 2 -->

				<!-- -->
				<module>testing-modules/mockito</module>
				<module>testing-modules/mockito-2</module>
				<module>testing-modules/mocks</module>
				<module>mustache</module>
				<module>mvn-wrapper</module>
				<module>noexception</module>
				<module>orientdb</module>
				<module>osgi</module>
				<module>orika</module>
				<module>patterns</module>
				<module>pdf</module>
				<module>protobuffer</module>
				<module>persistence-modules/querydsl</module>
				<module>reactor-core</module>
				<module>persistence-modules/redis</module>
				<module>testing-modules/rest-assured</module>
				<module>testing-modules/rest-testing</module>
				<module>resteasy</module>
				<module>rxjava</module>
				<module>spring-swagger-codegen</module>
				<module>testing-modules/selenium-junit-testng</module>
				<module>persistence-modules/solr</module>
				<module>spark-java</module>
				<module>spring-4</module>
				<module>spring-5</module>
				<module>spring-5-reactive</module>
				<module>spring-5-mvc</module>
				<module>spring-5-security</module>
				<module>spring-activiti</module>
				<module>spring-akka</module>
				<module>spring-amqp</module>
				<module>spring-all</module>
				<module>spring-amqp-simple</module>
				<module>spring-apache-camel</module>
				<module>spring-batch</module>


				<!-- group 2 - Pass, 11-16 min, 42 test failures, 4,020 KB -->

				<!-- group 3.1 -->

				<module>spring-bom</module>
				<module>spring-boot</module>
				<module>spring-boot-keycloak</module>
				<module>spring-boot-bootstrap</module>
				<module>spring-boot-admin</module>
				<module>spring-boot-ops</module>
				<module>spring-boot-persistence</module>
				<module>spring-boot-security</module>
				<module>spring-boot-mvc</module>
				<module>spring-boot-logging-log4j2</module>
				<module>spring-cloud-data-flow</module>
				<module>spring-cloud</module>
				<module>spring-core</module>
				<module>spring-cucumber</module>
				<module>spring-ejb</module>
				<module>spring-aop</module>
				<module>persistence-modules/spring-data-cassandra</module>
				<module>spring-data-couchbase-2</module>
				<module>persistence-modules/spring-data-dynamodb</module>
				<module>spring-data-elasticsearch</module>
				<module>spring-data-keyvalue</module>
				<module>spring-data-mongodb</module>
				<module>persistence-modules/spring-data-neo4j</module>
				<module>persistence-modules/spring-data-redis</module>
				<module>spring-data-rest</module>

				<!-- group 3.1 - Pass, 23 min, 35 failed tests, 7,942 KB -->

				<!-- group 3.2 -->

				<!-- -->
				<module>persistence-modules/spring-data-solr</module>
				<module>spring-dispatcher-servlet</module>
				<module>spring-exceptions</module>
				<module>spring-freemarker</module>
				<module>persistence-modules/spring-hibernate-3</module>
				<module>spring-hibernate4</module>
				<module>persistence-modules/spring-hibernate-5</module>
				<module>persistence-modules/spring-data-eclipselink</module>
				<module>spring-integration</module>
				<module>spring-jenkins-pipeline</module>
				<module>spring-jersey</module>
				<module>spring-jms</module>
				<module>spring-jooq</module>
				<module>persistence-modules/spring-jpa</module>
				<module>spring-kafka</module>
				<module>spring-katharsis</module>
				<module>spring-ldap</module>
				<module>spring-mockito</module>
				<module>spring-mvc-forms-jsp</module>
				<module>spring-mvc-forms-thymeleaf</module>
				<module>spring-mvc-java</module>
				<module>spring-mvc-velocity</module>
				<module>spring-mvc-webflow</module>
				<module>spring-mvc-xml</module>
				<module>spring-mvc-kotlin</module>
				<module>spring-protobuf</module>
				<module>spring-quartz</module>
				<module>spring-rest-angular</module>
				<module>spring-rest-full</module>
				<module>spring-rest-query-language</module>
				<module>spring-rest</module>
				<module>spring-rest-simple</module>


				<!-- group 3.2 - Pass, 8 minutes, 1 failed test, 2,294 KB log -->
				<!-- group 3 - Pass, 25 minutes, 36 failed tests, 10,163 KB log -->
				<!-- group 3 - Pass, 23 minutes, 31 failed tests, 8,693 KB log -->
				<!-- group 2+3 - Fail, 12 minutes, 44 failed tests -->

				<!-- group 4 -->

				<!-- <module>spring-security-acl</module> <module>spring-security-cache-control</module> 
					<module>spring-security-client/spring-security-jsp-authentication</module> 
					<module>spring-security-client/spring-security-jsp-authorize</module> <module>spring-security-client/spring-security-jsp-config</module> 
					<module>spring-security-client/spring-security-mvc</module> <module>spring-security-client/spring-security-thymeleaf-authentication</module> 
					<module>spring-security-client/spring-security-thymeleaf-authorize</module> 
					<module>spring-security-client/spring-security-thymeleaf-config</module> 
					<module>spring-security-core</module> <module>spring-security-mvc-boot</module> 
					<module>spring-security-mvc-custom</module> <module>spring-security-mvc-digest-auth</module> 
					<module>spring-security-mvc-ldap</module> <module>spring-security-mvc-login</module> 
					<module>spring-security-mvc-persisted-remember-me</module> <module>spring-security-mvc-session</module> 
					<module>spring-security-mvc-socket</module> <module>spring-security-openid</module> 
					<module>spring-security-react</module> <module>spring-security-rest-basic-auth</module> 
					<module>spring-security-rest-custom</module> <module>spring-security-rest</module> 
					<module>spring-security-sso</module> <module>spring-security-x509</module> 
					<module>spring-session</module> <module>spring-sleuth</module> <module>spring-social-login</module> 
					<module>spring-spel</module> <module>spring-state-machine</module> <module>spring-thymeleaf</module> 
					<module>spring-userservice</module> <module>spring-zuul</module> <module>spring-reactor</module> 
					<module>spring-vertx</module> <module>spring-jinq</module> <module>spring-rest-embedded-tomcat</module> 
					<module>testing-modules/testing</module> <module>testing-modules/testng</module> 
					<module>video-tutorials</module> <module>xml</module> <module>xmlunit-2</module> 
					<module>struts-2</module> <module>apache-velocity</module> <module>apache-solrj</module> 
					<module>rabbitmq</module> <module>vertx</module> <module>persistence-modules/spring-data-gemfire</module> 
					<module>mybatis</module> <module>spring-drools</module> <module>drools</module> 
					<module>persistence-modules/liquibase</module> <module>spring-boot-property-exp</module> 
					<module>testing-modules/mockserver</module> <module>testing-modules/test-containers</module> 
					<module>undertow</module> <module>vertx-and-rxjava</module> <module>saas</module> 
					<module>deeplearning4j</module> <module>lucene</module> <module>vraptor</module> 
					<module>persistence-modules/java-cockroachdb</module> <module>spring-security-thymeleaf</module> 
					<module>persistence-modules/java-jdbi</module> <module>jersey</module> <module>java-spi</module> 
					<module>performance-tests</module> <module>twilio</module> <module>spring-boot-ctx-fluent</module> 
					<module>java-ee-8-security-api</module> <module>spring-webflux-amqp</module> 
					<module>antlr</module> <module>maven-archetype</module> <module>apache-meecrowave</module> -->

				<!-- group 4 - OK, 12 min, 3,961 KB log, 12 failed tests -->

				<!-- <module>libraries</module> <module>jmeter</module> -->

			</modules>

		</profile>

		<profile>
			<id>integration-lite</id>
			
			<build>
				<plugins>
					<plugin>
						<groupId>org.apache.maven.plugins</groupId>
						<artifactId>maven-surefire-plugin</artifactId>
						<executions>
							<execution>
								<phase>integration-test</phase>
								<goals>
									<goal>test</goal>
								</goals>
								<configuration>
									<excludes>
										<exclude>**/*ManualTest.java</exclude>
										<exclude>**/*LiveTest.java</exclude>
									</excludes>
									<includes>
										<include>**/*IntegrationTest.java</include>
										<include>**/*IntTest.java</include>
									</includes>
								</configuration>
							</execution>
						</executions>
						<configuration>
							<systemPropertyVariables>
								<test.mime>json</test.mime>
							</systemPropertyVariables>
						</configuration>
					</plugin>
				</plugins>
			</build>

			<modules>
				<module>parent-boot-1</module>
				<module>parent-boot-2</module>
				<module>parent-spring-4</module>
				<module>parent-spring-5</module>
				<module>parent-java</module>
				
				<module>asm</module>
				<module>atomix</module>
				<module>apache-cayenne</module>
				<module>aws</module>
				<module>aws-lambda</module>
				<module>akka-streams</module>
				<module>algorithms</module>
				<module>annotations</module>
				<module>apache-cxf</module>
				<module>apache-fop</module>
				<module>apache-poi</module>
				<module>apache-tika</module>
				<module>apache-thrift</module>
				<module>apache-curator</module>
				<module>apache-zookeeper</module>
				<module>apache-opennlp</module>
				<module>autovalue</module>
				<module>axon</module>
				<module>azure</module>
				<module>bootique</module>
				<module>cdi</module>
				<!--<module>core-java-9</module> --> <!-- Commented because we have still not upgraded to java 9 -->
				<module>core-java-collections</module>
				<module>core-java-io</module>
				<module>core-java-8</module>
				<module>core-groovy</module>
				<module>core-java-concurrency</module>
				<module>couchbase</module>
				<module>deltaspike</module>
				<module>dozer</module>
				<module>ethereum</module>
				<module>feign</module>
				<module>flips</module>
				<module>testing-modules/groovy-spock</module>
				<module>google-cloud</module>
				<module>gson</module>
				<module>guava</module>
				<module>guava-modules/guava-18</module>
				<module>guava-modules/guava-19</module>
				<module>guava-modules/guava-21</module>
				<module>guice</module>
				<module>disruptor</module>
				<module>spring-static-resources</module>
				<module>hazelcast</module>
				<module>hbase</module>
				<module>httpclient</module>
				<module>hystrix</module>
				<module>image-processing</module>
				<module>immutables</module>
				<module>influxdb</module>
				<module>jackson</module>
				<module>vavr</module>
				<module>java-lite</module>
				<module>java-numbers</module>
				<module>java-rmi</module>
				<module>java-vavr-stream</module>
				<module>javax-servlets</module>
				<module>javaxval</module>
				<module>jaxb</module>
				<module>javafx</module>
				<module>jgroups</module>
				<module>jee-7</module>
				<module>jjwt</module>
				<module>jpa-storedprocedure</module>
				<module>jsf</module>
				<module>json-path</module>
				<module>json</module>
				<module>jsoup</module>
				<module>testing-modules/junit-5</module>
				<module>jws</module>
				<module>libraries-data</module>
				<module>linkrest</module>
				<module>logging-modules/log-mdc</module>
				<module>logging-modules/log4j</module>
				<module>logging-modules/log4j2</module>
				<module>logging-modules/logback</module>
				<module>lombok</module>
				<module>mapstruct</module>
				<module>metrics</module>
				<module>maven</module>
				<module>mesos-marathon</module>
				<module>msf4j</module>
				<module>testing-modules/mockito</module>
				<module>testing-modules/mockito-2</module>
				<module>testing-modules/mocks</module>
				<module>mustache</module>
				<module>mvn-wrapper</module>
				<module>noexception</module>
				<module>orientdb</module>
				<module>osgi</module>
				<module>orika</module>
				<module>patterns</module>
				<module>pdf</module>
				<module>protobuffer</module>
				<module>persistence-modules/querydsl</module>
				<module>reactor-core</module>
				<module>persistence-modules/redis</module>
				<module>testing-modules/rest-assured</module>
				<module>testing-modules/rest-testing</module>
				<module>resteasy</module>
				<module>rxjava</module>
				<module>spring-swagger-codegen</module>
				<module>testing-modules/selenium-junit-testng</module>
				<module>persistence-modules/solr</module>
				<module>spark-java</module>
				<module>spring-4</module>
				<module>spring-5-reactive</module>
				<module>spring-5-mvc</module>
				<module>spring-5-security</module>
				<module>spring-activiti</module>
				<module>spring-akka</module>
				<module>spring-amqp</module>
				<module>spring-all</module>
				<module>spring-amqp-simple</module>
				<module>spring-apache-camel</module>
				<module>spring-batch</module>
				<module>spring-bom</module>
				<module>spring-boot-keycloak</module>
				<module>spring-boot-bootstrap</module>
				<module>spring-boot-admin</module>
				<module>spring-boot-persistence</module>
				<module>spring-boot-security</module>
				<module>spring-boot-mvc</module>
				<module>spring-boot-logging-log4j2</module>
				<module>spring-cloud-data-flow</module>
				<module>spring-cloud</module>
				<module>spring-core</module>
				<module>spring-cucumber</module>
				<module>spring-ejb</module>
				<module>spring-aop</module>
				<module>persistence-modules/spring-data-cassandra</module>
				<module>spring-data-couchbase-2</module>
				<module>persistence-modules/spring-data-dynamodb</module>
				<module>spring-data-elasticsearch</module>
				<module>spring-data-keyvalue</module>
				<module>spring-data-mongodb</module>
				<module>persistence-modules/spring-data-neo4j</module>
				<module>persistence-modules/spring-data-redis</module>
				<module>spring-data-rest</module>
				<module>persistence-modules/spring-data-solr</module>
				<module>spring-dispatcher-servlet</module>
				<module>spring-exceptions</module>
				<module>spring-freemarker</module>
				<module>persistence-modules/spring-hibernate-3</module>
				<module>spring-hibernate4</module>
				<module>persistence-modules/spring-hibernate-5</module>
				<module>persistence-modules/spring-data-eclipselink</module>
				<module>spring-integration</module>
				<module>spring-jenkins-pipeline</module>
				<module>spring-jersey</module>
				<module>jmeter</module>
				<module>spring-jms</module>
				<module>spring-jooq</module>
				<module>persistence-modules/spring-jpa</module>
				<module>spring-kafka</module>
				<module>spring-katharsis</module>
				<module>spring-ldap</module>
				<module>spring-mockito</module>
				<module>spring-mvc-forms-jsp</module>
				<module>spring-mvc-forms-thymeleaf</module>
				<module>spring-mvc-java</module>
				<module>spring-mvc-velocity</module>
				<module>spring-mvc-webflow</module>
				<module>spring-mvc-xml</module>
				<module>spring-mvc-kotlin</module>
				<module>spring-protobuf</module>
				<module>spring-quartz</module>
				<module>spring-rest-angular</module>
				<module>spring-rest-full</module>
				<module>spring-rest-query-language</module>
				<module>spring-rest</module>
				<module>spring-rest-simple</module>
				<module>spring-security-acl</module>
				<module>spring-security-cache-control</module>
				<module>spring-security-client/spring-security-jsp-authentication</module>
				<module>spring-security-client/spring-security-jsp-authorize</module>
				<module>spring-security-client/spring-security-jsp-config</module>
				<module>spring-security-client/spring-security-mvc</module>
				<module>spring-security-client/spring-security-thymeleaf-authentication</module>
				<module>spring-security-client/spring-security-thymeleaf-authorize</module>
				<module>spring-security-client/spring-security-thymeleaf-config</module>
				<module>spring-security-core</module>
				<module>spring-security-mvc-boot</module>
				<module>spring-security-mvc-digest-auth</module>
				<module>spring-security-mvc-ldap</module>
				<module>spring-security-mvc-login</module>
				<module>spring-security-mvc-persisted-remember-me</module>
				<module>spring-security-mvc-session</module>
				<module>spring-security-mvc-socket</module>
				<module>spring-security-openid</module>
				<!--<module>spring-security-react</module> -->
				<module>spring-security-rest-basic-auth</module>
				<module>spring-security-rest-custom</module>
				<module>spring-security-rest</module>
				<module>spring-security-sso</module>
				<module>spring-security-x509</module>
				<module>spring-session</module>
				<module>spring-sleuth</module>
				<module>spring-social-login</module>
				<module>spring-spel</module>
				<module>spring-state-machine</module>
				<module>spring-thymeleaf</module>
				<module>spring-userservice</module>
				<module>spring-zuul</module>
				<module>spring-reactor</module>
				<module>spring-vertx</module>
				<module>spring-jinq</module>
				<module>spring-rest-embedded-tomcat</module>
				<module>testing-modules/testing</module>
				<module>testing-modules/testng</module>
				<module>video-tutorials</module>
				<module>xml</module>
				<module>xmlunit-2</module>
				<module>struts-2</module>
				<module>apache-velocity</module>
				<module>apache-solrj</module>
				<module>rabbitmq</module>
				<module>vertx</module>
				<module>persistence-modules/spring-data-gemfire</module>
				<module>mybatis</module>
				<module>spring-drools</module>
				<module>drools</module>
				<module>persistence-modules/liquibase</module>
				<module>spring-boot-property-exp</module>
				<module>testing-modules/mockserver</module>
				<module>testing-modules/test-containers</module>
				<module>undertow</module>
				<module>vertx-and-rxjava</module>
				<module>saas</module>
				<module>deeplearning4j</module>
				<module>lucene</module>
				<module>vraptor</module>
				<module>persistence-modules/java-cockroachdb</module>
				<module>spring-security-thymeleaf</module>
				<module>persistence-modules/java-jdbi</module>
				<module>jersey</module>
				<module>java-spi</module>
				<module>performance-tests</module>
				<module>twilio</module>
				<module>spring-boot-ctx-fluent</module>
				<module>java-ee-8-security-api</module>
				<module>spring-webflux-amqp</module>
				<module>antlr</module>
				<module>maven-archetype</module>
				<module>apache-meecrowave</module>
				<module>ejb</module>
                <module>persistence-modules/java-cassandra</module>
				 
				<!-- heavy -->
				<!-- 
				<module>libraries</module>
				<module>geotools</module>
				<module>jhipster/jhipster-monolithic</module>
				<module>testing-modules/gatling</module>
				<module>spring-boot</module>
				<module>spring-boot-ops</module>
				<module>spring-5</module>
				<module>core-kotlin</module>
				<module>core-java</module>
				<module>google-web-toolkit</module>
                <module>spring-security-mvc-custom</module>
				-->
                 
			</modules>

		</profile>

<<<<<<< HEAD
		<profile>
			<id>experimental</id>
			<build>
				<plugins>
					<plugin>
						<groupId>org.apache.maven.plugins</groupId>
						<artifactId>maven-surefire-plugin</artifactId>
						<executions>
							<execution>
								<phase>integration-test</phase>
								<goals>
									<goal>test</goal>
								</goals>
								<configuration>
									<excludes>
										<exclude>**/*ManualTest.java</exclude>
										<exclude>**/*LiveTest.java</exclude>
									</excludes>
									<includes>
										<include>**/*IntegrationTest.java</include>
										<include>**/*IntTest.java</include>
									</includes>
								</configuration>
							</execution>
						</executions>
						<configuration>
							<systemPropertyVariables>
								<test.mime>json</test.mime>
							</systemPropertyVariables>
						</configuration>
					</plugin>
				</plugins>
			</build>

			<modules>

				<module>parent-boot-1</module>
				<module>parent-boot-2</module>
				<module>parent-spring-4</module>
				<module>parent-spring-5</module>
				<module>parent-java</module>
				<module>asm</module>
				<module>atomix</module>
				<module>apache-cayenne</module>
				<module>aws</module>
				<module>aws-lambda</module>
				<module>akka-streams</module>
				<module>algorithms</module>
				<module>annotations</module>
				<module>apache-cxf</module>
				<module>apache-fop</module>
				<module>apache-poi</module>
				<module>apache-tika</module>
				<module>apache-thrift</module>
				<module>apache-curator</module>
				<module>apache-zookeeper</module>
				<module>apache-opennlp</module>
				<module>autovalue</module>
				<module>axon</module>
				<!-- <module>azure</module> -->
				<module>bootique</module>
				<module>cdi</module>
				<!--<module>core-java-9</module> --> <!-- Commented because we have still not upgraded to java 9 -->
				<module>core-java</module>
				<module>core-java-collections</module>
				<module>core-java-io</module>
				<module>core-java-8</module>
				<module>core-kotlin</module>
				<module>core-groovy</module>
				<module>core-java-concurrency</module>
				<module>couchbase</module>
				<module>deltaspike</module>
				<module>dozer</module>
				<module>ethereum</module>
				<!-- <module>ejb</module> -->
				<!-- <module>feign</module> -->
				<module>flips</module>
				<!-- <module>testing-modules/gatling</module> -->
				<module>geotools</module>
				<module>testing-modules/groovy-spock</module>
				<module>google-cloud</module>
				<module>google-web-toolkit</module>
				<module>gson</module>
				<module>guava</module>
				<module>guava-modules/guava-18</module>
				<module>guava-modules/guava-19</module>
				<module>guava-modules/guava-21</module>
				<module>guice</module>
				<module>disruptor</module>
				<module>spring-static-resources</module>
				<module>hazelcast</module>
				<module>hbase</module>
				<!-- <module>hibernate5</module> -->
				<module>httpclient</module>
				<module>hystrix</module>
				<module>image-processing</module>
				<module>immutables</module>
				<module>influxdb</module>
				<module>jackson</module>
				<!-- <module>persistence-modules/java-cassandra</module> -->
				<module>vavr</module>
				<module>java-lite</module>
				<module>java-numbers</module>
				<module>java-rmi</module>
				<module>java-vavr-stream</module>
				<module>javax-servlets</module>
				<module>javaxval</module>
				<module>jaxb</module>
				<module>javafx</module>
				<module>jgroups</module>
				<module>jee-7</module>
				<!-- <module>jhipster/jhipster-monolithic</module> -->
				<module>jjwt</module>
				<module>jpa-storedprocedure</module>
				<module>jsf</module>
				<module>json-path</module>
				<module>json</module>
				<module>jsoup</module>
				<!-- <module>testing-modules/junit-5</module>
				<module>jws</module>
				<module>libraries</module>
				<module>libraries-data</module>
				<module>linkrest</module>
				<module>logging-modules/log-mdc</module>
				<module>logging-modules/log4j</module>
				<module>logging-modules/log4j2</module>
				<module>logging-modules/logback</module> -->
				<module>lombok</module>
				<module>mapstruct</module>
				<module>metrics</module>
				<module>maven</module>
				<module>mesos-marathon</module>
				<module>msf4j</module>
				<module>testing-modules/mockito</module>
				<module>testing-modules/mockito-2</module>
				<module>testing-modules/mocks</module>
				<module>mustache</module>
				<module>mvn-wrapper</module>
				<module>noexception</module>
				<module>orientdb</module>
				<module>osgi</module>
				<module>orika</module>
				<module>patterns</module>
				<module>pdf</module>
				<module>protobuffer</module>
				<!-- <module>persistence-modules/querydsl</module>
				<module>reactor-core</module>
				<module>persistence-modules/redis</module>
				<module>testing-modules/rest-assured</module>
				<module>testing-modules/rest-testing</module> -->
				<module>resteasy</module>
				<module>rxjava</module>
				<!-- <module>spring-swagger-codegen</module>
				<module>testing-modules/selenium-junit-testng</module>
				<module>persistence-modules/solr</module>
				<module>spark-java</module>
				<module>spring-4</module>
				<module>spring-5</module>
				<module>spring-5-reactive</module>
				<module>spring-5-mvc</module>
				<module>spring-5-security</module> -->
				<module>spring-activiti</module>
				<module>spring-akka</module>
				<module>spring-amqp</module>
				<module>spring-all</module>
				<!-- <module>spring-amqp-simple</module>
				<module>spring-apache-camel</module>
				<module>spring-batch</module>
				<module>spring-bom</module>
				<module>spring-boot</module>
				<module>spring-boot-keycloak</module>
				<module>spring-boot-bootstrap</module>
				<module>spring-boot-admin</module>
				<module>spring-boot-ops</module>
				<module>spring-boot-persistence</module>
				<module>spring-boot-security</module>
				<module>spring-boot-mvc</module>
				<module>spring-boot-logging-log4j2</module> -->
				<module>spring-cloud-data-flow</module>
				<!-- <module>spring-cloud</module> -->
				<module>spring-core</module>
				<module>spring-cucumber</module>
				<!-- <module>spring-ejb</module>
				<module>spring-aop</module>
				<module>persistence-modules/spring-data-cassandra</module>
				<module>spring-data-couchbase-2</module> -->
				<module>persistence-modules/spring-data-dynamodb</module>
				<module>spring-data-elasticsearch</module>
				<module>spring-data-keyvalue</module>
				<module>spring-data-mongodb</module>
				<module>persistence-modules/spring-data-neo4j</module>
				<!-- <module>persistence-modules/spring-data-redis</module> -->
				<module>spring-data-rest</module>
				<module>persistence-modules/spring-data-solr</module>
				<module>spring-dispatcher-servlet</module>
				<module>spring-exceptions</module>
				<module>spring-freemarker</module>
				<module>persistence-modules/spring-hibernate-3</module>
				<module>spring-hibernate4</module>
				<module>persistence-modules/spring-hibernate-5</module>
				<module>persistence-modules/spring-data-eclipselink</module>
				<module>spring-integration</module>
				<module>spring-jenkins-pipeline</module>
				<module>spring-jersey</module>
				<module>jmeter</module>
				<module>spring-jms</module>
				<module>spring-jooq</module>
				<module>persistence-modules/spring-jpa</module>
				<module>spring-kafka</module>
				<module>spring-katharsis</module>
				<module>spring-ldap</module>
				<module>spring-mockito</module>
				<module>spring-mvc-forms-jsp</module>
				<module>spring-mvc-forms-thymeleaf</module>
				<module>spring-mvc-java</module>
				<module>spring-mvc-velocity</module>
				<module>spring-mvc-webflow</module>
				<module>spring-mvc-xml</module>
				<module>spring-mvc-kotlin</module>
				<module>spring-protobuf</module>
				<module>spring-quartz</module>
				<module>spring-rest-angular</module>
				<module>spring-rest-full</module>
				<module>spring-rest-query-language</module>
				<module>spring-rest</module>
				<module>spring-rest-simple</module>
				<module>spring-security-acl</module>
				<module>spring-security-cache-control</module>
				<module>spring-security-client/spring-security-jsp-authentication</module>
				<module>spring-security-client/spring-security-jsp-authorize</module>
				<module>spring-security-client/spring-security-jsp-config</module>
				<module>spring-security-client/spring-security-mvc</module>
				<module>spring-security-client/spring-security-thymeleaf-authentication</module>
				<module>spring-security-client/spring-security-thymeleaf-authorize</module>
				<module>spring-security-client/spring-security-thymeleaf-config</module>
				<module>spring-security-core</module>
				<!-- <module>spring-security-mvc-boot</module> -->
				<module>spring-security-mvc-custom</module>
				<module>spring-security-mvc-digest-auth</module>
				<module>spring-security-mvc-ldap</module>
				<module>spring-security-mvc-login</module>
				<module>spring-security-mvc-persisted-remember-me</module>
				<module>spring-security-mvc-session</module>
				<module>spring-security-mvc-socket</module>
				<module>spring-security-openid</module>
				<!--<module>spring-security-react</module> -->
				<module>spring-security-rest-basic-auth</module>
				<module>spring-security-rest-custom</module>
				<module>spring-security-rest</module>
				<module>spring-security-sso</module>
				<module>spring-security-x509</module>
				<module>spring-session</module>
				<module>spring-sleuth</module>
				<module>spring-social-login</module>
				<module>spring-spel</module>
				<module>spring-state-machine</module>
				<module>spring-thymeleaf</module>
				<module>spring-userservice</module>
				<module>spring-zuul</module>
				<module>spring-reactor</module>
				<module>spring-vertx</module>
				<module>spring-jinq</module>
				<module>spring-rest-embedded-tomcat</module>
				<!-- <module>testing-modules/testing</module>
				<module>testing-modules/testng</module> -->
				<module>video-tutorials</module>
				<!-- <module>xml</module>
				<module>xmlunit-2</module> -->
				<module>struts-2</module>
				<module>apache-velocity</module>
				<module>apache-solrj</module>
				<module>rabbitmq</module>
				<module>vertx</module>
				<module>persistence-modules/spring-data-gemfire</module>
				<module>mybatis</module>
				<module>spring-drools</module>
				<module>drools</module>
				<module>persistence-modules/liquibase</module>
				<module>spring-boot-property-exp</module>
				<!-- <module>testing-modules/mockserver</module>
				<module>testing-modules/test-containers</module> -->
				<module>undertow</module>
				<module>vertx-and-rxjava</module>
				<module>saas</module>
				<module>deeplearning4j</module>
				<module>lucene</module>
				<module>vraptor</module>
				<module>persistence-modules/java-cockroachdb</module>
				<module>spring-security-thymeleaf</module>
				<module>persistence-modules/java-jdbi</module>
				<module>jersey</module>
				<module>java-spi</module>
				<module>performance-tests</module>
				<module>twilio</module>
				<module>spring-boot-ctx-fluent</module>
				<module>java-ee-8-security-api</module>
				<module>spring-webflux-amqp</module>
				<module>antlr</module>
				<module>maven-archetype</module>
				<module>apache-meecrowave</module>
			</modules>

		</profile>
=======
        <profile>
            <id>integration-heavy</id>
            
            <build>
                <plugins>
                    <plugin>
                        <groupId>org.apache.maven.plugins</groupId>
                        <artifactId>maven-surefire-plugin</artifactId>
                        <executions>
                            <execution>
                                <phase>integration-test</phase>
                                <goals>
                                    <goal>test</goal>
                                </goals>
                                <configuration>
                                    <excludes>
                                        <exclude>**/*ManualTest.java</exclude>
                                        <exclude>**/*LiveTest.java</exclude>
                                    </excludes>
                                    <includes>
                                        <include>**/*IntegrationTest.java</include>
                                        <include>**/*IntTest.java</include>
                                    </includes>
                                </configuration>
                            </execution>
                        </executions>
                        <configuration>
                            <systemPropertyVariables>
                                <test.mime>json</test.mime>
                            </systemPropertyVariables>
                        </configuration>
                    </plugin>
                </plugins>
            </build>

            <modules>
                <module>parent-boot-1</module>
                <module>parent-boot-2</module>
                <module>parent-spring-4</module>
                <module>parent-spring-5</module>
                <module>parent-java</module>
                
                <module>libraries</module>
                <module>geotools</module>
                <module>jhipster/jhipster-monolithic</module>
                <module>testing-modules/gatling</module>
                <module>spring-boot</module>
                <module>spring-boot-ops</module>
                <module>spring-5</module>
                <module>core-kotlin</module>
                <module>core-java</module>
                <module>google-web-toolkit</module>
                <module>spring-security-mvc-custom</module>
                <module>hibernate5</module>
                 
            </modules>

        </profile>

>>>>>>> 5d380638

	</profiles>

	<reporting>
		<plugins>
			<plugin>
				<groupId>org.apache.maven.plugins</groupId>
				<artifactId>maven-jxr-plugin</artifactId>
				<version>${maven-jxr-plugin.version}</version>
			</plugin>
		</plugins>
	</reporting>

	<properties>
		<project.build.sourceEncoding>UTF-8</project.build.sourceEncoding>
		<project.reporting.outputEncoding>UTF-8</project.reporting.outputEncoding>
		<gib.referenceBranch>refs/heads/master</gib.referenceBranch>
		<gib.skipTestsForNotImpactedModules>true</gib.skipTestsForNotImpactedModules>
		<gib.failOnMissingGitDir>false</gib.failOnMissingGitDir>
		<gib.failOnError>false</gib.failOnError>
		<!-- <gib.enabled>false</gib.enabled> -->
		<junit.version>4.12</junit.version>
		<org.hamcrest.version>1.3</org.hamcrest.version>
		<mockito.version>2.8.9</mockito.version>
		<!-- logging -->
		<org.slf4j.version>1.7.21</org.slf4j.version>
		<logback.version>1.1.7</logback.version>
		<!-- plugins -->
		<maven-surefire-plugin.version>2.21.0</maven-surefire-plugin.version>
		<maven-compiler-plugin.version>3.7.0</maven-compiler-plugin.version>
		<exec-maven-plugin.version>1.6.0</exec-maven-plugin.version>
		<java.version>1.8</java.version>
		<log4j.version>1.2.17</log4j.version>
		<moneta.version>1.1</moneta.version>
		<esapi.version>2.1.0.1</esapi.version>
		<jmh-core.version>1.19</jmh-core.version>
		<jmh-generator.version>1.19</jmh-generator.version>
		<hamcrest-all.version>1.3</hamcrest-all.version>
		<exec-maven-plugin.version>1.6.0</exec-maven-plugin.version>
		<maven-failsafe-plugin.version>2.19.1</maven-failsafe-plugin.version>
		<commons-io.version>2.5</commons-io.version>
		<commons-cli.version>1.4</commons-cli.version>
		<maven-war-plugin.version>2.6</maven-war-plugin.version>
		<javax.servlet-api.version>3.1.0</javax.servlet-api.version>
		<jstl-api.version>1.2</jstl-api.version>
		<javax.servlet.jsp-api.version>2.3.1</javax.servlet.jsp-api.version>
		<jackson-mapper-asl.version>1.9.13</jackson-mapper-asl.version>
		<jstl.version>1.2</jstl.version>
		<jackson-databind.version>2.5.0</jackson-databind.version>
		<commons-fileupload.version>1.3</commons-fileupload.version>
		<junit.jupiter.version>5.0.2</junit.jupiter.version>
		<directory-maven-plugin.version>0.3.1</directory-maven-plugin.version>
		<maven-install-plugin.version>2.5.1</maven-install-plugin.version>
		<custom-pmd.version>0.0.1</custom-pmd.version>
		<gitflow-incremental-builder.version>3.4</gitflow-incremental-builder.version>
		<maven-jxr-plugin.version>2.3</maven-jxr-plugin.version>
		<!-- <maven-pmd-plugin.version>3.9.0</maven-pmd-plugin.version> -->
		<maven-pmd-plugin.version>3.8</maven-pmd-plugin.version>
	</properties>

</project><|MERGE_RESOLUTION|>--- conflicted
+++ resolved
@@ -1092,8 +1092,66 @@
 			</modules>
 
 		</profile>
-
-<<<<<<< HEAD
+		
+        <profile>
+            <id>integration-heavy</id>
+            
+            <build>
+                <plugins>
+                    <plugin>
+                        <groupId>org.apache.maven.plugins</groupId>
+                        <artifactId>maven-surefire-plugin</artifactId>
+                        <executions>
+                            <execution>
+                                <phase>integration-test</phase>
+                                <goals>
+                                    <goal>test</goal>
+                                </goals>
+                                <configuration>
+                                    <excludes>
+                                        <exclude>**/*ManualTest.java</exclude>
+                                        <exclude>**/*LiveTest.java</exclude>
+                                    </excludes>
+                                    <includes>
+                                        <include>**/*IntegrationTest.java</include>
+                                        <include>**/*IntTest.java</include>
+                                    </includes>
+                                </configuration>
+                            </execution>
+                        </executions>
+                        <configuration>
+                            <systemPropertyVariables>
+                                <test.mime>json</test.mime>
+                            </systemPropertyVariables>
+                        </configuration>
+                    </plugin>
+                </plugins>
+            </build>
+
+            <modules>
+                <module>parent-boot-1</module>
+                <module>parent-boot-2</module>
+                <module>parent-spring-4</module>
+                <module>parent-spring-5</module>
+                <module>parent-java</module>
+                
+                <module>libraries</module>
+                <module>geotools</module>
+                <module>jhipster/jhipster-monolithic</module>
+                <module>testing-modules/gatling</module>
+                <module>spring-boot</module>
+                <module>spring-boot-ops</module>
+                <module>spring-5</module>
+                <module>core-kotlin</module>
+                <module>core-java</module>
+                <module>google-web-toolkit</module>
+                <module>spring-security-mvc-custom</module>
+                <module>hibernate5</module>
+                 
+            </modules>
+
+        </profile>
+		
 		<profile>
 			<id>experimental</id>
 			<build>
@@ -1129,7 +1187,6 @@
 			</build>
 
 			<modules>
-
 				<module>parent-boot-1</module>
 				<module>parent-boot-2</module>
 				<module>parent-spring-4</module>
@@ -1397,67 +1454,6 @@
 			</modules>
 
 		</profile>
-=======
-        <profile>
-            <id>integration-heavy</id>
-            
-            <build>
-                <plugins>
-                    <plugin>
-                        <groupId>org.apache.maven.plugins</groupId>
-                        <artifactId>maven-surefire-plugin</artifactId>
-                        <executions>
-                            <execution>
-                                <phase>integration-test</phase>
-                                <goals>
-                                    <goal>test</goal>
-                                </goals>
-                                <configuration>
-                                    <excludes>
-                                        <exclude>**/*ManualTest.java</exclude>
-                                        <exclude>**/*LiveTest.java</exclude>
-                                    </excludes>
-                                    <includes>
-                                        <include>**/*IntegrationTest.java</include>
-                                        <include>**/*IntTest.java</include>
-                                    </includes>
-                                </configuration>
-                            </execution>
-                        </executions>
-                        <configuration>
-                            <systemPropertyVariables>
-                                <test.mime>json</test.mime>
-                            </systemPropertyVariables>
-                        </configuration>
-                    </plugin>
-                </plugins>
-            </build>
-
-            <modules>
-                <module>parent-boot-1</module>
-                <module>parent-boot-2</module>
-                <module>parent-spring-4</module>
-                <module>parent-spring-5</module>
-                <module>parent-java</module>
-                
-                <module>libraries</module>
-                <module>geotools</module>
-                <module>jhipster/jhipster-monolithic</module>
-                <module>testing-modules/gatling</module>
-                <module>spring-boot</module>
-                <module>spring-boot-ops</module>
-                <module>spring-5</module>
-                <module>core-kotlin</module>
-                <module>core-java</module>
-                <module>google-web-toolkit</module>
-                <module>spring-security-mvc-custom</module>
-                <module>hibernate5</module>
-                 
-            </modules>
-
-        </profile>
-
->>>>>>> 5d380638
 
 	</profiles>
 
