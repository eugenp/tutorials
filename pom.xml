--- conflicted
+++ resolved
@@ -248,11 +248,8 @@
         <module>mockserver</module>
         <module>undertow</module>
         <module>vertx-and-rxjava</module>
-<<<<<<< HEAD
         <module>saas</module>
-=======
         <module>deeplearning4j</module>
->>>>>>> a48a401d
     </modules>
 
     <dependencies>
