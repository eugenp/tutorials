--- conflicted
+++ resolved
@@ -455,6 +455,7 @@
                 <module>core-java-modules/core-java-jvm</module>
                 <module>core-scala</module>
                 <module>couchbase</module>
+                <module>counter-maven-plugin</module>
                 <module>custom-pmd</module>
 
                 <module>dagger</module>
@@ -555,64 +556,6 @@
                 <module>libraries-data-db</module>
 				<module>libraries-data-io</module>
 				<module>libraries-apache-commons</module>
-<<<<<<< HEAD
-				<module>libraries-primitive</module>
-				<module>libraries-testing</module>
-				<module>libraries-security</module>
-				<module>libraries-server</module>
-				<module>libraries-http</module>
-				<module>libraries-io</module>
-				<module>linkrest</module>
-				<module>logging-modules</module>
-				<module>lombok</module>
-				<module>lucene</module>
-
-				<module>mapstruct</module>
-				<module>maven</module>
-				<module>maven-archetype</module>
-				<module>counter-maven-plugin</module>
-				<!-- <module>maven-polyglot/maven-polyglot-json-app</module> --> <!-- Not a maven project -->
-				<module>maven-polyglot/maven-polyglot-json-extension</module>
-				<!-- <module>maven-polyglot/maven-polyglot-yml-app</module> --> <!-- Not a maven project -->
-				<module>mesos-marathon</module>
-				<module>metrics</module>
-				<!-- <module>micronaut</module> --> <!-- Fixing in BAEL-10877 -->
-				<module>microprofile</module>
-				<module>msf4j</module>
-				<!-- <module>muleesb</module> --> <!-- Fixing in BAEL-10878 -->
-				<module>mustache</module>
-				<module>mybatis</module>
-
-
-				<module>optaplanner</module>
-				<module>orika</module>
-				<module>osgi</module>
-
-				<module>patterns</module>
-				<module>pdf</module>
-				<module>performance-tests</module>
-				<!-- <module>play-framework</module> --> <!-- Not a maven project -->
-				<module>protobuffer</module>
-
-				<module>persistence-modules</module>
-				<module>quarkus</module>
-
-				<module>rabbitmq</module>
-				<!-- <module>raml</module> --> <!-- Not a maven project -->
-				<module>ratpack</module>
-				<module>reactor-core</module>
-				<module>resteasy</module>
-				<module>restx</module>
-				<!-- <module>rmi</module> --> <!-- Not a maven project -->
-				<module>rule-engines</module>
-				<module>rsocket</module>
-				<module>rxjava</module>
-				<module>rxjava-2</module>
-				<module>software-security/sql-injection-samples</module>
-
-				<module>tensorflow-java</module>
-				<module>spf4j</module>
-=======
                 <module>libraries-apache-commons-collections</module>
                 <module>libraries-apache-commons-io</module>
                 <module>libraries-primitive</module>
@@ -677,7 +620,6 @@
                 <module>tensorflow-java</module>
                 <module>spf4j</module>
                 <module>spring-boot-config-jpa-error</module>
->>>>>>> 2b9a2394
 				<module>spring-boot-flowable</module>
                 <module>spring-boot-mvc-2</module>
                 <module>spring-boot-performance</module>
