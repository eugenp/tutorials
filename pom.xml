<?xml version="1.0" encoding="UTF-8"?>
<project xmlns="http://maven.apache.org/POM/4.0.0"
		 xmlns:xsi="http://www.w3.org/2001/XMLSchema-instance"
		 xsi:schemaLocation="http://maven.apache.org/POM/4.0.0 http://maven.apache.org/xsd/maven-4.0.0.xsd">
	<modelVersion>4.0.0</modelVersion>

	<groupId>com.baeldung</groupId>
	<artifactId>parent-modules</artifactId>
	<version>1.0.0-SNAPSHOT</version>
	<name>parent-modules</name>
	<packaging>pom</packaging>

	<dependencies>
		<!-- logging -->
		<dependency>
			<groupId>org.slf4j</groupId>
			<artifactId>slf4j-api</artifactId>
			<version>${org.slf4j.version}</version>
		</dependency>
		<dependency>
			<groupId>ch.qos.logback</groupId>
			<artifactId>logback-classic</artifactId>
			<version>${logback.version}</version>
		</dependency>
		<dependency>
			<groupId>ch.qos.logback</groupId>
			<artifactId>logback-core</artifactId>
			<version>${logback.version}</version>
		</dependency>
		<dependency>
			<groupId>org.slf4j</groupId>
			<artifactId>jcl-over-slf4j</artifactId>
			<version>${org.slf4j.version}</version>
		</dependency>

		<!-- test -->
		<dependency>
			<groupId>junit</groupId>
			<artifactId>junit</artifactId>
			<version>${junit.version}</version>
			<scope>test</scope>
		</dependency>
		<dependency>
			<groupId>org.junit.jupiter</groupId>
			<artifactId>junit-jupiter-engine</artifactId>
			<version>${junit-jupiter.version}</version>
			<scope>test</scope>
		</dependency>
		<dependency>
			<groupId>org.junit.jupiter</groupId>
			<artifactId>junit-jupiter-params</artifactId>
			<version>${junit-jupiter.version}</version>
			<scope>test</scope>
		</dependency>
		<dependency>
			<groupId>org.junit.jupiter</groupId>
			<artifactId>junit-jupiter-api</artifactId>
			<version>${junit-jupiter.version}</version>
			<scope>test</scope>
		</dependency>
		<dependency>
			<groupId>org.hamcrest</groupId>
			<artifactId>hamcrest-core</artifactId>
			<version>${org.hamcrest.version}</version>
			<scope>test</scope>
		</dependency>
		<dependency>
			<groupId>org.hamcrest</groupId>
			<artifactId>hamcrest-library</artifactId>
			<version>${org.hamcrest.version}</version>
			<scope>test</scope>
		</dependency>
		<dependency>
			<groupId>org.hamcrest</groupId>
			<artifactId>hamcrest-all</artifactId>
			<version>${org.hamcrest.version}</version>
			<scope>test</scope>
		</dependency>
		<dependency>
			<groupId>org.mockito</groupId>
			<artifactId>mockito-core</artifactId>
			<version>${mockito.version}</version>
			<scope>test</scope>
		</dependency>
		<dependency>
			<groupId>org.apache.maven.surefire</groupId>
			<artifactId>surefire-logger-api</artifactId>
			<version>${maven-surefire-plugin.version}</version>
			<!-- to get around bug https://github.com/junit-team/junit5/issues/801 -->
			<scope>test</scope>
			<optional>true</optional>
		</dependency>
	</dependencies>

	<build>
		<plugins>
			<plugin>
				<groupId>org.codehaus.mojo</groupId>
				<artifactId>exec-maven-plugin</artifactId>
				<version>${exec-maven-plugin.version}</version>
				<configuration>
					<executable>maven</executable>
				</configuration>
			</plugin>
			<plugin>
				<groupId>org.apache.maven.plugins</groupId>
				<artifactId>maven-surefire-plugin</artifactId>
				<version>${maven-surefire-plugin.version}</version>
				<configuration>
					<forkCount>3</forkCount>
					<reuseForks>true</reuseForks>
					<excludes>
						<exclude>**/*IntegrationTest.java</exclude>
						<exclude>**/*IntTest.java</exclude>
						<exclude>**/*LongRunningUnitTest.java</exclude>
						<exclude>**/*ManualTest.java</exclude>
						<exclude>**/JdbcTest.java</exclude>
						<exclude>**/*LiveTest.java</exclude>
					</excludes>
				</configuration>
				<dependencies>
					<dependency>
						<groupId>org.junit.platform</groupId>
						<artifactId>junit-platform-surefire-provider</artifactId>
						<version>${junit-platform.version}</version>
					</dependency>
					<dependency>
						<groupId>org.junit.jupiter</groupId>
						<artifactId>junit-jupiter-engine</artifactId>
						<version>${junit-jupiter.version}</version>
					</dependency>
					<dependency>
						<groupId>org.junit.vintage</groupId>
						<artifactId>junit-vintage-engine</artifactId>
						<version>${junit-jupiter.version}</version>
					</dependency>
				</dependencies>
			</plugin>
			<plugin>
				<groupId>org.apache.maven.plugins</groupId>
				<artifactId>maven-compiler-plugin</artifactId>
				<version>${maven-compiler-plugin.version}</version>
				<configuration>
					<source>${java.version}</source>
					<target>${java.version}</target>
				</configuration>
			</plugin>
			<plugin>
				<groupId>org.apache.maven.plugins</groupId>
				<artifactId>maven-pmd-plugin</artifactId>
				<version>${maven-pmd-plugin.version}</version>
				<dependencies>
					<dependency>
						<groupId>org.baeldung.pmd</groupId>
						<artifactId>custom-pmd</artifactId>
						<version>${custom-pmd.version}</version>
					</dependency>
				</dependencies>
				<configuration>
					<failurePriority>5</failurePriority>
					<aggregate>false</aggregate>
					<failOnViolation>true</failOnViolation>
					<verbose>true</verbose>
					<linkXRef>true</linkXRef>
					<includeTests>true</includeTests>
					<sourceEncoding>UTF-8</sourceEncoding>
					<targetJdk>${java.version}</targetJdk>
					<rulesets>
						<ruleset>${tutorialsproject.basedir}/baeldung-pmd-rules.xml</ruleset>
					</rulesets>
					<excludeRoots>
						<excludeRoot>target/generated-sources</excludeRoot>
					</excludeRoots>
				</configuration>
				<executions>
					<execution>
						<phase>compile</phase>
						<goals>
							<goal>check</goal>
						</goals>
					</execution>
				</executions>
			</plugin>
			<plugin>
				<groupId>org.commonjava.maven.plugins</groupId>
				<artifactId>directory-maven-plugin</artifactId>
				<version>${directory-maven-plugin.version}</version>
				<executions>
					<execution>
						<id>directories</id>
						<goals>
							<goal>directory-of</goal>
						</goals>
						<phase>validate</phase>
						<configuration>
							<property>tutorialsproject.basedir</property>
							<project>
								<groupId>com.baeldung</groupId>
								<artifactId>parent-modules</artifactId>
							</project>
						</configuration>
					</execution>
				</executions>
			</plugin>
			<plugin>
				<groupId>org.apache.maven.plugins</groupId>
				<artifactId>maven-install-plugin</artifactId>
				<version>${maven-install-plugin.version}</version>
				<configuration>
					<groupId>org.baeldung.pmd</groupId>
					<artifactId>custom-pmd</artifactId>
					<version>${custom-pmd.version}</version>
					<packaging>jar</packaging>
					<file>${tutorialsproject.basedir}/custom-pmd-${custom-pmd.version}.jar</file>
					<generatePom>true</generatePom>
				</configuration>
				<executions>
					<execution>
						<id>install-jar-lib</id>
						<goals>
							<goal>install-file</goal>
						</goals>
						<phase>validate</phase>
					</execution>
				</executions>
			</plugin>
			<plugin>
				<artifactId>maven-war-plugin</artifactId>
				<version>${maven-war-plugin.version}</version>
			</plugin>
		</plugins>

		<extensions>
			<extension>
				<groupId>com.vackosar.gitflowincrementalbuilder</groupId>
				<artifactId>gitflow-incremental-builder</artifactId>
				<version>${gitflow-incremental-builder.version}</version>
			</extension>
		</extensions>
		<pluginManagement>
			<plugins>
				<!--This plugin's configuration is used to store Eclipse m2e settings
					only. It has no influence on the Maven build itself. -->
				<plugin>
					<groupId>org.eclipse.m2e</groupId>
					<artifactId>lifecycle-mapping</artifactId>
					<version>1.0.0</version>
					<configuration>
						<lifecycleMappingMetadata>
							<pluginExecutions>
								<pluginExecution>
									<pluginExecutionFilter>
										<groupId>
											org.commonjava.maven.plugins
										</groupId>
										<artifactId>
											directory-maven-plugin
										</artifactId>
										<versionRange>
											[0.3.1,)
										</versionRange>
										<goals>
											<goal>directory-of</goal>
										</goals>
									</pluginExecutionFilter>
									<action>
										<ignore></ignore>
									</action>
								</pluginExecution>
								<pluginExecution>
									<pluginExecutionFilter>
										<groupId>
											org.apache.maven.plugins
										</groupId>
										<artifactId>
											maven-install-plugin
										</artifactId>
										<versionRange>
											[2.5.1,)
										</versionRange>
										<goals>
											<goal>install-file</goal>
										</goals>
									</pluginExecutionFilter>
									<action>
										<ignore></ignore>
									</action>
								</pluginExecution>
							</pluginExecutions>
						</lifecycleMappingMetadata>
					</configuration>
				</plugin>
			</plugins>
		</pluginManagement>
	</build>

	<profiles>

		<profile>
			<id>default-first</id>
			<build>
				<plugins>

					<plugin>
						<groupId>org.apache.maven.plugins</groupId>
						<artifactId>maven-surefire-plugin</artifactId>
						<version>${maven-surefire-plugin.version}</version>
						<configuration>
							<forkCount>3</forkCount>
							<reuseForks>true</reuseForks>
							<includes>
								<include>SpringContextTest</include>
								<include>**/*UnitTest</include>
							</includes>
							<excludes>
								<exclude>**/*IntegrationTest.java</exclude>
								<exclude>**/*IntTest.java</exclude>
								<exclude>**/*LongRunningUnitTest.java</exclude>
								<exclude>**/*ManualTest.java</exclude>
								<exclude>**/JdbcTest.java</exclude>
								<exclude>**/*LiveTest.java</exclude>
							</excludes>
						</configuration>
					</plugin>

				</plugins>
			</build>

			<modules>
				<module>parent-boot-1</module>
				<module>parent-boot-2</module>
				<module>parent-spring-4</module>
				<module>parent-spring-5</module>
				<module>parent-java</module>
				<module>parent-kotlin</module>
				<!-- <module>akka-http</module> --> <!-- Unit test is failing -->
				<module>akka-streams</module>
				<module>algorithms-genetic</module>
				<module>algorithms-miscellaneous-1</module>
				<module>algorithms-miscellaneous-2</module>
				<module>algorithms-miscellaneous-3</module>
				<module>algorithms-sorting</module>
				<module>animal-sniffer-mvn-plugin</module>
				<module>annotations</module>
				<module>antlr</module>
				<module>apache-avro</module>
				<module>apache-bval</module>
				<module>apache-curator</module>
				<module>apache-cxf</module>
				<module>apache-fop</module>
				<module>apache-geode</module>
				<module>apache-meecrowave</module>
				<module>apache-olingo/olingo2</module>
				<module>apache-opennlp</module>
				<module>apache-poi</module>
				<module>apache-pulsar</module>
				<module>apache-shiro</module>
				<module>apache-solrj</module>
				<module>apache-spark</module>
				<module>apache-thrift</module>
				<module>apache-tika</module>
				<module>apache-velocity</module>
				<module>apache-zookeeper</module>
				<module>asciidoctor</module>
				<module>asm</module>
				<module>atomix</module>
				<module>autovalue</module>
				<module>aws</module>
				<module>aws-lambda</module>
				<module>axon</module>
				<module>azure</module>

				<module>bazel</module>
				<module>blade</module>
				<module>bootique</module>

				<module>cas</module>
				<module>cdi</module>
				<module>checker-plugin</module>
				<module>cloud-foundry-uaa/cf-uaa-oauth2-client</module>
				<module>cloud-foundry-uaa/cf-uaa-oauth2-resource-server</module>
				<module>core-groovy</module>
				<module>core-groovy-2</module>
				<module>core-groovy-collections</module>
				<!-- <module>core-java-modules/core-java-10</module> --> <!-- We haven't upgraded to java 10. Fixing in BAEL-10841 -->
				<!-- <module>core-java-modules/core-java-11</module> --> <!-- We haven't upgraded to java 11. Fixing in BAEL-10841 -->
				<!-- <module>core-java-modules/core-java-12</module> --> <!-- We haven't upgraded to java 12. Fixing in BAEL-10841 -->
				<module>core-java-modules/core-java-8</module>
				<module>core-java-modules/core-java-8-2</module>
				<module>core-java-modules/core-java-lambdas</module>
                <!--<module>core-java-modules/core-java-9</module> --> <!-- We haven't upgraded to java 9. Fixing in BAEL-10841 -->
                <!--<module>core-java-modules/core-java-os</module> --> <!-- We haven't upgraded to java 9.-->
                <module>core-java-modules/core-java-arrays</module>
                <module>core-java-modules/core-java-arrays-2</module>
                <module>core-java-modules/core-java-collections</module>
                <module>core-java-modules/core-java-collections-list</module>
                <module>core-java-modules/core-java-collections-list-2</module>
                <module>core-java-modules/core-java-collections-array-list</module>
                <module>core-java-modules/core-java-collections-set</module>
                <module>core-java-modules/core-java-concurrency-basic</module>
                <module>core-java-modules/core-java-concurrency-collections</module>
                <module>core-java-modules/core-java-io</module>
                <module>core-java-modules/core-java-nio</module>
                <module>core-java-modules/core-java-security</module>
                <module>core-java-modules/core-java-lang-syntax</module>
                <module>core-java-modules/core-java-lang</module>
                <module>core-java-modules/core-java-lang-oop</module>
                <module>core-java-modules/core-java-lang-oop-2</module>
                <module>core-java-modules</module>
                <module>core-java-modules/core-java-networking</module>
                <module>core-java-modules/core-java-perf</module>
                <module>core-java-modules/core-java-reflection</module>
                <module>core-java-modules/core-java-sun</module>
                <module>core-java-modules/core-java</module>
                <module>core-java-modules/core-java-jvm</module>
                <module>core-scala</module>
                <module>couchbase</module>
                <module>custom-pmd</module>

                <module>dagger</module>
                <module>data-structures</module>
                <module>ddd</module>
                <module>deeplearning4j</module>
                <module>disruptor</module>
                <module>dozer</module>
                <module>drools</module>
                <module>dubbo</module>

                <module>ethereum</module>

                <module>feign</module>
                <module>flyway-cdi-extension</module>

                <module>geotools</module>
                <module>google-cloud</module>
                <module>google-web-toolkit</module>
                <!-- <module>gradle</module> --> <!-- Not a maven project -->
                <!-- <module>grails</module> --> <!-- Not a maven project -->
                <module>graphql/graphql-java</module>
                <module>grpc</module>
                <module>gson</module>
                <module>guava</module>
                <module>guava-collections</module>
				<module>guava-collections-set</module>
                <module>guava-modules</module>
                <!-- <module>guest</module> --> <!-- not to be built as its for guest articles  -->
                <module>guice</module>

                <module>hazelcast</module>
                <module>helidon</module>
                <module>httpclient</module>
                <module>httpclient-simple</module>
                <module>hystrix</module>

                <module>image-processing</module>
                <module>immutables</module>

                <module>jackson</module>
                <module>jackson-2</module>
                <module>jackson-simple</module>
                <module>java-collections-conversions</module>
                <module>java-collections-maps</module>
                <module>java-collections-maps-2</module>
                <module>java-jdi</module>
                <!-- <module>java-dates</module> --> <!-- We haven't upgraded to java 9. Fixing in BAEL-10841 -->
                <!-- <module>java-dates-2</module> --> <!-- We haven't upgraded to java 9. Fixing in BAEL-10841 -->
                <!-- <module>java-ee-8-security-api</module> --> <!-- long running -->
                <module>java-lite</module>
				<module>java-math</module>
                <module>java-numbers</module>
                <module>java-numbers-2</module>
                <module>java-rmi</module>
                <module>java-spi</module>
                <module>java-streams</module>
                <!-- <module>java-streams-2</module> --> <!-- We haven't upgraded to java 9. Fixing in BAEL-10841 -->
                <module>java-strings</module>
                <module>java-strings-2</module>
                <module>java-strings-3</module>
                <module>java-strings-ops</module>
                <module>java-vavr-stream</module>
                <module>java-websocket</module>
                <module>javafx</module>
                <module>javax-servlets</module>
                <module>javaxval</module>
                <module>jaxb</module>
                <!-- JIRA-10842
                <module>jee-7</module> -->
				<module>jee-7-security</module>
				<module>jee-kotlin</module>
				<module>jersey</module>
				<module>jgit</module>
				<module>jgroups</module>
				<module>jhipster-5</module>
				<module>jib</module>
				<module>jjwt</module>
				<module>jmeter</module>
				<module>jmh</module>
				<module>jni</module>
				<module>jooby</module>
				<module>jsf</module>
				<module>json</module>
				<module>json-path</module>
				<module>jsoup</module>
				<module>jta</module>

				<!-- <module>kotlin-js</module> --> <!-- Not a maven project -->
				<module>kotlin-libraries</module>
				<module>kotlin-libraries-2</module>

				<!-- <module>lagom</module> --> <!-- Not a maven project -->
				<module>libraries</module>
				<module>libraries-2</module>
				<module>libraries-data</module>
				<module>libraries-data-2</module>
				<module>libraries-apache-commons</module>
				<module>libraries-primitive</module>
				<module>libraries-testing</module>
				<module>libraries-security</module>
				<module>libraries-server</module>
				<module>libraries-http</module>
				<module>libraries-io</module>
				<module>linkrest</module>
				<module>logging-modules</module>
				<module>lombok</module>
				<module>lucene</module>

				<module>mapstruct</module>
				<module>maven</module>
				<module>maven-archetype</module>
				<!-- <module>maven-polyglot/maven-polyglot-json-app</module> --> <!-- Not a maven project -->
				<module>maven-polyglot/maven-polyglot-json-extension</module>
				<!-- <module>maven-polyglot/maven-polyglot-yml-app</module> --> <!-- Not a maven project -->
				<module>mesos-marathon</module>
				<module>metrics</module>
				<!-- <module>micronaut</module> --> <!-- Fixing in BAEL-10877 -->
				<module>microprofile</module>
				<module>msf4j</module>
				<!-- <module>muleesb</module> --> <!-- Fixing in BAEL-10878 -->
				<module>mustache</module>
				<module>mybatis</module>


				<module>optaplanner</module>
				<module>orika</module>
				<module>osgi</module>

				<module>patterns</module>
				<module>pdf</module>
				<module>performance-tests</module>
				<!-- <module>play-framework</module> --> <!-- Not a maven project -->
				<module>protobuffer</module>

				<module>persistence-modules</module>
				<module>quarkus</module>

				<module>rabbitmq</module>
				<!-- <module>raml</module> --> <!-- Not a maven project -->
				<module>ratpack</module>
				<module>reactor-core</module>
				<module>resteasy</module>
				<module>restx</module>
				<!-- <module>rmi</module> --> <!-- Not a maven project -->
				<module>rule-engines</module>
				<module>rsocket</module>
				<module>rxjava</module>
				<module>rxjava-2</module>
				<module>software-security/sql-injection-samples</module>

				<module>tensorflow-java</module>
				<module>spf4j</module>
				<module>spring-boot-flowable</module>
				<module>spring-boot-mvc-2</module>
				<module>spring-boot-performance</module>
				<module>spring-boot-properties</module>
				<!-- <module>spring-mvc-basics</module> --> <!-- Compilation failure -->
				<module>spring-security-kerberos</module>
				<module>oauth2-framework-impl</module>
				
				<module>spring-boot-nashorn</module>
				<module>java-blockchain</module>
<<<<<<< HEAD
=======
				<!-- <module>Twitter4J</module> --> <!-- Builds locally, but fails in Jenkins, Failed to parse POMs -->
>>>>>>> a3d7b77c
			</modules>

		</profile>

		<profile>
			<id>default-second</id>
			<build>
				<plugins>

					<plugin>
						<groupId>org.apache.maven.plugins</groupId>
						<artifactId>maven-surefire-plugin</artifactId>
						<version>${maven-surefire-plugin.version}</version>
						<configuration>
							<forkCount>3</forkCount>
							<reuseForks>true</reuseForks>
							<includes>
								<include>SpringContextTest</include>
								<include>**/*UnitTest</include>
							</includes>
							<excludes>
								<exclude>**/*IntegrationTest.java</exclude>
								<exclude>**/*IntTest.java</exclude>
								<exclude>**/*LongRunningUnitTest.java</exclude>
								<exclude>**/*ManualTest.java</exclude>
								<exclude>**/*JdbcTest.java</exclude>
								<exclude>**/*LiveTest.java</exclude>
							</excludes>
						</configuration>
					</plugin>

				</plugins>
			</build>

			<modules>
				<module>parent-boot-1</module>
				<module>parent-boot-2</module>
				<module>parent-spring-4</module>
				<module>parent-spring-5</module>
				<module>parent-java</module>
				<module>parent-kotlin</module>

				<module>saas</module>
				<module>spark-java</module>

				<module>spring-4</module>

				<module>spring-5</module>
				<module>spring-5-webflux</module>
				<module>spring-5-data-reactive</module>
				<module>spring-5-mvc</module>
				<module>spring-5-reactive</module>
				<module>spring-5-reactive-2</module>
				<module>spring-5-reactive-client</module>
				<module>spring-5-reactive-oauth</module>
				<module>spring-5-reactive-security</module>
				<module>spring-5-security</module>
				<module>spring-5-security-oauth</module>
				<module>spring-5-security-cognito</module>

				<module>spring-activiti</module>
				<module>spring-akka</module>
				<module>spring-all</module>
				<module>spring-amqp</module>
				<module>spring-aop</module>
				<module>spring-apache-camel</module>
				<module>spring-batch</module>
				<module>spring-bom</module>

				<module>spring-boot</module>
				<module>spring-boot-admin</module>
				<module>spring-boot-angular</module>
				<module>spring-boot-angular-ecommerce</module>
				<module>spring-boot-autoconfiguration</module>
				<module>spring-boot-bootstrap</module>
				<module>spring-boot-camel</module>
				<!-- <module>spring-boot-cli</module> --> <!-- Not a maven project -->
				<module>spring-boot-client</module>

				<module>spring-boot-crud</module>
				<module>spring-boot-ctx-fluent</module>
				<module>spring-boot-custom-starter</module>
				<module>spring-boot-disable-console-logging</module>
				<!-- <module>spring-boot-gradle</module> --> <!-- Not a maven project -->
				<module>spring-boot-jasypt</module>
				<module>spring-boot-keycloak</module>
				<module>spring-boot-kotlin</module>
				<module>spring-boot-logging-log4j2</module>
				<module>spring-boot-management</module>
				<module>spring-boot-mvc</module>
				<module>spring-boot-mvc-birt</module>
				<module>spring-boot-ops</module>
				<module>spring-boot-ops-2</module>
				<module>spring-boot-rest</module>
				<module>spring-boot-data</module>
				<module>spring-boot-parent</module>
				<module>spring-boot-property-exp</module>
				<module>spring-boot-security</module>
				<module>spring-boot-testing</module>
				<module>spring-boot-vue</module>
				<module>spring-boot-libraries</module>

				
				<module>spring-cloud</module>
				<module>spring-cloud-bus</module>
				<!-- <module>spring-cloud-cli</module> --> <!-- Not a maven project -->
				<module>spring-cloud-data-flow</module>

				<module>spring-core</module>
				<module>spring-core-2</module>
				<module>spring-cucumber</module>

				<module>spring-data-rest</module>
				<module>spring-data-rest-querydsl</module>
				<module>spring-dispatcher-servlet</module>
				<module>spring-drools</module>
				<module>spring-di</module>

				<module>spring-ehcache</module>
				<module>spring-ejb</module>
				<module>spring-exceptions</module>

				<module>spring-freemarker</module>

				<module>spring-groovy</module>

				<module>spring-integration</module>

				<module>spring-jenkins-pipeline</module>
				<module>spring-jersey</module>
				<module>spring-jinq</module>
				<module>spring-jms</module>
				<module>spring-jooq</module>

				<module>spring-kafka</module>
				<module>spring-katharsis</module>

				<module>spring-ldap</module>

				<module>spring-mobile</module>
				<module>spring-mockito</module>
				<module>spring-mvc-forms-jsp</module>
				<module>spring-mvc-forms-thymeleaf</module>
				<module>spring-mvc-java</module>
				<module>spring-mvc-kotlin</module>
				<module>spring-mvc-simple</module>
				<module>spring-mvc-simple-2</module>
				<module>spring-mvc-velocity</module>
				<module>spring-mvc-webflow</module>
				<module>spring-mvc-xml</module>

				<module>spring-protobuf</module>
				<!-- <module>spring-security-cors</module> -->  <!-- PMD violation -->

				<module>spring-quartz</module>

				<module>spring-reactive-kotlin</module>
				<module>spring-reactor</module>
				<module>spring-remoting</module>
				<module>spring-rest</module>
				<module>spring-rest-angular</module>
				<module>spring-rest-full</module>
				<module>spring-rest-hal-browser</module>
				<module>spring-rest-query-language</module>
				<module>spring-rest-shell</module>
				<module>spring-rest-simple</module>
				<module>spring-resttemplate</module>
				<module>spring-roo</module>
				<module>spring-security-acl</module>
				<module>spring-security-angular/server</module>
				<module>spring-security-cache-control</module>

				<module>spring-security-core</module>
				<module>spring-security-mvc-boot</module>
				<module>spring-security-mvc-custom</module>
				<module>spring-security-mvc-digest-auth</module>
				<module>spring-security-mvc-jsonview</module>
				<module>spring-security-mvc-ldap</module>
				<module>spring-security-mvc-login</module>
				<module>spring-security-mvc-persisted-remember-me</module>
				<module>spring-security-mvc</module>
				<module>spring-security-mvc-socket</module>
				<module>spring-security-openid</module>
				<!--<module>spring-security-react</module> --> <!-- fails on Travis, fails intermittently on the new Jenkins (01.12.2018) BAEL-10834 -->
				<module>spring-security-rest</module>
				<module>spring-security-rest-basic-auth</module>
				<module>spring-security-rest-custom</module>
				<module>spring-security-sso</module>
				<module>spring-security-stormpath</module>
				<module>spring-security-thymeleaf</module>
				<module>spring-security-x509</module>
				<module>spring-session</module>
				<module>spring-sleuth</module>
				<module>spring-soap</module>
				<module>spring-social-login</module>
				<module>spring-spel</module>
				<module>spring-state-machine</module>
				<module>spring-static-resources</module>
				<module>spring-swagger-codegen</module>

				<module>spring-thymeleaf</module>

				<module>spring-vault</module>
				<module>spring-vertx</module>

				<module>spring-webflux-amqp</module> <!-- long --> 

				<module>spring-zuul</module>

				<module>static-analysis</module>
				<module>stripe</module>
				<module>structurizr</module>
				<module>struts-2</module>

				<module>testing-modules</module>

				<module>twilio</module>
				<module>twitter4j</module>

				<module>undertow</module>

				<module>vertx</module>
				<module>vertx-and-rxjava</module>
				<module>video-tutorials</module>
				<module>vraptor</module>

				<module>wicket</module>

				<module>xml</module>
				<module>xstream</module>

				<module>tensorflow-java</module>
				<module>spring-boot-flowable</module>
				<module>spring-security-kerberos</module>
				
				<module>spring-boot-nashorn</module>
				<module>java-blockchain</module>

			</modules>

		</profile>

		<profile>
			<id>spring-context</id>
			<build>
				<plugins>

					<plugin>
						<groupId>org.apache.maven.plugins</groupId>
						<artifactId>maven-surefire-plugin</artifactId>
						<version>${maven-surefire-plugin.version}</version>
						<configuration>
							<forkCount>3</forkCount>
							<reuseForks>true</reuseForks>
							<includes>
								<include>**/*SpringContextIntegrationTest.java</include>
							</includes>
						</configuration>
					</plugin>

				</plugins>
			</build>

			<modules>
				<module>spring-5</module>
				<module>spring-5-data-reactive</module>
				<module>spring-5-reactive</module>
				<module>spring-5-reactive-2</module>
				<module>spring-5-reactive-client</module>
				<module>spring-5-reactive-security</module>
				<module>spring-5-security</module>
				<module>spring-5-security-oauth</module>
				<module>spring-5-security-cognito</module>
				<module>spring-activiti</module>
				<module>spring-akka</module>
				<module>spring-all</module>
				<module>spring-aop</module>
				<module>spring-apache-camel</module>
				<module>spring-batch</module>
				<module>spring-bom</module>
				<module>spring-boot-admin</module>
				<module>spring-boot-bootstrap</module>
				<module>spring-boot-bootstrap</module>
				<module>spring-boot-camel</module>
				<module>spring-boot-client</module>
				<module>spring-boot-custom-starter</module>
				<module>spring-boot-di</module>
		 		<module>greeter-spring-boot-autoconfigure</module>
				<module>greeter-spring-boot-sample-app</module>
				<module>persistence-modules/spring-boot-h2/spring-boot-h2-database</module>
				<module>spring-boot-jasypt</module>
				<module>spring-boot-keycloak</module>
				<module>spring-boot-mvc</module>
				<module>spring-boot-property-exp</module>
				<module>spring-boot-vue</module>
				<module>spring-cloud</module>
				<module>spring-cloud/spring-cloud-archaius/basic-config</module>
				<module>spring-cloud/spring-cloud-archaius/extra-configs</module>
				<module>spring-cloud/spring-cloud-bootstrap/config</module>
				<module>spring-cloud/spring-cloud-contract</module>
				<module>spring-cloud/spring-cloud-gateway</module>
				<module>spring-cloud/spring-cloud-kubernetes/demo-backend</module>
				<module>spring-cloud/spring-cloud-rest/spring-cloud-rest-config-server</module>
				<module>spring-cloud/spring-cloud-ribbon-client                </module>
				<module>spring-cloud/spring-cloud-security</module>
				<module>spring-cloud/spring-cloud-stream/spring-cloud-stream-rabbit</module>
				<module>spring-cloud/spring-cloud-task/springcloudtasksink</module>
				<module>spring-cloud/spring-cloud-zookeeper                     </module>
				<module>spring-cloud/spring-cloud-bus/spring-cloud-config-server</module>
				<module>spring-cloud/spring-cloud-data-flow/log-sink</module>
				<module>spring-cloud/spring-cloud-data-flow/time-processor</module>
				<module>spring-cloud/spring-cloud-data-flow/time-source</module>
				<module>spring-cucumber</module>
				<module>persistence-modules/spring-data-keyvalue</module>
				<module>spring-data-rest</module>
				<module>spring-dispatcher-servlet</module>
				<module>spring-drools</module>
				<module>spring-di</module>
				<module>spring-ehcache</module>
				<module>spring-freemarker</module>
				<module>persistence-modules/spring-hibernate-3</module>
				<module>persistence-modules/spring-hibernate4</module>
				<module>persistence-modules/spring-mybatis</module>
				<module>spring-integration</module>
				<module>spring-jenkins-pipeline</module>
				<module>spring-jersey</module>
				<module>spring-jinq</module>
				<module>spring-jms</module>
				<module>spring-kafka</module>
				<module>spring-katharsis</module>
				<module>spring-ldap</module>
				<module>spring-mobile</module>
				<module>spring-mockito</module>
				<module>spring-mvc-forms-thymeleaf</module>
				<module>spring-mvc-java</module>
				<module>spring-mvc-velocity</module>
				<module>spring-mvc-webflow</module>
				<module>spring-protobuf</module>
				<module>spring-quartz</module>
				<module>remoting-hessian-burlap/spring-remoting-hessian-burlap-client</module>
				<module>remoting-hessian-burlap/remoting-hessian-burlap-server</module>
				<module>spring-reactor</module>
				<module>spring-remoting/</module>
				<module>spring-remoting/remoting-http/remoting-http-server</module>
				<module>spring-remoting/remoting-jms/remoting-jms-client</module>
				<module>spring-remoting/remoting-rmi/remoting-rmi-server</module>
				<module>spring-rest</module>
				<module>spring-rest-angular</module>
				<module>spring-rest-full</module>
				<module>spring-rest-simple</module>
				<module>spring-resttemplate</module>
				<module>spring-security-acl</module>
				<module>spring-security-angular</module>
				<module>spring-security-cache-control</module>
				<module>spring-security-core</module>
				<module>spring-security-mvc-boot</module>
				<module>spring-security-mvc-custom</module>
				<module>spring-security-mvc-digest-auth</module>
				<module>spring-security-mvc-ldap</module>
				<module>spring-security-mvc-persisted-remember-me</module>
				<module>spring-security-mvc</module>
				<module>spring-security-mvc-socket</module>
				<module>spring-security-rest</module>
				<module>spring-security-sso</module>
				<module>spring-security-thymeleaf/spring-security-thymeleaf-authentication</module>
				<module>spring-security-thymeleaf/spring-security-thymeleaf-authorize</module>
				<module>spring-security-thymeleaf/spring-security-thymeleaf-config</module>
				<module>spring-security-x509</module>
				<module>spring-session/spring-session-jdbc</module>
				<module>spring-sleuth</module>
				<module>spring-social-login</module>
				<module>spring-spel</module>
				<module>spring-state-machine</module>
				<module>spring-swagger-codegen/spring-swagger-codegen-app</module>
				<module>spring-thymeleaf</module>
				<module>spring-vault</module>
				<module>spring-vertx</module>
				<module>spring-zuul/spring-zuul-foos-resource</module>
				<module>persistence-modules/hibernate-mapping</module>
				<module>persistence-modules/spring-data-dynamodb</module>
				<module>persistence-modules/spring-data-eclipselink</module>
				<module>persistence-modules/spring-data-solr</module>
				<module>persistence-modules/spring-hibernate-5</module>

				<module>spring-boot-flowable</module>
				<module>spring-security-kerberos</module>
				<module>spring-boot-nashorn</module>
			</modules>

		</profile>

		<profile>
			<id>default-heavy</id>
			<build>
				<plugins>

					<plugin>
						<groupId>org.apache.maven.plugins</groupId>
						<artifactId>maven-surefire-plugin</artifactId>
						<version>${maven-surefire-plugin.version}</version>
						<configuration>
							<forkCount>3</forkCount>
							<reuseForks>true</reuseForks>
							<includes>
								<include>SpringContextTest</include>
								<include>**/*UnitTest</include>
							</includes>
							<excludes>
								<exclude>**/*IntegrationTest.java</exclude>
								<exclude>**/*IntTest.java</exclude>
								<exclude>**/*LongRunningUnitTest.java</exclude>
								<exclude>**/*ManualTest.java</exclude>
								<exclude>**/*JdbcTest.java</exclude>
								<exclude>**/*LiveTest.java</exclude>
							</excludes>
						</configuration>
					</plugin>

				</plugins>
			</build>

			<modules>
				<module>parent-boot-1</module>
				<module>parent-boot-2</module>
				<module>parent-spring-4</module>
				<module>parent-spring-5</module>
				<module>parent-java</module>
				<module>parent-kotlin</module>

				<module>core-java-modules/core-java-concurrency-advanced</module> <!-- very long running? -->
				<module>core-kotlin</module> <!-- long running? -->
				<module>core-kotlin-2</module>
				<module>core-kotlin-io</module>

				<module>jenkins/hello-world</module>
				<module>jhipster</module>
				<module>jws</module>

				<module>libraries</module> <!-- very long running -->
				<module>persistence-modules/hibernate5</module>
				<module>persistence-modules/hibernate-mapping</module>
				<module>persistence-modules/java-jpa</module>
				<module>persistence-modules/java-jpa-2</module>
				<module>persistence-modules/java-mongodb</module>
				<module>persistence-modules/jnosql</module>

				<module>vaadin</module>
				<module>vavr</module>
			</modules>
		</profile>

		<profile>
			<id>integration-lite-first</id>

			<build>
				<plugins>
					<plugin>
						<groupId>org.apache.maven.plugins</groupId>
						<artifactId>maven-surefire-plugin</artifactId>
						<configuration>
							<excludes>
								<exclude>**/*ManualTest.java</exclude>
								<exclude>**/*LiveTest.java</exclude>
							</excludes>
							<includes>
								<include>**/*IntegrationTest.java</include>
								<include>**/*IntTest.java</include>
							</includes>
						</configuration>
					</plugin>
				</plugins>
			</build>

			<modules>
				<module>parent-boot-1</module>
				<module>parent-boot-2</module>
				<module>parent-spring-4</module>
				<module>parent-spring-5</module>
				<module>parent-java</module>
				<module>parent-kotlin</module>
				<!-- <module>akka-http</module> --> <!-- Unit test is failing -->
				<module>akka-streams</module>
				<module>algorithms-genetic</module>
				<module>algorithms-miscellaneous-1</module>
				<module>algorithms-miscellaneous-2</module>
				<module>algorithms-miscellaneous-3</module>
				<module>algorithms-sorting</module>
				<module>animal-sniffer-mvn-plugin</module>
				<module>annotations</module>
				<module>antlr</module>
				<module>apache-avro</module>
				<module>apache-bval</module>
				<module>apache-curator</module>
				<module>apache-cxf</module>
				<module>apache-fop</module>
				<module>apache-geode</module>
				<module>apache-meecrowave</module>
				<module>apache-olingo/olingo2</module>
				<module>apache-opennlp</module>
				<module>apache-poi</module>
				<module>apache-pulsar</module>
				<module>apache-shiro</module>
				<module>apache-solrj</module>
				<module>apache-spark</module>
				<module>apache-thrift</module>
				<module>apache-tika</module>
				<module>apache-velocity</module>
				<module>apache-zookeeper</module>
				<module>asciidoctor</module>
				<module>asm</module>
				<module>atomix</module>
				<module>autovalue</module>
				<module>aws</module>
				<module>aws-lambda</module>
				<module>axon</module>
				<module>azure</module>
				<module>bazel</module>
				<module>bootique</module>

				<module>cas</module>
				<module>cdi</module>
				<module>checker-plugin</module>
				<module>cloud-foundry-uaa/cf-uaa-oauth2-client</module>
				<module>cloud-foundry-uaa/cf-uaa-oauth2-resource-server</module>
				<module>core-groovy</module>
				<module>core-groovy-2</module>
				<module>core-groovy-collections</module>
				<!-- <module>core-java-modules/core-java-10</module> --> <!-- We haven't upgraded to java 10. Fixing in BAEL-10841 -->
				<!-- <module>core-java-modules/core-java-11</module> --> <!-- We haven't upgraded to java 11. Fixing in BAEL-10841 -->
				<module>core-java-modules/core-java-8</module>
				<module>core-java-modules/core-java-8-2</module>
				<!--<module>core-java-modules/core-java-9</module> --> <!-- We haven't upgraded to java 9. Fixing in BAEL-10841 -->
				<!--<module>core-java-modules/core-java-os</module> --> <!-- We haven't upgraded to java 9.-->
				<module>core-java-modules/core-java-arrays</module>
				<module>core-java-modules/core-java-arrays-2</module>
				<module>core-java-modules/core-java-collections</module>
				<module>core-java-modules/core-java-collections-list</module>
				<module>core-java-modules/core-java-collections-list-2</module>
				<module>core-java-modules/core-java-collections-array-list</module>
				<module>core-java-modules/core-java-collections-set</module>
				<module>core-java-modules/core-java-concurrency-basic</module>
				<module>core-java-modules/core-java-concurrency-collections</module>
				<module>core-java-modules/core-java-io</module>
				<module>core-java-modules/core-java-nio</module>
				<module>core-java-modules/core-java-security</module>
				<module>core-java-modules/core-java-lang-syntax</module>
				<module>core-java-modules/core-java-lang</module>
				<module>core-java-modules/core-java-lang-oop</module>
				<module>core-java-modules/core-java-lang-oop-2</module>
				<module>core-java-modules</module>
				<module>core-java-modules/core-java-networking</module>
				<module>core-java-modules/core-java-perf</module>
				<module>core-java-modules/core-java-sun</module>
				<module>core-scala</module>
				<module>couchbase</module>
				<module>custom-pmd</module>

				<module>dagger</module>
				<module>data-structures</module>
				<module>ddd</module>
				<module>deeplearning4j</module>
				<module>disruptor</module>
				<module>dozer</module>
				<module>drools</module>
				<module>dubbo</module>

				<module>ethereum</module>

				<module>feign</module>
				<module>flyway-cdi-extension</module>

				<module>geotools</module>
				<module>google-cloud</module>
				<module>google-web-toolkit</module>
				<!-- <module>gradle</module> --> <!-- Not a maven project -->
				<!-- <module>grails</module> --> <!-- Not a maven project -->
				<module>graphql/graphql-java</module>
				<module>grpc</module>
				<module>gson</module>
				<module>guava</module>
				<module>guava-collections</module>
				<module>guava-collections-set</module>
				<module>guava-modules</module>
				<!-- <module>guest</module> --> <!-- not to be built as its for guest articles  -->
				<module>guice</module>

				<module>hazelcast</module>
				<module>helidon</module>
				<module>httpclient</module>
				<module>httpclient-simple</module>
				<module>hystrix</module>

				<module>image-processing</module>
				<module>immutables</module>

				<module>jackson</module>
				<module>jackson-2</module>
				<module>jackson-simple</module>
				<module>java-collections-conversions</module>
				<module>java-collections-maps</module>
				<module>java-collections-maps-2</module>
				<module>java-jdi</module>
				<!-- <module>java-dates</module> --> <!-- We haven't upgraded to java 9. Fixing in BAEL-10841 -->
				<module>java-ee-8-security-api</module>
				<module>java-lite</module>
				<module>java-math</module>
				<module>java-numbers</module>
				<module>java-numbers-2</module>
				<module>java-rmi</module>
				<module>java-spi</module>
				<module>java-streams</module>
				<!-- <module>java-streams-2</module> --> <!-- We haven't upgraded to java 9. Fixing in BAEL-10841 -->
				<module>java-strings</module>
				<module>java-strings-2</module>
				<module>java-strings-3</module>
				<module>java-strings-ops</module>
				<module>java-vavr-stream</module>
				<module>java-websocket</module>
				<module>javafx</module>
				<module>javax-servlets</module>
				<module>javaxval</module>
				<module>jaxb</module>
				<!-- JIRA-10842
                <module>jee-7</module> -->
				<module>jee-7-security</module>
				<module>jee-kotlin</module>
				<module>jersey</module>
				<module>jgit</module>
				<module>jgroups</module>
				<module>jhipster-5</module>
				<module>jib</module>
				<module>jjwt</module>
				<module>jmeter</module>
				<module>jmh</module>
				<module>jni</module>
				<module>jooby</module>
				<module>jsf</module>
				<module>json</module>
				<module>json-path</module>
				<module>jsoup</module>
				<module>jta</module>

				<!-- <module>kotlin-js</module> --> <!-- Not a maven project -->
				<module>kotlin-libraries</module>

				<!-- <module>lagom</module> --> <!-- Not a maven project -->
				<module>libraries</module>
				<module>libraries-data</module>
				<module>libraries-data-2</module>
				<module>libraries-apache-commons</module>
				<module>libraries-testing</module>
				<module>libraries-security</module>
				<module>libraries-server</module>
				<module>libraries-http</module>
				<module>linkrest</module>
				<module>logging-modules</module>
				<module>lombok</module>
				<module>lucene</module>

				<module>mapstruct</module>
				<module>maven</module>
				<!-- <module>maven-java-11</module> --> <!-- we haven't upgraded to Java 11 -->
				<module>maven-archetype</module>
				<!-- <module>maven-polyglot/maven-polyglot-json-app</module> --> <!-- Not a maven project -->
				<module>maven-polyglot/maven-polyglot-json-extension</module>
				<!-- <module>maven-polyglot/maven-polyglot-yml-app</module> --> <!-- Not a maven project -->
				<module>mesos-marathon</module>
				<module>metrics</module>
				<!-- <module>micronaut</module> --> <!-- Fixing in BAEL-10877 -->
				<module>microprofile</module>
				<module>msf4j</module>
				<!-- <module>muleesb</module> --> <!-- Fixing in BAEL-10878 -->
				<module>mustache</module>
				<module>mybatis</module>


				<module>optaplanner</module>
				<module>orika</module>
				<module>osgi</module>

				<module>patterns</module>
				<module>pdf</module>
				<module>performance-tests</module>
				<!-- <module>play-framework</module> --> <!-- Not a maven project -->
				<module>protobuffer</module>

				<module>persistence-modules</module>

				<module>rabbitmq</module>
				<!-- <module>raml</module> --> <!-- Not a maven project -->
				<module>ratpack</module>
				<module>reactor-core</module>
				<module>resteasy</module>
				<module>restx</module>
				<!-- <module>rmi</module> --> <!-- Not a maven project -->
				<module>rule-engines</module>
				<module>rsocket</module>
				<module>rxjava</module>
				<module>rxjava-2</module>
				<module>oauth2-framework-impl</module>
				<module>spf4j</module>
				<module>spring-boot-performance</module>
				<module>spring-boot-properties</module>
				<!-- <module>spring-mvc-basics</module> --> <!-- Compilation failure -->
				<!-- <module>Twitter4J</module> --> <!-- Builds locally, but fails in Jenkins, Failed to parse POMs -->

			</modules>

		</profile>

		<profile>
			<id>integration-lite-second</id>

			<build>
				<plugins>
					<plugin>
						<groupId>org.apache.maven.plugins</groupId>
						<artifactId>maven-surefire-plugin</artifactId>
						<configuration>
							<excludes>
								<exclude>**/*ManualTest.java</exclude>
								<exclude>**/*LiveTest.java</exclude>
							</excludes>
							<includes>
								<include>**/*IntegrationTest.java</include>
								<include>**/*IntTest.java</include>
							</includes>
						</configuration>
					</plugin>
				</plugins>
			</build>

			<modules>
				<module>parent-boot-1</module>
				<module>parent-boot-2</module>
				<module>parent-spring-4</module>
				<module>parent-spring-5</module>
				<module>parent-java</module>
				<module>parent-kotlin</module>

				<module>saas</module>
				<module>spark-java</module>

				<module>spring-4</module>

				<module>spring-5</module>
				<module>spring-5-data-reactive</module>
				<module>spring-5-mvc</module>
				<module>spring-5-reactive</module>
				<module>spring-5-reactive-2</module>
				<module>spring-5-reactive-client</module>
				<module>spring-5-reactive-oauth</module>
				<module>spring-5-reactive-security</module>
				<module>spring-5-security</module>
				<module>spring-5-security-oauth</module>
				<module>spring-5-security-cognito</module>
				<module>spring-activiti</module>
				<module>spring-akka</module>
				<module>spring-all</module>
				<module>spring-amqp</module>
				<module>spring-aop</module>
				<module>spring-apache-camel</module>
				<module>spring-batch</module>
				<module>spring-bom</module>

				<module>spring-boot</module>
				<module>spring-boot-admin</module>
				<module>spring-boot-angular</module>
				<module>spring-boot-angular-ecommerce</module>
				<module>spring-boot-autoconfiguration</module>
				<module>spring-boot-bootstrap</module>
				<module>spring-boot-camel</module>
				<!-- <module>spring-boot-cli</module> --> <!-- Not a maven project -->
				<module>spring-boot-client</module>
				<module>spring-boot-crud</module>
				<module>spring-boot-ctx-fluent</module>
				<module>spring-boot-custom-starter</module>
				<module>spring-boot-disable-console-logging</module>
				<!-- <module>spring-boot-gradle</module> --> <!-- Not a maven project -->
				<module>spring-boot-jasypt</module>
				<module>spring-boot-keycloak</module>
				<module>spring-boot-logging-log4j2</module>
				<module>spring-boot-management</module>
				<module>spring-boot-mvc</module>
				<module>spring-boot-mvc-birt</module>
				<module>spring-boot-ops</module>
				<module>spring-boot-ops-2</module>
				<module>spring-boot-rest</module>
				<module>spring-boot-data</module>
				<module>spring-boot-parent</module>
				<module>spring-boot-property-exp</module>
				<module>spring-boot-security</module>
				<module>spring-boot-vue</module>

				<module>spring-cloud</module>
				<module>spring-cloud-bus</module>
				<!-- <module>spring-cloud-cli</module> --> <!-- Not a maven project -->
				<module>spring-cloud-data-flow</module>

				<module>spring-core</module>
				<module>spring-core-2</module>
				<module>spring-cucumber</module>

				<module>spring-data-rest</module>
				<module>spring-data-rest-querydsl</module>
				<module>spring-dispatcher-servlet</module>
				<module>spring-drools</module>
				<module>spring-di</module>

				<module>spring-ehcache</module>
				<module>spring-ejb</module>
				<module>spring-exceptions</module>

				<module>spring-freemarker</module>

				<module>spring-groovy</module>

				<module>spring-integration</module>

				<module>spring-jenkins-pipeline</module>
				<module>spring-jersey</module>
				<module>spring-jinq</module>
				<module>spring-jms</module>
				<module>spring-jooq</module>

				<module>spring-kafka</module>
				<module>spring-katharsis</module>

				<module>spring-ldap</module>

				<module>spring-mobile</module>
				<module>spring-mockito</module>
				<module>spring-mvc-forms-jsp</module>
				<module>spring-mvc-forms-thymeleaf</module>
				<module>spring-mvc-java</module>
				<module>spring-mvc-kotlin</module>
				<module>spring-mvc-simple</module>
				<module>spring-mvc-simple-2</module>
				<module>spring-mvc-velocity</module>
				<module>spring-mvc-webflow</module>
				<module>spring-mvc-xml</module>

				<module>spring-protobuf</module>
				<!-- <module>spring-security-cors</module> -->  <!-- PMD violation -->

				<module>spring-quartz</module>

				<module>spring-reactive-kotlin</module>
				<module>spring-reactor</module>
				<module>spring-remoting</module>
				<module>spring-rest</module>
				<module>spring-rest-angular</module>
				<module>spring-rest-full</module>
				<module>spring-rest-hal-browser</module>
				<module>spring-rest-query-language</module>
				<module>spring-rest-shell</module>
				<module>spring-rest-simple</module>
				<module>spring-resttemplate</module>
				<module>spring-roo</module>

				<module>spring-security-acl</module>
				<module>spring-security-angular/server</module>
				<module>spring-security-cache-control</module>
				<module>spring-security-core</module>
				<module>spring-security-mvc-boot</module>
				<module>spring-security-mvc-custom</module>
				<module>spring-security-mvc-digest-auth</module>
				<module>spring-security-mvc-ldap</module>
				<module>spring-security-mvc-login</module>
				<module>spring-security-mvc-persisted-remember-me</module>
				<module>spring-security-mvc</module>
				<module>spring-security-mvc-socket</module>
				<module>spring-security-openid</module>
				<!--<module>spring-security-react</module> --> <!-- fails on Travis, fails intermittently on the new Jenkins (01.12.2018) BAEL-10834 -->
				<module>spring-security-rest</module>
				<module>spring-security-rest-basic-auth</module>
				<module>spring-security-rest-custom</module>
				<module>spring-security-sso</module>
				<module>spring-security-stormpath</module>
				<module>spring-security-thymeleaf</module>
				<module>spring-security-x509</module>
				<module>spring-session</module>
				<module>spring-sleuth</module>
				<module>spring-soap</module>
				<module>spring-social-login</module>
				<module>spring-spel</module>
				<module>spring-state-machine</module>
				<module>spring-static-resources</module>
				<module>spring-swagger-codegen</module>

				<module>spring-thymeleaf</module>

				<module>spring-vault</module>
				<module>spring-vertx</module>

				<module>spring-webflux-amqp</module> <!-- long -->

				<module>spring-zuul</module>

				<module>static-analysis</module>
				<module>stripe</module>
				<module>structurizr</module>
				<module>struts-2</module>

				<module>testing-modules</module>

				<module>twilio</module>
				<module>twitter4j</module>

				<module>undertow</module>

				<module>vertx</module>
				<module>vertx-and-rxjava</module>
				<module>video-tutorials</module>
				<module>vraptor</module>

				<module>wicket</module>

				<module>xml</module>
				<module>xstream</module>
			</modules>

		</profile>

		<profile>
			<id>integration-heavy</id>

			<build>
				<plugins>
					<plugin>
						<groupId>org.apache.maven.plugins</groupId>
						<artifactId>maven-surefire-plugin</artifactId>
						<configuration>
							<excludes>
								<exclude>**/*ManualTest.java</exclude>
								<exclude>**/*LiveTest.java</exclude>
							</excludes>
							<includes>
								<include>**/*IntegrationTest.java</include>
								<include>**/*IntTest.java</include>
							</includes>
						</configuration>
					</plugin>
				</plugins>
			</build>

			<modules>
				<module>parent-boot-1</module>
				<module>parent-boot-2</module>
				<module>parent-spring-4</module>
				<module>parent-spring-5</module>
				<module>parent-java</module>
				<module>parent-kotlin</module>

				<module>core-java-modules/core-java</module>
				<module>core-java-modules/core-java-concurrency-advanced</module> <!-- very long running? -->
				<module>core-kotlin</module> <!-- long running? -->
				<module>core-kotlin-2</module>

				<module>jenkins/hello-world</module>
				<module>jhipster</module>
				<module>jws</module>

				<module>libraries</module> <!-- very long running -->

				<module>persistence-modules/hibernate5</module>
				<module>persistence-modules/java-jpa</module>
				<module>persistence-modules/java-jpa-2</module>
				<module>persistence-modules/java-mongodb</module>
				<module>persistence-modules/jnosql</module>

				<module>vaadin</module>
				<module>vavr</module>
			</modules>

		</profile>


	</profiles>

	<reporting>
		<plugins>
			<plugin>
				<groupId>org.apache.maven.plugins</groupId>
				<artifactId>maven-jxr-plugin</artifactId>
				<version>${maven-jxr-plugin.version}</version>
			</plugin>
		</plugins>
	</reporting>

	<properties>
		<project.build.sourceEncoding>UTF-8</project.build.sourceEncoding>
		<project.reporting.outputEncoding>UTF-8</project.reporting.outputEncoding>
		<gib.referenceBranch>refs/remotes/origin/master</gib.referenceBranch>
		<gib.skipTestsForUpstreamModules>true</gib.skipTestsForUpstreamModules>
		<gib.buildUpstream>false</gib.buildUpstream>
		<gib.failOnMissingGitDir>false</gib.failOnMissingGitDir>
		<gib.failOnError>false</gib.failOnError>
		<gib.enabled>false</gib.enabled>

		<junit.version>4.12</junit.version>
		<org.hamcrest.version>1.3</org.hamcrest.version>
		<mockito.version>2.21.0</mockito.version>

		<!-- logging -->
		<org.slf4j.version>1.7.21</org.slf4j.version>
		<logback.version>1.1.7</logback.version>

		<!-- plugins -->
		<!-- can't upgrade the plugin yet; as there is an issue with 2.22 no longer running all the tests-->
		<maven-surefire-plugin.version>2.21.0</maven-surefire-plugin.version>
		<maven-compiler-plugin.version>3.7.0</maven-compiler-plugin.version>
		<exec-maven-plugin.version>1.6.0</exec-maven-plugin.version>
		<java.version>1.8</java.version>
		<log4j.version>1.2.17</log4j.version>
		<moneta.version>1.1</moneta.version>
		<esapi.version>2.1.0.1</esapi.version>
		<jmh-core.version>1.19</jmh-core.version>
		<jmh-generator.version>1.19</jmh-generator.version>
		<hamcrest-all.version>1.3</hamcrest-all.version>
		<exec-maven-plugin.version>1.6.0</exec-maven-plugin.version>
		<maven-failsafe-plugin.version>2.21.0</maven-failsafe-plugin.version>
		<commons-io.version>2.5</commons-io.version>
		<commons-lang.version>2.6</commons-lang.version>
		<commons-lang3.version>3.5</commons-lang3.version>
		<commons-cli.version>1.4</commons-cli.version>
		<maven-war-plugin.version>3.0.0</maven-war-plugin.version>
		<javax.servlet-api.version>3.1.0</javax.servlet-api.version>
		<jstl-api.version>1.2</jstl-api.version>
		<javax.servlet.jsp-api.version>2.3.1</javax.servlet.jsp-api.version>
		<jackson-mapper-asl.version>1.9.13</jackson-mapper-asl.version>
		<jstl.version>1.2</jstl.version>
		<jackson.version>2.9.8</jackson.version>
		<commons-fileupload.version>1.3</commons-fileupload.version>
		<junit-platform.version>1.2.0</junit-platform.version>
		<junit-jupiter.version>5.2.0</junit-jupiter.version>
		<directory-maven-plugin.version>0.3.1</directory-maven-plugin.version>
		<maven-install-plugin.version>2.5.1</maven-install-plugin.version>
		<custom-pmd.version>0.0.1</custom-pmd.version>
		<gitflow-incremental-builder.version>3.8</gitflow-incremental-builder.version>
		<maven-jxr-plugin.version>2.3</maven-jxr-plugin.version>
		<!-- <maven-pmd-plugin.version>3.9.0</maven-pmd-plugin.version> -->
		<maven-pmd-plugin.version>3.8</maven-pmd-plugin.version>
		<lombok.version>1.16.12</lombok.version>
		<h2.version>1.4.197</h2.version>
	</properties>

</project>
<|MERGE_RESOLUTION|>--- conflicted
+++ resolved
@@ -578,10 +578,7 @@
 				
 				<module>spring-boot-nashorn</module>
 				<module>java-blockchain</module>
-<<<<<<< HEAD
-=======
-				<!-- <module>Twitter4J</module> --> <!-- Builds locally, but fails in Jenkins, Failed to parse POMs -->
->>>>>>> a3d7b77c
+			
 			</modules>
 
 		</profile>
