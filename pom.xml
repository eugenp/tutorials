--- conflicted
+++ resolved
@@ -278,13 +278,9 @@
         <module>lucene</module>
         <module>vraptor</module>
         <module>persistence-modules/java-cockroachdb</module>
-<<<<<<< HEAD
-    <module>jersey</module>
+        <module>jersey</module>
+        <module>java-spi</module>
   </modules>
-=======
-        <module>java-spi</module>
-    </modules>
->>>>>>> 2df20b01
 
     <dependencies>
         <!-- logging -->
