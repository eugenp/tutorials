<?xml version="1.0" encoding="UTF-8"?>
<!--suppress PyInterpreter -->
<project xmlns="http://maven.apache.org/POM/4.0.0"
         xmlns:xsi="http://www.w3.org/2001/XMLSchema-instance"
         xsi:schemaLocation="http://maven.apache.org/POM/4.0.0 http://maven.apache.org/xsd/maven-4.0.0.xsd">
    <modelVersion>4.0.0</modelVersion>
    <groupId>com.baeldung</groupId>
    <artifactId>parent-modules</artifactId>
    <version>1.0.0-SNAPSHOT</version>
    <name>parent-modules</name>
    <packaging>pom</packaging>

    <dependencies>
        <!-- logging -->
        <dependency>
            <groupId>org.slf4j</groupId>
            <artifactId>slf4j-api</artifactId>
            <version>${org.slf4j.version}</version>
        </dependency>
        <dependency>
            <groupId>ch.qos.logback</groupId>
            <artifactId>logback-classic</artifactId>
            <version>${logback.version}</version>
        </dependency>
        <dependency>
            <groupId>ch.qos.logback</groupId>
            <artifactId>logback-core</artifactId>
            <version>${logback.version}</version>
        </dependency>
        <dependency>
            <groupId>org.slf4j</groupId>
            <artifactId>jcl-over-slf4j</artifactId>
            <version>${org.slf4j.version}</version>
        </dependency>

        <!-- test -->
        <dependency>
            <groupId>org.junit.jupiter</groupId>
            <artifactId>junit-jupiter-engine</artifactId>
            <version>${junit-jupiter.version}</version>
            <scope>test</scope>
        </dependency>
        <dependency>
            <groupId>org.junit.jupiter</groupId>
            <artifactId>junit-jupiter-params</artifactId>
            <version>${junit-jupiter.version}</version>
            <scope>test</scope>
        </dependency>
        <dependency>
            <groupId>org.junit.jupiter</groupId>
            <artifactId>junit-jupiter-api</artifactId>
            <version>${junit-jupiter.version}</version>
            <scope>test</scope>
        </dependency>
        <dependency>
            <groupId>org.junit.vintage</groupId>
            <artifactId>junit-vintage-engine</artifactId>
            <version>${junit-jupiter.version}</version>
            <scope>test</scope>
        </dependency>
        <dependency>
            <groupId>org.assertj</groupId>
            <artifactId>assertj-core</artifactId>
            <version>${assertj.version}</version>
            <scope>test</scope>
        </dependency>
        <dependency>
            <groupId>org.hamcrest</groupId>
            <artifactId>hamcrest</artifactId>
            <version>${hamcrest.version}</version>
            <scope>test</scope>
        </dependency>
        <dependency>
            <groupId>org.hamcrest</groupId>
            <artifactId>hamcrest-all</artifactId>
            <version>${hamcrest-all.version}</version>
            <scope>test</scope>
        </dependency>
        <dependency>
            <groupId>org.mockito</groupId>
            <artifactId>mockito-core</artifactId>
            <version>${mockito.version}</version>
            <scope>test</scope>
        </dependency>
        <dependency>
            <groupId>org.apache.maven.surefire</groupId>
            <artifactId>surefire-logger-api</artifactId>
            <version>${maven-surefire-plugin.version}</version>
            <!-- to get around bug https://github.com/junit-team/junit5/issues/801 -->
            <scope>test</scope>
            <optional>true</optional>
        </dependency>
    </dependencies>

    <build>
        <plugins>
            <plugin>
                <groupId>org.codehaus.mojo</groupId>
                <artifactId>exec-maven-plugin</artifactId>
                <version>${exec-maven-plugin.version}</version>
                <configuration>
                    <executable>maven</executable>
                </configuration>
            </plugin>
            <plugin>
                <groupId>org.apache.maven.plugins</groupId>
                <artifactId>maven-surefire-plugin</artifactId>
                <version>${maven-surefire-plugin.version}</version>
                <configuration>
                    <forkCount>3</forkCount>
                    <reuseForks>true</reuseForks>
                    <excludes>
                        <exclude>**/*IntegrationTest.java</exclude>
                        <exclude>**/*IntTest.java</exclude>
                        <exclude>**/*LongRunningUnitTest.java</exclude>
                        <exclude>**/*ManualTest.java</exclude>
                        <exclude>**/JdbcTest.java</exclude>
                        <exclude>**/*LiveTest.java</exclude>
                    </excludes>
                </configuration>
                <dependencies>
                    <dependency>
                        <groupId>org.junit.jupiter</groupId>
                        <artifactId>junit-jupiter-engine</artifactId>
                        <version>${junit-jupiter.version}</version>
                    </dependency>
                    <dependency>
                        <groupId>org.junit.vintage</groupId>
                        <artifactId>junit-vintage-engine</artifactId>
                        <version>${junit-jupiter.version}</version>
                    </dependency>
                </dependencies>
            </plugin>
            <plugin>
                <groupId>org.apache.maven.plugins</groupId>
                <artifactId>maven-compiler-plugin</artifactId>
                <version>${maven-compiler-plugin.version}</version>
                <configuration>
                    <source>${java.version}</source>
                    <target>${java.version}</target>
                </configuration>
            </plugin>
            <plugin>
                <groupId>org.apache.maven.plugins</groupId>
                <artifactId>maven-pmd-plugin</artifactId>
                <version>${maven-pmd-plugin.version}</version>
                <dependencies>
                    <dependency>
                        <groupId>org.baeldung.pmd</groupId>
                        <artifactId>custom-pmd</artifactId>
                        <version>${custom-pmd.version}</version>
                    </dependency>
                </dependencies>
                <configuration>
                    <failurePriority>5</failurePriority>
                    <aggregate>false</aggregate>
                    <failOnViolation>true</failOnViolation>
                    <verbose>true</verbose>
                    <linkXRef>true</linkXRef>
                    <includeTests>true</includeTests>
                    <sourceEncoding>UTF-8</sourceEncoding>
                    <targetJdk>${java.version}</targetJdk>
                    <rulesets>
                        <ruleset>${tutorialsproject.basedir}/baeldung-pmd-rules.xml</ruleset>
                    </rulesets>
                    <excludeRoots>
                        <excludeRoot>target/generated-sources</excludeRoot>
                    </excludeRoots>
                </configuration>
                <executions>
                    <execution>
                        <phase>compile</phase>
                        <goals>
                            <goal>check</goal>
                        </goals>
                    </execution>
                </executions>
            </plugin>
            <plugin>
                <groupId>org.commonjava.maven.plugins</groupId>
                <artifactId>directory-maven-plugin</artifactId>
                <version>${directory-maven-plugin.version}</version>
                <executions>
                    <execution>
                        <id>directories</id>
                        <goals>
                            <goal>directory-of</goal>
                        </goals>
                        <phase>validate</phase>
                        <configuration>
                            <property>tutorialsproject.basedir</property>
                            <project>
                                <groupId>com.baeldung</groupId>
                                <artifactId>parent-modules</artifactId>
                            </project>
                        </configuration>
                    </execution>
                </executions>
            </plugin>
            <plugin>
                <groupId>org.apache.maven.plugins</groupId>
                <artifactId>maven-install-plugin</artifactId>
                <version>${maven-install-plugin.version}</version>
                <configuration>
                    <groupId>org.baeldung.pmd</groupId>
                    <artifactId>custom-pmd</artifactId>
                    <version>${custom-pmd.version}</version>
                    <packaging>jar</packaging>
                    <file>${tutorialsproject.basedir}/custom-pmd-${custom-pmd.version}.jar</file>
                    <generatePom>true</generatePom>
                </configuration>
                <executions>
                    <execution>
                        <id>install-jar-lib</id>
                        <goals>
                            <goal>install-file</goal>
                        </goals>
                        <phase>validate</phase>
                    </execution>
                </executions>
            </plugin>
            <plugin>
                <artifactId>maven-war-plugin</artifactId>
                <version>${maven-war-plugin.version}</version>
                <configuration>
                    <failOnMissingWebXml>false</failOnMissingWebXml>
                </configuration>
            </plugin>
        </plugins>

        <extensions>
            <extension>
                <groupId>com.vackosar.gitflowincrementalbuilder</groupId>
                <artifactId>gitflow-incremental-builder</artifactId>
                <version>${gitflow-incremental-builder.version}</version>
            </extension>
        </extensions>
        <pluginManagement>
            <plugins>
                <!--This plugin's configuration is used to store Eclipse m2e settings
                    only. It has no influence on the Maven build itself. -->
                <plugin>
                    <groupId>org.eclipse.m2e</groupId>
                    <artifactId>lifecycle-mapping</artifactId>
                    <version>1.0.0</version>
                    <configuration>
                        <lifecycleMappingMetadata>
                            <pluginExecutions>
                                <pluginExecution>
                                    <pluginExecutionFilter>
                                        <groupId>
                                            org.commonjava.maven.plugins
                                        </groupId>
                                        <artifactId>
                                            directory-maven-plugin
                                        </artifactId>
                                        <versionRange>
                                            [0.3.1,)
                                        </versionRange>
                                        <goals>
                                            <goal>directory-of</goal>
                                        </goals>
                                    </pluginExecutionFilter>
                                    <action>
                                        <ignore/>
                                    </action>
                                </pluginExecution>
                                <pluginExecution>
                                    <pluginExecutionFilter>
                                        <groupId>
                                            org.apache.maven.plugins
                                        </groupId>
                                        <artifactId>
                                            maven-install-plugin
                                        </artifactId>
                                        <versionRange>
                                            [2.5.1,)
                                        </versionRange>
                                        <goals>
                                            <goal>install-file</goal>
                                        </goals>
                                    </pluginExecutionFilter>
                                    <action>
                                        <ignore/>
                                    </action>
                                </pluginExecution>
                            </pluginExecutions>
                        </lifecycleMappingMetadata>
                    </configuration>
                </plugin>
            </plugins>
        </pluginManagement>
    </build>

    <profiles>

        <profile>
            <id>default-first</id>
            <build>
                <plugins>
                    <plugin>
                        <groupId>org.apache.maven.plugins</groupId>
                        <artifactId>maven-surefire-plugin</artifactId>
                        <version>${maven-surefire-plugin.version}</version>
                        <configuration>
                            <forkCount>3</forkCount>
                            <reuseForks>true</reuseForks>
                            <includes>
                                <include>SpringContextTest</include>
                                <include>**/*UnitTest</include>
                            </includes>
                            <excludes>
                                <exclude>**/*IntegrationTest.java</exclude>
                                <exclude>**/*IntTest.java</exclude>
                                <exclude>**/*LongRunningUnitTest.java</exclude>
                                <exclude>**/*ManualTest.java</exclude>
                                <exclude>**/JdbcTest.java</exclude>
                                <exclude>**/*LiveTest.java</exclude>
                            </excludes>
                            <systemPropertyVariables>
                                <logback.configurationFile>${tutorialsproject.basedir}/logback-config.xml</logback.configurationFile>
                            </systemPropertyVariables>
                        </configuration>
                    </plugin>

                </plugins>
            </build>

            <modules>
                <module>parent-boot-1</module>
                <module>parent-boot-2</module>
                <module>parent-spring-4</module>
                <module>parent-spring-5</module>
                <module>parent-java</module>

                <module>checker-framework</module>
                <!-- <module>clojure-modules</module> --> <!-- Not a maven project -->

                <module>core-java-modules/core-java-8</module>
                <module>core-java-modules/core-java-8-2</module>
                <module>core-java-modules/core-java-8-datetime</module>
                <module>core-java-modules/core-java-8-datetime-2</module>
                <module>core-java-modules/core-java-sun</module>
                <module>core-java-modules/core-java-security</module>
                <module>core-java-modules/core-java-nio-2</module>
                <module>core-java-modules/core-java-serialization</module>
                <module>core-java-modules/core-java-lang</module>
                <module>core-java-modules/core-java-lang-math-3</module>
                <module>core-java-modules/core-java-collections-conversions-2</module>
                <module>core-java-modules/core-java-streams-2</module>

                <module>couchbase</module>
                <!-- <module>ethereum</module> --> <!-- JAVA-6001 -->
                <!-- <module>gradle-modules</module> --> <!-- Not a maven project -->
                <module>gradle-modules/gradle/maven-to-gradle</module>
                <!-- <module>grails</module> --> <!-- Not a maven project -->
                <!-- <module>guest</module> --> <!-- not to be built as its for guest articles  -->

                <module>jetbrains</module>
                <!-- <module>lagom</module> --> <!-- Not a maven project -->
                <module>language-interop</module>

                <module>libraries-jdk8</module>

                <module>lombok-modules/lombok-custom</module>

                <module>muleesb</module>

                <module>persistence-modules/deltaspike</module> <!-- delta spike it doesn't yet the jakarta API-->
                <module>persistence-modules/hibernate-ogm</module> <!-- hibernate-ogm wasn't updated and not support jakarta API -->
            </modules>

        </profile>

        <profile>
            <id>default-second</id>
            <build>
                <plugins>

                    <plugin>
                        <groupId>org.apache.maven.plugins</groupId>
                        <artifactId>maven-surefire-plugin</artifactId>
                        <version>${maven-surefire-plugin.version}</version>
                        <configuration>
                            <forkCount>3</forkCount>
                            <reuseForks>true</reuseForks>
                            <includes>
                                <include>SpringContextTest</include>
                                <include>**/*UnitTest</include>
                            </includes>
                            <excludes>
                                <exclude>**/*IntegrationTest.java</exclude>
                                <exclude>**/*IntTest.java</exclude>
                                <exclude>**/*LongRunningUnitTest.java</exclude>
                                <exclude>**/*ManualTest.java</exclude>
                                <exclude>**/*JdbcTest.java</exclude>
                                <exclude>**/*LiveTest.java</exclude>
                            </excludes>
                            <systemPropertyVariables>
                                <logback.configurationFile>${tutorialsproject.basedir}/logback-config.xml</logback.configurationFile>
                            </systemPropertyVariables>
                        </configuration>
                    </plugin>

                </plugins>
            </build>

            <modules>
                <module>parent-boot-1</module>
                <module>parent-boot-2</module>
                <module>parent-spring-4</module>
                <module>parent-spring-5</module>
                <module>parent-java</module>

                <module>spring-4</module>
                <module>spring-aop</module>

                <module>spring-cloud-modules</module>
                <!-- <module>spring-cloud-cli</module> --> <!-- Not a maven project -->

                <module>spring-exceptions</module>
                <module>spring-integration</module>
                <module>spring-jenkins-pipeline</module>

                <!-- <module>spring-roo</module> --> <!-- JAVA-17327 -->

                <module>spring-security-modules</module>
                <module>spring-shell</module>
                <module>spring-soap</module>
                <module>spring-spel</module>
                <module>spring-static-resources</module>
                <module>spring-swagger-codegen</module>
                <module>spring-web-modules</module>
                <module>spring-websockets</module>
                <module>static-analysis</module>
                <module>testing-modules</module>
                <module>vertx-modules</module>
                <module>video-tutorials</module>
                <module>xml</module>
                <module>xml-2</module>
            </modules>

        </profile>

        <profile>
            <id>default-heavy</id>
            <build>
                <plugins>

                    <plugin>
                        <groupId>org.apache.maven.plugins</groupId>
                        <artifactId>maven-surefire-plugin</artifactId>
                        <version>${maven-surefire-plugin.version}</version>
                        <configuration>
                            <forkCount>3</forkCount>
                            <reuseForks>true</reuseForks>
                            <includes>
                                <include>SpringContextTest</include>
                                <include>**/*UnitTest</include>
                            </includes>
                            <excludes>
                                <exclude>**/*IntegrationTest.java</exclude>
                                <exclude>**/*IntTest.java</exclude>
                                <exclude>**/*LongRunningUnitTest.java</exclude>
                                <exclude>**/*ManualTest.java</exclude>
                                <exclude>**/*JdbcTest.java</exclude>
                                <exclude>**/*LiveTest.java</exclude>
                            </excludes>
                        </configuration>
                    </plugin>

                </plugins>
            </build>

            <modules>
                <module>parent-boot-1</module>
                <module>parent-boot-2</module>
                <module>parent-spring-4</module>
                <module>parent-spring-5</module>
                <module>parent-java</module>

                <module>apache-spark</module>

                <module>image-processing</module>

                <module>jenkins-modules</module>
                <module>jhipster-modules</module>
                <module>jws</module>
            </modules>
        </profile>

        <profile>
            <id>integration-lite-first</id>

            <build>
                <plugins>
                    <plugin>
                        <groupId>org.apache.maven.plugins</groupId>
                        <artifactId>maven-surefire-plugin</artifactId>
                        <configuration>
                            <excludes>
                                <exclude>**/*ManualTest.java</exclude>
                                <exclude>**/*LiveTest.java</exclude>
                            </excludes>
                            <includes>
                                <include>**/*IntegrationTest.java</include>
                                <include>**/*IntTest.java</include>
                            </includes>
                            <systemPropertyVariables>
                                <logback.configurationFile>${tutorialsproject.basedir}/logback-config.xml</logback.configurationFile>
                            </systemPropertyVariables>
                        </configuration>
                    </plugin>
                </plugins>
            </build>

            <modules>
                <module>parent-boot-1</module>
                <module>parent-boot-2</module>
                <module>parent-spring-4</module>
                <module>parent-spring-5</module>
                <module>parent-java</module>

                <module>checker-framework</module>
                <!-- <module>clojure-modules</module> --> <!-- Not a maven project -->

                <module>core-java-modules/core-java-8</module>
                <module>core-java-modules/core-java-8-2</module>
                <module>core-java-modules/core-java-8-datetime</module>
                <module>core-java-modules/core-java-8-datetime-2</module>
                <module>core-java-modules/core-java-sun</module>
                <module>core-java-modules/core-java-security</module>
                <module>core-java-modules/core-java-nio-2</module>
                <module>core-java-modules/core-java-serialization</module>
                <module>core-java-modules/core-java-lang</module>
                <module>core-java-modules/core-java-lang-math-3</module>
                <module>core-java-modules/core-java-collections-conversions-2</module>
                <module>core-java-modules/core-java-streams-2</module>

                <module>couchbase</module>
                <!-- <module>ethereum</module> --> <!-- JAVA-6001 -->
                <!-- <module>gradle-modules</module> --> <!-- Not a maven project -->
                <module>gradle-modules/gradle/maven-to-gradle</module>
                <!-- <module>grails</module> --> <!-- Not a maven project -->
                <!-- <module>guest</module> --> <!-- not to be built as its for guest articles  -->

                <!-- <module>lagom</module> --> <!-- Not a maven project -->
                <module>language-interop</module>

                <module>libraries-jdk8</module>

                <module>lombok-modules/lombok-custom</module>
                <module>muleesb</module>

                <module>persistence-modules/deltaspike</module> <!-- delta spike it doesn't yet the jakarta API-->
                <module>persistence-modules/hibernate-ogm</module> <!-- hibernate-ogm wasn't updated and not support jakarta API -->
            </modules>

        </profile>

        <profile>
            <id>integration-lite-second</id>

            <build>
                <plugins>
                    <plugin>
                        <groupId>org.apache.maven.plugins</groupId>
                        <artifactId>maven-surefire-plugin</artifactId>
                        <configuration>
                            <excludes>
                                <exclude>**/*ManualTest.java</exclude>
                                <exclude>**/*LiveTest.java</exclude>
                            </excludes>
                            <includes>
                                <include>**/*IntegrationTest.java</include>
                                <include>**/*IntTest.java</include>
                            </includes>
                            <systemPropertyVariables>
                                <logback.configurationFile>${tutorialsproject.basedir}/logback-config.xml</logback.configurationFile>
                            </systemPropertyVariables>
                        </configuration>
                    </plugin>
                </plugins>
            </build>

            <modules>
                <module>parent-boot-1</module>
                <module>parent-boot-2</module>
                <module>parent-spring-4</module>
                <module>parent-spring-5</module>
                <module>parent-java</module>

                <module>spring-4</module>

                <module>spring-cloud-modules</module>
                <!-- <module>spring-cloud-cli</module> --> <!-- Not a maven project -->

                <module>spring-exceptions</module>
                <module>spring-integration</module>
                <module>spring-jenkins-pipeline</module>

                <!-- <module>spring-roo</module> --> <!-- JAVA-17327 -->

                <module>spring-security-modules</module>
                <module>spring-shell</module>
                <module>spring-soap</module>
                <module>spring-spel</module>
                <module>spring-static-resources</module>
                <module>spring-swagger-codegen</module>
                <module>spring-web-modules</module>
                <module>spring-websockets</module>
                <module>static-analysis</module>
                <module>testing-modules</module>
                <module>vertx-modules</module>
                <module>video-tutorials</module>
                <module>xml</module>
                <module>xml-2</module>
            </modules>

        </profile>

        <profile>
            <id>integration-heavy</id>

            <build>
                <plugins>
                    <plugin>
                        <groupId>org.apache.maven.plugins</groupId>
                        <artifactId>maven-surefire-plugin</artifactId>
                        <configuration>
                            <excludes>
                                <exclude>**/*ManualTest.java</exclude>
                                <exclude>**/*LiveTest.java</exclude>
                            </excludes>
                            <includes>
                                <include>**/*IntegrationTest.java</include>
                                <include>**/*IntTest.java</include>
                            </includes>
                        </configuration>
                    </plugin>
                </plugins>
            </build>

            <modules>
                <module>parent-boot-1</module>
                <module>parent-boot-2</module>
                <module>parent-spring-4</module>
                <module>parent-spring-5</module>
                <module>parent-java</module>

                <module>apache-spark</module>

                <module>image-processing</module>

                <module>jenkins-modules</module>
                <module>jhipster-modules</module>
                <module>jws</module>
            </modules>

        </profile>

        <profile>
            <id>live-all</id>

            <build>
                <plugins>
                    <plugin>
                        <groupId>org.apache.maven.plugins</groupId>
                        <artifactId>maven-surefire-plugin</artifactId>
                        <configuration>
                            <excludes>
                                <exclude>**/SpringContextTest.java</exclude>
                                <exclude>**/*UnitTest.java</exclude>
                                <exclude>**/*IntegrationTest.java</exclude>
                                <exclude>**/*IntTest.java</exclude>
                                <exclude>**/*LongRunningUnitTest.java</exclude>
                                <exclude>**/*ManualTest.java</exclude>
                                <exclude>**/*JdbcTest.java</exclude>
                            </excludes>
                            <includes>
                                <include>**/*LiveTest.java</include>
                            </includes>
                        </configuration>
                    </plugin>

                </plugins>
            </build>


        </profile>

        <profile>
            <id>default-jdk9-and-above</id>

            <build>
                <plugins>

                    <plugin>
                        <groupId>org.apache.maven.plugins</groupId>
                        <artifactId>maven-surefire-plugin</artifactId>
                        <configuration>
                            <forkCount>3</forkCount>
                            <reuseForks>true</reuseForks>
                            <includes>
                                <include>SpringContextTest</include>
                                <include>**/*UnitTest</include>
                            </includes>
                            <excludes>
                                <exclude>**/*IntegrationTest.java</exclude>
                                <exclude>**/*IntTest.java</exclude>
                                <exclude>**/*LongRunningUnitTest.java</exclude>
                                <exclude>**/*ManualTest.java</exclude>
                                <exclude>**/JdbcTest.java</exclude>
                                <exclude>**/*LiveTest.java</exclude>
                            </excludes>
                        </configuration>
                    </plugin>

                </plugins>
            </build>

            <modules>
                <module>lombok-modules</module>
                <module>osgi</module>
                <module>spring-katharsis</module>
                <module>logging-modules</module>
                <module>spring-boot-modules</module>
                <module>apache-httpclient</module>
                <module>apache-httpclient4</module>
                <module>apache-httpclient-2</module>
                <module>spring-mobile</module>
                <module>microservices-modules</module>
                <module>spring-ejb-modules</module>
                <module>spring-di</module>
                <module>spring-di-2</module>
                <module>spring-jinq</module>
                <module>vavr-modules</module>
                <module>java-websocket</module>
                <module>azure</module>
                <module>netflix-modules</module>
                <module>spf4j</module>
                <module>spring-jersey</module>
                <module>jersey</module>
                <module>jaxb</module>

                <module>javafx</module>
                <module>spring-batch</module>
                <module>spring-batch-2</module>
                <module>spring-boot-rest</module>
                <module>spring-drools</module>
                <module>spring-exceptions</module>
                <module>spring-jenkins-pipeline</module>
                <module>spring-core</module>
                <module>spring-core-4</module>
                <module>spring-integration</module>
                <module>spring-remoting-modules</module>
                <module>libraries-security</module>
                <module>libraries-data-db</module>

                <module>performance-tests</module>
                <module>security-modules</module>
                <module>libraries-server-2</module>
                <module>orika</module>
                <module>patterns-modules</module>
                <module>json-modules</module>
                <module>libraries-data</module>
                <module>saas-modules</module>
                <module>server-modules</module>
                <module>apache-cxf-modules</module>

                <module>spring-aop</module>
                <module>jmeter</module>
                <module>spring-aop-2</module>

                <module>algorithms-modules</module>
                <module>apache-libraries</module>
                <module>apache-poi</module>
                <module>apache-velocity</module>
                <module>di-modules</module>
                <module>asciidoctor</module>
                <module>aws-modules</module>

                <module>couchbase</module>
                <module>core-groovy-modules</module>

                <module>core-java-modules</module>
                <!-- <module>core-java-modules/core-java-9-new-features</module> --> <!-- uses preview features, to be decided how to handle -->
                <!-- <module>core-java-modules/core-java-12</module> --> <!-- uses preview features, to be decided how to handle -->
                <!-- <module>core-java-modules/core-java-13</module> --> <!-- uses preview features, to be decided how to handle -->
                <!-- <module>core-java-modules/core-java-14</module> --> <!-- uses preview features, to be decided how to handle -->
                <!-- <module>core-java-modules/core-java-15</module> --> <!-- uses preview features, to be decided how to handle -->
                <!-- <module>core-java-modules/core-java-16</module> --> <!-- uses preview features, to be decided how to handle -->
                <!-- <module>core-java-modules/core-java-17</module> --> <!-- uses preview features, to be decided how to handle -->
                <!-- <module>core-java-modules/core-java-19</module> --> <!-- uses preview features, to be decided how to handle -->
                <module>custom-pmd</module>
                <module>data-structures</module>
                <module>ddd-contexts</module>
                <module>jackson-modules</module>
                <module>jmh</module>
                <module>deeplearning4j</module>
                <module>docker-modules</module>
                <module>drools</module>
                <module>guava-modules</module>
                <module>kubernetes-modules</module>
                <module>libraries-concurrency</module>
                <module>jhipster-6</module>
                <module>libraries-testing</module>
                <module>maven-modules</module>
                <module>optaplanner</module>
                <module>persistence-modules</module>
                <module>quarkus-modules</module>
                <module>spring-reactive-modules</module>
                <module>spring-swagger-codegen/custom-validations-opeanpi-codegen</module>
                <module>testing-modules/testing-assertions</module>
                <module>persistence-modules/fauna</module>
                <module>persistence-modules/spring-data-rest</module>

                <module>rule-engines-modules</module>

                <module>reactive-systems</module>
                <module>rxjava-modules</module>

                <module>lightrun</module>
                <module>tablesaw</module>
                <module>geotools</module>

                <!-- Modules from default-first -->

                <module>akka-modules</module>
                <module>annotations</module>
                <module>httpclient-simple</module>
                <module>antlr</module>
                <module>apache-kafka</module>
                <module>apache-kafka-2</module>
                <module>apache-olingo</module>

                <module>apache-poi-2</module>
                <module>apache-thrift</module>
                <module>apache-tika</module>

                <module>asm</module>
                <module>atomikos</module>
                <module>atomix</module>

                <module>axon</module>

                <module>bazel</module>
                <module>google-auto-project</module>
                <module>ddd</module>
                <module>disruptor</module>
                <module>dozer</module>
                <module>dubbo</module>
                <!-- <module>feign</module> --> <!-- JAVA-19475 -->
                <module>google-cloud</module>
                <module>graphql-modules</module>
                <module>grpc</module>
                <module>hazelcast</module>
                <module>hystrix</module>
                <module>jackson-simple</module>
                <module>java-blockchain</module>
                <module>java-jdi</module>
                <module>java-rmi</module>
                <module>java-spi</module>
                <module>javax-sound</module>
                <module>javaxval</module>
                <module>javaxval-2</module>
                <module>javax-validation-advanced</module>
                <module>jgit</module>
                <module>jib</module>

                <module>java-native</module>
                <module>jsoup</module>
                <module>ksqldb</module>
                <module>jsf</module>

                <module>libraries</module> <!-- very long running -->
                <module>libraries-2</module>
                <module>libraries-4</module>
                <module>libraries-5</module>
                <module>libraries-6</module>

                <module>libraries-apache-commons</module>
                <module>libraries-apache-commons-collections</module>
                <module>libraries-apache-commons-io</module>
                <module>libraries-data-2</module>
                <module>libraries-data-io</module>
                <module>libraries-files</module>
                <module>libraries-http</module>
                <module>libraries-http-2</module>
                <module>libraries-io</module>
                <module>libraries-primitive</module>
                <module>libraries-rpc</module>
                <module>libraries-server</module>

                <module>lucene</module>
                <module>mapstruct</module>
                <module>mesos-marathon</module>
                <module>metrics</module>
                <module>mustache</module>
                <module>mybatis</module>
                <module>pdf</module>
                <module>pdf-2</module>
                <module>protobuffer</module>
                <module>reactor-core</module>
                <module>rsocket</module>


                <!--  Modules from default second-->
                <module>spring-5</module>
                <module>spring-5-webflux</module>
                <module>spring-5-webflux-2</module>
                <module>spring-activiti</module>
                <module>spring-core-2</module>
                <module>spring-core-3</module>
                <module>spring-credhub</module>
                <module>spring-di-3</module>
                <module>spring-cucumber</module>

                <module>spring-kafka</module>

                <module>spring-native</module>
                <module>spring-security-modules/spring-security-oauth2-testing</module>
                <module>spring-protobuf</module>
                <module>spring-quartz</module>

                <module>spring-scheduling</module>

                <module>spring-state-machine</module>
                <module>spring-threads</module>
				<module>spring-vault</module>
                <module>tensorflow-java</module>
                <module>xstream</module>
                <module>webrtc</module>
                <module>persistence-modules/java-mongodb</module>

                <module>messaging-modules</module>

                <module>persistence-modules/questdb</module>
                <module>vaadin</module>
                <module>libraries-3</module>
                <module>web-modules/apache-tapestry</module>
                <module>web-modules/java-lite</module>
                <module>web-modules/blade</module>
                <module>web-modules/bootique</module>
                <module>web-modules/dropwizard</module>
                <module>web-modules/google-web-toolkit</module>
                <module>web-modules/jakarta-ee</module>
                <module>web-modules/ratpack</module>
            </modules>

            <properties>
                <project.build.sourceEncoding>UTF-8</project.build.sourceEncoding>
                <java.version>11</java.version>
                <maven.compiler.source>11</maven.compiler.source>
                <maven.compiler.target>11</maven.compiler.target>
            </properties>
        </profile>

        <profile>
            <id>integration-jdk9-and-above</id>

            <build>
                <plugins>
                    <plugin>
                        <groupId>org.apache.maven.plugins</groupId>
                        <artifactId>maven-surefire-plugin</artifactId>
                        <configuration>
                            <excludes>
                                <exclude>**/*ManualTest.java</exclude>
                                <exclude>**/*LiveTest.java</exclude>
                            </excludes>
                            <includes>
                                <include>**/*IntegrationTest.java</include>
                                <include>**/*IntTest.java</include>
                            </includes>
                        </configuration>
                    </plugin>
                </plugins>
            </build>

            <modules>
                <module>lombok-modules</module>
                <module>osgi</module>
                <module>spring-katharsis</module>
                <module>logging-modules</module>
                <module>spring-boot-modules</module>
                <module>apache-httpclient</module>
                <module>apache-httpclient4</module>
                <module>apache-httpclient-2</module>
                <module>spring-mobile</module>
                <module>microservices-modules</module>
                <module>spring-ejb-modules</module>
                <module>spring-di</module>
                <module>spring-di-2</module>
                <module>spring-jinq</module>
                <module>vavr-modules</module>
                <module>java-websocket</module>
                <module>azure</module>
                <module>netflix-modules</module>
                <module>spf4j</module>
                <module>spring-jersey</module>
                <module>jersey</module>
                <module>jaxb</module>

                <module>javafx</module>
                <module>spring-batch</module>
                <module>spring-batch-2</module>
                <module>spring-boot-rest</module>
                <module>spring-drools</module>
                <module>spring-exceptions</module>
                <module>spring-jenkins-pipeline</module>
                <module>spring-core</module>
                <module>spring-core-4</module>
                <module>spring-integration</module>
                <module>spring-remoting-modules</module>
                <module>libraries-security</module>
                <module>libraries-data-db</module>

                <module>performance-tests</module>
                <module>security-modules</module>
                <module>libraries-server-2</module>
                <module>orika</module>
                <module>patterns-modules</module>
                <module>json-modules</module>
                <module>libraries-data</module>
                <module>saas-modules</module>
                <module>server-modules</module>
                <module>apache-cxf-modules</module>

                <module>algorithms-modules</module>
                <module>apache-libraries</module>
                <module>apache-poi</module>
                <module>apache-velocity</module>
                <module>di-modules</module>
                <module>asciidoctor</module>
                <module>aws-modules</module>

                <module>couchbase</module>

                <module>core-groovy-modules</module>

                <module>core-java-modules</module>
                <!-- <module>core-java-modules/core-java-9-new-features</module> --> <!-- uses preview features, to be decided how to handle -->
                <!-- <module>core-java-modules/core-java-12</module> --> <!-- uses preview features, to be decided how to handle -->
                <!-- <module>core-java-modules/core-java-13</module> --> <!-- uses preview features, to be decided how to handle -->
                <!-- <module>core-java-modules/core-java-14</module> --> <!-- uses preview features, to be decided how to handle -->
                <!-- <module>core-java-modules/core-java-15</module> --> <!-- uses preview features, to be decided how to handle -->
                <!-- <module>core-java-modules/core-java-16</module> --> <!-- uses preview features, to be decided how to handle -->
                <!-- <module>core-java-modules/core-java-17</module> --> <!-- uses preview features, to be decided how to handle -->
                <!-- <module>core-java-modules/core-java-19</module> --> <!-- uses preview features, to be decided how to handle -->
                <module>spring-aop</module>
                <module>spring-aop-2</module>
                <module>custom-pmd</module>
                <module>data-structures</module>
                <module>ddd-contexts</module>
                <module>jackson-modules</module>
                <module>jmh</module>
                <module>deeplearning4j</module>
                <module>jmeter</module>
                <module>docker-modules</module>
                <module>drools</module>
                <module>guava-modules</module>
                <module>kubernetes-modules</module>
                <module>libraries-concurrency</module>
                <module>jhipster-6</module>
                <module>libraries-testing</module>
                <module>maven-modules</module>
                <module>optaplanner</module>
                <module>persistence-modules</module>
                <module>quarkus-modules</module>
                <module>spring-reactive-modules</module>
                <module>spring-swagger-codegen/custom-validations-opeanpi-codegen</module>
                <module>testing-modules/testing-assertions</module>
                <module>persistence-modules/fauna</module>
                <module>persistence-modules/spring-data-rest</module>

                <module>rule-engines-modules</module>

                <module>reactive-systems</module>
                <module>rxjava-modules</module>

                <module>lightrun</module>
                <module>tablesaw</module>
                <module>geotools</module>

                <!-- Modules from default-first -->

                <module>akka-modules</module>
                <module>annotations</module>
                <module>antlr</module>
                <module>apache-kafka</module>
                <module>apache-kafka-2</module>
                <module>apache-olingo</module>

                <module>apache-poi-2</module>
                <module>apache-thrift</module>
                <module>apache-tika</module>

                <module>asm</module>
                <module>atomikos</module>
                <module>atomix</module>

                <module>axon</module>

                <module>bazel</module>
                <module>google-auto-project</module>
                <module>ddd</module>
                <module>disruptor</module>
                <module>dozer</module>

                <module>dubbo</module>
                <!-- <module>feign</module> -->
                <module>google-cloud</module>
                <module>graphql-modules</module>
                <module>grpc</module>
                <module>hazelcast</module>
                <module>httpclient-simple</module>
                <module>hystrix</module>
                <module>jackson-simple</module>
                <module>java-blockchain</module>
                <module>java-jdi</module>
                <module>java-rmi</module>
                <module>java-spi</module>
                <module>javax-sound</module>
                <module>javaxval</module>
                <module>javaxval-2</module>
                <module>javax-validation-advanced</module>
                <module>jgit</module>
                <module>jib</module>

                <module>java-native</module>
                <module>jsoup</module>
                <module>jsf</module>
                <module>ksqldb</module>

                <module>libraries</module> <!-- very long running -->
                <module>libraries-2</module>
                <module>libraries-4</module>
                <module>libraries-5</module>
                <module>libraries-6</module>
                <module>libraries-apache-commons</module>
                <module>libraries-apache-commons-collections</module>
                <module>libraries-apache-commons-io</module>
                <module>libraries-data-2</module>
                <module>libraries-data-io</module>
                <module>libraries-files</module>
                <module>libraries-http</module>
                <module>libraries-http-2</module>
                <module>libraries-io</module>
                <module>libraries-ai</module>
                <module>libraries-primitive</module>
                <module>libraries-rpc</module>
                <module>libraries-server</module>

                <module>lucene</module>
                <module>mapstruct</module>
                <module>mesos-marathon</module>
                <module>metrics</module>
                <module>mustache</module>
                <module>mybatis</module>
                <module>pdf</module>
                <module>pdf-2</module>
                <module>protobuffer</module>
                <module>reactor-core</module>
                <module>rsocket</module>


                <!--  Modules from default second-->

                <module>spring-5</module>
                <module>spring-5-webflux</module>
                <module>spring-5-webflux-2</module>
                <module>spring-activiti</module>
                <module>spring-core-2</module>
                <module>spring-core-3</module>
                <module>spring-credhub</module>
                <module>spring-di-3</module>
                <module>spring-cucumber</module>

                <module>spring-kafka</module>

                <module>spring-native</module>
                <module>spring-protobuf</module>
                <module>spring-quartz</module>

                <module>spring-scheduling</module>

                <module>spring-state-machine</module>
                <module>spring-threads</module>
				<module>spring-vault</module>
                <module>tensorflow-java</module>
                <module>xstream</module>
                <module>webrtc</module>
                <module>persistence-modules/java-mongodb</module>

                <module>messaging-modules</module>

                <module>persistence-modules/questdb</module>
                <module>vaadin</module>
                <module>libraries-3</module>
                <module>web-modules/apache-tapestry</module>
                <module>web-modules/java-lite</module>
                <module>web-modules/blade</module>
                <module>web-modules/bootique</module>
                <module>web-modules/dropwizard</module>
                <module>web-modules/google-web-toolkit</module>
<<<<<<< HEAD
                <module>web-modules/google-jakarta-ee</module>
                <module>web-modules/ratpack</module>
=======
                <module>web-modules/jakarta-ee</module>
>>>>>>> be747e6e
            </modules>

            <properties>
                <project.build.sourceEncoding>UTF-8</project.build.sourceEncoding>
                <java.version>11</java.version>
                <maven.compiler.source>11</maven.compiler.source>
                <maven.compiler.target>11</maven.compiler.target>
            </properties>
        </profile>

        <profile>
            <id>parents</id>
            <modules>
                <module>parent-boot-1</module>
                <module>parent-boot-2</module>
                <module>parent-spring-4</module>
                <module>parent-spring-5</module>
                <module>parent-java</module>
            </modules>

        </profile>
    </profiles>

    <reporting>
        <plugins>
            <plugin>
                <groupId>org.apache.maven.plugins</groupId>
                <artifactId>maven-jxr-plugin</artifactId>
                <version>${maven-jxr-plugin.version}</version>
            </plugin>
        </plugins>
    </reporting>

    <properties>
        <project.build.sourceEncoding>UTF-8</project.build.sourceEncoding>
        <project.reporting.outputEncoding>UTF-8</project.reporting.outputEncoding>
        <gib.referenceBranch>refs/remotes/origin/master</gib.referenceBranch>
        <gib.skipTestsForUpstreamModules>true</gib.skipTestsForUpstreamModules>
        <gib.buildUpstream>false</gib.buildUpstream>
        <gib.failOnMissingGitDir>false</gib.failOnMissingGitDir>
        <gib.failOnError>false</gib.failOnError>
        <gib.disable>true</gib.disable>

        <!-- used only in dependency management to force this version, not included as a direct dependency -->
        <junit.version>4.13.2</junit.version>
        <assertj.version>3.21.0</assertj.version>
        <hamcrest.version>2.2</hamcrest.version>
        <hamcrest-all.version>1.3</hamcrest-all.version>
        <mockito.version>4.4.0</mockito.version>
        <byte-buddy.version>1.12.13</byte-buddy.version>

        <!-- logging -->
        <!-- overwriting in the slf4j and logback in the hibernate-jpa. When updated to the latest version remove the version from that module-->
        <org.slf4j.version>1.7.32</org.slf4j.version>
        <logback.version>1.2.7</logback.version>

        <!-- plugins -->
        <maven-surefire-plugin.version>2.22.2</maven-surefire-plugin.version>
        <maven-compiler-plugin.version>3.8.1</maven-compiler-plugin.version>
        <exec-maven-plugin.version>3.0.0</exec-maven-plugin.version>
        <java.version>1.8</java.version>
        <log4j.version>1.2.17</log4j.version>
        <esapi.version>2.5.0.0</esapi.version>
        <jmh-core.version>1.35</jmh-core.version>
        <jmh-generator.version>1.35</jmh-generator.version>
        <maven-failsafe-plugin.version>2.21.0</maven-failsafe-plugin.version>
        <commons-collections4.version>4.4</commons-collections4.version>
        <commons-io.version>2.11.0</commons-io.version>
        <commons-lang.version>2.6</commons-lang.version>
        <commons-lang3.version>3.12.0</commons-lang3.version>
        <commons-cli.version>1.5.0</commons-cli.version>
        <maven-war-plugin.version>3.3.2</maven-war-plugin.version>
        <javax.servlet-api.version>4.0.1</javax.servlet-api.version>
        <jstl-api.version>1.2</jstl-api.version>
        <javax.servlet.jsp-api.version>2.3.3</javax.servlet.jsp-api.version>
        <jstl.version>1.2</jstl.version>
        <jackson.version>2.13.3</jackson.version>
        <commons-fileupload.version>1.4</commons-fileupload.version>
        <junit-platform.version>1.9.2</junit-platform.version>
        <junit-jupiter.version>5.9.2</junit-jupiter.version>
        <junit-platform-surefire-provider.version>1.3.2</junit-platform-surefire-provider.version>
        <directory-maven-plugin.version>0.3.1</directory-maven-plugin.version>
        <maven-install-plugin.version>2.5.2</maven-install-plugin.version>
        <custom-pmd.version>0.0.1</custom-pmd.version>
        <gitflow-incremental-builder.version>3.12.2</gitflow-incremental-builder.version>
        <maven-jxr-plugin.version>3.0.0</maven-jxr-plugin.version>
        <maven-pmd-plugin.version>3.19.0</maven-pmd-plugin.version>
        <lombok.version>1.18.24</lombok.version>
        <h2.version>2.1.214</h2.version>
        <guava.version>31.1-jre</guava.version>
        <maven-jar-plugin.version>3.2.2</maven-jar-plugin.version>
    </properties>

</project><|MERGE_RESOLUTION|>--- conflicted
+++ resolved
@@ -1204,12 +1204,8 @@
                 <module>web-modules/bootique</module>
                 <module>web-modules/dropwizard</module>
                 <module>web-modules/google-web-toolkit</module>
-<<<<<<< HEAD
-                <module>web-modules/google-jakarta-ee</module>
+                <module>web-modules/jakarta-ee</module>
                 <module>web-modules/ratpack</module>
-=======
-                <module>web-modules/jakarta-ee</module>
->>>>>>> be747e6e
             </modules>
 
             <properties>
