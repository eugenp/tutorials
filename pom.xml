<?xml version="1.0" encoding="UTF-8"?>
<!--suppress PyInterpreter -->
<project xmlns="http://maven.apache.org/POM/4.0.0"
         xmlns:xsi="http://www.w3.org/2001/XMLSchema-instance"
         xsi:schemaLocation="http://maven.apache.org/POM/4.0.0 http://maven.apache.org/xsd/maven-4.0.0.xsd">
    <modelVersion>4.0.0</modelVersion>
    <groupId>com.baeldung</groupId>
    <artifactId>parent-modules</artifactId>
    <version>1.0.0-SNAPSHOT</version>
    <name>parent-modules</name>
    <packaging>pom</packaging>

    <dependencies>
        <!-- logging -->
        <dependency>
            <groupId>org.slf4j</groupId>
            <artifactId>slf4j-api</artifactId>
            <version>${org.slf4j.version}</version>
        </dependency>
        <dependency>
            <groupId>ch.qos.logback</groupId>
            <artifactId>logback-classic</artifactId>
            <version>${logback.version}</version>
        </dependency>
        <dependency>
            <groupId>ch.qos.logback</groupId>
            <artifactId>logback-core</artifactId>
            <version>${logback.version}</version>
        </dependency>
        <dependency>
            <groupId>org.slf4j</groupId>
            <artifactId>jcl-over-slf4j</artifactId>
            <version>${org.slf4j.version}</version>
        </dependency>

        <!-- test -->
        <dependency>
            <groupId>org.junit.jupiter</groupId>
            <artifactId>junit-jupiter-engine</artifactId>
            <version>${junit-jupiter.version}</version>
            <scope>test</scope>
        </dependency>
        <dependency>
            <groupId>org.junit.jupiter</groupId>
            <artifactId>junit-jupiter-params</artifactId>
            <version>${junit-jupiter.version}</version>
            <scope>test</scope>
        </dependency>
        <dependency>
            <groupId>org.junit.jupiter</groupId>
            <artifactId>junit-jupiter-api</artifactId>
            <version>${junit-jupiter.version}</version>
            <scope>test</scope>
        </dependency>
        <dependency>
            <groupId>org.junit.vintage</groupId>
            <artifactId>junit-vintage-engine</artifactId>
            <version>${junit-jupiter.version}</version>
            <scope>test</scope>
        </dependency>
        <dependency>
            <groupId>org.assertj</groupId>
            <artifactId>assertj-core</artifactId>
            <version>${assertj.version}</version>
            <scope>test</scope>
        </dependency>
        <dependency>
            <groupId>org.hamcrest</groupId>
            <artifactId>hamcrest</artifactId>
            <version>${hamcrest.version}</version>
            <scope>test</scope>
        </dependency>
        <dependency>
            <groupId>org.hamcrest</groupId>
            <artifactId>hamcrest-all</artifactId>
            <version>${hamcrest-all.version}</version>
            <scope>test</scope>
        </dependency>
        <dependency>
            <groupId>org.mockito</groupId>
            <artifactId>mockito-core</artifactId>
            <version>${mockito.version}</version>
            <scope>test</scope>
        </dependency>
        <dependency>
            <groupId>org.apache.maven.surefire</groupId>
            <artifactId>surefire-logger-api</artifactId>
            <version>${maven-surefire-plugin.version}</version>
            <!-- to get around bug https://github.com/junit-team/junit5/issues/801 -->
            <scope>test</scope>
            <optional>true</optional>
        </dependency>
    </dependencies>

    <build>
        <plugins>
            <plugin>
                <groupId>org.codehaus.mojo</groupId>
                <artifactId>exec-maven-plugin</artifactId>
                <version>${exec-maven-plugin.version}</version>
                <configuration>
                    <executable>maven</executable>
                </configuration>
            </plugin>
            <plugin>
                <groupId>org.apache.maven.plugins</groupId>
                <artifactId>maven-surefire-plugin</artifactId>
                <version>${maven-surefire-plugin.version}</version>
                <configuration>
                    <forkCount>3</forkCount>
                    <reuseForks>true</reuseForks>
                    <excludes>
                        <exclude>**/*IntegrationTest.java</exclude>
                        <exclude>**/*IntTest.java</exclude>
                        <exclude>**/*LongRunningUnitTest.java</exclude>
                        <exclude>**/*ManualTest.java</exclude>
                        <exclude>**/JdbcTest.java</exclude>
                        <exclude>**/*LiveTest.java</exclude>
                    </excludes>
                </configuration>
                <dependencies>
                    <dependency>
                        <groupId>org.junit.jupiter</groupId>
                        <artifactId>junit-jupiter-engine</artifactId>
                        <version>${junit-jupiter.version}</version>
                    </dependency>
                    <dependency>
                        <groupId>org.junit.vintage</groupId>
                        <artifactId>junit-vintage-engine</artifactId>
                        <version>${junit-jupiter.version}</version>
                    </dependency>
                </dependencies>
            </plugin>
            <plugin>
                <groupId>org.apache.maven.plugins</groupId>
                <artifactId>maven-compiler-plugin</artifactId>
                <version>${maven-compiler-plugin.version}</version>
                <configuration>
                    <source>${java.version}</source>
                    <target>${java.version}</target>
                </configuration>
            </plugin>
            <plugin>
                <groupId>org.apache.maven.plugins</groupId>
                <artifactId>maven-pmd-plugin</artifactId>
                <version>${maven-pmd-plugin.version}</version>
                <dependencies>
                    <dependency>
                        <groupId>org.baeldung.pmd</groupId>
                        <artifactId>custom-pmd</artifactId>
                        <version>${custom-pmd.version}</version>
                    </dependency>
                </dependencies>
                <configuration>
                    <failurePriority>5</failurePriority>
                    <aggregate>false</aggregate>
                    <failOnViolation>true</failOnViolation>
                    <verbose>true</verbose>
                    <linkXRef>true</linkXRef>
                    <includeTests>true</includeTests>
                    <sourceEncoding>UTF-8</sourceEncoding>
                    <targetJdk>${java.version}</targetJdk>
                    <rulesets>
                        <ruleset>${tutorialsproject.basedir}/baeldung-pmd-rules.xml</ruleset>
                    </rulesets>
                    <excludeRoots>
                        <excludeRoot>target/generated-sources</excludeRoot>
                    </excludeRoots>
                </configuration>
                <executions>
                    <execution>
                        <phase>compile</phase>
                        <goals>
                            <goal>check</goal>
                        </goals>
                    </execution>
                </executions>
            </plugin>
            <plugin>
                <groupId>org.commonjava.maven.plugins</groupId>
                <artifactId>directory-maven-plugin</artifactId>
                <version>${directory-maven-plugin.version}</version>
                <executions>
                    <execution>
                        <id>directories</id>
                        <goals>
                            <goal>directory-of</goal>
                        </goals>
                        <phase>validate</phase>
                        <configuration>
                            <property>tutorialsproject.basedir</property>
                            <project>
                                <groupId>com.baeldung</groupId>
                                <artifactId>parent-modules</artifactId>
                            </project>
                        </configuration>
                    </execution>
                </executions>
            </plugin>
            <plugin>
                <groupId>org.apache.maven.plugins</groupId>
                <artifactId>maven-install-plugin</artifactId>
                <version>${maven-install-plugin.version}</version>
                <configuration>
                    <groupId>org.baeldung.pmd</groupId>
                    <artifactId>custom-pmd</artifactId>
                    <version>${custom-pmd.version}</version>
                    <packaging>jar</packaging>
                    <file>${tutorialsproject.basedir}/custom-pmd-${custom-pmd.version}.jar</file>
                    <generatePom>true</generatePom>
                </configuration>
                <executions>
                    <execution>
                        <id>install-jar-lib</id>
                        <goals>
                            <goal>install-file</goal>
                        </goals>
                        <phase>validate</phase>
                    </execution>
                </executions>
            </plugin>
            <plugin>
                <artifactId>maven-war-plugin</artifactId>
                <version>${maven-war-plugin.version}</version>
            </plugin>
        </plugins>

        <extensions>
            <extension>
                <groupId>com.vackosar.gitflowincrementalbuilder</groupId>
                <artifactId>gitflow-incremental-builder</artifactId>
                <version>${gitflow-incremental-builder.version}</version>
            </extension>
        </extensions>
        <pluginManagement>
            <plugins>
                <!--This plugin's configuration is used to store Eclipse m2e settings
                    only. It has no influence on the Maven build itself. -->
                <plugin>
                    <groupId>org.eclipse.m2e</groupId>
                    <artifactId>lifecycle-mapping</artifactId>
                    <version>1.0.0</version>
                    <configuration>
                        <lifecycleMappingMetadata>
                            <pluginExecutions>
                                <pluginExecution>
                                    <pluginExecutionFilter>
                                        <groupId>
                                            org.commonjava.maven.plugins
                                        </groupId>
                                        <artifactId>
                                            directory-maven-plugin
                                        </artifactId>
                                        <versionRange>
                                            [0.3.1,)
                                        </versionRange>
                                        <goals>
                                            <goal>directory-of</goal>
                                        </goals>
                                    </pluginExecutionFilter>
                                    <action>
                                        <ignore/>
                                    </action>
                                </pluginExecution>
                                <pluginExecution>
                                    <pluginExecutionFilter>
                                        <groupId>
                                            org.apache.maven.plugins
                                        </groupId>
                                        <artifactId>
                                            maven-install-plugin
                                        </artifactId>
                                        <versionRange>
                                            [2.5.1,)
                                        </versionRange>
                                        <goals>
                                            <goal>install-file</goal>
                                        </goals>
                                    </pluginExecutionFilter>
                                    <action>
                                        <ignore/>
                                    </action>
                                </pluginExecution>
                            </pluginExecutions>
                        </lifecycleMappingMetadata>
                    </configuration>
                </plugin>
            </plugins>
        </pluginManagement>
    </build>

    <profiles>

        <profile>
            <id>default-first</id>
            <build>
                <plugins>
                    <plugin>
                        <groupId>org.apache.maven.plugins</groupId>
                        <artifactId>maven-surefire-plugin</artifactId>
                        <version>${maven-surefire-plugin.version}</version>
                        <configuration>
                            <forkCount>3</forkCount>
                            <reuseForks>true</reuseForks>
                            <includes>
                                <include>SpringContextTest</include>
                                <include>**/*UnitTest</include>
                            </includes>
                            <excludes>
                                <exclude>**/*IntegrationTest.java</exclude>
                                <exclude>**/*IntTest.java</exclude>
                                <exclude>**/*LongRunningUnitTest.java</exclude>
                                <exclude>**/*ManualTest.java</exclude>
                                <exclude>**/JdbcTest.java</exclude>
                                <exclude>**/*LiveTest.java</exclude>
                            </excludes>
                            <systemPropertyVariables>
                                <logback.configurationFile>${tutorialsproject.basedir}/logback-config.xml</logback.configurationFile>
                            </systemPropertyVariables>
                        </configuration>
                    </plugin>

                </plugins>
            </build>

            <modules>
                <module>parent-boot-1</module>
                <module>parent-boot-2</module>
                <module>parent-spring-4</module>
                <module>parent-spring-5</module>
                <module>parent-java</module>


                <module>azure</module>
                <module>checker-plugin</module>
                <!-- <module>clojure</module> --> <!-- Not a maven project -->

                <module>core-java-modules</module>

                <module>couchbase</module>

                <!-- <module>ethereum</module> --> <!-- JAVA-6001 -->
                <!-- <module>gradle-modules</module> --> <!-- Not a maven project -->
                <module>gradle-modules/gradle/maven-to-gradle</module>
                <!-- <module>grails</module> --> <!-- Not a maven project -->

                <!-- <module>guest</module> --> <!-- not to be built as its for guest articles  -->

                <module>apache-httpclient</module>
                <module>apache-httpclient4</module>


                <module>jackson-modules</module>

                <module>javafx</module>
                <module>java-jdi</module>
                <module>java-websocket</module>

                <module>jaxb</module>
                <module>jersey</module>
                <module>jhipster-5</module>

                <module>jmh</module>

                <module>jsf</module>

                <module>kubernetes-modules</module>

                <!-- <module>lagom</module> --> <!-- Not a maven project -->
                <module>language-interop</module>
                <module>libraries-3</module>

                <module>libraries-data-db</module>
                <module>libraries-security</module>
                <module>libraries-server-2</module>
                <module>logging-modules</module>
                <module>lombok-modules</module>

                <module>maven-modules</module>

                <module>messaging-modules</module>

                <module>microservices-modules</module>
                <module>muleesb</module>


                <module>netflix-modules</module>

                <module>osgi</module>
                <module>orika</module>


                <module>performance-tests</module>
                <module>persistence-modules</module>

                <module>security-modules</module>

                <module>vavr-modules</module>
                <module>web-modules</module>
            </modules>

        </profile>

        <profile>
            <id>default-second</id>
            <build>
                <plugins>

                    <plugin>
                        <groupId>org.apache.maven.plugins</groupId>
                        <artifactId>maven-surefire-plugin</artifactId>
                        <version>${maven-surefire-plugin.version}</version>
                        <configuration>
                            <forkCount>3</forkCount>
                            <reuseForks>true</reuseForks>
                            <includes>
                                <include>SpringContextTest</include>
                                <include>**/*UnitTest</include>
                            </includes>
                            <excludes>
                                <exclude>**/*IntegrationTest.java</exclude>
                                <exclude>**/*IntTest.java</exclude>
                                <exclude>**/*LongRunningUnitTest.java</exclude>
                                <exclude>**/*ManualTest.java</exclude>
                                <exclude>**/*JdbcTest.java</exclude>
                                <exclude>**/*LiveTest.java</exclude>
                            </excludes>
                            <systemPropertyVariables>
                                <logback.configurationFile>${tutorialsproject.basedir}/logback-config.xml</logback.configurationFile>
                            </systemPropertyVariables>
                        </configuration>
                    </plugin>

                </plugins>
            </build>

            <modules>
                <module>parent-boot-1</module>
                <module>parent-boot-2</module>
                <module>parent-spring-4</module>
                <module>parent-spring-5</module>
                <module>parent-java</module>

                <module>spf4j</module>
                <module>spring-4</module>
                <module>spring-aop</module>
                <module>spring-batch</module>
                <module>spring-bom</module>
                <module>spring-boot-modules</module>
                <module>spring-boot-rest</module>
                <module>spring-caching</module>
                <module>spring-cloud-modules</module>
                <!-- <module>spring-cloud-cli</module> --> <!-- Not a maven project -->
                <module>spring-core</module>
                <module>spring-core-4</module>
                <module>spring-di</module>
                <module>spring-di-2</module>
                <module>spring-drools</module>
                <module>spring-ejb-modules</module>

                <module>spring-exceptions</module>
                <module>spring-integration</module>
                <module>spring-jenkins-pipeline</module>
                <module>spring-jersey</module>
                <module>spring-jinq</module>
                <module>spring-katharsis</module>
                <module>spring-mobile</module>
                <module>spring-remoting-modules</module>

                <!-- <module>spring-roo</module> --> <!-- JAVA-17327 -->

                <module>spring-security-modules</module>
                <module>spring-shell</module>
                <module>spring-soap</module>
                <module>spring-spel</module>
                <module>spring-static-resources</module>
                <module>spring-swagger-codegen</module>
                <module>spring-vault</module>
                <module>spring-web-modules</module>
                <module>spring-websockets</module>
                <module>static-analysis</module>
                <module>testing-modules</module>
                <module>vertx-modules</module>
                <module>video-tutorials</module>
                <module>xml</module>
                <module>xml-2</module>
            </modules>

        </profile>

        <profile>
            <id>default-heavy</id>
            <build>
                <plugins>

                    <plugin>
                        <groupId>org.apache.maven.plugins</groupId>
                        <artifactId>maven-surefire-plugin</artifactId>
                        <version>${maven-surefire-plugin.version}</version>
                        <configuration>
                            <forkCount>3</forkCount>
                            <reuseForks>true</reuseForks>
                            <includes>
                                <include>SpringContextTest</include>
                                <include>**/*UnitTest</include>
                            </includes>
                            <excludes>
                                <exclude>**/*IntegrationTest.java</exclude>
                                <exclude>**/*IntTest.java</exclude>
                                <exclude>**/*LongRunningUnitTest.java</exclude>
                                <exclude>**/*ManualTest.java</exclude>
                                <exclude>**/*JdbcTest.java</exclude>
                                <exclude>**/*LiveTest.java</exclude>
                            </excludes>
                        </configuration>
                    </plugin>

                </plugins>
            </build>

            <modules>
                <module>parent-boot-1</module>
                <module>parent-boot-2</module>
                <module>parent-spring-4</module>
                <module>parent-spring-5</module>
                <module>parent-java</module>

                <module>apache-spark</module>

                <module>image-processing</module>

                <module>jenkins-modules</module>
                <module>jhipster-modules</module>
                <module>jhipster-5</module>
                <module>jws</module>

                <module>libraries</module> <!-- very long running -->
                <module>libraries-4</module>
                <module>libraries-5</module>
                <module>libraries-6</module>
                <module>spring-boot-modules/spring-boot-react</module>
                <module>spring-ejb-modules/ejb-beans</module>

                <module>vaadin</module>
                <module>vavr-modules</module>
            </modules>
        </profile>

        <profile>
            <id>integration-lite-first</id>

            <build>
                <plugins>
                    <plugin>
                        <groupId>org.apache.maven.plugins</groupId>
                        <artifactId>maven-surefire-plugin</artifactId>
                        <configuration>
                            <excludes>
                                <exclude>**/*ManualTest.java</exclude>
                                <exclude>**/*LiveTest.java</exclude>
                            </excludes>
                            <includes>
                                <include>**/*IntegrationTest.java</include>
                                <include>**/*IntTest.java</include>
                            </includes>
                            <systemPropertyVariables>
                                <logback.configurationFile>${tutorialsproject.basedir}/logback-config.xml</logback.configurationFile>
                            </systemPropertyVariables>
                        </configuration>
                    </plugin>
                </plugins>
            </build>

            <modules>
                <module>parent-boot-1</module>
                <module>parent-boot-2</module>
                <module>parent-spring-4</module>
                <module>parent-spring-5</module>
                <module>parent-java</module>


                <module>azure</module>
                <module>checker-plugin</module>
                <!-- <module>clojure</module> --> <!-- Not a maven project -->

                <module>core-java-modules</module>
                <module>couchbase</module>
                <module>drools</module>
                <!-- <module>ethereum</module> --> <!-- JAVA-6001 -->
                <!-- <module>gradle-modules</module> --> <!-- Not a maven project -->
                <module>gradle-modules/gradle/maven-to-gradle</module>
                <!-- <module>grails</module> --> <!-- Not a maven project -->
                <!-- <module>guest</module> --> <!-- not to be built as its for guest articles  -->

                <module>apache-httpclient</module>
                <module>apache-httpclient4</module>


                <module>jackson-modules</module>

                <module>javafx</module>
                <module>java-jdi</module>
                <module>java-websocket</module>

                <module>jaxb</module>
                <module>jersey</module>
                <module>jhipster-5</module>
                <module>jmh</module>

                <module>jsf</module>

                <module>kubernetes-modules</module>

                <!-- <module>lagom</module> --> <!-- Not a maven project -->
                <module>language-interop</module>
                <module>libraries-3</module>



                <module>libraries-data-db</module>
                <module>libraries-security</module>
                <module>libraries-server-2</module>
                <module>logging-modules</module>
                <module>lombok-modules</module>

                <module>maven-modules</module>

                <module>messaging-modules</module>

                <module>microservices-modules</module>
                <module>muleesb</module>

                <module>netflix-modules</module>

                <module>osgi</module>
                <module>orika</module>


                <module>performance-tests</module>
                <module>persistence-modules</module>

                <module>security-modules</module>

                <module>vavr-modules</module>
                <module>web-modules</module>
            </modules>

        </profile>

        <profile>
            <id>integration-lite-second</id>

            <build>
                <plugins>
                    <plugin>
                        <groupId>org.apache.maven.plugins</groupId>
                        <artifactId>maven-surefire-plugin</artifactId>
                        <configuration>
                            <excludes>
                                <exclude>**/*ManualTest.java</exclude>
                                <exclude>**/*LiveTest.java</exclude>
                            </excludes>
                            <includes>
                                <include>**/*IntegrationTest.java</include>
                                <include>**/*IntTest.java</include>
                            </includes>
                            <systemPropertyVariables>
                                <logback.configurationFile>${tutorialsproject.basedir}/logback-config.xml</logback.configurationFile>
                            </systemPropertyVariables>
                        </configuration>
                    </plugin>
                </plugins>
            </build>

            <modules>
                <module>parent-boot-1</module>
                <module>parent-boot-2</module>
                <module>parent-spring-4</module>
                <module>parent-spring-5</module>
                <module>parent-java</module>


                <module>spf4j</module>
                <module>spring-4</module>
                <module>spring-batch</module>
                <module>spring-bom</module>
                <module>spring-boot-modules</module>
                <module>spring-boot-rest</module>
                <module>spring-caching</module>
                <module>spring-cloud-modules</module>
                <!-- <module>spring-cloud-cli</module> --> <!-- Not a maven project -->
                <module>spring-core</module>
                <module>spring-core-4</module>
                <module>spring-di</module>
                <module>spring-di-2</module>
                <module>spring-drools</module>
                <module>spring-ejb-modules</module>
                <module>spring-exceptions</module>
                <module>spring-integration</module>
                <module>spring-jenkins-pipeline</module>
                <module>spring-jersey</module>
                <module>spring-jinq</module>
                <module>spring-katharsis</module>
                <module>spring-mobile</module>
                <module>spring-remoting-modules</module>

                <!-- <module>spring-roo</module> --> <!-- JAVA-17327 -->

                <module>spring-security-modules</module>
                <module>spring-shell</module>
                <module>spring-soap</module>
                <module>spring-spel</module>
                <module>spring-static-resources</module>
                <module>spring-swagger-codegen</module>
                <module>spring-vault</module>
                <module>spring-web-modules</module>
                <module>spring-websockets</module>
                <module>static-analysis</module>
                <module>testing-modules</module>
                <module>vertx-modules</module>
                <module>video-tutorials</module>
                <module>xml</module>
                <module>xml-2</module>
            </modules>

        </profile>

        <profile>
            <id>integration-heavy</id>

            <build>
                <plugins>
                    <plugin>
                        <groupId>org.apache.maven.plugins</groupId>
                        <artifactId>maven-surefire-plugin</artifactId>
                        <configuration>
                            <excludes>
                                <exclude>**/*ManualTest.java</exclude>
                                <exclude>**/*LiveTest.java</exclude>
                            </excludes>
                            <includes>
                                <include>**/*IntegrationTest.java</include>
                                <include>**/*IntTest.java</include>
                            </includes>
                        </configuration>
                    </plugin>
                </plugins>
            </build>

            <modules>
                <module>parent-boot-1</module>
                <module>parent-boot-2</module>
                <module>parent-spring-4</module>
                <module>parent-spring-5</module>
                <module>parent-java</module>

                <module>apache-spark</module>

                <module>image-processing</module>

                <module>jenkins-modules</module>
                <module>jhipster-modules</module>
                <module>jhipster-5</module>
                <module>jws</module>

                <module>libraries</module> <!-- very long running -->
                <module>libraries-4</module>
                <module>libraries-5</module>
                <module>libraries-6</module>
                <module>spring-boot-modules/spring-boot-react</module>
                <module>spring-ejb-modules/ejb-beans</module>
                <module>vaadin</module>
               <module>vavr-modules</module>
            </modules>

        </profile>

        <profile>
            <id>live-all</id>

            <build>
                <plugins>
                    <plugin>
                        <groupId>org.apache.maven.plugins</groupId>
                        <artifactId>maven-surefire-plugin</artifactId>
                        <configuration>
                            <excludes>
                                <exclude>**/SpringContextTest.java</exclude>
                                <exclude>**/*UnitTest.java</exclude>
                                <exclude>**/*IntegrationTest.java</exclude>
                                <exclude>**/*IntTest.java</exclude>
                                <exclude>**/*LongRunningUnitTest.java</exclude>
                                <exclude>**/*ManualTest.java</exclude>
                                <exclude>**/*JdbcTest.java</exclude>
                            </excludes>
                            <includes>
                                <include>**/*LiveTest.java</include>
                            </includes>
                        </configuration>
                    </plugin>

                </plugins>
            </build>


        </profile>

        <profile>
            <id>default-jdk9-and-above</id>

            <build>
                <plugins>

                    <plugin>
                        <groupId>org.apache.maven.plugins</groupId>
                        <artifactId>maven-surefire-plugin</artifactId>
                        <configuration>
                            <forkCount>3</forkCount>
                            <reuseForks>true</reuseForks>
                            <includes>
                                <include>SpringContextTest</include>
                                <include>**/*UnitTest</include>
                            </includes>
                            <excludes>
                                <exclude>**/*IntegrationTest.java</exclude>
                                <exclude>**/*IntTest.java</exclude>
                                <exclude>**/*LongRunningUnitTest.java</exclude>
                                <exclude>**/*ManualTest.java</exclude>
                                <exclude>**/JdbcTest.java</exclude>
                                <exclude>**/*LiveTest.java</exclude>
                            </excludes>
                        </configuration>
                    </plugin>

                </plugins>
            </build>

            <modules>
<<<<<<< HEAD
                <module>patterns-modules</module>
                <module>json-modules</module>
                <module>libraries-data</module>
                <module>saas-modules</module>
                <module>server-modules</module>
                <module>apache-cxf-modules</module>
=======
                <module>spring-aop</module>
                <module>jmeter</module>
                <module>spring-aop-2</module>
>>>>>>> 0bb4724e
                <module>algorithms-modules</module>
                <module>apache-libraries</module>
                <module>apache-poi</module>
                <module>apache-velocity</module>
                <module>di-modules</module>
                <module>asciidoctor</module>
                <module>aws-modules</module>
                
                <module>couchbase</module>
                <module>core-groovy-modules</module>

                <module>core-java-modules/core-java-9</module>
                <module>core-java-modules/core-java-9-improvements</module>
                <module>core-java-modules/core-java-9-jigsaw</module>
                <!-- <module>core-java-modules/core-java-9-new-features</module> --> <!-- uses preview features, to be decided how to handle -->
                <module>core-java-modules/core-java-9-streams</module>
                <module>core-java-modules/core-java-10</module>
                <module>core-java-modules/core-java-11</module>
                <module>core-java-modules/core-java-11-2</module>
                <module>core-java-modules/core-java-11-3</module>
                <!-- <module>core-java-modules/core-java-12</module> --> <!-- uses preview features, to be decided how to handle -->
                <!-- <module>core-java-modules/core-java-13</module> --> <!-- uses preview features, to be decided how to handle -->
                <!-- <module>core-java-modules/core-java-14</module> --> <!-- uses preview features, to be decided how to handle -->
                <!-- <module>core-java-modules/core-java-15</module> --> <!-- uses preview features, to be decided how to handle -->
                <!-- <module>core-java-modules/core-java-16</module> --> <!-- uses preview features, to be decided how to handle -->
                <!-- <module>core-java-modules/core-java-17</module> --> <!-- uses preview features, to be decided how to handle -->
                <!-- <module>core-java-modules/core-java-19</module> --> <!-- uses preview features, to be decided how to handle -->
                <module>core-java-modules/core-java-collections-set</module>
                <module>core-java-modules/core-java-collections-list-4</module>
                <module>core-java-modules/core-java-collections-array-list</module>
                <module>core-java-modules/core-java-collections-maps-4</module>
                <module>core-java-modules/core-java-collections-maps-5</module>
                <module>core-java-modules/core-java-concurrency-simple</module>
                <module>core-java-modules/core-java-date-operations-1</module>
                <module>core-java-modules/core-java-datetime-conversion</module>
                <module>core-java-modules/core-java-datetime-string</module>
                <module>core-java-modules/core-java-io-conversions-2</module>
                <module>core-java-modules/core-java-jpms</module>
                <module>core-java-modules/core-java-os</module>
                <module>core-java-modules/core-java-streams-4</module>
                <module>core-java-modules/core-java-string-algorithms-3</module>
                <module>core-java-modules/core-java-string-operations-3</module>
                <module>core-java-modules/core-java-string-operations-4</module>
                <module>core-java-modules/core-java-string-operations-5</module>
                <module>core-java-modules/core-java-time-measurements</module>
                <module>core-java-modules/core-java-networking-3</module>
                <module>core-java-modules/core-java-strings</module>
                <module>core-java-modules/core-java-httpclient</module>
                <module>custom-pmd</module>
                <module>spring-core-6</module>
                <module>data-structures</module>
                <module>ddd-contexts</module>
                <module>deeplearning4j</module>
                <module>docker-modules</module>
                <module>drools</module>
                <module>guava-modules</module>
                <module>apache-httpclient-2</module>
                <module>kubernetes-modules/kubernetes-spring</module>
                <module>libraries-concurrency</module>
                <module>libraries-testing</module>
                <module>maven-modules/compiler-plugin-java-9</module>
                <module>maven-modules/maven-generate-war</module>
                <module>maven-modules/multimodulemavenproject</module>
                <module>optaplanner</module>
                <module>persistence-modules/sirix</module>
                <module>persistence-modules/spring-data-cassandra-2</module>
                <module>quarkus-modules</module>
                <module>spring-boot-modules/spring-boot-cassandre</module>
                <module>spring-boot-modules/spring-boot-3</module>
                <module>spring-boot-modules/spring-boot-3-native</module>
                <module>spring-boot-modules/spring-boot-3-observation</module>
                <module>spring-boot-modules/spring-boot-3-test-pitfalls</module>
                <module>spring-reactive-modules</module>
                <module>spring-swagger-codegen/custom-validations-opeanpi-codegen</module>
                <module>testing-modules/testing-assertions</module>
                <module>persistence-modules/fauna</module>

                <module>rule-engines-modules</module>

                <module>reactive-systems</module>
                <module>rxjava-modules</module>

                <module>lightrun</module>
                <module>tablesaw</module>
                <module>geotools</module>

                <!-- Modules from default-first -->

                <module>akka-modules</module>
                <module>annotations</module>
                <module>apache-httpclient</module>
                <module>httpclient-simple</module>
                <module>antlr</module>
                <module>apache-kafka</module>
                <module>apache-kafka-2</module>
                <module>apache-olingo</module>

                <module>apache-poi-2</module>
                <module>apache-rocketmq</module>
                <module>apache-thrift</module>
                <module>apache-tika</module>

                <module>asm</module>
                <module>atomikos</module>
                <module>atomix</module>
<!--            <module>axon</module>--><!-- JAVA-18408 -->

                <module>bazel</module>
                <module>code-generation</module>
                <module>ddd</module>
                <module>discord4j</module>
                <module>disruptor</module>
                <module>dozer</module>
                <module>dubbo</module>
                <module>feign</module>
                <module>google-cloud</module>
                <module>graphql-modules</module>
                <module>grpc</module>
                <module>hazelcast</module>
                <module>hystrix</module>
                <module>jackson-simple</module>
                <module>java-blockchain</module>

                <module>java-rmi</module>
                <module>java-spi</module>
                <module>javax-sound</module>
                <module>javaxval</module>
                <module>javaxval-2</module>
                <module>javax-validation-advanced</module>
                <module>jgit</module>
                <module>jib</module>

                <module>java-native</module>
                <module>jsoup</module>
                <module>ksqldb</module>
                <module>libraries-2</module>
                <module>libraries-7</module>
                <module>libraries-apache-commons</module>
                <module>libraries-apache-commons-collections</module>
                <module>libraries-apache-commons-io</module>
                <module>libraries-data-2</module>
                <module>libraries-data-io</module>
                <module>libraries-files</module>
                <module>libraries-http</module>
                <module>libraries-http-2</module>
                <module>libraries-io</module>
                <module>libraries-primitive</module>
                <module>libraries-rpc</module>
                <module>libraries-server</module>

                <module>lucene</module>
                <module>mapstruct</module>
                <module>mesos-marathon</module>
                <module>metrics</module>
                <module>mustache</module>
                <module>mybatis</module>
                <module>pdf</module>
                <module>pdf-2</module>
                <module>protobuffer</module>
                <module>reactor-core</module>
                <module>rsocket</module>
                <module>slack</module>


                <!--  Modules from default second-->
                <module>spring-5</module>
                <module>spring-5-webflux</module>
                <module>spring-5-webflux-2</module>
                <module>spring-activiti</module>
                <module>spring-batch-2</module>
                <module>spring-caching-2</module>
                <module>spring-core-2</module>
                <module>spring-core-3</module>
                <module>spring-core-5</module>
                <module>spring-di-3</module>
                <module>spring-cucumber</module>

                <module>spring-kafka</module>

                <module>spring-native</module>
                <module>spring-protobuf</module>
                <module>spring-quartz</module>

                <module>spring-scheduling</module>

                <module>spring-state-machine</module>
                <module>spring-threads</module>
                <module>tensorflow-java</module>
                <module>xstream</module>
                <module>webrtc</module>
                <module>messaging-modules/spring-apache-camel</module>
            </modules>

            <properties>
                <project.build.sourceEncoding>UTF-8</project.build.sourceEncoding>
                <java.version>11</java.version>
                <maven.compiler.source>11</maven.compiler.source>
                <maven.compiler.target>11</maven.compiler.target>
            </properties>
        </profile>

        <profile>
            <id>integration-jdk9-and-above</id>

            <build>
                <plugins>
                    <plugin>
                        <groupId>org.apache.maven.plugins</groupId>
                        <artifactId>maven-surefire-plugin</artifactId>
                        <configuration>
                            <excludes>
                                <exclude>**/*ManualTest.java</exclude>
                                <exclude>**/*LiveTest.java</exclude>
                            </excludes>
                            <includes>
                                <include>**/*IntegrationTest.java</include>
                                <include>**/*IntTest.java</include>
                            </includes>
                        </configuration>
                    </plugin>
                </plugins>
            </build>

            <modules>
                <module>patterns-modules</module>
                <module>json-modules</module>
                <module>libraries-data</module>
                <module>saas-modules</module>
                <module>server-modules</module>
                <module>apache-cxf-modules</module>
                <module>algorithms-modules</module>
                <module>apache-libraries</module>
                <module>apache-poi</module>
                <module>apache-velocity</module>
                <module>di-modules</module>
                <module>asciidoctor</module>
                <module>aws-modules</module>

                <module>couchbase</module>

                <module>core-groovy-modules</module>
                <module>core-java-modules/core-java-9</module>
                <module>core-java-modules/core-java-9-improvements</module>
                <module>core-java-modules/core-java-9-jigsaw</module>
                <!-- <module>core-java-modules/core-java-9-new-features</module> --> <!-- uses preview features, to be decided how to handle -->
                <module>core-java-modules/core-java-9-streams</module>
                <module>core-java-modules/core-java-10</module>
                <module>core-java-modules/core-java-11</module>
                <module>core-java-modules/core-java-11-2</module>
                <module>core-java-modules/core-java-11-3</module>
                <!-- <module>core-java-modules/core-java-12</module> --> <!-- uses preview features, to be decided how to handle -->
                <!-- <module>core-java-modules/core-java-13</module> --> <!-- uses preview features, to be decided how to handle -->
                <!-- <module>core-java-modules/core-java-14</module> --> <!-- uses preview features, to be decided how to handle -->
                <!-- <module>core-java-modules/core-java-15</module> --> <!-- uses preview features, to be decided how to handle -->
                <!-- <module>core-java-modules/core-java-16</module> --> <!-- uses preview features, to be decided how to handle -->
                <!-- <module>core-java-modules/core-java-17</module> --> <!-- uses preview features, to be decided how to handle -->
                <!-- <module>core-java-modules/core-java-19</module> --> <!-- uses preview features, to be decided how to handle -->
                <module>core-java-modules/core-java-collections-set</module>
                <module>core-java-modules/core-java-collections-list-4</module>
                <module>core-java-modules/core-java-collections-array-list</module>
                <module>core-java-modules/core-java-collections-maps-4</module>
                <module>core-java-modules/core-java-collections-maps-5</module>
                <module>core-java-modules/core-java-concurrency-simple</module>
                <module>core-java-modules/core-java-date-operations-1</module>
                <module>core-java-modules/core-java-datetime-conversion</module>
                <module>core-java-modules/core-java-datetime-string</module>
                <module>core-java-modules/core-java-io-conversions-2</module>
                <module>core-java-modules/core-java-jpms</module>
                <module>core-java-modules/core-java-os</module>
                <module>core-java-modules/core-java-streams-4</module>
                <module>core-java-modules/core-java-string-algorithms-3</module>
                <module>core-java-modules/core-java-string-operations-3</module>
                <module>core-java-modules/core-java-string-operations-4</module>
                <module>core-java-modules/core-java-string-operations-5</module>
                <module>core-java-modules/core-java-time-measurements</module>
                <module>core-java-modules/core-java-networking-3</module>
                <module>core-java-modules/core-java-strings</module>
                <module>core-java-modules/core-java-httpclient</module>
                <module>spring-aop</module>
                <module>spring-aop-2</module>                
                <module>custom-pmd</module>
                <module>spring-core-6</module>
                <module>data-structures</module>
                <module>ddd-contexts</module>
                <module>deeplearning4j</module>
                <module>jmeter</module>
                <module>docker-modules</module>
                <module>drools</module>
                <module>guava-modules</module>
                <module>apache-httpclient-2</module>
                <module>kubernetes-modules/kubernetes-spring</module>
                <module>libraries-concurrency</module>
                <module>libraries-testing</module>
                <module>maven-modules/compiler-plugin-java-9</module>
                <module>maven-modules/maven-generate-war</module>
                <module>maven-modules/multimodulemavenproject</module>
                <module>optaplanner</module>
                <module>persistence-modules/sirix</module>
                <module>persistence-modules/spring-data-cassandra-2</module>
                <module>quarkus-modules</module>
                <module>spring-boot-modules/spring-boot-cassandre</module>
                <module>spring-boot-modules/spring-boot-3</module>
                <module>spring-boot-modules/spring-boot-3-native</module>
                <module>spring-boot-modules/spring-boot-3-observation</module>
                <module>spring-boot-modules/spring-boot-3-test-pitfalls</module>
                <module>spring-reactive-modules</module>
                <module>spring-swagger-codegen/custom-validations-opeanpi-codegen</module>
                <module>testing-modules/testing-assertions</module>
                <module>persistence-modules/fauna</module>

                <module>rule-engines-modules</module>

                <module>reactive-systems</module>
                <module>rxjava-modules</module>

                <module>lightrun</module>
                <module>tablesaw</module>
                <module>geotools</module>

                <!-- Modules from default-first -->

                <module>akka-modules</module>
                <module>annotations</module>
                <module>apache-httpclient</module>
                <module>antlr</module>
                <module>apache-kafka</module>
                <module>apache-kafka-2</module>
                <module>apache-olingo</module>

                <module>apache-poi-2</module>
                <module>apache-rocketmq</module>
                <module>apache-thrift</module>
                <module>apache-tika</module>

                <module>asm</module>
                <module>atomikos</module>
                <module>atomix</module>
                <!--                <module>axon</module>--><!-- JAVA-18408 -->

                <module>bazel</module>
                <module>code-generation</module>
                <module>ddd</module>
                <module>discord4j</module>
                <module>disruptor</module>
                <module>dozer</module>

                <module>dubbo</module>
                <module>feign</module>
                <module>google-cloud</module>
                <module>graphql-modules</module>
                <module>grpc</module>
                <module>hazelcast</module>
                <module>httpclient-simple</module>
                <module>hystrix</module>
                <module>jackson-simple</module>
                <module>java-blockchain</module>

                <module>java-rmi</module>
                <module>java-spi</module>
                <module>javax-sound</module>
                <module>javaxval</module>
                <module>javaxval-2</module>
                <module>javax-validation-advanced</module>
                <module>jgit</module>
                <module>jib</module>

                <module>java-native</module>
                <module>jsoup</module>
                <module>ksqldb</module>

                <module>libraries-7</module>
                <module>libraries-apache-commons</module>
                <module>libraries-apache-commons-collections</module>
                <module>libraries-apache-commons-io</module>
                <module>libraries-data-2</module>
                <module>libraries-data-io</module>
                <module>libraries-files</module>
                <module>libraries-http</module>
                <module>libraries-http-2</module>
                <module>libraries-io</module>
                <module>libraries-primitive</module>
                <module>libraries-rpc</module>
                <module>libraries-server</module>

                <module>lucene</module>
                <module>mapstruct</module>
                <module>mesos-marathon</module>
                <module>metrics</module>
                <module>mustache</module>
                <module>mybatis</module>
                <module>pdf</module>
                <module>pdf-2</module>
                <module>protobuffer</module>
                <module>reactor-core</module>
                <module>rsocket</module>
                <module>slack</module>


                <!--  Modules from default second-->

                <module>spring-5</module>
                <module>spring-5-webflux</module>
                <module>spring-5-webflux-2</module>
                <module>spring-activiti</module>
                <module>spring-batch-2</module>
                <module>spring-caching-2</module>
                <module>spring-core-2</module>
                <module>spring-core-3</module>
                <module>spring-core-5</module>
                <module>spring-di-3</module>
                <module>spring-cucumber</module>

                <module>spring-kafka</module>

                <module>spring-native</module>
                <module>spring-protobuf</module>
                <module>spring-quartz</module>

                <module>spring-scheduling</module>

                <module>spring-state-machine</module>
                <module>spring-threads</module>
                <module>tensorflow-java</module>
                <module>xstream</module>
                <module>webrtc</module>
                <module>libraries-2</module>
                <module>messaging-modules/spring-apache-camel</module>
            </modules>

            <properties>
                <project.build.sourceEncoding>UTF-8</project.build.sourceEncoding>
                <java.version>11</java.version>
                <maven.compiler.source>11</maven.compiler.source>
                <maven.compiler.target>11</maven.compiler.target>
            </properties>
        </profile>

        <profile>
            <id>parents</id>
            <modules>
                <module>parent-boot-1</module>
                <module>parent-boot-2</module>
                <module>parent-spring-4</module>
                <module>parent-spring-5</module>
                <module>parent-java</module>
            </modules>

        </profile>
    </profiles>

    <reporting>
        <plugins>
            <plugin>
                <groupId>org.apache.maven.plugins</groupId>
                <artifactId>maven-jxr-plugin</artifactId>
                <version>${maven-jxr-plugin.version}</version>
            </plugin>
        </plugins>
    </reporting>

    <properties>
        <project.build.sourceEncoding>UTF-8</project.build.sourceEncoding>
        <project.reporting.outputEncoding>UTF-8</project.reporting.outputEncoding>
        <gib.referenceBranch>refs/remotes/origin/master</gib.referenceBranch>
        <gib.skipTestsForUpstreamModules>true</gib.skipTestsForUpstreamModules>
        <gib.buildUpstream>false</gib.buildUpstream>
        <gib.failOnMissingGitDir>false</gib.failOnMissingGitDir>
        <gib.failOnError>false</gib.failOnError>
        <gib.disable>true</gib.disable>

        <!-- used only in dependency management to force this version, not included as a direct dependency -->
        <junit.version>4.13.2</junit.version>
        <assertj.version>3.21.0</assertj.version>
        <hamcrest.version>2.2</hamcrest.version>
        <hamcrest-all.version>1.3</hamcrest-all.version>
        <mockito.version>4.4.0</mockito.version>
        <byte-buddy.version>1.12.13</byte-buddy.version>

        <!-- logging -->
        <org.slf4j.version>1.7.32</org.slf4j.version>
        <logback.version>1.2.7</logback.version>

        <!-- plugins -->
        <maven-surefire-plugin.version>2.22.2</maven-surefire-plugin.version>
        <maven-compiler-plugin.version>3.8.1</maven-compiler-plugin.version>
        <exec-maven-plugin.version>3.0.0</exec-maven-plugin.version>
        <java.version>1.8</java.version>
        <log4j.version>1.2.17</log4j.version>
        <esapi.version>2.5.0.0</esapi.version>
        <jmh-core.version>1.35</jmh-core.version>
        <jmh-generator.version>1.35</jmh-generator.version>
        <maven-failsafe-plugin.version>2.21.0</maven-failsafe-plugin.version>
        <commons-collections4.version>4.4</commons-collections4.version>
        <commons-io.version>2.11.0</commons-io.version>
        <commons-lang.version>2.6</commons-lang.version>
        <commons-lang3.version>3.12.0</commons-lang3.version>
        <commons-cli.version>1.5.0</commons-cli.version>
        <maven-war-plugin.version>3.0.0</maven-war-plugin.version>
        <javax.servlet-api.version>4.0.1</javax.servlet-api.version>
        <jstl-api.version>1.2</jstl-api.version>
        <javax.servlet.jsp-api.version>2.3.3</javax.servlet.jsp-api.version>
        <jstl.version>1.2</jstl.version>
        <jackson.version>2.13.3</jackson.version>
        <commons-fileupload.version>1.4</commons-fileupload.version>
        <junit-platform.version>1.9.2</junit-platform.version>
        <junit-jupiter.version>5.9.2</junit-jupiter.version>
        <junit-platform-surefire-provider.version>1.3.2</junit-platform-surefire-provider.version>
        <directory-maven-plugin.version>0.3.1</directory-maven-plugin.version>
        <maven-install-plugin.version>2.5.2</maven-install-plugin.version>
        <custom-pmd.version>0.0.1</custom-pmd.version>
        <gitflow-incremental-builder.version>3.12.2</gitflow-incremental-builder.version>
        <maven-jxr-plugin.version>3.0.0</maven-jxr-plugin.version>
        <maven-pmd-plugin.version>3.19.0</maven-pmd-plugin.version>
        <lombok.version>1.18.24</lombok.version>
        <h2.version>2.1.214</h2.version>
        <guava.version>31.1-jre</guava.version>
        <maven-jar-plugin.version>3.2.2</maven-jar-plugin.version>
    </properties>

</project><|MERGE_RESOLUTION|>--- conflicted
+++ resolved
@@ -836,18 +836,17 @@
             </build>
 
             <modules>
-<<<<<<< HEAD
                 <module>patterns-modules</module>
                 <module>json-modules</module>
                 <module>libraries-data</module>
                 <module>saas-modules</module>
                 <module>server-modules</module>
                 <module>apache-cxf-modules</module>
-=======
+
                 <module>spring-aop</module>
                 <module>jmeter</module>
                 <module>spring-aop-2</module>
->>>>>>> 0bb4724e
+
                 <module>algorithms-modules</module>
                 <module>apache-libraries</module>
                 <module>apache-poi</module>
