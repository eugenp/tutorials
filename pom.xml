<?xml version="1.0" encoding="UTF-8"?>
<project xmlns="http://maven.apache.org/POM/4.0.0"
	xmlns:xsi="http://www.w3.org/2001/XMLSchema-instance"
	xsi:schemaLocation="http://maven.apache.org/POM/4.0.0 http://maven.apache.org/xsd/maven-4.0.0.xsd">
	<modelVersion>4.0.0</modelVersion>

	<groupId>com.baeldung</groupId>
	<artifactId>parent-modules</artifactId>
	<version>1.0.0-SNAPSHOT</version>
    <name>parent-modules</name>
	<packaging>pom</packaging>

    <modules>
        <module>quarkus</module>
    </modules>

	<dependencies>
		<!-- logging -->
		<dependency>
			<groupId>org.slf4j</groupId>
			<artifactId>slf4j-api</artifactId>
			<version>${org.slf4j.version}</version>
		</dependency>
		<dependency>
			<groupId>ch.qos.logback</groupId>
			<artifactId>logback-classic</artifactId>
			<version>${logback.version}</version>
		</dependency>
		<dependency>
			<groupId>ch.qos.logback</groupId>
			<artifactId>logback-core</artifactId>
			<version>${logback.version}</version>
		</dependency>
		<dependency>
			<groupId>org.slf4j</groupId>
			<artifactId>jcl-over-slf4j</artifactId>
			<version>${org.slf4j.version}</version>
		</dependency>

		<!-- test -->
		<dependency>
			<groupId>junit</groupId>
			<artifactId>junit</artifactId>
			<version>${junit.version}</version>
			<scope>test</scope>
		</dependency>
		<dependency>
			<groupId>org.junit.jupiter</groupId>
			<artifactId>junit-jupiter-engine</artifactId>
			<version>${junit-jupiter.version}</version>
			<scope>test</scope>
		</dependency>
		<dependency>
			<groupId>org.junit.jupiter</groupId>
			<artifactId>junit-jupiter-params</artifactId>
			<version>${junit-jupiter.version}</version>
			<scope>test</scope>
		</dependency>
		<dependency>
            <groupId>org.junit.jupiter</groupId>
            <artifactId>junit-jupiter-api</artifactId>
			<version>${junit-jupiter.version}</version>
			<scope>test</scope>
        </dependency>
		<dependency>
			<groupId>org.hamcrest</groupId>
			<artifactId>hamcrest-core</artifactId>
			<version>${org.hamcrest.version}</version>
			<scope>test</scope>
		</dependency>
		<dependency>
			<groupId>org.hamcrest</groupId>
			<artifactId>hamcrest-library</artifactId>
			<version>${org.hamcrest.version}</version>
			<scope>test</scope>
		</dependency>
		<dependency>
			<groupId>org.hamcrest</groupId>
			<artifactId>hamcrest-all</artifactId>
			<version>${org.hamcrest.version}</version>
			<scope>test</scope>
		</dependency>
		<dependency>
			<groupId>org.mockito</groupId>
			<artifactId>mockito-core</artifactId>
			<version>${mockito.version}</version>
			<scope>test</scope>
		</dependency>
		<dependency>
			<groupId>org.apache.maven.surefire</groupId>
			<artifactId>surefire-logger-api</artifactId>
			<version>${maven-surefire-plugin.version}</version>
			<!-- to get around bug https://github.com/junit-team/junit5/issues/801 -->
			<scope>test</scope>
			<optional>true</optional>
		</dependency>
	</dependencies>

	<build>
		<plugins>
			<plugin>
				<groupId>org.codehaus.mojo</groupId>
				<artifactId>exec-maven-plugin</artifactId>
				<version>${exec-maven-plugin.version}</version>
				<configuration>
					<executable>maven</executable>
				</configuration>
			</plugin>
			<plugin>
				<groupId>org.apache.maven.plugins</groupId>
				<artifactId>maven-surefire-plugin</artifactId>
				<version>${maven-surefire-plugin.version}</version>
				<configuration>
					<forkCount>3</forkCount>
					<reuseForks>true</reuseForks>
					<excludes>
						<exclude>**/*IntegrationTest.java</exclude>
						<exclude>**/*IntTest.java</exclude>
						<exclude>**/*LongRunningUnitTest.java</exclude>
						<exclude>**/*ManualTest.java</exclude>
						<exclude>**/JdbcTest.java</exclude>
						<exclude>**/*LiveTest.java</exclude>
					</excludes>
				</configuration>
				<dependencies>
	                <dependency>
	                    <groupId>org.junit.jupiter</groupId>
	                    <artifactId>junit-jupiter-engine</artifactId>
	                    <version>${junit-jupiter.version}</version>
	                </dependency>
					<dependency>
						<groupId>org.junit.vintage</groupId>
						<artifactId>junit-vintage-engine</artifactId>
  	                    <version>${junit-jupiter.version}</version>
					</dependency>
            	</dependencies>
			</plugin>
			<plugin>
				<groupId>org.apache.maven.plugins</groupId>
				<artifactId>maven-compiler-plugin</artifactId>
				<version>${maven-compiler-plugin.version}</version>
				<configuration>
					<source>${java.version}</source>
					<target>${java.version}</target>
				</configuration>
			</plugin>
			<plugin>
				<groupId>org.apache.maven.plugins</groupId>
				<artifactId>maven-pmd-plugin</artifactId>
				<version>${maven-pmd-plugin.version}</version>
				<dependencies>
					<dependency>
						<groupId>org.baeldung.pmd</groupId>
						<artifactId>custom-pmd</artifactId>
						<version>${custom-pmd.version}</version>
					</dependency>
				</dependencies>
				<configuration>
					<failurePriority>5</failurePriority>
					<aggregate>false</aggregate>
					<failOnViolation>true</failOnViolation>
					<verbose>true</verbose>
					<linkXRef>true</linkXRef>
					<includeTests>true</includeTests>
					<sourceEncoding>UTF-8</sourceEncoding>
					<targetJdk>${java.version}</targetJdk>
					<rulesets>
						<ruleset>${tutorialsproject.basedir}/baeldung-pmd-rules.xml</ruleset>
					</rulesets>
					<excludeRoots>
						<excludeRoot>target/generated-sources</excludeRoot>
					</excludeRoots>
				</configuration>
				<executions>
					<execution>
						<phase>compile</phase>
						<goals>
							<goal>check</goal>
						</goals>
					</execution>
				</executions>
			</plugin>
			<plugin>
				<groupId>org.commonjava.maven.plugins</groupId>
				<artifactId>directory-maven-plugin</artifactId>
				<version>${directory-maven-plugin.version}</version>
				<executions>
					<execution>
						<id>directories</id>
						<goals>
							<goal>directory-of</goal>
						</goals>
						<phase>validate</phase>
						<configuration>
							<property>tutorialsproject.basedir</property>
							<project>
								<groupId>com.baeldung</groupId>
								<artifactId>parent-modules</artifactId>
							</project>
						</configuration>
					</execution>
				</executions>
			</plugin>
			<plugin>
				<groupId>org.apache.maven.plugins</groupId>
				<artifactId>maven-install-plugin</artifactId>
				<version>${maven-install-plugin.version}</version>
				<configuration>
					<groupId>org.baeldung.pmd</groupId>
					<artifactId>custom-pmd</artifactId>
					<version>${custom-pmd.version}</version>
					<packaging>jar</packaging>
					<file>${tutorialsproject.basedir}/custom-pmd-${custom-pmd.version}.jar</file>
					<generatePom>true</generatePom>
				</configuration>
				<executions>
					<execution>
						<id>install-jar-lib</id>
						<goals>
							<goal>install-file</goal>
						</goals>
						<phase>validate</phase>
					</execution>
				</executions>
			</plugin>
			<plugin>
				<artifactId>maven-war-plugin</artifactId>
				<version>${maven-war-plugin.version}</version>
			</plugin>
		</plugins>

		<extensions>
			<extension>
				<groupId>com.vackosar.gitflowincrementalbuilder</groupId>
				<artifactId>gitflow-incremental-builder</artifactId>
				<version>${gitflow-incremental-builder.version}</version>
			</extension>
		</extensions>
		<pluginManagement>
			<plugins>
				<!--This plugin's configuration is used to store Eclipse m2e settings
					only. It has no influence on the Maven build itself. -->
				<plugin>
					<groupId>org.eclipse.m2e</groupId>
					<artifactId>lifecycle-mapping</artifactId>
					<version>1.0.0</version>
					<configuration>
						<lifecycleMappingMetadata>
							<pluginExecutions>
								<pluginExecution>
									<pluginExecutionFilter>
										<groupId>
											org.commonjava.maven.plugins
										</groupId>
										<artifactId>
											directory-maven-plugin
										</artifactId>
										<versionRange>
											[0.3.1,)
										</versionRange>
										<goals>
											<goal>directory-of</goal>
										</goals>
									</pluginExecutionFilter>
									<action>
										<ignore></ignore>
									</action>
								</pluginExecution>
								<pluginExecution>
									<pluginExecutionFilter>
										<groupId>
											org.apache.maven.plugins
										</groupId>
										<artifactId>
											maven-install-plugin
										</artifactId>
										<versionRange>
											[2.5.1,)
										</versionRange>
										<goals>
											<goal>install-file</goal>
										</goals>
									</pluginExecutionFilter>
									<action>
										<ignore></ignore>
									</action>
								</pluginExecution>
							</pluginExecutions>
						</lifecycleMappingMetadata>
					</configuration>
				</plugin>
			</plugins>
		</pluginManagement>
	</build>

	<profiles>

		<profile>
			<id>default-first</id>
			<build>
				<plugins>

					<plugin>
						<groupId>org.apache.maven.plugins</groupId>
						<artifactId>maven-surefire-plugin</artifactId>
						<version>${maven-surefire-plugin.version}</version>
						<configuration>
							<forkCount>3</forkCount>
							<reuseForks>true</reuseForks>
							<excludes>
								<exclude>**/*IntegrationTest.java</exclude>
								<exclude>**/*IntTest.java</exclude>
								<exclude>**/*LongRunningUnitTest.java</exclude>
								<exclude>**/*ManualTest.java</exclude>
								<exclude>**/JdbcTest.java</exclude>
								<exclude>**/*LiveTest.java</exclude>
							</excludes>
						</configuration>
					</plugin>

				</plugins>
			</build>

			<modules>
				<module>parent-boot-1</module>
                <module>parent-boot-2</module>
                <module>parent-spring-4</module>
                <module>parent-spring-5</module>
                <module>parent-java</module>
                <module>parent-kotlin</module>
                <!-- <module>akka-http</module> --> <!-- Unit test is failing -->
                <module>akka-streams</module>
                <module>algorithms-genetic</module>
                <module>algorithms-miscellaneous-1</module>
                <module>algorithms-miscellaneous-2</module>
                <module>algorithms-miscellaneous-3</module>
                <module>algorithms-sorting</module>
                <module>animal-sniffer-mvn-plugin</module>
                <module>annotations</module>
                <module>antlr</module>
                <module>apache-avro</module>
                <module>apache-bval</module>
                <module>apache-curator</module>
                <module>apache-cxf</module>
                <module>apache-fop</module>
                <module>apache-geode</module>
                <module>apache-meecrowave</module>
                <module>apache-opennlp</module>
                <module>apache-poi</module>
                <module>apache-pulsar</module>
                <module>apache-shiro</module>
                <module>apache-solrj</module>
                <module>apache-spark</module>
                <module>apache-thrift</module>
                <module>apache-tika</module>
                <module>apache-velocity</module>
                <module>apache-zookeeper</module>
                <module>asciidoctor</module>
                <module>asm</module>
                <module>atomix</module>
                <module>autovalue</module>
                <module>aws</module>
                <module>aws-lambda</module>
                <module>axon</module>
                <module>azure</module>

                <module>blade</module>

                <module>bootique</module>

                <module>cas</module>
                <module>cdi</module>
                <module>checker-plugin</module>
                <module>core-groovy</module>
                <module>core-groovy-2</module>
		<module>core-groovy-collections</module>
                <!-- <module>core-java-modules/core-java-10</module> --> <!-- We haven't upgraded to java 10. Fixing in BAEL-10841 -->
                <!-- <module>core-java-modules/core-java-11</module> --> <!-- We haven't upgraded to java 11. Fixing in BAEL-10841 -->
                <!-- <module>core-java-modules/core-java-12</module> --> <!-- We haven't upgraded to java 12. Fixing in BAEL-10841 -->
                <module>core-java-modules/core-java-8</module>
                <module>core-java-modules/core-java-8-2</module>
				<module>core-java-modules/core-java-lambdas</module>
                <!--<module>core-java-modules/core-java-9</module> --> <!-- We haven't upgraded to java 9. Fixing in BAEL-10841 -->
                <!--<module>core-java-modules/core-java-os</module> --> <!-- We haven't upgraded to java 9.-->
                <module>core-java-modules/core-java-arrays</module>
                <module>core-java-modules/core-java-collections</module>
                <module>core-java-modules/core-java-collections-list</module>
                <module>core-java-modules/core-java-collections-list-2</module>
                <module>core-java-modules/core-java-collections-array-list</module>
                <module>core-java-modules/core-java-collections-set</module>
                <module>core-java-modules/core-java-concurrency-basic</module>
                <module>core-java-modules/core-java-concurrency-collections</module>
                <module>core-java-modules/core-java-io</module>
                <module>core-java-modules/core-java-nio</module>
                <module>core-java-modules/core-java-security</module>
                <module>core-java-modules/core-java-lang-syntax</module>
                <module>core-java-modules/core-java-lang</module>
                <module>core-java-modules/core-java-lang-oop</module>
                <module>core-java-modules/core-java-lang-oop-2</module>
                <module>core-java-modules</module>
                <module>core-java-modules/core-java-networking</module>
                <module>core-java-modules/core-java-perf</module>
                <module>core-java-modules/core-java-reflection</module>
                <module>core-java-modules/core-java-sun</module>
                <module>core-java-modules/core-java</module>
                <module>core-java-modules/core-java-jvm</module>
                <module>core-scala</module>
                <module>couchbase</module>
                <module>custom-pmd</module>

                <module>dagger</module>
                <module>data-structures</module>
                <module>ddd</module>
                <module>deeplearning4j</module>
                <module>disruptor</module>
                <module>dozer</module>
                <module>drools</module>
                <module>dubbo</module>

                <module>ethereum</module>

                <module>feign</module>
                <module>flyway-cdi-extension</module>

                <module>geotools</module>
                <module>google-cloud</module>
                <module>google-web-toolkit</module>
                <!-- <module>gradle</module> --> <!-- Not a maven project -->
                <!-- <module>grails</module> --> <!-- Not a maven project -->
                <module>graphql/graphql-java</module>
                <module>grpc</module>
                <module>gson</module>
                <module>guava</module>
                <module>guava-collections</module>
                <module>guava-modules</module>
                <!-- <module>guest</module> --> <!-- not to be built as its for guest articles  -->
                <module>guice</module>

                <module>hazelcast</module>
                <module>helidon</module>
                <module>httpclient</module>
                <module>httpclient-simple</module>
                <module>hystrix</module>

                <module>image-processing</module>
                <module>immutables</module>

                <module>jackson</module>
                <module>jackson-2</module>
                <module>jackson-simple</module>
                <module>java-collections-conversions</module>
                <module>java-collections-maps</module>
                <module>java-collections-maps-2</module>
                <!-- <module>java-dates</module> --> <!-- We haven't upgraded to java 9. Fixing in BAEL-10841 -->
                <!-- <module>java-dates-2</module> --> <!-- We haven't upgraded to java 9. Fixing in BAEL-10841 -->
                <!-- <module>java-ee-8-security-api</module> --> <!-- long running -->
                <module>java-lite</module>
                <module>java-numbers</module>
                <module>java-rmi</module>
                <module>java-spi</module>
                <module>java-streams</module>
                <module>java-streams-2</module>
                <module>java-strings</module>
                <module>java-strings-2</module>
                <module>java-vavr-stream</module>
                <module>java-websocket</module>
                <module>javafx</module>
                <module>javax-servlets</module>
                <module>javaxval</module>
                <module>jaxb</module>
                <!-- JIRA-10842
                <module>jee-7</module> -->
                <module>jee-7-security</module>
                <module>jersey</module>
                <module>JGit</module>
                <module>jgroups</module>
                <module>jhipster</module>
                <module>jhipster-5</module>
                <module>jib</module>
                <module>jjwt</module>
                <module>jmeter</module>
                <module>jmh</module>
                <module>jni</module>
                <module>jooby</module>
                <module>jsf</module>
                <module>json</module>
                <module>json-path</module>
                <module>jsoup</module>
                <module>jta</module>

                <!-- <module>kotlin-js</module> --> <!-- Not a maven project -->
                <module>kotlin-libraries</module>
                <module>kotlin-libraries-2</module>

                <!-- <module>lagom</module> --> <!-- Not a maven project -->
                <module>libraries</module>
                <module>libraries-2</module>
                <module>libraries-data</module>
                <module>libraries-apache-commons</module>
                <module>libraries-primitive</module>
                <module>libraries-security</module>
                <module>libraries-server</module>
                <module>linkrest</module>
                <module>logging-modules</module>
                <module>lombok</module>
                <module>lucene</module>

                <module>mapstruct</module>
                <module>maven</module>
                <module>maven-archetype</module>
                <!-- <module>maven-polyglot/maven-polyglot-json-app</module> --> <!-- Not a maven project -->
                <module>maven-polyglot/maven-polyglot-json-extension</module>
                <!-- <module>maven-polyglot/maven-polyglot-yml-app</module> --> <!-- Not a maven project -->
                <module>mesos-marathon</module>
                <module>metrics</module>
                <!-- <module>micronaut</module> --> <!-- Fixing in BAEL-10877 -->
                <module>microprofile</module>
                <module>msf4j</module>
                <!-- <module>muleesb</module> --> <!-- Fixing in BAEL-10878 -->
                <module>mustache</module>
                <module>mybatis</module>


                <module>optaplanner</module>
                <module>orika</module>
                <module>osgi</module>

                <module>patterns</module>
                <module>pdf</module>
                <module>performance-tests</module>
                <!-- <module>play-framework</module> --> <!-- Not a maven project -->
                <module>protobuffer</module>

                <module>persistence-modules</module>
		<module>quarkus</module>

                <module>rabbitmq</module>
                <!-- <module>raml</module> --> <!-- Not a maven project -->
                <module>ratpack</module>
                <module>reactor-core</module>
                <module>rest-with-spark-java</module>
                <module>resteasy</module>
                <module>restx</module>
                <!-- <module>rmi</module> --> <!-- Not a maven project -->
                <module>rule-engines</module>
				<module>rsocket</module>
                <module>rxjava</module>
                <module>rxjava-2</module>
			    <module>software-security/sql-injection-samples</module>

				<module>tensorflow-java</module>
				<module>spring-boot-flowable</module>
				<module>spring-security-kerberos</module>

			</modules>

		</profile>

        <profile>
            <id>default-second</id>
            <build>
                <plugins>

                    <plugin>
                        <groupId>org.apache.maven.plugins</groupId>
                        <artifactId>maven-surefire-plugin</artifactId>
                        <version>${maven-surefire-plugin.version}</version>
                        <configuration>
                            <forkCount>3</forkCount>
                            <reuseForks>true</reuseForks>
                            <excludes>
                                <exclude>**/*IntegrationTest.java</exclude>
                                <exclude>**/*IntTest.java</exclude>
                                <exclude>**/*LongRunningUnitTest.java</exclude>
                                <exclude>**/*ManualTest.java</exclude>
                                <exclude>**/*JdbcTest.java</exclude>
                                <exclude>**/*LiveTest.java</exclude>
                            </excludes>
                        </configuration>
                    </plugin>

                </plugins>
            </build>

            <modules>
                <module>parent-boot-1</module>
                <module>parent-boot-2</module>
                <module>parent-spring-4</module>
                <module>parent-spring-5</module>
                <module>parent-java</module>
                <module>parent-kotlin</module>

                <module>saas</module>
                <module>spark-java</module>

                <module>spring-4</module>

                <module>spring-5</module>
                <module>spring-5-webflux</module>
                <module>spring-5-data-reactive</module>
                <module>spring-5-mvc</module>
                <module>spring-5-reactive</module>
                <module>spring-5-reactive-client</module>
                <module>spring-5-reactive-oauth</module>
                <module>spring-5-reactive-security</module>
                <module>spring-5-security</module>
                <module>spring-5-security-oauth</module>
                <module>spring-5-security-cognito</module>

                <module>spring-activiti</module>
                <module>spring-akka</module>
                <module>spring-all</module>
                <module>spring-amqp</module>
                <module>spring-amqp-simple</module>
                <module>spring-aop</module>
                <module>spring-apache-camel</module>
                <module>spring-batch</module>
                <module>spring-bom</module>

                <module>spring-boot</module>
                <module>spring-boot-admin</module>
                <module>spring-boot-angular</module>
                <module>spring-boot-angular-ecommerce</module>
                <module>spring-boot-autoconfiguration</module>
                <module>spring-boot-bootstrap</module>
                <module>spring-boot-camel</module>
                <!-- <module>spring-boot-cli</module> --> <!-- Not a maven project -->
                <module>spring-boot-client</module>

                <module>spring-boot-crud</module>
                <module>spring-boot-ctx-fluent</module>
                <module>spring-boot-custom-starter</module>
                <module>spring-boot-disable-console-logging</module>
                <!-- <module>spring-boot-gradle</module> --> <!-- Not a maven project -->
                <module>spring-boot-jasypt</module>
                <module>spring-boot-keycloak</module>
                <module>spring-boot-logging-log4j2</module>
                <module>spring-boot-mvc</module>
                <module>spring-boot-mvc-birt</module>
                <module>spring-boot-ops</module>
                <module>spring-boot-ops-2</module>
                <module>spring-boot-rest</module>
<<<<<<< HEAD
                <module>spring-boot-parent</module>
=======
                <module>spring-boot-data</module>
>>>>>>> 190fa8f0
                <module>spring-boot-property-exp</module>
                <module>spring-boot-security</module>
                <module>spring-boot-testing</module>
                <module>spring-boot-vue</module>
                <module>spring-boot-libraries</module>

                <module>spring-cloud</module>
                <module>spring-cloud-bus</module>
                <!-- <module>spring-cloud-cli</module> --> <!-- Not a maven project -->
                <module>spring-cloud-data-flow</module>

                <module>spring-core</module>
                <module>spring-cucumber</module>

                <module>spring-data-rest</module>
                <module>spring-data-rest-querydsl</module>
                <module>spring-dispatcher-servlet</module>
                <module>spring-drools</module>

                <module>spring-ehcache</module>
                <module>spring-ejb</module>
                <module>spring-exceptions</module>

                <module>spring-freemarker</module>

                <module>spring-groovy</module>

                <module>spring-integration</module>

                <module>spring-jenkins-pipeline</module>
                <module>spring-jersey</module>
                <module>spring-jinq</module>
                <module>spring-jms</module>
                <module>spring-jooq</module>

                <module>spring-kafka</module>
                <module>spring-katharsis</module>

                <module>spring-ldap</module>

                <module>spring-mobile</module>
                <module>spring-mockito</module>
                <module>spring-mvc-forms-jsp</module>
                <module>spring-mvc-forms-thymeleaf</module>
                <module>spring-mvc-java</module>
                <module>spring-mvc-kotlin</module>
                <module>spring-mvc-simple</module>
                <module>spring-mvc-simple-2</module>
                <module>spring-mvc-velocity</module>
                <module>spring-mvc-webflow</module>
                <module>spring-mvc-xml</module>

                <module>spring-protobuf</module>
                <!-- <module>spring-security-cors</module> -->  <!-- PMD violation -->

                <module>spring-quartz</module>

                <module>spring-reactive-kotlin</module>
                <module>spring-reactor</module>
                <module>spring-remoting</module>
                <module>spring-rest</module>
                <module>spring-rest-angular</module>
                <module>spring-rest-full</module>
                <module>spring-rest-hal-browser</module>
                <module>spring-rest-query-language</module>
                <module>spring-rest-shell</module>
                <module>spring-rest-simple</module>
                <module>spring-resttemplate</module>
                <module>spring-roo</module>
                <module>spring-security-acl</module>
                <module>spring-security-angular/server</module>
                <module>spring-security-cache-control</module>

                <module>spring-security-client</module>

                <module>spring-security-core</module>
                <module>spring-security-mvc-boot</module>
                <module>spring-security-mvc-custom</module>
                <module>spring-security-mvc-digest-auth</module>
				<module>spring-security-mvc-jsonview</module>
                <module>spring-security-mvc-ldap</module>
                <module>spring-security-mvc-login</module>
                <module>spring-security-mvc-persisted-remember-me</module>
                <module>spring-security-mvc-session</module>
                <module>spring-security-mvc-socket</module>
                <module>spring-security-openid</module>
                <!--<module>spring-security-react</module> --> <!-- fails on Travis, fails intermittently on the new Jenkins (01.12.2018) BAEL-10834 -->
                <module>spring-security-rest</module>
                <module>spring-security-rest-basic-auth</module>
                <module>spring-security-rest-custom</module>
                <module>spring-security-sso</module>
                <module>spring-security-stormpath</module>
                <module>spring-security-thymeleaf</module>
                <module>spring-security-x509</module>
                <module>spring-session</module>
                <module>spring-sleuth</module>
                <module>spring-soap</module>
                <module>spring-social-login</module>
                <module>spring-spel</module>
                <module>spring-state-machine</module>
                <module>spring-static-resources</module>
                <module>spring-swagger-codegen</module>

                <module>spring-thymeleaf</module>

                <module>spring-userservice</module>

                <module>spring-vault</module>
                <module>spring-vertx</module>

                <module>spring-webflux-amqp</module> <!-- long -->

                <module>spring-zuul</module>

                <module>static-analysis</module>
                <module>stripe</module>
                <module>structurizr</module>
                <module>struts-2</module>

                <module>testing-modules</module>

                <module>twilio</module>
                <module>Twitter4J</module>

                <module>undertow</module>

                <module>vavr</module>
                <module>vertx</module>
                <module>vertx-and-rxjava</module>
                <module>video-tutorials</module>
                <module>vraptor</module>

                <module>wicket</module>

                <module>xml</module>
                <module>xmlunit-2</module>
                <module>xstream</module>

				<module>tensorflow-java</module>
				<module>spring-boot-flowable</module>
				<module>spring-security-kerberos</module>

            </modules>

        </profile>

		<profile>
			<id>spring-context</id>
			<build>
				<plugins>

					<plugin>
						<groupId>org.apache.maven.plugins</groupId>
						<artifactId>maven-surefire-plugin</artifactId>
						<version>${maven-surefire-plugin.version}</version>
						<configuration>
							<forkCount>3</forkCount>
							<reuseForks>true</reuseForks>
							<includes>
								<include>**/*SpringContextIntegrationTest.java</include>
							</includes>
						</configuration>
					</plugin>

				</plugins>
			</build>

			<modules>
				<module>spring-5</module>
				<module>spring-5-data-reactive</module>
				<module>spring-5-reactive</module>
				<module>spring-5-reactive-client</module>
				<module>spring-5-reactive-security</module>
				<module>spring-5-security</module>
				<module>spring-5-security-oauth</module>
				<module>spring-5-security-cognito</module>
				<module>spring-activiti</module>
				<module>spring-akka</module>
				<module>spring-all</module>
				<module>spring-aop</module>
				<module>spring-apache-camel</module>
				<module>spring-batch</module>
				<module>spring-bom</module>
				<module>spring-boot-admin</module>
				<module>spring-boot-bootstrap</module>
				<module>spring-boot-bootstrap</module>
				<module>spring-boot-camel</module>
				<module>spring-boot-client</module>
				<module>spring-boot-custom-starter</module>
		 		<module>greeter-spring-boot-autoconfigure</module>
				<module>greeter-spring-boot-sample-app</module>
				<module>persistence-modules/spring-boot-h2/spring-boot-h2-database</module>
				<module>spring-boot-jasypt</module>
				<module>spring-boot-keycloak</module>
				<module>spring-boot-mvc</module>
				<module>spring-boot-property-exp</module>
				<module>spring-boot-vue</module>
				<module>spring-cloud</module>
				<module>spring-cloud/spring-cloud-archaius/basic-config</module>
				<module>spring-cloud/spring-cloud-archaius/extra-configs</module>
				<module>spring-cloud/spring-cloud-bootstrap/config</module>
				<module>spring-cloud/spring-cloud-contract</module>
				<module>spring-cloud/spring-cloud-gateway</module>
				<module>spring-cloud/spring-cloud-kubernetes/demo-backend</module>
				<module>spring-cloud/spring-cloud-rest/spring-cloud-rest-config-server</module>
				<module>spring-cloud/spring-cloud-ribbon-client                </module>
				<module>spring-cloud/spring-cloud-security</module>
				<module>spring-cloud/spring-cloud-stream/spring-cloud-stream-rabbit</module>
				<module>spring-cloud/spring-cloud-task/springcloudtasksink</module>
				<module>spring-cloud/spring-cloud-zookeeper                     </module>
				<module>spring-cloud/spring-cloud-bus/spring-cloud-config-server</module>
				<module>spring-cloud/spring-cloud-data-flow/log-sink</module>
				<module>spring-cloud/spring-cloud-data-flow/time-processor</module>
				<module>spring-cloud/spring-cloud-data-flow/time-source</module>
				<module>spring-cucumber</module>
				<module>persistence-modules/spring-data-keyvalue</module>
				<module>spring-data-rest</module>
				<module>spring-dispatcher-servlet</module>
				<module>spring-drools</module>
				<module>spring-ehcache</module>
				<module>spring-freemarker</module>
				<module>persistence-modules/spring-hibernate-3</module>
				<module>persistence-modules/spring-hibernate4</module>
				<module>spring-integration</module>
				<module>spring-jenkins-pipeline</module>
				<module>spring-jersey</module>
				<module>spring-jinq</module>
				<module>spring-jms</module>
				<module>spring-kafka</module>
				<module>spring-katharsis</module>
				<module>spring-ldap</module>
				<module>spring-mobile</module>
				<module>spring-mockito</module>
				<module>spring-mvc-forms-thymeleaf</module>
				<module>spring-mvc-java</module>
				<module>spring-mvc-velocity</module>
				<module>spring-mvc-webflow</module>
				<module>spring-protobuf</module>
				<module>spring-quartz</module>
				<module>remoting-hessian-burlap/spring-remoting-hessian-burlap-client</module>
				<module>remoting-hessian-burlap/remoting-hessian-burlap-server</module>
				<module>spring-reactor</module>
				<module>spring-remoting/</module>
				<module>spring-remoting/remoting-http/remoting-http-server</module>
				<module>spring-remoting/remoting-jms/remoting-jms-client</module>
				<module>spring-remoting/remoting-rmi/remoting-rmi-server</module>
				<module>spring-rest</module>
				<module>spring-rest-angular</module>
				<module>spring-rest-full</module>
				<module>spring-rest-simple</module>
				<module>spring-resttemplate</module>
				<module>spring-security-acl</module>
				<module>spring-security-angular</module>
				<module>spring-security-cache-control</module>
				<module>spring-security-client</module>
				<module>spring-security-core</module>
				<module>spring-security-mvc-boot</module>
				<module>spring-security-mvc-custom</module>
				<module>spring-security-mvc-digest-auth</module>
				<module>spring-security-mvc-ldap</module>
				<module>spring-security-mvc-persisted-remember-me</module>
				<module>spring-security-mvc-session</module>
				<module>spring-security-mvc-socket</module>
				<module>spring-security-rest</module>
				<module>spring-security-sso</module>
				<module>spring-security-thymeleaf/spring-security-thymeleaf-authentication</module>
				<module>spring-security-thymeleaf/spring-security-thymeleaf-authorize</module>
				<module>spring-security-thymeleaf/spring-security-thymeleaf-config</module>
				<module>spring-security-x509</module>
				<module>spring-session/spring-session-jdbc</module>
				<module>spring-sleuth</module>
				<module>spring-social-login</module>
				<module>spring-spel</module>
				<module>spring-state-machine</module>
				<module>spring-swagger-codegen/spring-swagger-codegen-app</module>
				<module>spring-thymeleaf</module>
				<module>spring-userservice</module>
				<module>spring-vault</module>
				<module>spring-vertx</module>
				<module>spring-zuul/spring-zuul-foos-resource</module>
				<module>persistence-modules/spring-data-dynamodb</module>
				<module>persistence-modules/spring-data-eclipselink</module>
				<module>persistence-modules/spring-data-solr</module>
				<module>persistence-modules/spring-hibernate-5</module>

				<module>spring-boot-flowable</module>
				<module>spring-security-kerberos</module>
			</modules>

		</profile>

        <profile>
            <id>default-heavy</id>
            <build>
                <plugins>

                    <plugin>
                        <groupId>org.apache.maven.plugins</groupId>
                        <artifactId>maven-surefire-plugin</artifactId>
                        <version>${maven-surefire-plugin.version}</version>
                        <configuration>
                            <forkCount>3</forkCount>
                            <reuseForks>true</reuseForks>
                            <excludes>
                                <exclude>**/*IntegrationTest.java</exclude>
                                <exclude>**/*IntTest.java</exclude>
                                <exclude>**/*LongRunningUnitTest.java</exclude>
                                <exclude>**/*ManualTest.java</exclude>
                                <exclude>**/*JdbcTest.java</exclude>
                                <exclude>**/*LiveTest.java</exclude>
                            </excludes>
                        </configuration>
                    </plugin>

                </plugins>
            </build>

            <modules>
                <module>parent-boot-1</module>
                <module>parent-boot-2</module>
                <module>parent-spring-4</module>
                <module>parent-spring-5</module>
                <module>parent-java</module>
                <module>parent-kotlin</module>

                <module>core-java-modules/core-java-concurrency-advanced</module> <!-- very long running? -->
                <module>core-kotlin</module> <!-- long running? -->
                <module>core-kotlin-2</module>
                <module>core-kotlin-io</module>

                <module>jenkins/hello-world</module>
                <module>jws</module>

                <module>libraries</module> <!-- very long running -->

                <module>persistence-modules/hibernate5</module>
		<module>persistence-modules/hibernate-mapping</module>
                <module>persistence-modules/java-jpa</module>
                <module>persistence-modules/java-mongodb</module>
                <module>persistence-modules/jnosql</module>

                <module>vaadin</module>
            </modules>
        </profile>

        <profile>
            <id>integration-lite-first</id>

            <build>
                <plugins>
                    <plugin>
                        <groupId>org.apache.maven.plugins</groupId>
                        <artifactId>maven-surefire-plugin</artifactId>
                        <configuration>
                            <excludes>
                                <exclude>**/*ManualTest.java</exclude>
                                <exclude>**/*LiveTest.java</exclude>
                            </excludes>
                            <includes>
                                <include>**/*IntegrationTest.java</include>
                                <include>**/*IntTest.java</include>
                            </includes>
                        </configuration>
                    </plugin>
                </plugins>
            </build>

            <modules>
                <module>parent-boot-1</module>
                <module>parent-boot-2</module>
                <module>parent-spring-4</module>
                <module>parent-spring-5</module>
                <module>parent-java</module>
                <module>parent-kotlin</module>
                <!-- <module>akka-http</module> --> <!-- Unit test is failing -->
                <module>akka-streams</module>
                <module>algorithms-genetic</module>
                <module>algorithms-miscellaneous-1</module>
                <module>algorithms-miscellaneous-2</module>
                <module>algorithms-miscellaneous-3</module>
                <module>algorithms-sorting</module>
                <module>animal-sniffer-mvn-plugin</module>
                <module>annotations</module>
                <module>antlr</module>
                <module>apache-avro</module>
                <module>apache-bval</module>
                <module>apache-curator</module>
                <module>apache-cxf</module>
                <module>apache-fop</module>
                <module>apache-geode</module>
                <module>apache-meecrowave</module>
                <module>apache-opennlp</module>
                <module>apache-poi</module>
                <module>apache-pulsar</module>
                <module>apache-shiro</module>
                <module>apache-solrj</module>
                <module>apache-spark</module>
                <module>apache-thrift</module>
                <module>apache-tika</module>
                <module>apache-velocity</module>
                <module>apache-zookeeper</module>
                <module>asciidoctor</module>
                <module>asm</module>
                <module>atomix</module>
                <module>autovalue</module>
                <module>aws</module>
                <module>aws-lambda</module>
                <module>axon</module>
                <module>azure</module>

                <module>bootique</module>

                <module>cas</module>
                <module>cdi</module>
                <module>checker-plugin</module>
                <module>core-groovy</module>
                <module>core-groovy-2</module>
                <module>core-groovy-collections</module>
                <!-- <module>core-java-modules/core-java-10</module> --> <!-- We haven't upgraded to java 10. Fixing in BAEL-10841 -->
                <!-- <module>core-java-modules/core-java-11</module> --> <!-- We haven't upgraded to java 11. Fixing in BAEL-10841 -->
                <module>core-java-modules/core-java-8</module>
                <module>core-java-modules/core-java-8-2</module>
                <!--<module>core-java-modules/core-java-9</module> --> <!-- We haven't upgraded to java 9. Fixing in BAEL-10841 -->
                <!--<module>core-java-modules/core-java-os</module> --> <!-- We haven't upgraded to java 9.-->
                <module>core-java-modules/core-java-arrays</module>
                <module>core-java-modules/core-java-collections</module>
                <module>core-java-modules/core-java-collections-list</module>
                <module>core-java-modules/core-java-collections-list-2</module>
                <module>core-java-modules/core-java-collections-array-list</module>
                <module>core-java-modules/core-java-collections-set</module>
                <module>core-java-modules/core-java-concurrency-basic</module>
                <module>core-java-modules/core-java-concurrency-collections</module>
                <module>core-java-modules/core-java-io</module>
                <module>core-java-modules/core-java-nio</module>
                <module>core-java-modules/core-java-security</module>
                <module>core-java-modules/core-java-lang-syntax</module>
                <module>core-java-modules/core-java-lang</module>
                <module>core-java-modules/core-java-lang-oop</module>
                <module>core-java-modules/core-java-lang-oop-2</module>
                <module>core-java-modules</module>
                <module>core-java-modules/core-java-networking</module>
                <module>core-java-modules/core-java-perf</module>
                <module>core-java-modules/core-java-sun</module>
                <module>core-scala</module>
                <module>couchbase</module>
                <module>custom-pmd</module>

                <module>dagger</module>
                <module>data-structures</module>
                <module>ddd</module>
                <module>deeplearning4j</module>
                <module>disruptor</module>
                <module>dozer</module>
                <module>drools</module>
                <module>dubbo</module>

                <module>ethereum</module>

                <module>feign</module>
                <module>flyway-cdi-extension</module>

                <module>geotools</module>
                <module>google-cloud</module>
                <module>google-web-toolkit</module>
                <!-- <module>gradle</module> --> <!-- Not a maven project -->
                <!-- <module>grails</module> --> <!-- Not a maven project -->
                <module>graphql/graphql-java</module>
                <module>grpc</module>
                <module>gson</module>
                <module>guava</module>
                <module>guava-collections</module>
                <module>guava-modules</module>
                <!-- <module>guest</module> --> <!-- not to be built as its for guest articles  -->
                <module>guice</module>

                <module>hazelcast</module>
                <module>helidon</module>
                <module>httpclient</module>
                <module>httpclient-simple</module>
                <module>hystrix</module>

                <module>image-processing</module>
                <module>immutables</module>

                <module>jackson</module>
                <module>jackson-2</module>
                <module>jackson-simple</module>
                <module>java-collections-conversions</module>
                <module>java-collections-maps</module>
                <module>java-collections-maps-2</module>
                <!-- <module>java-dates</module> --> <!-- We haven't upgraded to java 9. Fixing in BAEL-10841 -->
                <module>java-ee-8-security-api</module>
                <module>java-lite</module>
                <module>java-numbers</module>
                <module>java-rmi</module>
                <module>java-spi</module>
                <module>java-streams</module>
                <module>java-streams-2</module>
                <module>java-strings</module>
                <module>java-strings-2</module>
                <module>java-vavr-stream</module>
                <module>java-websocket</module>
                <module>javafx</module>
                <module>javax-servlets</module>
                <module>javaxval</module>
                <module>jaxb</module>
                <!-- JIRA-10842
                <module>jee-7</module> -->
                <module>jee-7-security</module>
                <module>jersey</module>
                <module>JGit</module>
                <module>jgroups</module>
                <module>jhipster</module>
                <module>jhipster-5</module>
                <module>jib</module>
                <module>jjwt</module>
                <module>jmeter</module>
                <module>jmh</module>
                <module>jni</module>
                <module>jooby</module>
                <module>jsf</module>
                <module>json</module>
                <module>json-path</module>
                <module>jsoup</module>
                <module>jta</module>

                <!-- <module>kotlin-js</module> --> <!-- Not a maven project -->
                <module>kotlin-libraries</module>

                <!-- <module>lagom</module> --> <!-- Not a maven project -->
                <module>libraries</module>
                <module>libraries-data</module>
                <module>libraries-apache-commons</module>
                <module>libraries-security</module>
                <module>libraries-server</module>
                <module>linkrest</module>
                <module>logging-modules</module>
                <module>lombok</module>
                <module>lucene</module>

                <module>mapstruct</module>
                <module>maven</module>
                <!-- <module>maven-java-11</module> --> <!-- we haven't upgraded to Java 11 -->
                <module>maven-archetype</module>
                <!-- <module>maven-polyglot/maven-polyglot-json-app</module> --> <!-- Not a maven project -->
                <module>maven-polyglot/maven-polyglot-json-extension</module>
                <!-- <module>maven-polyglot/maven-polyglot-yml-app</module> --> <!-- Not a maven project -->
                <module>mesos-marathon</module>
                <module>metrics</module>
                <!-- <module>micronaut</module> --> <!-- Fixing in BAEL-10877 -->
                <module>microprofile</module>
                <module>msf4j</module>
                <!-- <module>muleesb</module> --> <!-- Fixing in BAEL-10878 -->
                <module>mustache</module>
                <module>mybatis</module>


                <module>optaplanner</module>
                <module>orika</module>
                <module>osgi</module>

                <module>patterns</module>
                <module>pdf</module>
                <module>performance-tests</module>
                <!-- <module>play-framework</module> --> <!-- Not a maven project -->
                <module>protobuffer</module>

                <module>persistence-modules</module>

                <module>rabbitmq</module>
                <!-- <module>raml</module> --> <!-- Not a maven project -->
                <module>ratpack</module>
                <module>reactor-core</module>
                <module>rest-with-spark-java</module>
                <module>resteasy</module>
                <module>restx</module>
                <!-- <module>rmi</module> --> <!-- Not a maven project -->
                <module>rule-engines</module>
                <module>rsocket</module>
                <module>rxjava</module>
                <module>rxjava-2</module>

             </modules>

        </profile>

        <profile>
            <id>integration-lite-second</id>

            <build>
                <plugins>
                    <plugin>
                        <groupId>org.apache.maven.plugins</groupId>
                        <artifactId>maven-surefire-plugin</artifactId>
                        <configuration>
                            <excludes>
                                <exclude>**/*ManualTest.java</exclude>
                                <exclude>**/*LiveTest.java</exclude>
                            </excludes>
                            <includes>
                                <include>**/*IntegrationTest.java</include>
                                <include>**/*IntTest.java</include>
                            </includes>
                        </configuration>
                    </plugin>
                </plugins>
            </build>

            <modules>
                <module>parent-boot-1</module>
                <module>parent-boot-2</module>
                <module>parent-spring-4</module>
                <module>parent-spring-5</module>
                <module>parent-java</module>
                <module>parent-kotlin</module>

                <module>saas</module>
                <module>spark-java</module>

                <module>spring-4</module>

                <module>spring-5</module>
                <module>spring-5-data-reactive</module>
                <module>spring-5-mvc</module>
                <module>spring-5-reactive</module>
                <module>spring-5-reactive-client</module>
                <module>spring-5-reactive-oauth</module>
                <module>spring-5-reactive-security</module>
                <module>spring-5-security</module>
                <module>spring-5-security-oauth</module>
                <module>spring-5-security-cognito</module>
                <module>spring-activiti</module>
                <module>spring-akka</module>
                <module>spring-all</module>
                <module>spring-amqp</module>
                <module>spring-amqp-simple</module>
                <module>spring-aop</module>
                <module>spring-apache-camel</module>
                <module>spring-batch</module>
                <module>spring-bom</module>

                <module>spring-boot</module>
                <module>spring-boot-admin</module>
                <module>spring-boot-angular</module>
                <module>spring-boot-angular-ecommerce</module>
                <module>spring-boot-autoconfiguration</module>
                <module>spring-boot-bootstrap</module>
                <module>spring-boot-camel</module>
                <!-- <module>spring-boot-cli</module> --> <!-- Not a maven project -->
                <module>spring-boot-client</module>
                <module>spring-boot-crud</module>
                <module>spring-boot-ctx-fluent</module>
                <module>spring-boot-custom-starter</module>
                <module>spring-boot-disable-console-logging</module>
                <!-- <module>spring-boot-gradle</module> --> <!-- Not a maven project -->
                <module>spring-boot-jasypt</module>
                <module>spring-boot-keycloak</module>
                <module>spring-boot-logging-log4j2</module>
                <module>spring-boot-mvc</module>
                <module>spring-boot-mvc-birt</module>
                <module>spring-boot-ops</module>
                <module>spring-boot-ops-2</module>
                <module>spring-boot-rest</module>
<<<<<<< HEAD
                <module>spring-boot-parent</module>
=======
                <module>spring-boot-data</module>
>>>>>>> 190fa8f0
                <module>spring-boot-property-exp</module>
                <module>spring-boot-security</module>
                <module>spring-boot-vue</module>

                <module>spring-cloud</module>
                <module>spring-cloud-bus</module>
                <!-- <module>spring-cloud-cli</module> --> <!-- Not a maven project -->
                <module>spring-cloud-data-flow</module>

                <module>spring-core</module>
                <module>spring-cucumber</module>

                <module>spring-data-rest</module>
                <module>spring-data-rest-querydsl</module>
                <module>spring-dispatcher-servlet</module>
                <module>spring-drools</module>

				<module>spring-ehcache</module>
                <module>spring-ejb</module>
                <module>spring-exceptions</module>

                <module>spring-freemarker</module>

                <module>spring-groovy</module>

                <module>spring-integration</module>

                <module>spring-jenkins-pipeline</module>
                <module>spring-jersey</module>
                <module>spring-jinq</module>
                <module>spring-jms</module>
                <module>spring-jooq</module>

                <module>spring-kafka</module>
                <module>spring-katharsis</module>

                <module>spring-ldap</module>

                <module>spring-mobile</module>
                <module>spring-mockito</module>
                <module>spring-mvc-forms-jsp</module>
                <module>spring-mvc-forms-thymeleaf</module>
                <module>spring-mvc-java</module>
                <module>spring-mvc-kotlin</module>
                <module>spring-mvc-simple</module>
                <module>spring-mvc-simple-2</module>
                <module>spring-mvc-velocity</module>
                <module>spring-mvc-webflow</module>
                <module>spring-mvc-xml</module>

                <module>spring-protobuf</module>
                <!-- <module>spring-security-cors</module> -->  <!-- PMD violation -->

                <module>spring-quartz</module>

                <module>spring-reactive-kotlin</module>
                <module>spring-reactor</module>
                <module>spring-remoting</module>
                <module>spring-rest</module>
                <module>spring-rest-angular</module>
                <module>spring-rest-full</module>
                <module>spring-rest-hal-browser</module>
                <module>spring-rest-query-language</module>
                <module>spring-rest-shell</module>
                <module>spring-rest-simple</module>
                <module>spring-resttemplate</module>
                <module>spring-roo</module>

                <module>spring-security-acl</module>
                <module>spring-security-angular/server</module>
                <module>spring-security-cache-control</module>

                <module>spring-security-client</module>

                <module>spring-security-core</module>
                <module>spring-security-mvc-boot</module>
                <module>spring-security-mvc-custom</module>
                <module>spring-security-mvc-digest-auth</module>
                <module>spring-security-mvc-ldap</module>
                <module>spring-security-mvc-login</module>
                <module>spring-security-mvc-persisted-remember-me</module>
                <module>spring-security-mvc-session</module>
                <module>spring-security-mvc-socket</module>
                <module>spring-security-openid</module>
                <!--<module>spring-security-react</module> --> <!-- fails on Travis, fails intermittently on the new Jenkins (01.12.2018) BAEL-10834 -->
                <module>spring-security-rest</module>
                <module>spring-security-rest-basic-auth</module>
                <module>spring-security-rest-custom</module>
                <module>spring-security-sso</module>
                <module>spring-security-stormpath</module>
                <module>spring-security-thymeleaf</module>
                <module>spring-security-x509</module>
                <module>spring-session</module>
                <module>spring-sleuth</module>
                <module>spring-soap</module>
                <module>spring-social-login</module>
                <module>spring-spel</module>
                <module>spring-state-machine</module>
                <module>spring-static-resources</module>
                <module>spring-swagger-codegen</module>

                <module>spring-thymeleaf</module>

                <module>spring-userservice</module>

                <module>spring-vault</module>
                <module>spring-vertx</module>

                <module>spring-webflux-amqp</module> <!-- long -->

                <module>spring-zuul</module>

                <module>static-analysis</module>
                <module>stripe</module>
                <module>structurizr</module>
                <module>struts-2</module>

                <module>testing-modules</module>

                <module>twilio</module>
                <module>Twitter4J</module>

                <module>undertow</module>

                <module>vavr</module>
                <module>vertx</module>
                <module>vertx-and-rxjava</module>
                <module>video-tutorials</module>
                <module>vraptor</module>

                <module>wicket</module>

                <module>xml</module>
                <module>xmlunit-2</module>
                <module>xstream</module>

            </modules>

        </profile>

        <profile>
            <id>integration-heavy</id>

            <build>
                <plugins>
                    <plugin>
                        <groupId>org.apache.maven.plugins</groupId>
                        <artifactId>maven-surefire-plugin</artifactId>
                        <configuration>
                            <excludes>
                                <exclude>**/*ManualTest.java</exclude>
                                <exclude>**/*LiveTest.java</exclude>
                            </excludes>
                            <includes>
                                <include>**/*IntegrationTest.java</include>
                                <include>**/*IntTest.java</include>
                            </includes>
                        </configuration>
                    </plugin>
                </plugins>
            </build>

            <modules>
                <module>parent-boot-1</module>
                <module>parent-boot-2</module>
                <module>parent-spring-4</module>
                <module>parent-spring-5</module>
                <module>parent-java</module>
                <module>parent-kotlin</module>

                <module>core-java-modules/core-java</module>
                <module>core-java-modules/core-java-concurrency-advanced</module> <!-- very long running? -->
                <module>core-kotlin</module> <!-- long running? -->
                <module>core-kotlin-2</module>

                <module>jenkins/hello-world</module>
                <module>jws</module>

                <module>libraries</module> <!-- very long running -->

                <module>persistence-modules/hibernate5</module>
                <module>persistence-modules/java-jpa</module>
                <module>persistence-modules/java-mongodb</module>
                <module>persistence-modules/jnosql</module>

                <module>vaadin</module>
            </modules>

        </profile>


	</profiles>

	<reporting>
		<plugins>
			<plugin>
				<groupId>org.apache.maven.plugins</groupId>
				<artifactId>maven-jxr-plugin</artifactId>
				<version>${maven-jxr-plugin.version}</version>
			</plugin>
		</plugins>
	</reporting>

	<properties>
		<project.build.sourceEncoding>UTF-8</project.build.sourceEncoding>
		<project.reporting.outputEncoding>UTF-8</project.reporting.outputEncoding>
		<gib.referenceBranch>refs/remotes/origin/master</gib.referenceBranch>
		<gib.skipTestsForUpstreamModules>true</gib.skipTestsForUpstreamModules>
		<gib.buildUpstream>false</gib.buildUpstream>
		<gib.failOnMissingGitDir>false</gib.failOnMissingGitDir>
		<gib.failOnError>false</gib.failOnError>
		<gib.enabled>false</gib.enabled>

		<junit.version>4.12</junit.version>
		<org.hamcrest.version>1.3</org.hamcrest.version>
		<mockito.version>2.21.0</mockito.version>

		<!-- logging -->
		<org.slf4j.version>1.7.21</org.slf4j.version>
		<logback.version>1.1.7</logback.version>

		<!-- plugins -->
                <!-- can't upgrade the plugin yet; as there is an issue with 2.22 no longer running all the tests-->
		<maven-surefire-plugin.version>2.21.0</maven-surefire-plugin.version>
		<maven-compiler-plugin.version>3.7.0</maven-compiler-plugin.version>
		<exec-maven-plugin.version>1.6.0</exec-maven-plugin.version>
		<java.version>1.8</java.version>
		<log4j.version>1.2.17</log4j.version>
		<moneta.version>1.1</moneta.version>
		<esapi.version>2.1.0.1</esapi.version>
		<jmh-core.version>1.19</jmh-core.version>
		<jmh-generator.version>1.19</jmh-generator.version>
		<hamcrest-all.version>1.3</hamcrest-all.version>
		<exec-maven-plugin.version>1.6.0</exec-maven-plugin.version>
		<maven-failsafe-plugin.version>2.21.0</maven-failsafe-plugin.version>
		<commons-io.version>2.5</commons-io.version>
		<commons-cli.version>1.4</commons-cli.version>
		<maven-war-plugin.version>3.0.0</maven-war-plugin.version>
		<javax.servlet-api.version>3.1.0</javax.servlet-api.version>
		<jstl-api.version>1.2</jstl-api.version>
		<javax.servlet.jsp-api.version>2.3.1</javax.servlet.jsp-api.version>
		<jackson-mapper-asl.version>1.9.13</jackson-mapper-asl.version>
		<jstl.version>1.2</jstl.version>
		<jackson.version>2.9.8</jackson.version>
		<commons-fileupload.version>1.3</commons-fileupload.version>
		<junit-platform.version>1.4.2</junit-platform.version>
		<junit-jupiter.version>5.4.2</junit-jupiter.version>
		<directory-maven-plugin.version>0.3.1</directory-maven-plugin.version>
		<maven-install-plugin.version>2.5.1</maven-install-plugin.version>
		<custom-pmd.version>0.0.1</custom-pmd.version>
		<gitflow-incremental-builder.version>3.8</gitflow-incremental-builder.version>
		<maven-jxr-plugin.version>2.3</maven-jxr-plugin.version>
		<!-- <maven-pmd-plugin.version>3.9.0</maven-pmd-plugin.version> -->
		<maven-pmd-plugin.version>3.8</maven-pmd-plugin.version>
		<lombok.version>1.16.12</lombok.version>
		<h2.version>1.4.197</h2.version>
	</properties>
</project><|MERGE_RESOLUTION|>--- conflicted
+++ resolved
@@ -228,7 +228,7 @@
 				<version>${maven-war-plugin.version}</version>
 			</plugin>
 		</plugins>
-
+		
 		<extensions>
 			<extension>
 				<groupId>com.vackosar.gitflowincrementalbuilder</groupId>
@@ -407,7 +407,7 @@
                 <module>core-scala</module>
                 <module>couchbase</module>
                 <module>custom-pmd</module>
-
+                                
                 <module>dagger</module>
                 <module>data-structures</module>
                 <module>ddd</module>
@@ -415,13 +415,13 @@
                 <module>disruptor</module>
                 <module>dozer</module>
                 <module>drools</module>
-                <module>dubbo</module>
-
+                <module>dubbo</module>             
+                
                 <module>ethereum</module>
-
+                
                 <module>feign</module>
                 <module>flyway-cdi-extension</module>
-
+                
                 <module>geotools</module>
                 <module>google-cloud</module>
                 <module>google-web-toolkit</module>
@@ -435,13 +435,13 @@
                 <module>guava-modules</module>
                 <!-- <module>guest</module> --> <!-- not to be built as its for guest articles  -->
                 <module>guice</module>
-
+                
                 <module>hazelcast</module>
                 <module>helidon</module>
                 <module>httpclient</module>
                 <module>httpclient-simple</module>
                 <module>hystrix</module>
-
+                
                 <module>image-processing</module>
                 <module>immutables</module>
 
@@ -491,9 +491,9 @@
                 <!-- <module>kotlin-js</module> --> <!-- Not a maven project -->
                 <module>kotlin-libraries</module>
                 <module>kotlin-libraries-2</module>
-
+                
                 <!-- <module>lagom</module> --> <!-- Not a maven project -->
-                <module>libraries</module>
+		<module>libraries</module>
                 <module>libraries-2</module>
                 <module>libraries-data</module>
                 <module>libraries-apache-commons</module>
@@ -519,8 +519,8 @@
                 <!-- <module>muleesb</module> --> <!-- Fixing in BAEL-10878 -->
                 <module>mustache</module>
                 <module>mybatis</module>
-
-
+                
+                
                 <module>optaplanner</module>
                 <module>orika</module>
                 <module>osgi</module>
@@ -530,10 +530,10 @@
                 <module>performance-tests</module>
                 <!-- <module>play-framework</module> --> <!-- Not a maven project -->
                 <module>protobuffer</module>
-
+                
                 <module>persistence-modules</module>
 		<module>quarkus</module>
-
+                                
                 <module>rabbitmq</module>
                 <!-- <module>raml</module> --> <!-- Not a maven project -->
                 <module>ratpack</module>
@@ -545,9 +545,9 @@
                 <module>rule-engines</module>
 				<module>rsocket</module>
                 <module>rxjava</module>
-                <module>rxjava-2</module>
+                <module>rxjava-2</module> 
 			    <module>software-security/sql-injection-samples</module>
-
+                                                 
 				<module>tensorflow-java</module>
 				<module>spring-boot-flowable</module>
 				<module>spring-security-kerberos</module>
@@ -555,7 +555,7 @@
 			</modules>
 
 		</profile>
-
+		
         <profile>
             <id>default-second</id>
             <build>
@@ -589,12 +589,12 @@
                 <module>parent-spring-5</module>
                 <module>parent-java</module>
                 <module>parent-kotlin</module>
-
+                
                 <module>saas</module>
                 <module>spark-java</module>
-
+                
                 <module>spring-4</module>
-
+                
                 <module>spring-5</module>
                 <module>spring-5-webflux</module>
                 <module>spring-5-data-reactive</module>
@@ -606,7 +606,7 @@
                 <module>spring-5-security</module>
                 <module>spring-5-security-oauth</module>
                 <module>spring-5-security-cognito</module>
-
+                
                 <module>spring-activiti</module>
                 <module>spring-akka</module>
                 <module>spring-all</module>
@@ -616,7 +616,7 @@
                 <module>spring-apache-camel</module>
                 <module>spring-batch</module>
                 <module>spring-bom</module>
-
+                
                 <module>spring-boot</module>
                 <module>spring-boot-admin</module>
                 <module>spring-boot-angular</module>
@@ -640,51 +640,48 @@
                 <module>spring-boot-ops</module>
                 <module>spring-boot-ops-2</module>
                 <module>spring-boot-rest</module>
-<<<<<<< HEAD
+                <module>spring-boot-data</module>
                 <module>spring-boot-parent</module>
-=======
-                <module>spring-boot-data</module>
->>>>>>> 190fa8f0
                 <module>spring-boot-property-exp</module>
                 <module>spring-boot-security</module>
                 <module>spring-boot-testing</module>
                 <module>spring-boot-vue</module>
                 <module>spring-boot-libraries</module>
-
+                
                 <module>spring-cloud</module>
                 <module>spring-cloud-bus</module>
                 <!-- <module>spring-cloud-cli</module> --> <!-- Not a maven project -->
                 <module>spring-cloud-data-flow</module>
-
+                
                 <module>spring-core</module>
                 <module>spring-cucumber</module>
-
+                
                 <module>spring-data-rest</module>
                 <module>spring-data-rest-querydsl</module>
                 <module>spring-dispatcher-servlet</module>
                 <module>spring-drools</module>
-
+                
                 <module>spring-ehcache</module>
                 <module>spring-ejb</module>
                 <module>spring-exceptions</module>
-
+                
                 <module>spring-freemarker</module>
-
+                
                 <module>spring-groovy</module>
-
+                
                 <module>spring-integration</module>
-
+                
                 <module>spring-jenkins-pipeline</module>
                 <module>spring-jersey</module>
                 <module>spring-jinq</module>
                 <module>spring-jms</module>
                 <module>spring-jooq</module>
-
+                
                 <module>spring-kafka</module>
                 <module>spring-katharsis</module>
-
+                
                 <module>spring-ldap</module>
-
+                
                 <module>spring-mobile</module>
                 <module>spring-mockito</module>
                 <module>spring-mvc-forms-jsp</module>
@@ -696,12 +693,12 @@
                 <module>spring-mvc-velocity</module>
                 <module>spring-mvc-webflow</module>
                 <module>spring-mvc-xml</module>
-
+                
                 <module>spring-protobuf</module>
                 <!-- <module>spring-security-cors</module> -->  <!-- PMD violation -->
-
+                
                 <module>spring-quartz</module>
-
+                
                 <module>spring-reactive-kotlin</module>
                 <module>spring-reactor</module>
                 <module>spring-remoting</module>
@@ -717,9 +714,9 @@
                 <module>spring-security-acl</module>
                 <module>spring-security-angular/server</module>
                 <module>spring-security-cache-control</module>
-
+                
                 <module>spring-security-client</module>
-
+                
                 <module>spring-security-core</module>
                 <module>spring-security-mvc-boot</module>
                 <module>spring-security-mvc-custom</module>
@@ -747,42 +744,42 @@
                 <module>spring-state-machine</module>
                 <module>spring-static-resources</module>
                 <module>spring-swagger-codegen</module>
-
+                
                 <module>spring-thymeleaf</module>
-
+                
                 <module>spring-userservice</module>
-
+                
                 <module>spring-vault</module>
                 <module>spring-vertx</module>
-
+                
                 <module>spring-webflux-amqp</module> <!-- long -->
-
+                
                 <module>spring-zuul</module>
-
+                
                 <module>static-analysis</module>
                 <module>stripe</module>
                 <module>structurizr</module>
                 <module>struts-2</module>
-
+                
                 <module>testing-modules</module>
-
+                                
                 <module>twilio</module>
                 <module>Twitter4J</module>
-
+                
                 <module>undertow</module>
-
+                
                 <module>vavr</module>
                 <module>vertx</module>
                 <module>vertx-and-rxjava</module>
                 <module>video-tutorials</module>
                 <module>vraptor</module>
-
+                
                 <module>wicket</module>
-
+                
                 <module>xml</module>
                 <module>xmlunit-2</module>
                 <module>xstream</module>
-
+                
 				<module>tensorflow-java</module>
 				<module>spring-boot-flowable</module>
 				<module>spring-security-kerberos</module>
@@ -790,7 +787,7 @@
             </modules>
 
         </profile>
-
+        
 		<profile>
 			<id>spring-context</id>
 			<build>
@@ -834,7 +831,7 @@
 				<module>spring-boot-camel</module>
 				<module>spring-boot-client</module>
 				<module>spring-boot-custom-starter</module>
-		 		<module>greeter-spring-boot-autoconfigure</module>
+				<module>greeter-spring-boot-autoconfigure</module>
 				<module>greeter-spring-boot-sample-app</module>
 				<module>persistence-modules/spring-boot-h2/spring-boot-h2-database</module>
 				<module>spring-boot-jasypt</module>
@@ -969,7 +966,7 @@
                 <module>parent-spring-5</module>
                 <module>parent-java</module>
                 <module>parent-kotlin</module>
-
+                        
                 <module>core-java-modules/core-java-concurrency-advanced</module> <!-- very long running? -->
                 <module>core-kotlin</module> <!-- long running? -->
                 <module>core-kotlin-2</module>
@@ -984,12 +981,12 @@
 		<module>persistence-modules/hibernate-mapping</module>
                 <module>persistence-modules/java-jpa</module>
                 <module>persistence-modules/java-mongodb</module>
-                <module>persistence-modules/jnosql</module>
-
-                <module>vaadin</module>
+                <module>persistence-modules/jnosql</module>             
+
+                <module>vaadin</module>            
             </modules>
         </profile>
-
+        
         <profile>
             <id>integration-lite-first</id>
 
@@ -1091,7 +1088,7 @@
                 <module>core-scala</module>
                 <module>couchbase</module>
                 <module>custom-pmd</module>
-
+                                
                 <module>dagger</module>
                 <module>data-structures</module>
                 <module>ddd</module>
@@ -1099,13 +1096,13 @@
                 <module>disruptor</module>
                 <module>dozer</module>
                 <module>drools</module>
-                <module>dubbo</module>
-
+                <module>dubbo</module>             
+                
                 <module>ethereum</module>
-
+                
                 <module>feign</module>
                 <module>flyway-cdi-extension</module>
-
+                
                 <module>geotools</module>
                 <module>google-cloud</module>
                 <module>google-web-toolkit</module>
@@ -1119,13 +1116,13 @@
                 <module>guava-modules</module>
                 <!-- <module>guest</module> --> <!-- not to be built as its for guest articles  -->
                 <module>guice</module>
-
+                
                 <module>hazelcast</module>
                 <module>helidon</module>
                 <module>httpclient</module>
                 <module>httpclient-simple</module>
                 <module>hystrix</module>
-
+                
                 <module>image-processing</module>
                 <module>immutables</module>
 
@@ -1173,7 +1170,7 @@
 
                 <!-- <module>kotlin-js</module> --> <!-- Not a maven project -->
                 <module>kotlin-libraries</module>
-
+                
                 <!-- <module>lagom</module> --> <!-- Not a maven project -->
                 <module>libraries</module>
                 <module>libraries-data</module>
@@ -1200,8 +1197,8 @@
                 <!-- <module>muleesb</module> --> <!-- Fixing in BAEL-10878 -->
                 <module>mustache</module>
                 <module>mybatis</module>
-
-
+                
+                
                 <module>optaplanner</module>
                 <module>orika</module>
                 <module>osgi</module>
@@ -1211,9 +1208,9 @@
                 <module>performance-tests</module>
                 <!-- <module>play-framework</module> --> <!-- Not a maven project -->
                 <module>protobuffer</module>
-
+                
                 <module>persistence-modules</module>
-
+                                
                 <module>rabbitmq</module>
                 <!-- <module>raml</module> --> <!-- Not a maven project -->
                 <module>ratpack</module>
@@ -1225,8 +1222,8 @@
                 <module>rule-engines</module>
                 <module>rsocket</module>
                 <module>rxjava</module>
-                <module>rxjava-2</module>
-
+                <module>rxjava-2</module>                                
+                                                 
              </modules>
 
         </profile>
@@ -1260,12 +1257,12 @@
                 <module>parent-spring-5</module>
                 <module>parent-java</module>
                 <module>parent-kotlin</module>
-
+                
                 <module>saas</module>
                 <module>spark-java</module>
-
+                
                 <module>spring-4</module>
-
+                
                 <module>spring-5</module>
                 <module>spring-5-data-reactive</module>
                 <module>spring-5-mvc</module>
@@ -1285,7 +1282,7 @@
                 <module>spring-apache-camel</module>
                 <module>spring-batch</module>
                 <module>spring-bom</module>
-
+                
                 <module>spring-boot</module>
                 <module>spring-boot-admin</module>
                 <module>spring-boot-angular</module>
@@ -1308,49 +1305,46 @@
                 <module>spring-boot-ops</module>
                 <module>spring-boot-ops-2</module>
                 <module>spring-boot-rest</module>
-<<<<<<< HEAD
+                <module>spring-boot-data</module>
                 <module>spring-boot-parent</module>
-=======
-                <module>spring-boot-data</module>
->>>>>>> 190fa8f0
                 <module>spring-boot-property-exp</module>
                 <module>spring-boot-security</module>
                 <module>spring-boot-vue</module>
-
+                
                 <module>spring-cloud</module>
                 <module>spring-cloud-bus</module>
                 <!-- <module>spring-cloud-cli</module> --> <!-- Not a maven project -->
                 <module>spring-cloud-data-flow</module>
-
+                
                 <module>spring-core</module>
                 <module>spring-cucumber</module>
-
+                
                 <module>spring-data-rest</module>
                 <module>spring-data-rest-querydsl</module>
                 <module>spring-dispatcher-servlet</module>
                 <module>spring-drools</module>
-
-				<module>spring-ehcache</module>
+                
+				<module>spring-ehcache</module>                
                 <module>spring-ejb</module>
                 <module>spring-exceptions</module>
-
+                
                 <module>spring-freemarker</module>
-
+                
                 <module>spring-groovy</module>
-
+                
                 <module>spring-integration</module>
-
+                
                 <module>spring-jenkins-pipeline</module>
                 <module>spring-jersey</module>
                 <module>spring-jinq</module>
                 <module>spring-jms</module>
                 <module>spring-jooq</module>
-
+                
                 <module>spring-kafka</module>
                 <module>spring-katharsis</module>
-
+                
                 <module>spring-ldap</module>
-
+                
                 <module>spring-mobile</module>
                 <module>spring-mockito</module>
                 <module>spring-mvc-forms-jsp</module>
@@ -1362,12 +1356,12 @@
                 <module>spring-mvc-velocity</module>
                 <module>spring-mvc-webflow</module>
                 <module>spring-mvc-xml</module>
-
+                
                 <module>spring-protobuf</module>
                 <!-- <module>spring-security-cors</module> -->  <!-- PMD violation -->
-
+                
                 <module>spring-quartz</module>
-
+                
                 <module>spring-reactive-kotlin</module>
                 <module>spring-reactor</module>
                 <module>spring-remoting</module>
@@ -1380,13 +1374,13 @@
                 <module>spring-rest-simple</module>
                 <module>spring-resttemplate</module>
                 <module>spring-roo</module>
-
+                
                 <module>spring-security-acl</module>
                 <module>spring-security-angular/server</module>
                 <module>spring-security-cache-control</module>
-
+                
                 <module>spring-security-client</module>
-
+                
                 <module>spring-security-core</module>
                 <module>spring-security-mvc-boot</module>
                 <module>spring-security-mvc-custom</module>
@@ -1413,42 +1407,42 @@
                 <module>spring-state-machine</module>
                 <module>spring-static-resources</module>
                 <module>spring-swagger-codegen</module>
-
+                
                 <module>spring-thymeleaf</module>
-
+                
                 <module>spring-userservice</module>
-
+                
                 <module>spring-vault</module>
                 <module>spring-vertx</module>
-
+                
                 <module>spring-webflux-amqp</module> <!-- long -->
-
+                
                 <module>spring-zuul</module>
-
+                
                 <module>static-analysis</module>
                 <module>stripe</module>
                 <module>structurizr</module>
                 <module>struts-2</module>
-
+                
                 <module>testing-modules</module>
-
+                                
                 <module>twilio</module>
                 <module>Twitter4J</module>
-
+                
                 <module>undertow</module>
-
+                
                 <module>vavr</module>
                 <module>vertx</module>
                 <module>vertx-and-rxjava</module>
                 <module>video-tutorials</module>
                 <module>vraptor</module>
-
+                
                 <module>wicket</module>
-
+                
                 <module>xml</module>
                 <module>xmlunit-2</module>
                 <module>xstream</module>
-
+                
             </modules>
 
         </profile>
@@ -1482,7 +1476,7 @@
                 <module>parent-spring-5</module>
                 <module>parent-java</module>
                 <module>parent-kotlin</module>
-
+                
                 <module>core-java-modules/core-java</module>
                 <module>core-java-modules/core-java-concurrency-advanced</module> <!-- very long running? -->
                 <module>core-kotlin</module> <!-- long running? -->
@@ -1496,9 +1490,9 @@
                 <module>persistence-modules/hibernate5</module>
                 <module>persistence-modules/java-jpa</module>
                 <module>persistence-modules/java-mongodb</module>
-                <module>persistence-modules/jnosql</module>
-
-                <module>vaadin</module>
+                <module>persistence-modules/jnosql</module>             
+
+                <module>vaadin</module>            
             </modules>
 
         </profile>
@@ -1525,15 +1519,15 @@
 		<gib.failOnMissingGitDir>false</gib.failOnMissingGitDir>
 		<gib.failOnError>false</gib.failOnError>
 		<gib.enabled>false</gib.enabled>
-
+        
 		<junit.version>4.12</junit.version>
 		<org.hamcrest.version>1.3</org.hamcrest.version>
 		<mockito.version>2.21.0</mockito.version>
-
+        
 		<!-- logging -->
 		<org.slf4j.version>1.7.21</org.slf4j.version>
 		<logback.version>1.1.7</logback.version>
-
+        
 		<!-- plugins -->
                 <!-- can't upgrade the plugin yet; as there is an issue with 2.22 no longer running all the tests-->
 		<maven-surefire-plugin.version>2.21.0</maven-surefire-plugin.version>
