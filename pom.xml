<?xml version="1.0" encoding="UTF-8"?>
<!--suppress PyInterpreter -->
<project xmlns="http://maven.apache.org/POM/4.0.0"
         xmlns:xsi="http://www.w3.org/2001/XMLSchema-instance"
         xsi:schemaLocation="http://maven.apache.org/POM/4.0.0 http://maven.apache.org/xsd/maven-4.0.0.xsd">
    <modelVersion>4.0.0</modelVersion>
    <groupId>com.baeldung</groupId>
    <artifactId>parent-modules</artifactId>
    <version>1.0.0-SNAPSHOT</version>
    <name>parent-modules</name>
    <packaging>pom</packaging>

    <dependencies>
        <!-- logging -->
        <dependency>
            <groupId>org.slf4j</groupId>
            <artifactId>slf4j-api</artifactId>
            <version>${org.slf4j.version}</version>
        </dependency>
        <dependency>
            <groupId>ch.qos.logback</groupId>
            <artifactId>logback-classic</artifactId>
            <version>${logback.version}</version>
        </dependency>
        <dependency>
            <groupId>ch.qos.logback</groupId>
            <artifactId>logback-core</artifactId>
            <version>${logback.version}</version>
        </dependency>
        <dependency>
            <groupId>org.slf4j</groupId>
            <artifactId>jcl-over-slf4j</artifactId>
            <version>${org.slf4j.version}</version>
        </dependency>

        <!-- test -->
        <dependency>
            <groupId>org.junit.jupiter</groupId>
            <artifactId>junit-jupiter-engine</artifactId>
            <version>${junit-jupiter.version}</version>
            <scope>test</scope>
        </dependency>
        <dependency>
            <groupId>org.junit.jupiter</groupId>
            <artifactId>junit-jupiter-params</artifactId>
            <version>${junit-jupiter.version}</version>
            <scope>test</scope>
        </dependency>
        <dependency>
            <groupId>org.junit.jupiter</groupId>
            <artifactId>junit-jupiter-api</artifactId>
            <version>${junit-jupiter.version}</version>
            <scope>test</scope>
        </dependency>
        <dependency>
            <groupId>org.junit.vintage</groupId>
            <artifactId>junit-vintage-engine</artifactId>
            <version>${junit-jupiter.version}</version>
            <scope>test</scope>
        </dependency>
        <dependency>
            <groupId>org.assertj</groupId>
            <artifactId>assertj-core</artifactId>
            <version>${assertj.version}</version>
            <scope>test</scope>
        </dependency>
        <dependency>
            <groupId>org.hamcrest</groupId>
            <artifactId>hamcrest</artifactId>
            <version>${hamcrest.version}</version>
            <scope>test</scope>
        </dependency>
        <dependency>
            <groupId>org.hamcrest</groupId>
            <artifactId>hamcrest-all</artifactId>
            <version>${hamcrest-all.version}</version>
            <scope>test</scope>
        </dependency>
        <dependency>
            <groupId>org.mockito</groupId>
            <artifactId>mockito-core</artifactId>
            <version>${mockito.version}</version>
            <scope>test</scope>
        </dependency>
        <dependency>
            <groupId>org.apache.maven.surefire</groupId>
            <artifactId>surefire-logger-api</artifactId>
            <version>${maven-surefire-plugin.version}</version>
            <!-- to get around bug https://github.com/junit-team/junit5/issues/801 -->
            <scope>test</scope>
            <optional>true</optional>
        </dependency>
    </dependencies>

    <build>
        <plugins>
            <plugin>
                <groupId>org.codehaus.mojo</groupId>
                <artifactId>exec-maven-plugin</artifactId>
                <version>${exec-maven-plugin.version}</version>
                <configuration>
                    <executable>maven</executable>
                </configuration>
            </plugin>
            <plugin>
                <groupId>org.apache.maven.plugins</groupId>
                <artifactId>maven-surefire-plugin</artifactId>
                <version>${maven-surefire-plugin.version}</version>
                <configuration>
                    <forkCount>3</forkCount>
                    <reuseForks>true</reuseForks>
                    <excludes>
                        <exclude>**/*IntegrationTest.java</exclude>
                        <exclude>**/*IntTest.java</exclude>
                        <exclude>**/*LongRunningUnitTest.java</exclude>
                        <exclude>**/*ManualTest.java</exclude>
                        <exclude>**/JdbcTest.java</exclude>
                        <exclude>**/*LiveTest.java</exclude>
                    </excludes>
                </configuration>
                <dependencies>
                    <dependency>
                        <groupId>org.junit.jupiter</groupId>
                        <artifactId>junit-jupiter-engine</artifactId>
                        <version>${junit-jupiter.version}</version>
                    </dependency>
                    <dependency>
                        <groupId>org.junit.vintage</groupId>
                        <artifactId>junit-vintage-engine</artifactId>
                        <version>${junit-jupiter.version}</version>
                    </dependency>
                </dependencies>
            </plugin>
            <plugin>
                <groupId>org.apache.maven.plugins</groupId>
                <artifactId>maven-compiler-plugin</artifactId>
                <version>${maven-compiler-plugin.version}</version>
                <configuration>
                    <source>${java.version}</source>
                    <target>${java.version}</target>
                </configuration>
            </plugin>
            <plugin>
                <groupId>org.apache.maven.plugins</groupId>
                <artifactId>maven-pmd-plugin</artifactId>
                <version>${maven-pmd-plugin.version}</version>
                <dependencies>
                    <dependency>
                        <groupId>org.baeldung.pmd</groupId>
                        <artifactId>custom-pmd</artifactId>
                        <version>${custom-pmd.version}</version>
                    </dependency>
                </dependencies>
                <configuration>
                    <failurePriority>5</failurePriority>
                    <aggregate>false</aggregate>
                    <failOnViolation>true</failOnViolation>
                    <verbose>true</verbose>
                    <linkXRef>true</linkXRef>
                    <includeTests>true</includeTests>
                    <sourceEncoding>UTF-8</sourceEncoding>
                    <targetJdk>${java.version}</targetJdk>
                    <rulesets>
                        <ruleset>${tutorialsproject.basedir}/baeldung-pmd-rules.xml</ruleset>
                    </rulesets>
                    <excludeRoots>
                        <excludeRoot>target/generated-sources</excludeRoot>
                    </excludeRoots>
                </configuration>
                <executions>
                    <execution>
                        <phase>compile</phase>
                        <goals>
                            <goal>check</goal>
                        </goals>
                    </execution>
                </executions>
            </plugin>
            <plugin>
                <groupId>org.commonjava.maven.plugins</groupId>
                <artifactId>directory-maven-plugin</artifactId>
                <version>${directory-maven-plugin.version}</version>
                <executions>
                    <execution>
                        <id>directories</id>
                        <goals>
                            <goal>directory-of</goal>
                        </goals>
                        <phase>validate</phase>
                        <configuration>
                            <property>tutorialsproject.basedir</property>
                            <project>
                                <groupId>com.baeldung</groupId>
                                <artifactId>parent-modules</artifactId>
                            </project>
                        </configuration>
                    </execution>
                </executions>
            </plugin>
            <plugin>
                <groupId>org.apache.maven.plugins</groupId>
                <artifactId>maven-install-plugin</artifactId>
                <version>${maven-install-plugin.version}</version>
                <configuration>
                    <groupId>org.baeldung.pmd</groupId>
                    <artifactId>custom-pmd</artifactId>
                    <version>${custom-pmd.version}</version>
                    <packaging>jar</packaging>
                    <file>${tutorialsproject.basedir}/custom-pmd-${custom-pmd.version}.jar</file>
                    <generatePom>true</generatePom>
                </configuration>
                <executions>
                    <execution>
                        <id>install-jar-lib</id>
                        <goals>
                            <goal>install-file</goal>
                        </goals>
                        <phase>validate</phase>
                    </execution>
                </executions>
            </plugin>
            <plugin>
                <artifactId>maven-war-plugin</artifactId>
                <version>${maven-war-plugin.version}</version>
            </plugin>
        </plugins>

        <extensions>
            <extension>
                <groupId>com.vackosar.gitflowincrementalbuilder</groupId>
                <artifactId>gitflow-incremental-builder</artifactId>
                <version>${gitflow-incremental-builder.version}</version>
            </extension>
        </extensions>
        <pluginManagement>
            <plugins>
                <!--This plugin's configuration is used to store Eclipse m2e settings
                    only. It has no influence on the Maven build itself. -->
                <plugin>
                    <groupId>org.eclipse.m2e</groupId>
                    <artifactId>lifecycle-mapping</artifactId>
                    <version>1.0.0</version>
                    <configuration>
                        <lifecycleMappingMetadata>
                            <pluginExecutions>
                                <pluginExecution>
                                    <pluginExecutionFilter>
                                        <groupId>
                                            org.commonjava.maven.plugins
                                        </groupId>
                                        <artifactId>
                                            directory-maven-plugin
                                        </artifactId>
                                        <versionRange>
                                            [0.3.1,)
                                        </versionRange>
                                        <goals>
                                            <goal>directory-of</goal>
                                        </goals>
                                    </pluginExecutionFilter>
                                    <action>
                                        <ignore/>
                                    </action>
                                </pluginExecution>
                                <pluginExecution>
                                    <pluginExecutionFilter>
                                        <groupId>
                                            org.apache.maven.plugins
                                        </groupId>
                                        <artifactId>
                                            maven-install-plugin
                                        </artifactId>
                                        <versionRange>
                                            [2.5.1,)
                                        </versionRange>
                                        <goals>
                                            <goal>install-file</goal>
                                        </goals>
                                    </pluginExecutionFilter>
                                    <action>
                                        <ignore/>
                                    </action>
                                </pluginExecution>
                            </pluginExecutions>
                        </lifecycleMappingMetadata>
                    </configuration>
                </plugin>
            </plugins>
        </pluginManagement>
    </build>

    <profiles>

        <profile>
            <id>default-first</id>
            <build>
                <plugins>
                    <plugin>
                        <groupId>org.apache.maven.plugins</groupId>
                        <artifactId>maven-surefire-plugin</artifactId>
                        <version>${maven-surefire-plugin.version}</version>
                        <configuration>
                            <forkCount>3</forkCount>
                            <reuseForks>true</reuseForks>
                            <includes>
                                <include>SpringContextTest</include>
                                <include>**/*UnitTest</include>
                            </includes>
                            <excludes>
                                <exclude>**/*IntegrationTest.java</exclude>
                                <exclude>**/*IntTest.java</exclude>
                                <exclude>**/*LongRunningUnitTest.java</exclude>
                                <exclude>**/*ManualTest.java</exclude>
                                <exclude>**/JdbcTest.java</exclude>
                                <exclude>**/*LiveTest.java</exclude>
                            </excludes>
                            <systemPropertyVariables>
                                <logback.configurationFile>${tutorialsproject.basedir}/logback-config.xml</logback.configurationFile>
                            </systemPropertyVariables>
                        </configuration>
                    </plugin>

                </plugins>
            </build>

            <modules>
                <module>parent-boot-1</module>
                <module>parent-boot-2</module>
                <module>parent-spring-4</module>
                <module>parent-spring-5</module>
                <module>parent-java</module>

                <module>checker-plugin</module>
                <!-- <module>clojure</module> --> <!-- Not a maven project -->

                <module>core-java-modules/core-java</module>
                <module>core-java-modules/core-java-8</module>
                <module>core-java-modules/core-java-8-2</module>
                <module>core-java-modules/core-java-8-datetime</module>
                <module>core-java-modules/core-java-8-datetime-2</module>
                <module>core-java-modules/core-java-sun</module>
                <module>core-java-modules/core-java-security</module>
                <module>core-java-modules/core-java-nio-2</module>
                <module>core-java-modules/core-java-serialization</module>
                <module>core-java-modules/core-java-lang</module>
                <module>core-java-modules/core-java-lang-math-3</module>
                <module>core-java-modules/core-java-collections-conversions-2</module>
                <module>core-java-modules/core-java-streams-2</module>

                <module>couchbase</module>
                <!-- <module>ethereum</module> --> <!-- JAVA-6001 -->
                <!-- <module>gradle-modules</module> --> <!-- Not a maven project -->
                <module>gradle-modules/gradle/maven-to-gradle</module>
                <!-- <module>grails</module> --> <!-- Not a maven project -->
                <!-- <module>guest</module> --> <!-- not to be built as its for guest articles  -->

                <module>java-jdi</module>

                <module>jetbrains</module>
                <!-- <module>lagom</module> --> <!-- Not a maven project -->
                <module>language-interop</module>
<<<<<<< HEAD
=======
                <module>libraries-3</module>
                <module>libraries-jdk8</module>
>>>>>>> 5b9e023f

                <module>lombok-modules/lombok-custom</module>

                <module>muleesb</module>

                <module>web-modules</module>
                <module>persistence-modules/deltaspike</module> <!-- delta spike it doesn't yet the jakarta API-->
            </modules>

        </profile>

        <profile>
            <id>default-second</id>
            <build>
                <plugins>

                    <plugin>
                        <groupId>org.apache.maven.plugins</groupId>
                        <artifactId>maven-surefire-plugin</artifactId>
                        <version>${maven-surefire-plugin.version}</version>
                        <configuration>
                            <forkCount>3</forkCount>
                            <reuseForks>true</reuseForks>
                            <includes>
                                <include>SpringContextTest</include>
                                <include>**/*UnitTest</include>
                            </includes>
                            <excludes>
                                <exclude>**/*IntegrationTest.java</exclude>
                                <exclude>**/*IntTest.java</exclude>
                                <exclude>**/*LongRunningUnitTest.java</exclude>
                                <exclude>**/*ManualTest.java</exclude>
                                <exclude>**/*JdbcTest.java</exclude>
                                <exclude>**/*LiveTest.java</exclude>
                            </excludes>
                            <systemPropertyVariables>
                                <logback.configurationFile>${tutorialsproject.basedir}/logback-config.xml</logback.configurationFile>
                            </systemPropertyVariables>
                        </configuration>
                    </plugin>

                </plugins>
            </build>

            <modules>
                <module>parent-boot-1</module>
                <module>parent-boot-2</module>
                <module>parent-spring-4</module>
                <module>parent-spring-5</module>
                <module>parent-java</module>

                <module>spring-4</module>
                <module>spring-aop</module>

                <module>spring-bom</module>
                <module>spring-cloud-modules</module>
                <!-- <module>spring-cloud-cli</module> --> <!-- Not a maven project -->

                <module>spring-exceptions</module>
                <module>spring-integration</module>
                <module>spring-jenkins-pipeline</module>

                <!-- <module>spring-roo</module> --> <!-- JAVA-17327 -->

                <module>spring-security-modules</module>
                <module>spring-shell</module>
                <module>spring-soap</module>
                <module>spring-spel</module>
                <module>spring-static-resources</module>
                <module>spring-swagger-codegen</module>
                <module>spring-vault</module>
                <module>spring-web-modules</module>
                <module>spring-websockets</module>
                <module>static-analysis</module>
                <module>testing-modules</module>
                <module>vertx-modules</module>
                <module>video-tutorials</module>
                <module>xml</module>
                <module>xml-2</module>
            </modules>

        </profile>

        <profile>
            <id>default-heavy</id>
            <build>
                <plugins>

                    <plugin>
                        <groupId>org.apache.maven.plugins</groupId>
                        <artifactId>maven-surefire-plugin</artifactId>
                        <version>${maven-surefire-plugin.version}</version>
                        <configuration>
                            <forkCount>3</forkCount>
                            <reuseForks>true</reuseForks>
                            <includes>
                                <include>SpringContextTest</include>
                                <include>**/*UnitTest</include>
                            </includes>
                            <excludes>
                                <exclude>**/*IntegrationTest.java</exclude>
                                <exclude>**/*IntTest.java</exclude>
                                <exclude>**/*LongRunningUnitTest.java</exclude>
                                <exclude>**/*ManualTest.java</exclude>
                                <exclude>**/*JdbcTest.java</exclude>
                                <exclude>**/*LiveTest.java</exclude>
                            </excludes>
                        </configuration>
                    </plugin>

                </plugins>
            </build>

            <modules>
                <module>parent-boot-1</module>
                <module>parent-boot-2</module>
                <module>parent-spring-4</module>
                <module>parent-spring-5</module>
                <module>parent-java</module>

                <module>apache-spark</module>

                <module>image-processing</module>

                <module>jenkins-modules</module>
                <module>jhipster-modules</module>
                <module>jws</module>
            </modules>
        </profile>

        <profile>
            <id>integration-lite-first</id>

            <build>
                <plugins>
                    <plugin>
                        <groupId>org.apache.maven.plugins</groupId>
                        <artifactId>maven-surefire-plugin</artifactId>
                        <configuration>
                            <excludes>
                                <exclude>**/*ManualTest.java</exclude>
                                <exclude>**/*LiveTest.java</exclude>
                            </excludes>
                            <includes>
                                <include>**/*IntegrationTest.java</include>
                                <include>**/*IntTest.java</include>
                            </includes>
                            <systemPropertyVariables>
                                <logback.configurationFile>${tutorialsproject.basedir}/logback-config.xml</logback.configurationFile>
                            </systemPropertyVariables>
                        </configuration>
                    </plugin>
                </plugins>
            </build>

            <modules>
                <module>parent-boot-1</module>
                <module>parent-boot-2</module>
                <module>parent-spring-4</module>
                <module>parent-spring-5</module>
                <module>parent-java</module>

                <module>checker-plugin</module>
                <!-- <module>clojure</module> --> <!-- Not a maven project -->

                <module>core-java-modules/core-java</module>
                <module>core-java-modules/core-java-8</module>
                <module>core-java-modules/core-java-8-2</module>
                <module>core-java-modules/core-java-8-datetime</module>
                <module>core-java-modules/core-java-8-datetime-2</module>
                <module>core-java-modules/core-java-sun</module>
                <module>core-java-modules/core-java-security</module>
                <module>core-java-modules/core-java-nio-2</module>
                <module>core-java-modules/core-java-serialization</module>
                <module>core-java-modules/core-java-lang</module>
                <module>core-java-modules/core-java-lang-math-3</module>
                <module>core-java-modules/core-java-collections-conversions-2</module>
                <module>core-java-modules/core-java-streams-2</module>

                <module>couchbase</module>
                <!-- <module>ethereum</module> --> <!-- JAVA-6001 -->
                <!-- <module>gradle-modules</module> --> <!-- Not a maven project -->
                <module>gradle-modules/gradle/maven-to-gradle</module>
                <!-- <module>grails</module> --> <!-- Not a maven project -->
                <!-- <module>guest</module> --> <!-- not to be built as its for guest articles  -->

                <module>java-jdi</module>

                <!-- <module>lagom</module> --> <!-- Not a maven project -->
                <module>language-interop</module>
<<<<<<< HEAD
=======
                <module>libraries-3</module>
                <module>libraries-jdk8</module>
>>>>>>> 5b9e023f

                <module>lombok-modules/lombok-custom</module>
                <module>muleesb</module>

                <module>web-modules</module>
                <module>persistence-modules/deltaspike</module> <!-- delta spike it doesn't yet the jakarta API-->
            </modules>

        </profile>

        <profile>
            <id>integration-lite-second</id>

            <build>
                <plugins>
                    <plugin>
                        <groupId>org.apache.maven.plugins</groupId>
                        <artifactId>maven-surefire-plugin</artifactId>
                        <configuration>
                            <excludes>
                                <exclude>**/*ManualTest.java</exclude>
                                <exclude>**/*LiveTest.java</exclude>
                            </excludes>
                            <includes>
                                <include>**/*IntegrationTest.java</include>
                                <include>**/*IntTest.java</include>
                            </includes>
                            <systemPropertyVariables>
                                <logback.configurationFile>${tutorialsproject.basedir}/logback-config.xml</logback.configurationFile>
                            </systemPropertyVariables>
                        </configuration>
                    </plugin>
                </plugins>
            </build>

            <modules>
                <module>parent-boot-1</module>
                <module>parent-boot-2</module>
                <module>parent-spring-4</module>
                <module>parent-spring-5</module>
                <module>parent-java</module>

                <module>spring-4</module>

                <module>spring-bom</module>
                <module>spring-cloud-modules</module>
                <!-- <module>spring-cloud-cli</module> --> <!-- Not a maven project -->

                <module>spring-exceptions</module>
                <module>spring-integration</module>
                <module>spring-jenkins-pipeline</module>

                <!-- <module>spring-roo</module> --> <!-- JAVA-17327 -->

                <module>spring-security-modules</module>
                <module>spring-shell</module>
                <module>spring-soap</module>
                <module>spring-spel</module>
                <module>spring-static-resources</module>
                <module>spring-swagger-codegen</module>
                <module>spring-vault</module>
                <module>spring-web-modules</module>
                <module>spring-websockets</module>
                <module>static-analysis</module>
                <module>testing-modules</module>
                <module>vertx-modules</module>
                <module>video-tutorials</module>
                <module>xml</module>
                <module>xml-2</module>
            </modules>

        </profile>

        <profile>
            <id>integration-heavy</id>

            <build>
                <plugins>
                    <plugin>
                        <groupId>org.apache.maven.plugins</groupId>
                        <artifactId>maven-surefire-plugin</artifactId>
                        <configuration>
                            <excludes>
                                <exclude>**/*ManualTest.java</exclude>
                                <exclude>**/*LiveTest.java</exclude>
                            </excludes>
                            <includes>
                                <include>**/*IntegrationTest.java</include>
                                <include>**/*IntTest.java</include>
                            </includes>
                        </configuration>
                    </plugin>
                </plugins>
            </build>

            <modules>
                <module>parent-boot-1</module>
                <module>parent-boot-2</module>
                <module>parent-spring-4</module>
                <module>parent-spring-5</module>
                <module>parent-java</module>

                <module>apache-spark</module>

                <module>image-processing</module>

                <module>jenkins-modules</module>
                <module>jhipster-modules</module>
                <module>jws</module>
            </modules>

        </profile>

        <profile>
            <id>live-all</id>

            <build>
                <plugins>
                    <plugin>
                        <groupId>org.apache.maven.plugins</groupId>
                        <artifactId>maven-surefire-plugin</artifactId>
                        <configuration>
                            <excludes>
                                <exclude>**/SpringContextTest.java</exclude>
                                <exclude>**/*UnitTest.java</exclude>
                                <exclude>**/*IntegrationTest.java</exclude>
                                <exclude>**/*IntTest.java</exclude>
                                <exclude>**/*LongRunningUnitTest.java</exclude>
                                <exclude>**/*ManualTest.java</exclude>
                                <exclude>**/*JdbcTest.java</exclude>
                            </excludes>
                            <includes>
                                <include>**/*LiveTest.java</include>
                            </includes>
                        </configuration>
                    </plugin>

                </plugins>
            </build>


        </profile>

        <profile>
            <id>default-jdk9-and-above</id>

            <build>
                <plugins>

                    <plugin>
                        <groupId>org.apache.maven.plugins</groupId>
                        <artifactId>maven-surefire-plugin</artifactId>
                        <configuration>
                            <forkCount>3</forkCount>
                            <reuseForks>true</reuseForks>
                            <includes>
                                <include>SpringContextTest</include>
                                <include>**/*UnitTest</include>
                            </includes>
                            <excludes>
                                <exclude>**/*IntegrationTest.java</exclude>
                                <exclude>**/*IntTest.java</exclude>
                                <exclude>**/*LongRunningUnitTest.java</exclude>
                                <exclude>**/*ManualTest.java</exclude>
                                <exclude>**/JdbcTest.java</exclude>
                                <exclude>**/*LiveTest.java</exclude>
                            </excludes>
                        </configuration>
                    </plugin>

                </plugins>
            </build>

            <modules>
                <module>lombok-modules</module>
                <module>osgi</module>
                <module>spring-katharsis</module>
                <module>logging-modules</module>
                <module>spring-boot-modules</module>
                <module>apache-httpclient</module>
                <module>apache-httpclient4</module>
                <module>apache-httpclient-2</module>
                <module>spring-mobile</module>
                <module>microservices-modules</module>
                <module>spring-ejb-modules</module>
                <module>spring-di</module>
                <module>spring-di-2</module>
                <module>spring-jinq</module>
                <module>vavr-modules</module>
                <module>java-websocket</module>
                <module>azure</module>
                <module>netflix-modules</module>
                <module>spf4j</module>
                <module>spring-jersey</module>
                <module>jersey</module>
                <module>jaxb</module>

                <module>javafx</module>
                <module>spring-batch</module>
                <module>spring-batch-2</module>
                <module>spring-boot-rest</module>
                <module>spring-drools</module>
                <module>spring-exceptions</module>
                <module>spring-jenkins-pipeline</module>
                <module>spring-core</module>
                <module>spring-core-4</module>
                <module>spring-integration</module>
                <module>spring-remoting-modules</module>
                <module>libraries-security</module>
                <module>libraries-data-db</module>

                <module>performance-tests</module>
                <module>security-modules</module>
                <module>libraries-server-2</module>
                <module>orika</module>
                <module>patterns-modules</module>
                <module>json-modules</module>
                <module>libraries-data</module>
                <module>saas-modules</module>
                <module>server-modules</module>
                <module>apache-cxf-modules</module>

                <module>spring-aop</module>
                <module>jmeter</module>
                <module>spring-aop-2</module>

                <module>algorithms-modules</module>
                <module>apache-libraries</module>
                <module>apache-poi</module>
                <module>apache-velocity</module>
                <module>di-modules</module>
                <module>asciidoctor</module>
                <module>aws-modules</module>

                <module>couchbase</module>
                <module>core-groovy-modules</module>

                <module>core-java-modules</module>
                <!-- <module>core-java-modules/core-java-9-new-features</module> --> <!-- uses preview features, to be decided how to handle -->
                <!-- <module>core-java-modules/core-java-12</module> --> <!-- uses preview features, to be decided how to handle -->
                <!-- <module>core-java-modules/core-java-13</module> --> <!-- uses preview features, to be decided how to handle -->
                <!-- <module>core-java-modules/core-java-14</module> --> <!-- uses preview features, to be decided how to handle -->
                <!-- <module>core-java-modules/core-java-15</module> --> <!-- uses preview features, to be decided how to handle -->
                <!-- <module>core-java-modules/core-java-16</module> --> <!-- uses preview features, to be decided how to handle -->
                <!-- <module>core-java-modules/core-java-17</module> --> <!-- uses preview features, to be decided how to handle -->
                <!-- <module>core-java-modules/core-java-19</module> --> <!-- uses preview features, to be decided how to handle -->
                <module>custom-pmd</module>
                <module>spring-core-6</module>
                <module>data-structures</module>
                <module>ddd-contexts</module>
                <module>jackson-modules</module>
                <module>jmh</module>
                <module>deeplearning4j</module>
                <module>docker-modules</module>
                <module>drools</module>
                <module>guava-modules</module>
                <module>kubernetes-modules</module>
                <module>libraries-concurrency</module>
                <module>jhipster-6</module>
                <module>libraries-testing</module>
                <module>maven-modules</module>
                <module>optaplanner</module>
                <module>persistence-modules</module>
                <module>quarkus-modules</module>
                <module>spring-reactive-modules</module>
                <module>spring-swagger-codegen/custom-validations-opeanpi-codegen</module>
                <module>testing-modules/testing-assertions</module>
                <module>persistence-modules/fauna</module>
                <module>persistence-modules/spring-data-rest</module>

                <module>rule-engines-modules</module>

                <module>reactive-systems</module>
                <module>rxjava-modules</module>

                <module>lightrun</module>
                <module>tablesaw</module>
                <module>geotools</module>

                <!-- Modules from default-first -->

                <module>akka-modules</module>
                <module>annotations</module>
                <module>httpclient-simple</module>
                <module>antlr</module>
                <module>apache-kafka</module>
                <module>apache-kafka-2</module>
                <module>apache-olingo</module>

                <module>apache-poi-2</module>
                <module>apache-rocketmq</module>
                <module>apache-thrift</module>
                <module>apache-tika</module>

                <module>asm</module>
                <module>atomikos</module>
                <module>atomix</module>

                <module>axon</module>

                <module>bazel</module>
                <module>code-generation</module>
                <module>ddd</module>
                <module>discord4j</module>
                <module>disruptor</module>
                <module>dozer</module>
                <module>dubbo</module>
                <!-- <module>feign</module> --> <!-- JAVA-19475 -->
                <module>google-cloud</module>
                <module>graphql-modules</module>
                <module>grpc</module>
                <module>hazelcast</module>
                <module>hystrix</module>
                <module>jackson-simple</module>
                <module>java-blockchain</module>

                <module>java-rmi</module>
                <module>java-spi</module>
                <module>javax-sound</module>
                <module>javaxval</module>
                <module>javaxval-2</module>
                <module>javax-validation-advanced</module>
                <module>jgit</module>
                <module>jib</module>

                <module>java-native</module>
                <module>jsoup</module>
                <module>ksqldb</module>
                <module>jsf</module>

                <module>libraries</module> <!-- very long running -->
                <module>libraries-2</module>
                <module>libraries-4</module>
                <module>libraries-5</module>
                <module>libraries-6</module>

                <module>libraries-apache-commons</module>
                <module>libraries-apache-commons-collections</module>
                <module>libraries-apache-commons-io</module>
                <module>libraries-data-2</module>
                <module>libraries-data-io</module>
                <module>libraries-files</module>
                <module>libraries-http</module>
                <module>libraries-http-2</module>
                <module>libraries-io</module>
                <module>libraries-primitive</module>
                <module>libraries-rpc</module>
                <module>libraries-server</module>

                <module>lucene</module>
                <module>mapstruct</module>
                <module>mesos-marathon</module>
                <module>metrics</module>
                <module>mustache</module>
                <module>mybatis</module>
                <module>pdf</module>
                <module>pdf-2</module>
                <module>protobuffer</module>
                <module>reactor-core</module>
                <module>rsocket</module>
                <module>slack</module>


                <!--  Modules from default second-->
                <module>spring-5</module>
                <module>spring-5-webflux</module>
                <module>spring-5-webflux-2</module>
                <module>spring-activiti</module>
                <module>spring-core-2</module>
                <module>spring-core-3</module>
                <module>spring-core-5</module>
                <module>spring-di-3</module>
                <module>spring-cucumber</module>

                <module>spring-kafka</module>

                <module>spring-native</module>
                <module>spring-security-modules/spring-security-oauth2-testing</module>
                <module>spring-protobuf</module>
                <module>spring-quartz</module>

                <module>spring-scheduling</module>

                <module>spring-state-machine</module>
                <module>spring-threads</module>
                <module>tensorflow-java</module>
                <module>xstream</module>
                <module>webrtc</module>
                <module>persistence-modules/java-mongodb</module>

                <module>messaging-modules</module>

                <module>persistence-modules/questdb</module>
                <module>vaadin</module>
                <module>libraries-3</module>
            </modules>

            <properties>
                <project.build.sourceEncoding>UTF-8</project.build.sourceEncoding>
                <java.version>11</java.version>
                <maven.compiler.source>11</maven.compiler.source>
                <maven.compiler.target>11</maven.compiler.target>
            </properties>
        </profile>

        <profile>
            <id>integration-jdk9-and-above</id>

            <build>
                <plugins>
                    <plugin>
                        <groupId>org.apache.maven.plugins</groupId>
                        <artifactId>maven-surefire-plugin</artifactId>
                        <configuration>
                            <excludes>
                                <exclude>**/*ManualTest.java</exclude>
                                <exclude>**/*LiveTest.java</exclude>
                            </excludes>
                            <includes>
                                <include>**/*IntegrationTest.java</include>
                                <include>**/*IntTest.java</include>
                            </includes>
                        </configuration>
                    </plugin>
                </plugins>
            </build>

            <modules>
                <module>lombok-modules</module>
                <module>osgi</module>
                <module>spring-katharsis</module>
                <module>logging-modules</module>
                <module>spring-boot-modules</module>
                <module>apache-httpclient</module>
                <module>apache-httpclient4</module>
                <module>apache-httpclient-2</module>
                <module>spring-mobile</module>
                <module>microservices-modules</module>
                <module>spring-ejb-modules</module>
                <module>spring-di</module>
                <module>spring-di-2</module>
                <module>spring-jinq</module>
                <module>vavr-modules</module>
                <module>java-websocket</module>
                <module>azure</module>
                <module>netflix-modules</module>
                <module>spf4j</module>
                <module>spring-jersey</module>
                <module>jersey</module>
                <module>jaxb</module>

                <module>javafx</module>
                <module>spring-batch</module>
                <module>spring-batch-2</module>
                <module>spring-boot-rest</module>
                <module>spring-drools</module>
                <module>spring-exceptions</module>
                <module>spring-jenkins-pipeline</module>
                <module>spring-core</module>
                <module>spring-core-4</module>
                <module>spring-integration</module>
                <module>spring-remoting-modules</module>
                <module>libraries-security</module>
                <module>libraries-data-db</module>

                <module>performance-tests</module>
                <module>security-modules</module>
                <module>libraries-server-2</module>
                <module>orika</module>
                <module>patterns-modules</module>
                <module>json-modules</module>
                <module>libraries-data</module>
                <module>saas-modules</module>
                <module>server-modules</module>
                <module>apache-cxf-modules</module>

                <module>algorithms-modules</module>
                <module>apache-libraries</module>
                <module>apache-poi</module>
                <module>apache-velocity</module>
                <module>di-modules</module>
                <module>asciidoctor</module>
                <module>aws-modules</module>

                <module>couchbase</module>

                <module>core-groovy-modules</module>

                <module>core-java-modules</module>
                <!-- <module>core-java-modules/core-java-9-new-features</module> --> <!-- uses preview features, to be decided how to handle -->
                <!-- <module>core-java-modules/core-java-12</module> --> <!-- uses preview features, to be decided how to handle -->
                <!-- <module>core-java-modules/core-java-13</module> --> <!-- uses preview features, to be decided how to handle -->
                <!-- <module>core-java-modules/core-java-14</module> --> <!-- uses preview features, to be decided how to handle -->
                <!-- <module>core-java-modules/core-java-15</module> --> <!-- uses preview features, to be decided how to handle -->
                <!-- <module>core-java-modules/core-java-16</module> --> <!-- uses preview features, to be decided how to handle -->
                <!-- <module>core-java-modules/core-java-17</module> --> <!-- uses preview features, to be decided how to handle -->
                <!-- <module>core-java-modules/core-java-19</module> --> <!-- uses preview features, to be decided how to handle -->
                <module>spring-aop</module>
                <module>spring-aop-2</module>
                <module>custom-pmd</module>
                <module>spring-core-6</module>
                <module>data-structures</module>
                <module>ddd-contexts</module>
                <module>jackson-modules</module>
                <module>jmh</module>
                <module>deeplearning4j</module>
                <module>jmeter</module>
                <module>docker-modules</module>
                <module>drools</module>
                <module>guava-modules</module>
                <module>kubernetes-modules</module>
                <module>libraries-concurrency</module>
                <module>jhipster-6</module>
                <module>libraries-testing</module>
                <module>maven-modules</module>
                <module>optaplanner</module>
                <module>persistence-modules</module>
                <module>quarkus-modules</module>
                <module>spring-reactive-modules</module>
                <module>spring-swagger-codegen/custom-validations-opeanpi-codegen</module>
                <module>testing-modules/testing-assertions</module>
                <module>persistence-modules/fauna</module>
                <module>persistence-modules/spring-data-rest</module>

                <module>rule-engines-modules</module>

                <module>reactive-systems</module>
                <module>rxjava-modules</module>

                <module>lightrun</module>
                <module>tablesaw</module>
                <module>geotools</module>

                <!-- Modules from default-first -->

                <module>akka-modules</module>
                <module>annotations</module>
                <module>antlr</module>
                <module>apache-kafka</module>
                <module>apache-kafka-2</module>
                <module>apache-olingo</module>

                <module>apache-poi-2</module>
                <module>apache-rocketmq</module>
                <module>apache-thrift</module>
                <module>apache-tika</module>

                <module>asm</module>
                <module>atomikos</module>
                <module>atomix</module>

                <module>axon</module>

                <module>bazel</module>
                <module>code-generation</module>
                <module>ddd</module>
                <module>discord4j</module>
                <module>disruptor</module>
                <module>dozer</module>

                <module>dubbo</module>
                <!-- <module>feign</module> -->
                <module>google-cloud</module>
                <module>graphql-modules</module>
                <module>grpc</module>
                <module>hazelcast</module>
                <module>httpclient-simple</module>
                <module>hystrix</module>
                <module>jackson-simple</module>
                <module>java-blockchain</module>

                <module>java-rmi</module>
                <module>java-spi</module>
                <module>javax-sound</module>
                <module>javaxval</module>
                <module>javaxval-2</module>
                <module>javax-validation-advanced</module>
                <module>jgit</module>
                <module>jib</module>

                <module>java-native</module>
                <module>jsoup</module>
                <module>jsf</module>
                <module>ksqldb</module>

                <module>libraries</module> <!-- very long running -->
                <module>libraries-2</module>
                <module>libraries-4</module>
                <module>libraries-5</module>
                <module>libraries-6</module>
                <module>libraries-apache-commons</module>
                <module>libraries-apache-commons-collections</module>
                <module>libraries-apache-commons-io</module>
                <module>libraries-data-2</module>
                <module>libraries-data-io</module>
                <module>libraries-files</module>
                <module>libraries-http</module>
                <module>libraries-http-2</module>
                <module>libraries-io</module>
                <module>libraries-primitive</module>
                <module>libraries-rpc</module>
                <module>libraries-server</module>

                <module>lucene</module>
                <module>mapstruct</module>
                <module>mesos-marathon</module>
                <module>metrics</module>
                <module>mustache</module>
                <module>mybatis</module>
                <module>pdf</module>
                <module>pdf-2</module>
                <module>protobuffer</module>
                <module>reactor-core</module>
                <module>rsocket</module>
                <module>slack</module>


                <!--  Modules from default second-->

                <module>spring-5</module>
                <module>spring-5-webflux</module>
                <module>spring-5-webflux-2</module>
                <module>spring-activiti</module>
                <module>spring-core-2</module>
                <module>spring-core-3</module>
                <module>spring-core-5</module>
                <module>spring-di-3</module>
                <module>spring-cucumber</module>

                <module>spring-kafka</module>

                <module>spring-native</module>
                <module>spring-protobuf</module>
                <module>spring-quartz</module>

                <module>spring-scheduling</module>

                <module>spring-state-machine</module>
                <module>spring-threads</module>
                <module>tensorflow-java</module>
                <module>xstream</module>
                <module>webrtc</module>
                <module>persistence-modules/java-mongodb</module>

                <module>messaging-modules</module>

                <module>persistence-modules/questdb</module>
                <module>vaadin</module>
                <module>libraries-3</module>
            </modules>

            <properties>
                <project.build.sourceEncoding>UTF-8</project.build.sourceEncoding>
                <java.version>11</java.version>
                <maven.compiler.source>11</maven.compiler.source>
                <maven.compiler.target>11</maven.compiler.target>
            </properties>
        </profile>

        <profile>
            <id>parents</id>
            <modules>
                <module>parent-boot-1</module>
                <module>parent-boot-2</module>
                <module>parent-spring-4</module>
                <module>parent-spring-5</module>
                <module>parent-java</module>
            </modules>

        </profile>
    </profiles>

    <reporting>
        <plugins>
            <plugin>
                <groupId>org.apache.maven.plugins</groupId>
                <artifactId>maven-jxr-plugin</artifactId>
                <version>${maven-jxr-plugin.version}</version>
            </plugin>
        </plugins>
    </reporting>

    <properties>
        <project.build.sourceEncoding>UTF-8</project.build.sourceEncoding>
        <project.reporting.outputEncoding>UTF-8</project.reporting.outputEncoding>
        <gib.referenceBranch>refs/remotes/origin/master</gib.referenceBranch>
        <gib.skipTestsForUpstreamModules>true</gib.skipTestsForUpstreamModules>
        <gib.buildUpstream>false</gib.buildUpstream>
        <gib.failOnMissingGitDir>false</gib.failOnMissingGitDir>
        <gib.failOnError>false</gib.failOnError>
        <gib.disable>true</gib.disable>

        <!-- used only in dependency management to force this version, not included as a direct dependency -->
        <junit.version>4.13.2</junit.version>
        <assertj.version>3.21.0</assertj.version>
        <hamcrest.version>2.2</hamcrest.version>
        <hamcrest-all.version>1.3</hamcrest-all.version>
        <mockito.version>4.4.0</mockito.version>
        <byte-buddy.version>1.12.13</byte-buddy.version>

        <!-- logging -->
        <!-- overwriting in the slf4j and logback in the hibernate-jpa. When updated to the latest version remove the version from that module-->
        <org.slf4j.version>1.7.32</org.slf4j.version>
        <logback.version>1.2.7</logback.version>

        <!-- plugins -->
        <maven-surefire-plugin.version>2.22.2</maven-surefire-plugin.version>
        <maven-compiler-plugin.version>3.8.1</maven-compiler-plugin.version>
        <exec-maven-plugin.version>3.0.0</exec-maven-plugin.version>
        <java.version>1.8</java.version>
        <log4j.version>1.2.17</log4j.version>
        <esapi.version>2.5.0.0</esapi.version>
        <jmh-core.version>1.35</jmh-core.version>
        <jmh-generator.version>1.35</jmh-generator.version>
        <maven-failsafe-plugin.version>2.21.0</maven-failsafe-plugin.version>
        <commons-collections4.version>4.4</commons-collections4.version>
        <commons-io.version>2.11.0</commons-io.version>
        <commons-lang.version>2.6</commons-lang.version>
        <commons-lang3.version>3.12.0</commons-lang3.version>
        <commons-cli.version>1.5.0</commons-cli.version>
        <maven-war-plugin.version>3.0.0</maven-war-plugin.version>
        <javax.servlet-api.version>4.0.1</javax.servlet-api.version>
        <jstl-api.version>1.2</jstl-api.version>
        <javax.servlet.jsp-api.version>2.3.3</javax.servlet.jsp-api.version>
        <jstl.version>1.2</jstl.version>
        <jackson.version>2.13.3</jackson.version>
        <commons-fileupload.version>1.4</commons-fileupload.version>
        <junit-platform.version>1.9.2</junit-platform.version>
        <junit-jupiter.version>5.9.2</junit-jupiter.version>
        <junit-platform-surefire-provider.version>1.3.2</junit-platform-surefire-provider.version>
        <directory-maven-plugin.version>0.3.1</directory-maven-plugin.version>
        <maven-install-plugin.version>2.5.2</maven-install-plugin.version>
        <custom-pmd.version>0.0.1</custom-pmd.version>
        <gitflow-incremental-builder.version>3.12.2</gitflow-incremental-builder.version>
        <maven-jxr-plugin.version>3.0.0</maven-jxr-plugin.version>
        <maven-pmd-plugin.version>3.19.0</maven-pmd-plugin.version>
        <lombok.version>1.18.24</lombok.version>
        <h2.version>2.1.214</h2.version>
        <guava.version>31.1-jre</guava.version>
        <maven-jar-plugin.version>3.2.2</maven-jar-plugin.version>
    </properties>

</project><|MERGE_RESOLUTION|>--- conflicted
+++ resolved
@@ -359,11 +359,8 @@
                 <module>jetbrains</module>
                 <!-- <module>lagom</module> --> <!-- Not a maven project -->
                 <module>language-interop</module>
-<<<<<<< HEAD
-=======
-                <module>libraries-3</module>
+
                 <module>libraries-jdk8</module>
->>>>>>> 5b9e023f
 
                 <module>lombok-modules/lombok-custom</module>
 
@@ -554,11 +551,8 @@
 
                 <!-- <module>lagom</module> --> <!-- Not a maven project -->
                 <module>language-interop</module>
-<<<<<<< HEAD
-=======
-                <module>libraries-3</module>
+
                 <module>libraries-jdk8</module>
->>>>>>> 5b9e023f
 
                 <module>lombok-modules/lombok-custom</module>
                 <module>muleesb</module>
