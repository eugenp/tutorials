<?xml version="1.0" encoding="UTF-8"?>
<project xmlns="http://maven.apache.org/POM/4.0.0"
	xmlns:xsi="http://www.w3.org/2001/XMLSchema-instance"
	xsi:schemaLocation="http://maven.apache.org/POM/4.0.0 http://maven.apache.org/xsd/maven-4.0.0.xsd">
	<modelVersion>4.0.0</modelVersion>

	<groupId>com.baeldung</groupId>
	<artifactId>parent-modules</artifactId>
	<version>1.0.0-SNAPSHOT</version>
	<name>parent-modules</name>
	<packaging>pom</packaging>

	<dependencies>
		<!-- logging -->
		<dependency>
			<groupId>org.slf4j</groupId>
			<artifactId>slf4j-api</artifactId>
			<version>${org.slf4j.version}</version>
		</dependency>
		<dependency>
			<groupId>ch.qos.logback</groupId>
			<artifactId>logback-classic</artifactId>
			<version>${logback.version}</version>
		</dependency>
		<dependency>
			<groupId>ch.qos.logback</groupId>
			<artifactId>logback-core</artifactId>
			<version>${logback.version}</version>
		</dependency>
		<dependency>
			<groupId>org.slf4j</groupId>
			<artifactId>jcl-over-slf4j</artifactId>
			<version>${org.slf4j.version}</version>
		</dependency>

		<!-- test -->
		<dependency>
			<groupId>junit</groupId>
			<artifactId>junit</artifactId>
			<version>${junit.version}</version>
			<scope>test</scope>
		</dependency>
		<dependency>
			<groupId>org.junit.jupiter</groupId>
			<artifactId>junit-jupiter-engine</artifactId>
			<version>${junit-jupiter.version}</version>
			<scope>test</scope>
		</dependency>
		<dependency>
			<groupId>org.junit.jupiter</groupId>
			<artifactId>junit-jupiter-params</artifactId>
			<version>${junit-jupiter.version}</version>
			<scope>test</scope>
		</dependency>
		<dependency>
            <groupId>org.junit.jupiter</groupId>
            <artifactId>junit-jupiter-api</artifactId>
			<version>${junit-jupiter.version}</version>
			<scope>test</scope>
        </dependency>
		<dependency>
			<groupId>org.hamcrest</groupId>
			<artifactId>hamcrest-core</artifactId>
			<version>${org.hamcrest.version}</version>
			<scope>test</scope>
		</dependency>
		<dependency>
			<groupId>org.hamcrest</groupId>
			<artifactId>hamcrest-library</artifactId>
			<version>${org.hamcrest.version}</version>
			<scope>test</scope>
		</dependency>
		<dependency>
			<groupId>org.hamcrest</groupId>
			<artifactId>hamcrest-all</artifactId>
			<version>${org.hamcrest.version}</version>
			<scope>test</scope>
		</dependency>
		<dependency>
			<groupId>org.mockito</groupId>
			<artifactId>mockito-core</artifactId>
			<version>${mockito.version}</version>
			<scope>test</scope>
		</dependency>
		<dependency>
			<groupId>org.apache.maven.surefire</groupId>
			<artifactId>surefire-logger-api</artifactId>
			<version>${maven-surefire-plugin.version}</version>
			<!-- to get around bug https://github.com/junit-team/junit5/issues/801 -->
			<scope>test</scope>
			<optional>true</optional>
		</dependency>
	</dependencies>

	<build>
		<plugins>
			<plugin>
				<groupId>org.codehaus.mojo</groupId>
				<artifactId>exec-maven-plugin</artifactId>
				<version>${exec-maven-plugin.version}</version>
				<configuration>
					<executable>maven</executable>
				</configuration>
			</plugin>
			<plugin>
				<groupId>org.apache.maven.plugins</groupId>
				<artifactId>maven-surefire-plugin</artifactId>
				<version>${maven-surefire-plugin.version}</version>
				<configuration>
					<forkCount>3</forkCount>
					<reuseForks>true</reuseForks>
					<excludes>
						<exclude>**/*IntegrationTest.java</exclude>
						<exclude>**/*IntTest.java</exclude>
						<exclude>**/*LongRunningUnitTest.java</exclude>
						<exclude>**/*ManualTest.java</exclude>
						<exclude>**/JdbcTest.java</exclude>
						<exclude>**/*LiveTest.java</exclude>
					</excludes>
				</configuration>
				<dependencies>
	                <dependency>
	                    <groupId>org.junit.platform</groupId>
	                    <artifactId>junit-platform-surefire-provider</artifactId>
	                    <version>${junit-platform.version}</version>
	                </dependency>
	                <dependency>
	                    <groupId>org.junit.jupiter</groupId>
	                    <artifactId>junit-jupiter-engine</artifactId>
	                    <version>${junit-jupiter.version}</version>
	                </dependency>
					<dependency>
						<groupId>org.junit.vintage</groupId>
						<artifactId>junit-vintage-engine</artifactId>
  	                    <version>${junit-jupiter.version}</version>
					</dependency>
            	</dependencies>
			</plugin>
			<plugin>
				<groupId>org.apache.maven.plugins</groupId>
				<artifactId>maven-compiler-plugin</artifactId>
				<version>${maven-compiler-plugin.version}</version>
				<configuration>
					<source>${java.version}</source>
					<target>${java.version}</target>
				</configuration>
			</plugin>
			<plugin>
				<groupId>org.apache.maven.plugins</groupId>
				<artifactId>maven-pmd-plugin</artifactId>
				<version>${maven-pmd-plugin.version}</version>
				<dependencies>
					<dependency>
						<groupId>org.baeldung.pmd</groupId>
						<artifactId>custom-pmd</artifactId>
						<version>${custom-pmd.version}</version>
					</dependency>
				</dependencies>
				<configuration>
					<failurePriority>5</failurePriority>
					<aggregate>false</aggregate>
					<failOnViolation>true</failOnViolation>
					<verbose>true</verbose>
					<linkXRef>true</linkXRef>
					<includeTests>true</includeTests>
					<sourceEncoding>UTF-8</sourceEncoding>
					<targetJdk>${java.version}</targetJdk>
					<rulesets>
						<ruleset>${tutorialsproject.basedir}/baeldung-pmd-rules.xml</ruleset>
					</rulesets>
					<excludeRoots>
						<excludeRoot>target/generated-sources</excludeRoot>
					</excludeRoots>
				</configuration>
				<executions>
					<execution>
						<phase>compile</phase>
						<goals>
							<goal>check</goal>
						</goals>
					</execution>
				</executions>
			</plugin>
			<plugin>
				<groupId>org.commonjava.maven.plugins</groupId>
				<artifactId>directory-maven-plugin</artifactId>
				<version>${directory-maven-plugin.version}</version>
				<executions>
					<execution>
						<id>directories</id>
						<goals>
							<goal>directory-of</goal>
						</goals>
						<phase>validate</phase>
						<configuration>
							<property>tutorialsproject.basedir</property>
							<project>
								<groupId>com.baeldung</groupId>
								<artifactId>parent-modules</artifactId>
							</project>
						</configuration>
					</execution>
				</executions>
			</plugin>
			<plugin>
				<groupId>org.apache.maven.plugins</groupId>
				<artifactId>maven-install-plugin</artifactId>
				<version>${maven-install-plugin.version}</version>
				<configuration>
					<groupId>org.baeldung.pmd</groupId>
					<artifactId>custom-pmd</artifactId>
					<version>${custom-pmd.version}</version>
					<packaging>jar</packaging>
					<file>${tutorialsproject.basedir}/custom-pmd-${custom-pmd.version}.jar</file>
					<generatePom>true</generatePom>
				</configuration>
				<executions>
					<execution>
						<id>install-jar-lib</id>
						<goals>
							<goal>install-file</goal>
						</goals>
						<phase>validate</phase>
					</execution>
				</executions>
			</plugin>
			<plugin>
				<artifactId>maven-war-plugin</artifactId>
				<version>${maven-war-plugin.version}</version>
			</plugin>
		</plugins>
		<extensions>
			<extension>
				<groupId>com.vackosar.gitflowincrementalbuilder</groupId>
				<artifactId>gitflow-incremental-builder</artifactId>
				<version>${gitflow-incremental-builder.version}</version>
			</extension>
		</extensions>
		<pluginManagement>
			<plugins>
				<!--This plugin's configuration is used to store Eclipse m2e settings
					only. It has no influence on the Maven build itself. -->
				<plugin>
					<groupId>org.eclipse.m2e</groupId>
					<artifactId>lifecycle-mapping</artifactId>
					<version>1.0.0</version>
					<configuration>
						<lifecycleMappingMetadata>
							<pluginExecutions>
								<pluginExecution>
									<pluginExecutionFilter>
										<groupId>
											org.commonjava.maven.plugins
										</groupId>
										<artifactId>
											directory-maven-plugin
										</artifactId>
										<versionRange>
											[0.3.1,)
										</versionRange>
										<goals>
											<goal>directory-of</goal>
										</goals>
									</pluginExecutionFilter>
									<action>
										<ignore></ignore>
									</action>
								</pluginExecution>
								<pluginExecution>
									<pluginExecutionFilter>
										<groupId>
											org.apache.maven.plugins
										</groupId>
										<artifactId>
											maven-install-plugin
										</artifactId>
										<versionRange>
											[2.5.1,)
										</versionRange>
										<goals>
											<goal>install-file</goal>
										</goals>
									</pluginExecutionFilter>
									<action>
										<ignore></ignore>
									</action>
								</pluginExecution>
							</pluginExecutions>
						</lifecycleMappingMetadata>
					</configuration>
				</plugin>
			</plugins>
		</pluginManagement>
	</build>

	<profiles>

		<profile>
			<id>default-first</id>
			<build>
				<plugins>

					<plugin>
						<groupId>org.apache.maven.plugins</groupId>
						<artifactId>maven-surefire-plugin</artifactId>
						<version>${maven-surefire-plugin.version}</version>
						<configuration>
							<forkCount>3</forkCount>
							<reuseForks>true</reuseForks>
							<excludes>
								<exclude>**/*IntegrationTest.java</exclude>
								<exclude>**/*IntTest.java</exclude>
								<exclude>**/*LongRunningUnitTest.java</exclude>
								<exclude>**/*ManualTest.java</exclude>
								<exclude>**/JdbcTest.java</exclude>
								<exclude>**/*LiveTest.java</exclude>
							</excludes>
						</configuration>
					</plugin>

				</plugins>
			</build>

			<modules>
				<module>parent-boot-1</module>
				<module>parent-boot-2</module>
				<module>parent-spring-4</module>
				<module>parent-spring-5</module>
				<module>parent-java</module>
				<module>parent-kotlin</module>
				<module>asm</module>
				<module>atomix</module>
				<module>persistence-modules/apache-cayenne</module>
				<module>aws</module>
				<module>aws-lambda</module>
				<module>akka-streams</module>
				<module>algorithms-genetic</module>
				<module>algorithms-miscellaneous-1</module>
				<module>algorithms-miscellaneous-2</module>
				<module>algorithms-sorting</module>
				<module>annotations</module>
				<module>apache-cxf</module>
				<module>apache-fop</module>
				<module>apache-geode</module>
				<module>apache-poi</module>
				<module>apache-tika</module>
				<module>apache-thrift</module>
				<module>apache-curator</module>
				<module>apache-zookeeper</module>
				<module>apache-opennlp</module>
				<module>autovalue</module>
				<module>axon</module>
				<module>azure</module>
				<module>bootique</module>
				<module>cdi</module>
				<module>java-strings</module>
				<!--<module>core-java-9</module> --> <!-- Commented because we have still not upgraded to java 9 -->
				<module>core-java</module>
				<module>core-java-lang</module>
				<module>core-java-arrays</module>
				<module>core-java-collections</module>
				<module>java-collections-conversions</module>
				<module>java-collections-maps</module>
				<module>core-java-io</module>
				<module>core-java-8</module>
				<module>java-streams</module>
                <module>persistence-modules/core-java-persistence</module>
				<module>core-kotlin</module>
				<module>kotlin-libraries</module>
				<module>core-groovy</module>
				<module>core-java-concurrency</module>
				<module>core-java-concurrency-collections</module>
				<module>couchbase</module>
				<module>persistence-modules/deltaspike</module>
				<module>dozer</module>
				<module>ethereum</module>
				<module>feign</module>
				<module>flips</module>
				<module>testing-modules/groovy-spock</module>
				<module>testing-modules/load-testing-comparison</module>
				<module>google-cloud</module>
				<module>google-web-toolkit</module>
				<module>gson</module>
				<module>guava</module>
				<module>guava-collections</module>
				<module>guava-modules/guava-18</module>
				<module>guava-modules/guava-19</module>
				<module>guava-modules/guava-21</module>
				<module>guice</module>
				<module>disruptor</module>
				<module>core-scala</module>
				<module>spring-static-resources</module>
				<module>hazelcast</module>
				<module>persistence-modules/hbase</module>
				<module>persistence-modules/hibernate5</module>
				<module>httpclient</module>
				<module>hystrix</module>
				<module>image-processing</module>
				<module>immutables</module>
				<module>persistence-modules/influxdb</module>
				<module>jackson</module>
				<module>persistence-modules/java-cassandra</module>
				<module>vavr</module>
				<module>java-lite</module>
				<module>java-numbers</module>
				<module>java-rmi</module>
				<module>java-vavr-stream</module>
				<module>javax-servlets</module>
				<module>javaxval</module>
				<module>jaxb</module>
				<module>javafx</module>
				<module>jgroups</module>
				<module>jee-7</module>
				<module>jee-7-security</module>
				<module>jhipster</module>
				<module>jjwt</module>
				<module>jsf</module>
				<module>json-path</module>
				<module>json</module>
				<module>jsoup</module>
				<module>testing-modules/junit-5</module>
				<!-- <module>jws</module> --><!-- POM jar version repo download failure -->
				<module>libraries</module>
				<module>libraries-data</module>
				<module>libraries-security</module>
				<module>libraries-server</module>
				<module>linkrest</module>
				<module>logging-modules/log-mdc</module>
				<module>logging-modules/log4j</module>
				<module>logging-modules/log4j2</module>
				<module>logging-modules/logback</module>
				<module>lombok</module>
				<module>mapstruct</module>
				<module>metrics</module>
				<module>maven</module>
				<module>mesos-marathon</module>
				<module>msf4j</module>
				<module>testing-modules/mockito</module>
				<module>testing-modules/mockito-2</module>
				<module>testing-modules/mocks</module>
				<module>mustache</module>
				<module>mvn-wrapper</module>
				<module>noexception</module>
				<module>persistence-modules/orientdb</module>
				<module>osgi</module>
				<module>orika</module>
				<module>patterns</module>
				<module>pdf</module>
				<module>protobuffer</module>
				<module>persistence-modules/querydsl</module>
				<module>reactor-core</module>
				<module>persistence-modules/redis</module>
				<module>testing-modules/rest-assured</module>
				<module>testing-modules/rest-testing</module>
				<module>resteasy</module>
				<module>rxjava</module>
				<module>rxjava-2</module>
				<module>spring-swagger-codegen</module>
				<module>testing-modules/selenium-junit-testng</module>
				<module>persistence-modules/solr</module>
				<module>spark-java</module>
				<module>spring-4</module>
				<module>spring-5</module>
				<module>spring-5-data-reactive</module>
				<module>spring-5-reactive</module>
				<module>spring-5-reactive-security</module>
				<module>spring-5-reactive-client</module>
				<module>spring-5-mvc</module>
				<module>spring-5-security</module>
<<<<<<< HEAD
=======
				<module>spring-5-security-oauth</module>
>>>>>>> 97fe04aa
				<module>spring-5-reactive-oauth</module>
				<module>spring-activiti</module>
				<module>spring-akka</module>
				<module>spring-amqp</module>
				<module>spring-all</module>
				<module>spring-amqp-simple</module>
				<module>spring-apache-camel</module>
				<module>spring-batch</module>
				<module>spring-bom</module>
				<module>spring-boot</module>
				<module>spring-boot-client</module>
				<module>spring-boot-keycloak</module>
				<module>spring-boot-bootstrap</module>
				<module>spring-boot-admin</module>
				<module>spring-boot-camel</module>
				<module>spring-boot-ops</module>
				<module>persistence-modules/spring-boot-persistence</module>
				<module>spring-boot-security</module>
				<module>spring-boot-mvc</module>
                <module>spring-boot-vue</module>
				<module>spring-boot-logging-log4j2</module>
				<module>spring-boot-disable-console-logging</module>
				<module>spring-cloud-data-flow</module>
				<module>spring-cloud</module>
				<module>spring-cloud-bus</module>
				<module>spring-core</module>
				<module>spring-cucumber</module>
				<module>spring-ejb</module>
				<module>spring-aop</module>
				<module>persistence-modules/spring-data-cassandra</module>
				<module>persistence-modules/spring-data-couchbase-2</module>
				<module>persistence-modules/spring-data-dynamodb</module>
				<module>persistence-modules/spring-data-elasticsearch</module>
				<module>persistence-modules/spring-data-jpa</module>
				<module>persistence-modules/spring-data-keyvalue</module>
				<module>persistence-modules/spring-data-mongodb</module>
				<module>persistence-modules/spring-data-neo4j</module>
				<module>persistence-modules/spring-data-redis</module>
				<module>spring-data-rest</module>
				<module>persistence-modules/spring-data-solr</module>
				<module>spring-dispatcher-servlet</module>
				<module>spring-exceptions</module>
				<module>spring-freemarker</module>
				<module>persistence-modules/spring-hibernate-3</module>
				<module>persistence-modules/spring-hibernate4</module>
				<module>persistence-modules/spring-hibernate-5</module>
				<module>persistence-modules/spring-data-eclipselink</module>
				<module>spring-integration</module>
				<module>spring-jenkins-pipeline</module>
				<module>spring-jersey</module>
				<module>jmeter</module>
				<module>spring-jms</module>
				<module>spring-jooq</module>
				<module>persistence-modules/spring-jpa</module>
				<module>ddd</module>
				
			</modules>

		</profile>
		
        <profile>
            <id>default-second</id>
            <build>
                <plugins>

                    <plugin>
                        <groupId>org.apache.maven.plugins</groupId>
                        <artifactId>maven-surefire-plugin</artifactId>
                        <version>${maven-surefire-plugin.version}</version>
                        <configuration>
                            <forkCount>3</forkCount>
                            <reuseForks>true</reuseForks>
                            <excludes>
                                <exclude>**/*IntegrationTest.java</exclude>
                                <exclude>**/*IntTest.java</exclude>
                                <exclude>**/*LongRunningUnitTest.java</exclude>
                                <exclude>**/*ManualTest.java</exclude>
                                <exclude>**/*JdbcTest.java</exclude>
                                <exclude>**/*LiveTest.java</exclude>
                            </excludes>
                        </configuration>
                    </plugin>

                </plugins>
            </build>

            <modules>
                <module>parent-boot-1</module>
                <module>parent-boot-2</module>
                <module>parent-spring-4</module>
                <module>parent-spring-5</module>
                <module>parent-java</module>
                <module>parent-kotlin</module>
                
                <module>spring-session</module>
                <module>spring-sleuth</module>
                <module>spring-social-login</module>
                <module>spring-spel</module>
                <module>spring-state-machine</module>
                <module>spring-thymeleaf</module>
                <module>spring-userservice</module>
                <module>spring-zuul</module>
                <module>spring-remoting</module>
                <module>spring-reactor</module>
                <module>spring-vertx</module>
                <module>spring-jinq</module>
                <module>spring-rest-embedded-tomcat</module>
                <module>testing-modules/testing</module>
                <module>testing-modules/testng</module>
                <module>video-tutorials</module>
                <module>xml</module>
                <module>xmlunit-2</module>
                <module>struts-2</module>
                <module>apache-velocity</module>
                <module>apache-solrj</module>
                <module>rabbitmq</module>
                <module>vertx</module>
                <module>persistence-modules/spring-data-gemfire</module>
                <module>mybatis</module>
                <module>spring-drools</module>
                <module>drools</module>
                <module>persistence-modules/liquibase</module>
                <module>spring-boot-property-exp</module>
                <module>testing-modules/mockserver</module>
                <module>testing-modules/test-containers</module>
                <module>undertow</module>
                <module>vaadin</module>
                <module>vertx-and-rxjava</module>
                <module>saas</module>
                <module>deeplearning4j</module>
                <module>lucene</module>
                <module>vraptor</module>
                <module>persistence-modules/java-cockroachdb</module>
                <module>spring-security-thymeleaf</module>
                <module>persistence-modules/java-jdbi</module>
                <module>jersey</module>
                <module>java-spi</module>
                <module>performance-tests</module>
                <module>twilio</module>
                <module>spring-boot-ctx-fluent</module>
                <module>java-ee-8-security-api</module>
                <module>spring-webflux-amqp</module>
                <module>antlr</module>
                <module>maven-archetype</module>
                <module>optaplanner</module>
                <module>apache-meecrowave</module>
                <module>spring-reactive-kotlin</module>
                <module>persistence-modules/jnosql</module>
                <module>spring-boot-angular-ecommerce</module>
                <module>jta</module>
                <!--<module>java-dates</module> --> <!-- Commented because we have still not upgraded to java 9 -->
                <module>java-websocket</module>
                <module>persistence-modules/activejdbc</module>
                <module>animal-sniffer-mvn-plugin</module>
                <module>apache-avro</module>
                <module>apache-bval</module>
                <module>apache-shiro</module>
                <module>apache-spark</module>
                <module>asciidoctor</module>
                <module>checker-plugin</module>
                <!-- <module>core-java-10</module> --><!-- Not upgraded to java 10 -->
                <!-- <module>core-java-11</module> --><!-- Not upgraded to java 11 -->
                <module>core-java-sun</module>
                <module>custom-pmd</module>
                <module>dagger</module>
                <module>data-structures</module>
                <module>dubbo</module>
                <module>persistence-modules/flyway</module>
                <!-- <module>grpc</module> --><!-- protobuf-maven-plugin filecopy failure -->
                <module>JGit</module>
                <module>jni</module>
                <module>jooby</module>
                <!-- <module>micronaut</module> --><!-- Not upgraded to java 9 -->
                <!-- <module>microprofile</module> --><!-- Takes too much time : Downloads 93 MBs zip and .. -->
                <!-- <module>muleesb</module> --><!-- load main class org.mule.munit.remote.RemoteRunner -->
                <module>ratpack</module>
                <module>rest-with-spark-java</module>
                <module>spring-boot-autoconfiguration</module>
                <module>spring-boot-custom-starter</module>
                <module>spring-boot-jasypt</module>
                <module>spring-data-rest-querydsl</module>
                <module>spring-groovy</module>
                <module>spring-mobile</module>
                <module>spring-mustache</module>
                <module>spring-mvc-simple</module>
                <module>spring-mybatis</module>
                <module>spring-rest-hal-browser</module>
                <module>spring-rest-shell</module>
                <module>spring-rest-template</module>
                <module>spring-roo</module>
                <module>spring-security-stormpath</module>
                <module>sse-jaxrs</module>
                <module>static-analysis</module>
                <module>stripe</module>
                <module>structurizr</module>
                <module>Twitter4J</module>
                <module>wicket</module>
                <module>xstream</module>
                <module>cas/cas-secured-app</module>
                <module>cas/cas-server</module>
                <module>graphql/graphql-java</module>
                <!-- <module>jenkins/hello-world</module> --> <!-- disabled in the default profile -->
                <!-- <module>rule-engines/easy-rules</module> --><!-- Wrong Parent -->
                <!-- <module>rule-engines/openl-tablets</module> --><!-- Wrong Parent -->
                <!-- <module>rule-engines/rulebook</module> --><!-- Wrong Parent -->
                <module>spring-boot-custom-starter/greeter</module>
                <module>persistence-modules/spring-boot-h2/spring-boot-h2-database</module>
                <!--module>persistence-modules/spring-boot-h2/spring-boot-h2-remote-app</module-->
                <module>flyway-cdi-extension</module>
                
                <module>spring-security-acl</module>
                <module>spring-security-cache-control</module>
                <module>spring-security-client/spring-security-jsp-authentication</module>
                <module>spring-security-client/spring-security-jsp-authorize</module>
                <module>spring-security-client/spring-security-jsp-config</module>
                <module>spring-security-client/spring-security-mvc</module>
                <module>spring-security-client/spring-security-thymeleaf-authentication</module>
                <module>spring-security-client/spring-security-thymeleaf-authorize</module>
                <module>spring-security-client/spring-security-thymeleaf-config</module>
                <module>spring-security-core</module>
                <module>spring-security-mvc-boot</module>
                <module>spring-security-mvc-custom</module>
                <module>spring-security-mvc-digest-auth</module>
                <module>spring-security-mvc-ldap</module>
                <module>spring-security-mvc-login</module>
                <module>spring-security-mvc-persisted-remember-me</module>
                <module>spring-security-mvc-session</module>
                <module>spring-security-mvc-socket</module>
                <module>spring-security-openid</module>
                <module>spring-security-react</module>
                <module>spring-security-rest-basic-auth</module>
                <module>spring-security-rest-custom</module>
                <module>spring-security-rest</module>
                <module>spring-security-sso</module>
                <module>spring-security-x509</module>
                
                <module>spring-kafka</module>
                <module>spring-katharsis</module>
                <module>spring-ldap</module>
                <module>spring-mockito</module>
                <module>spring-mvc-forms-jsp</module>
                <module>spring-mvc-forms-thymeleaf</module>
                <module>spring-mvc-java</module>
                <module>spring-mvc-velocity</module>
                <module>spring-mvc-webflow</module>
                <module>spring-mvc-xml</module>
                <module>spring-mvc-kotlin</module>
                <module>spring-protobuf</module>
                <module>spring-quartz</module>
                <module>spring-rest-angular</module>
                <module>spring-rest-full</module>
                <module>spring-rest-query-language</module>
                <module>spring-rest</module>
                <module>spring-rest-simple</module>
                <module>spring-resttemplate</module>
				<module>helidon</module>
            </modules>

        </profile>
        
        <profile>
            <id>default-third</id>
            <build>
                <plugins>

                    <plugin>
                        <groupId>org.apache.maven.plugins</groupId>
                        <artifactId>maven-surefire-plugin</artifactId>
                        <version>${maven-surefire-plugin.version}</version>
                        <configuration>
                            <forkCount>3</forkCount>
                            <reuseForks>true</reuseForks>
                            <excludes>
                                <exclude>**/*IntegrationTest.java</exclude>
                                <exclude>**/*IntTest.java</exclude>
                                <exclude>**/*LongRunningUnitTest.java</exclude>
                                <exclude>**/*ManualTest.java</exclude>
                                <exclude>**/*JdbcTest.java</exclude>
                                <exclude>**/*LiveTest.java</exclude>
                            </excludes>
                        </configuration>
                    </plugin>

                </plugins>
            </build>

            <modules>
                <module>parent-boot-1</module>
                <module>parent-boot-2</module>
                <module>parent-spring-4</module>
                <module>parent-spring-5</module>
                <module>parent-java</module>
                <module>parent-kotlin</module>
                
                <module>testing-modules/gatling</module>
                <!-- <module>geotools</module> --> <!-- the opengeo is down -->
            </modules>

        </profile>
        
		<profile>
			<id>spring-context</id>
			<build>
				<plugins>

					<plugin>
						<groupId>org.apache.maven.plugins</groupId>
						<artifactId>maven-surefire-plugin</artifactId>
						<version>${maven-surefire-plugin.version}</version>
						<configuration>
							<forkCount>3</forkCount>
							<reuseForks>true</reuseForks>
							<includes>
								<include>**/*SpringContextIntegrationTest.java</include>
							</includes>
						</configuration>
					</plugin>

				</plugins>
			</build>

			<modules>
				<module>spring-5</module>
				<module>spring-5-data-reactive</module>
				<module>spring-5-reactive</module>
				<module>spring-5-reactive-client</module>
				<module>spring-5-reactive-security</module>
				<module>spring-5-security</module>
				<module>spring-5-security-oauth</module>
				<module>spring-activiti</module>
				<module>spring-akka</module>
				<module>spring-all</module>
				<module>spring-aop</module>
				<module>spring-apache-camel</module>
				<module>spring-batch</module>
				<module>spring-bom</module>
				<module>spring-boot-admin/spring-boot-admin-client</module>
				<module>spring-boot-admin/spring-boot-admin-server</module>
				<module>spring-boot-bootstrap</module>
				<module>spring-boot-bootstrap</module>
				<module>spring-boot-camel</module>
				<module>spring-boot-client</module>
				<module>spring-boot-custom-starter</module>
				<module>greeter-spring-boot-autoconfigure</module>
				<module>greeter-spring-boot-sample-app</module>
				<module>persistence-modules/spring-boot-h2/spring-boot-h2-database</module>
				<module>spring-boot-jasypt</module>
				<module>spring-boot-keycloak</module>
				<module>spring-boot-mvc</module>
				<module>spring-boot-property-exp/property-exp-custom-config</module>
				<module>spring-boot-property-exp/property-exp-default-config</module>
				<module>spring-boot-vue</module>
				<module>spring-cloud</module>
				<module>spring-cloud/spring-cloud-archaius/basic-config</module>
				<module>spring-cloud/spring-cloud-archaius/extra-configs</module>
				<module>spring-cloud/spring-cloud-bootstrap/config</module>
				<module>spring-cloud/spring-cloud-contract/spring-cloud-contract-consumer</module>
				<module>spring-cloud/spring-cloud-contract/spring-cloud-contract-producer</module>
				<module>spring-cloud/spring-cloud-gateway</module>
				<module>spring-cloud/spring-cloud-kubernetes/demo-backend</module>
				<module>spring-cloud/spring-cloud-rest/spring-cloud-rest-config-server</module>
				<module>spring-cloud/spring-cloud-ribbon-client                </module>
				<module>spring-cloud/spring-cloud-security/auth-client</module>
				<module>spring-cloud/spring-cloud-security/auth-resource</module>
				<module>spring-cloud/spring-cloud-security/auth-server</module>
				<module>spring-cloud/spring-cloud-stream/spring-cloud-stream-rabbit</module>
				<module>spring-cloud/spring-cloud-task/springcloudtasksink</module>
				<module>spring-cloud/spring-cloud-zookeeper                     </module>
				<module>spring-cloud/spring-cloud-bus/spring-cloud-config-server</module>
				<module>spring-cloud/spring-cloud-data-flow/log-sink</module>
				<module>spring-cloud/spring-cloud-data-flow/time-processor</module>
				<module>spring-cloud/spring-cloud-data-flow/time-source</module>
				<module>spring-cucumber</module>
				<module>persistence-modules/spring-data-keyvalue</module>
				<module>spring-data-rest</module>
				<module>spring-dispatcher-servlet</module>
				<module>spring-drools</module>
				<module>spring-freemarker</module>
				<module>persistence-modules/spring-hibernate-3</module>
				<module>persistence-modules/spring-hibernate4</module>
				<module>spring-integration</module>
				<module>spring-jenkins-pipeline</module>
				<module>spring-jersey</module>
				<module>spring-jinq</module>
				<module>spring-jms</module>
				<module>spring-kafka</module>
				<module>spring-katharsis</module>
				<module>spring-ldap</module>
				<module>spring-mobile</module>
				<module>spring-mockito</module>
				<module>spring-mvc-forms-thymeleaf</module>
				<module>spring-mvc-java</module>
				<module>spring-mvc-velocity</module>
				<module>spring-mvc-webflow</module>
				<module>spring-protobuf</module>
				<module>spring-quartz</module>
				<module>remoting-hessian-burlap/spring-remoting-hessian-burlap-client</module>
				<module>remoting-hessian-burlap/remoting-hessian-burlap-server</module>
				<module>spring-reactor</module>
				<module>spring-remoting/</module>
				<module>spring-remoting/remoting-http/remoting-http-server</module>
				<module>spring-remoting/remoting-jms/remoting-jms-client</module>
				<module>spring-remoting/remoting-rmi/remoting-rmi-server</module>
				<module>spring-rest</module>
				<module>spring-rest-angular</module>
				<module>spring-rest-embedded-tomcat</module>
				<module>spring-rest-full</module>
				<module>spring-rest-simple</module>
				<module>spring-resttemplate</module>
				<module>spring-security-acl</module>
				<module>spring-security-angular</module>
				<module>spring-security-cache-control</module>
				<module>spring-security-client/spring-security-jsp-authentication</module>
				<module>spring-security-client/spring-security-jsp-authorize</module>
				<module>spring-security-client/spring-security-jsp-config</module>
				<module>spring-security-client/spring-security-mvc</module>
				<module>spring-security-client/spring-security-thymeleaf-authentication</module>
				<module>spring-security-client/spring-security-thymeleaf-authorize</module>
				<module>spring-security-client/spring-security-thymeleaf-config</module>
				<module>spring-security-core</module>
				<module>spring-security-mvc-boot</module>
				<module>spring-security-mvc-custom</module>
				<module>spring-security-mvc-digest-auth</module>
				<module>spring-security-mvc-ldap</module>
				<module>spring-security-mvc-persisted-remember-me</module>
				<module>spring-security-mvc-session</module>
				<module>spring-security-mvc-socket</module>
				<module>spring-security-rest</module>
				<module>spring-security-sso/spring-security-sso-auth-server</module>
				<module>spring-security-sso/spring-security-sso-ui</module>
				<module>spring-security-sso/spring-security-sso-ui-2</module>
				<module>spring-security-thymeleaf/spring-security-thymeleaf-authentication</module>
				<module>spring-security-thymeleaf/spring-security-thymeleaf-authorize</module>
				<module>spring-security-thymeleaf/spring-security-thymeleaf-config</module>
				<module>spring-security-x509/spring-security-x509-basic-auth</module>
				<module>spring-security-x509/spring-security-x509-client-auth</module>
				<module>spring-session/spring-session-jdbc</module>
				<module>spring-sleuth</module>
				<module>spring-social-login</module>
				<module>spring-spel</module>
				<module>spring-state-machine</module>
				<module>spring-swagger-codegen/spring-swagger-codegen-app</module>
				<module>spring-thymeleaf</module>
				<module>spring-userservice</module>
				<module>spring-vault                                   </module>
				<module>spring-vertx</module>
				<module>spring-zuul/spring-zuul-foos-resource</module>
				<module>persistence-modules/spring-data-dynamodb</module>
				<module>persistence-modules/spring-data-eclipselink</module>
				<module>persistence-modules/spring-data-solr</module>
				<module>persistence-modules/spring-hibernate-5</module>
			</modules>

		</profile>

        <profile>
            <id>integration-lite-first</id>

            <build>
                <plugins>
                    <plugin>
                        <groupId>org.apache.maven.plugins</groupId>
                        <artifactId>maven-surefire-plugin</artifactId>
                        <configuration>
                            <excludes>
                                <exclude>**/*ManualTest.java</exclude>
                                <exclude>**/*LiveTest.java</exclude>
                            </excludes>
                            <includes>
                                <include>**/*IntegrationTest.java</include>
                                <include>**/*IntTest.java</include>
                            </includes>
                        </configuration>
                    </plugin>
                </plugins>
            </build>

            <modules>
                <module>parent-boot-1</module>
                <module>parent-boot-2</module>
                <module>parent-spring-4</module>
                <module>parent-spring-5</module>
                <module>parent-java</module>
                <module>parent-kotlin</module>
                
                <module>asm</module>
                <module>atomix</module>
                <module>aws</module>
                <module>aws-lambda</module>
                <module>akka-streams</module>
                <module>algorithms-genetic</module>
                <module>algorithms-miscellaneous-1</module>
                <module>algorithms-miscellaneous-2</module>
                <module>algorithms-sorting</module>
                <module>annotations</module>
                <module>apache-cxf</module>
                <module>apache-fop</module>
                <module>apache-poi</module>
                <module>apache-tika</module>
                <module>apache-thrift</module>
                <module>apache-curator</module>
                <module>apache-zookeeper</module>
                <module>apache-opennlp</module>
                <module>autovalue</module>
                <module>axon</module>
                <module>azure</module>
                <module>apache-velocity</module>
                <module>apache-solrj</module>
                <module>apache-meecrowave</module>
                <module>antlr</module>
                
                <module>bootique</module>
                
                <module>cdi</module>
                <module>core-java-collections</module>
                <module>core-java-io</module>
                <module>core-java-8</module>
                <module>core-groovy</module>
                <module>couchbase</module>
                
                <module>dozer</module>
                <module>disruptor</module>
                <module>drools</module>
                <module>deeplearning4j</module>
                
                <module>ethereum</module>
                
                <module>feign</module>
                <module>flips</module>
                
                <module>google-cloud</module>
                <module>gson</module>
                <module>guava</module>
                <module>guava-collections</module>
                <module>guava-modules/guava-18</module>
                <module>guava-modules/guava-19</module>
                <module>guava-modules/guava-21</module>
                <module>guice</module>
                
                <module>hazelcast</module>
                <module>hystrix</module>
                <module>httpclient</module>
                
                <module>image-processing</module>
                <module>immutables</module>
                
                <module>jackson</module>
                <module>java-strings</module>
                <!--<module>core-java-9</module> --> <!-- we haven't upgraded to java 9 -->
                <module>java-collections-conversions</module>
                <module>java-collections-maps</module>
                <module>java-streams</module>
                <module>java-lite</module>
                <module>java-numbers</module>
                <module>java-rmi</module>
                <module>java-vavr-stream</module>
                <module>javax-servlets</module>
                <module>javaxval</module>
                <module>jaxb</module>
                <module>javafx</module>
                <module>jgroups</module>
                <module>jee-7</module>
                <module>jee-7-security</module>
                <module>jjwt</module>
                <module>jsf</module>
                <module>json-path</module>
                <module>json</module>
                <module>jsoup</module>
                <module>jta</module>
                <module>jws</module>
                <module>jersey</module>
                <module>java-spi</module>
                <module>java-ee-8-security-api</module>
                
                <module>libraries-data</module>
                <module>linkrest</module>
                <module>logging-modules/log-mdc</module>
                <module>logging-modules/log4j</module>
                <module>logging-modules/logback</module>
                <module>lombok</module>
                <module>lucene</module>
                
                <module>mapstruct</module>
                <module>maven</module>
                <module>mesos-marathon</module>
                <module>msf4j</module>
                <module>mustache</module>
                <module>mvn-wrapper</module>
                <module>mybatis</module>
                <module>metrics</module>
                <module>maven-archetype</module>
                
                <module>noexception</module>
                
                <module>osgi</module>
                <module>orika</module>
                                
                <module>patterns</module>
                <module>pdf</module>
                <module>protobuffer</module>
                <module>performance-tests</module>
                
                <module>persistence-modules/java-jdbi</module>
                <module>persistence-modules/redis</module>
                <module>persistence-modules/orientdb</module>
                <module>persistence-modules/querydsl</module>
                <module>persistence-modules/apache-cayenne</module>
                <module>persistence-modules/solr</module>
                <module>persistence-modules/spring-data-dynamodb</module>
                <module>persistence-modules/spring-data-keyvalue</module>
                <module>persistence-modules/spring-data-neo4j</module>
                <module>persistence-modules/spring-data-solr</module>
                <module>persistence-modules/spring-hibernate-5</module>
                <module>persistence-modules/spring-data-eclipselink</module>
                <module>persistence-modules/spring-jpa</module>
                <module>persistence-modules/spring-hibernate-3</module>
                <module>persistence-modules/spring-data-gemfire</module>
                <module>persistence-modules/spring-boot-persistence</module>
                <module>persistence-modules/liquibase</module>
                <module>persistence-modules/java-cockroachdb</module>
                <module>persistence-modules/deltaspike</module>
                <module>persistence-modules/hbase</module>
                <module>persistence-modules/influxdb</module>
                <module>persistence-modules/spring-hibernate4</module>
                
                <module>reactor-core</module>
                <module>resteasy</module>
                <module>rxjava</module>
                <module>rxjava-2</module>
                <module>rabbitmq</module>
                
                <!-- very long running - temporarily disabled -->
                <!--
                
                --> 
                <module>persistence-modules/spring-data-mongodb</module>
                
            </modules>

        </profile>

        <profile>
            <id>integration-lite-second</id>

            <build>
                <plugins>
                    <plugin>
                        <groupId>org.apache.maven.plugins</groupId>
                        <artifactId>maven-surefire-plugin</artifactId>
                        <configuration>
                            <excludes>
                                <exclude>**/*ManualTest.java</exclude>
                                <exclude>**/*LiveTest.java</exclude>
                            </excludes>
                            <includes>
                                <include>**/*IntegrationTest.java</include>
                                <include>**/*IntTest.java</include>
                            </includes>
                        </configuration>
                    </plugin>
                </plugins>
            </build>

            <modules>
                <module>parent-boot-1</module>
                <module>parent-boot-2</module>
                <module>parent-spring-4</module>
                <module>parent-spring-5</module>
                <module>parent-java</module>
                <module>parent-kotlin</module>
                
                <module>spring-4</module>
                <module>spring-5-reactive</module>
                <module>spring-5-reactive-security</module>
                <module>spring-5-reactive-client</module>
                <module>spring-5-mvc</module>
                <module>spring-5-security</module>
				<module>spring-5-security-oauth</module>
                <module>spring-activiti</module>
                <module>spring-akka</module>
                <module>spring-amqp</module>
                <module>spring-all</module>
                <module>spring-apache-camel</module>
                <module>spring-batch</module>
                <module>spring-bom</module>
                
                <module>spring-boot-keycloak</module>
                <module>spring-boot-bootstrap</module>
                <module>spring-boot-admin</module>
                <module>spring-boot-camel</module>
                <module>spring-boot-security</module>
                <module>spring-boot-mvc</module>
                <module>spring-boot-logging-log4j2</module>
                <module>spring-boot-disable-console-logging</module>
                
                <module>spring-cloud-data-flow</module>
                <module>spring-cloud</module>
                <module>spring-cloud-bus</module>
                <module>spring-core</module>
                <module>spring-cucumber</module>
                <module>spring-ejb</module>
                <module>spring-aop</module>
                
                <module>spring-data-rest</module>
                <module>spring-dispatcher-servlet</module>
                <module>spring-exceptions</module>
                <module>spring-freemarker</module>

                <module>spring-integration</module>
                <module>spring-jenkins-pipeline</module>
                <module>spring-jersey</module>

                <module>spring-jms</module>
                <module>spring-jooq</module>
                <module>spring-kafka</module>
                <module>spring-katharsis</module>
                <module>spring-ldap</module>
                <module>spring-mockito</module>
                <module>spring-mvc-forms-jsp</module>
                <module>spring-mvc-forms-thymeleaf</module>
                <module>spring-mvc-java</module>
                <module>spring-mvc-velocity</module>
                <module>spring-mvc-webflow</module>
                <module>spring-mvc-xml</module>
                <module>spring-mvc-kotlin</module>
                <module>spring-protobuf</module>
                <module>spring-quartz</module>
                <module>spring-rest-angular</module>
                <module>spring-rest-full</module>
                <module>spring-rest-query-language</module>
                <module>spring-rest</module>
                <module>spring-resttemplate</module>
                <module>spring-rest-simple</module>
                <module>spring-security-acl</module>
                <module>spring-security-cache-control</module>
                <module>spring-security-client/spring-security-jsp-authentication</module>
                <module>spring-security-client/spring-security-jsp-authorize</module>
                <module>spring-security-client/spring-security-jsp-config</module>
                <module>spring-security-client/spring-security-mvc</module>
                <module>spring-security-client/spring-security-thymeleaf-authentication</module>
                <module>spring-security-client/spring-security-thymeleaf-authorize</module>
                <module>spring-security-client/spring-security-thymeleaf-config</module>
                <module>spring-security-core</module>
                <module>spring-security-mvc-boot</module>
                <module>spring-security-mvc-digest-auth</module>
                <module>spring-security-mvc-ldap</module>
                <module>spring-security-mvc-login</module>
                <module>spring-security-mvc-persisted-remember-me</module>
                <module>spring-security-mvc-session</module>
                <module>spring-security-mvc-socket</module>
                <module>spring-security-openid</module>
                <!--<module>spring-security-react</module> -->
                <module>spring-security-rest-basic-auth</module>
                <module>spring-security-rest-custom</module>
                <module>spring-security-rest</module>
                <module>spring-security-sso</module>
                <module>spring-security-x509</module>
                <module>spring-session</module>
                <module>spring-sleuth</module>
                <module>spring-social-login</module>
                <module>spring-spel</module>
                <module>spring-state-machine</module>
                <module>spring-thymeleaf</module>
                <module>spring-userservice</module>
                <module>spring-zuul</module>
                <module>spring-remoting</module>
                <module>spring-reactor</module>
                <module>spring-vertx</module>
                <module>spring-vault</module>
                <module>spring-jinq</module>
                <module>spring-rest-embedded-tomcat</module>
                
                <module>spring-static-resources</module>
                <module>spring-swagger-codegen</module>
                <module>spring-drools</module>
                <module>spring-boot-property-exp</module>
                <module>spring-security-thymeleaf</module>
                <module>spring-boot-ctx-fluent</module>
                <module>spring-webflux-amqp</module>
                
                <!-- very long running - temporarily disabled -->
                <!-- 
                <module>spring-amqp-simple</module>
                <module>spring-5-data-reactive</module>
                -->
                
            </modules>

        </profile>

        <profile>
            <id>integration-lite-third</id>

            <build>
                <plugins>
                    <plugin>
                        <groupId>org.apache.maven.plugins</groupId>
                        <artifactId>maven-surefire-plugin</artifactId>
                        <configuration>
                            <excludes>
                                <exclude>**/*ManualTest.java</exclude>
                                <exclude>**/*LiveTest.java</exclude>
                            </excludes>
                            <includes>
                                <include>**/*IntegrationTest.java</include>
                                <include>**/*IntTest.java</include>
                            </includes>
                        </configuration>
                    </plugin>
                </plugins>
            </build>

            <modules>
                <module>parent-boot-1</module>
                <module>parent-boot-2</module>
                <module>parent-spring-4</module>
                <module>parent-spring-5</module>
                <module>parent-java</module>
                <module>parent-kotlin</module>
                
                <module>spark-java</module>
                <module>saas</module>
                <module>struts-2</module>
                
                <module>testing-modules/selenium-junit-testng</module>
                <module>testing-modules/groovy-spock</module>
                <module>testing-modules/mockito</module>
                <module>testing-modules/mockito-2</module>
                <module>testing-modules/mocks</module>
                <module>testing-modules/rest-assured</module>
                <module>testing-modules/rest-testing</module>
                <module>testing-modules/junit-5</module>
                <module>testing-modules/junit5-migration</module>
                <module>testing-modules/testing</module>
                <module>testing-modules/testng</module>
                <module>testing-modules/mockserver</module>
                <module>testing-modules/test-containers</module>
                <module>twilio</module>
                
                <module>undertow</module>
                
                <module>video-tutorials</module>
                <module>vaadin</module>
                <module>vertx-and-rxjava</module>
                <module>vraptor</module>
                <module>vertx</module>
                <module>vavr</module>
                
                <module>xmlunit-2</module>
                <module>xml</module>
                
                <!-- problematic -->
                <!--
                <module>persistence-modules/java-cassandra</module>
                <module>persistence-modules/spring-data-cassandra</module>
                <module>logging-modules/log4j2</module>
                <module>persistence-modules/spring-data-couchbase-2</module>
                <module>persistence-modules/spring-data-redis</module>

                <module>jmeter</module>
                -->

                <!-- heavy -->
                <!--
                <module>libraries</module>
                <module>geotools</module>
                <module>jhipster/jhipster-monolithic</module>
                <module>testing-modules/gatling</module>
                <module>spring-boot</module>
                <module>spring-boot-ops</module>
                <module>spring-5</module>
                <module>core-kotlin</module>
                <module>core-java</module>
                <module>google-web-toolkit</module>
                <module>spring-security-mvc-custom</module>
                <module>core-java-concurrency</module>
                -->

                <!-- 30:32 min -->
            </modules>

        </profile>

        <profile>
            <id>integration</id>
            
            <build>
                <plugins>
                    <plugin>
                        <groupId>org.apache.maven.plugins</groupId>
                        <artifactId>maven-surefire-plugin</artifactId>
                        <configuration>
                            <excludes>
                                <exclude>**/*ManualTest.java</exclude>
                                <exclude>**/*LiveTest.java</exclude>
                            </excludes>
                            <includes>
                                <include>**/*IntegrationTest.java</include>
                                <include>**/*IntTest.java</include>
                            </includes>
                        </configuration>
                    </plugin>
                </plugins>
            </build>

            <modules>

                <module>parent-boot-1</module>
                <module>parent-boot-2</module>
                <module>parent-spring-4</module>
                <module>parent-spring-5</module>
                <module>parent-java</module>
                <module>parent-kotlin</module>
                <!-- <module>core-java-9</module> --> <!-- Commented because we have still not upgraded to java 9 -->

                <!-- <module>asm</module> <module>atomix</module> <module>persistence-modules/apache-cayenne</module>
                    <module>aws</module> <module>aws-lambda</module> <module>akka-streams</module>
                    <module>algorithms</module> <module>annotations</module> <module>apache-cxf</module>
                    <module>apache-fop</module> <module>apache-poi</module> <module>apache-tika</module>
                    <module>apache-thrift</module> <module>apache-curator</module> <module>apache-zookeeper</module>
                    <module>apache-opennlp</module> <module>autovalue</module> <module>axon</module>
                    <module>azure</module> <module>bootique</module> <module>cdi</module> <module>core-java</module>
                    <module>core-java-collections</module> <module>core-java-io</module> <module>core-java-8</module>
                    <module>core-kotlin</module> <module>core-groovy</module> <module>core-java-concurrency</module>
                    <module>couchbase</module> <module>persistence-modules/deltaspike</module> <module>dozer</module>
                    <module>ethereum</module> <module>ejb</module> <module>feign</module> <module>flips</module>
                    <module>geotools</module> <module>testing-modules/groovy-spock</module> <module>testing-modules/gatling</module>
                    <module>google-cloud</module> <module>google-web-toolkit</module> <module>gson</module>
                    <module>guava</module> <module>guava-modules/guava-18</module> <module>guava-modules/guava-19</module>
                    <module>guava-modules/guava-21</module> <module>guice</module> <module>disruptor</module>
                    <module>spring-static-resources</module> <module>hazelcast</module> <module>persistence-modules/hbase</module>
                    <module>persistence-modules/hibernate5</module> <module>httpclient</module> <module>hystrix</module>
                    <module>image-processing</module> <module>immutables</module> <module>persistence-modules/influxdb</module>
                    <module>jackson</module> <module>persistence-modules/java-cassandra</module>
                    <module>vavr</module> <module>java-lite</module> <module>java-numbers</module>
                    <module>java-rmi</module> <module>java-vavr-stream</module> <module>javax-servlets</module>
                    <module>javaxval</module> <module>jaxb</module> <module>javafx</module> <module>jgroups</module>
                    <module>jee-7</module> <module>jhipster/jhipster-monolithic</module> <module>jjwt</module>
                    <module>jpa-storedprocedure</module> <module>jsf</module> <module>json-path</module>
                    <module>json</module> <module>jsoup</module> <module>testing-modules/junit-5</module>
                    <module>jws</module> <module>libraries-data</module> <module>linkrest</module>
                    <module>logging-modules/log-mdc</module> <module>logging-modules/log4j</module>
                    <module>logging-modules/log4j2</module> <module>logging-modules/logback</module>
                    <module>lombok</module> <module>mapstruct</module> <module>metrics</module>
                    <module>maven</module> <module>mesos-marathon</module> <module>msf4j</module> -->

                <!-- group 1 - OK, 27min, 7911Kb log, 8 failusres -->

                <!-- group 2 -->

                <!-- -->
                <module>testing-modules/mockito</module>
                <module>testing-modules/mockito-2</module>
                <module>testing-modules/mocks</module>
                <module>mustache</module>
                <module>mvn-wrapper</module>
                <module>noexception</module>
                <module>persistence-modules/orientdb</module>
                <module>osgi</module>
                <module>orika</module>
                <module>patterns</module>
                <module>pdf</module>
                <module>protobuffer</module>
                <module>persistence-modules/querydsl</module>
                <module>reactor-core</module>
                <module>persistence-modules/redis</module>
                <module>testing-modules/rest-assured</module>
                <module>testing-modules/rest-testing</module>
                <module>resteasy</module>
                <module>rxjava</module>
                <module>rxjava-2</module>
                <module>spring-swagger-codegen</module>
                <module>testing-modules/selenium-junit-testng</module>
                <module>persistence-modules/solr</module>
                <module>spark-java</module>
                <module>spring-4</module>
                <module>spring-5</module>
                <module>spring-5-data-reactive</module>
                <module>spring-5-reactive</module>
                <module>spring-5-reactive-security</module>
                <module>spring-5-reactive-client</module>
                <module>spring-5-mvc</module>
                <module>spring-5-security</module>
				<module>spring-5-security-oauth</module>
                <module>spring-activiti</module>
                <module>spring-akka</module>
                <module>spring-amqp</module>
                <module>spring-all</module>
                <module>spring-amqp-simple</module>
                <module>spring-apache-camel</module>
                <module>spring-batch</module>
                <module>jmh</module>

                <!-- group 2 - Pass, 11-16 min, 42 test failures, 4,020 KB -->

                <!-- group 3.1 -->

                <module>spring-bom</module>
                <module>spring-boot</module>
                <module>spring-boot-client</module>
                <module>spring-boot-keycloak</module>
                <module>spring-boot-bootstrap</module>
                <module>spring-boot-admin</module>
                <module>spring-boot-camel</module>
                <module>spring-boot-ops</module>
                <module>persistence-modules/spring-boot-persistence</module>
                <module>spring-boot-security</module>
                <module>spring-boot-mvc</module>
                <module>spring-boot-logging-log4j2</module>
                <module>spring-boot-disable-console-logging</module>
                <module>spring-cloud-data-flow</module>
                <module>spring-cloud</module>
                <module>spring-cloud-bus</module>
                <module>spring-core</module>
                <module>spring-cucumber</module>
                <module>spring-ejb</module>
                <module>spring-aop</module>
                <module>persistence-modules/spring-data-cassandra</module>
                <module>persistence-modules/spring-data-couchbase-2</module>
                <module>persistence-modules/spring-data-dynamodb</module>
                <module>persistence-modules/spring-data-elasticsearch</module>
                <module>persistence-modules/spring-data-keyvalue</module>
                <module>persistence-modules/spring-data-mongodb</module>
                <module>persistence-modules/spring-data-jpa</module>
                <module>persistence-modules/spring-data-neo4j</module>
                <module>persistence-modules/spring-data-redis</module>
                <module>spring-data-rest</module>

                <!-- group 3.1 - Pass, 23 min, 35 failed tests, 7,942 KB -->

                <!-- group 3.2 -->

                <!-- -->
                <module>persistence-modules/spring-data-solr</module>
                <module>spring-dispatcher-servlet</module>
                <module>spring-exceptions</module>
                <module>spring-freemarker</module>
                <module>persistence-modules/spring-hibernate-3</module>
                <module>persistence-modules/spring-hibernate4</module>
                <module>persistence-modules/spring-hibernate-5</module>
                <module>persistence-modules/spring-data-eclipselink</module>
                <module>spring-integration</module>
                <module>spring-jenkins-pipeline</module>
                <module>spring-jersey</module>
                <module>spring-jms</module>
                <module>spring-jooq</module>
                <module>persistence-modules/spring-jpa</module>
                <module>spring-kafka</module>
                <module>spring-katharsis</module>
                <module>spring-ldap</module>
                <module>spring-mockito</module>
                <module>spring-mvc-forms-jsp</module>
                <module>spring-mvc-forms-thymeleaf</module>
                <module>spring-mvc-java</module>
                <module>spring-mvc-velocity</module>
                <module>spring-mvc-webflow</module>
                <module>spring-mvc-xml</module>
                <module>spring-mvc-kotlin</module>
                <module>spring-protobuf</module>
                <module>spring-quartz</module>
                <module>spring-rest-angular</module>
                <module>spring-rest-full</module>
                <module>spring-rest-query-language</module>
                <module>spring-rest</module>
                <module>spring-resttemplate</module>
                <module>spring-rest-simple</module>
                <module>spring-reactive-kotlin</module>


                <!-- group 3.2 - Pass, 8 minutes, 1 failed test, 2,294 KB log -->
                <!-- group 3 - Pass, 25 minutes, 36 failed tests, 10,163 KB log -->
                <!-- group 3 - Pass, 23 minutes, 31 failed tests, 8,693 KB log -->
                <!-- group 2+3 - Fail, 12 minutes, 44 failed tests -->

                <!-- group 4 -->

                <!-- <module>spring-security-acl</module> <module>spring-security-cache-control</module>
                    <module>spring-security-client/spring-security-jsp-authentication</module>
                    <module>spring-security-client/spring-security-jsp-authorize</module> <module>spring-security-client/spring-security-jsp-config</module>
                    <module>spring-security-client/spring-security-mvc</module> <module>spring-security-client/spring-security-thymeleaf-authentication</module>
                    <module>spring-security-client/spring-security-thymeleaf-authorize</module>
                    <module>spring-security-client/spring-security-thymeleaf-config</module>
                    <module>spring-security-core</module> <module>spring-security-mvc-boot</module>
                    <module>spring-security-mvc-custom</module> <module>spring-security-mvc-digest-auth</module>
                    <module>spring-security-mvc-ldap</module> <module>spring-security-mvc-login</module>
                    <module>spring-security-mvc-persisted-remember-me</module> <module>spring-security-mvc-session</module>
                    <module>spring-security-mvc-socket</module> <module>spring-security-openid</module>
                    <module>spring-security-react</module> <module>spring-security-rest-basic-auth</module>
                    <module>spring-security-rest-custom</module> <module>spring-security-rest</module>
                    <module>spring-security-sso</module> <module>spring-security-x509</module>
                    <module>spring-session</module> <module>spring-sleuth</module> <module>spring-social-login</module>
                    <module>spring-spel</module> <module>spring-state-machine</module> <module>spring-thymeleaf</module>
                    <module>spring-userservice</module> <module>spring-zuul</module> <module>spring-reactor</module>
                    <module>spring-vertx</module> <module>spring-jinq</module> <module>spring-rest-embedded-tomcat</module>
                    <module>testing-modules/testing</module> <module>testing-modules/testng</module>
                    <module>video-tutorials</module> <module>xml</module> <module>xmlunit-2</module>
                    <module>struts-2</module> <module>apache-velocity</module> <module>apache-solrj</module>
                    <module>rabbitmq</module> <module>vertx</module> <module>persistence-modules/spring-data-gemfire</module>
                    <module>mybatis</module> <module>spring-drools</module> <module>drools</module>
                    <module>persistence-modules/liquibase</module> <module>spring-boot-property-exp</module>
                    <module>testing-modules/mockserver</module> <module>testing-modules/test-containers</module>
                    <module>undertow</module> <module>vertx-and-rxjava</module> <module>saas</module>
                    <module>deeplearning4j</module> <module>lucene</module> <module>vraptor</module>
                    <module>persistence-modules/java-cockroachdb</module> <module>spring-security-thymeleaf</module>
                    <module>persistence-modules/java-jdbi</module> <module>jersey</module> <module>java-spi</module>
                    <module>performance-tests</module> <module>twilio</module> <module>spring-boot-ctx-fluent</module>
                    <module>java-ee-8-security-api</module> <module>spring-webflux-amqp</module>
                    <module>antlr</module> <module>maven-archetype</module> <module>apache-meecrowave</module> -->

                <!-- group 4 - OK, 12 min, 3,961 KB log, 12 failed tests -->

                <!-- <module>libraries</module> <module>jmeter</module> -->
                <!--<module>java-dates</module> --> <!-- Commented because we have still not upgraded to java 9 -->
                <module>java-websocket</module>
                <module>persistence-modules/activejdbc</module>
                <module>animal-sniffer-mvn-plugin</module>
                <module>apache-avro</module>
                <module>apache-bval</module>
                <module>apache-shiro</module>
                <module>apache-spark</module>
                <module>asciidoctor</module>
                <module>checker-plugin</module>
                <!-- <module>core-java-10</module> --><!-- Not upgraded to java 10 -->
                <!-- <module>core-java-11</module> --><!-- Not upgraded to java 11 -->
                <module>core-java-sun</module>
                <module>custom-pmd</module>
                <module>dagger</module>
                <module>data-structures</module>
                <module>dubbo</module>
                <module>persistence-modules/flyway</module>
                <!-- <module>grpc</module> --><!-- protobuf-maven-plugin filecopy failure -->
                <!-- <module>JGit</module> --><!-- Unit test failure -->
                <module>jni</module>
                <module>jooby</module>
                <!-- <module>micronaut</module> --><!-- Not upgraded to java 9 -->
                <!-- <module>microprofile</module> --><!-- Takes too much time : Downloads 93 MBs zip and .. -->
                <!-- <module>muleesb</module> --><!-- load main class org.mule.munit.remote.RemoteRunner -->
                <module>ratpack</module>
                <module>rest-with-spark-java</module>
                <module>spring-boot-autoconfiguration</module>
                <module>spring-boot-custom-starter</module>
                <module>spring-boot-jasypt</module>
                <module>spring-data-rest-querydsl</module>
                <module>spring-groovy</module>
                <module>spring-mobile</module>
                <module>spring-mustache</module>
                <module>spring-mvc-simple</module>
                <module>spring-mybatis</module>
                <module>spring-rest-hal-browser</module>
                <module>spring-rest-shell</module>
                <module>spring-rest-template</module>
                <module>spring-roo</module>
                <module>spring-security-stormpath</module>
                <module>sse-jaxrs</module>
                <module>static-analysis</module>
                <module>stripe</module>
                <!-- <module>structurizr</module> --><!-- Artiifact not found -->
                <!-- <module>Twitter4J</module> --><!-- Test failure -->
                <module>wicket</module>
                <module>xstream</module>
                <module>cas/cas-secured-app</module>
                <!-- <module>cas/cas-server</module> --><!-- Takes too much time -->
                <!-- <module>graphql/graphql-java</module> --><!-- Wrong parent -->
                <!-- <module>guest/deep-jsf</module> --><!-- guest post on different site -->
                <!-- <module>guest/junit5-example</module> --><!-- guest post on different site - Compilation failure -->
                <!-- <module>guest/log4j2-example</module> --><!-- guest post on different site -->
                <!-- <module>guest/logback-example</module> --><!-- guest post on different site -->
                <!-- <module>guest/memory-leaks</module> --><!-- guest post on different site -->
                <!-- <module>guest/remote-debugging</module> --><!-- guest post on different site -->
                <!-- <module>guest/spring-boot-app</module> --><!-- guest post on different site -->
                <!-- <module>guest/spring-mvc</module> --><!-- guest post on different site -->
                <!-- <module>guest/spring-security</module> --><!-- guest post on different site -->
                <!-- <module>guest/thread-pools</module> --><!-- guest post on different site -->
                <!-- <module>guest/tomcat-app</module> --><!-- guest post on different site -->
                <module>jenkins/hello-world</module>
                <!-- <module>rule-engines/easy-rules</module> --><!-- Wrong Parent -->
                <!-- <module>rule-engines/openl-tablets</module> --><!-- Wrong Parent -->
                <!-- <module>rule-engines/rulebook</module> --><!-- Wrong Parent -->
                <module>spring-boot-custom-starter/greeter</module>
                <module>persistence-modules/spring-boot-h2/spring-boot-h2-database</module>
                <!--module>persistence-modules/spring-boot-h2/spring-boot-h2-remote-app</module-->
                <!-- <module>guest\webservices\rest-client</module> --><!-- guest post on different site -->
                <!-- <module>guest\webservices\rest-server</module> --><!-- guest post on different site -->
                <!-- <module>guest\webservices\spring-rest-service</module> --><!-- guest post on different site -->
            </modules>

        </profile>

        <profile>
            <id>integration-heavy</id>

            <build>
                <plugins>
                    <plugin>
                        <groupId>org.apache.maven.plugins</groupId>
                        <artifactId>maven-surefire-plugin</artifactId>
                        <configuration>
                            <excludes>
                                <exclude>**/*ManualTest.java</exclude>
                                <exclude>**/*LiveTest.java</exclude>
                            </excludes>
                            <includes>
                                <include>**/*IntegrationTest.java</include>
                                <include>**/*IntTest.java</include>
                            </includes>
                        </configuration>
                    </plugin>
                </plugins>
            </build>

            <modules>
                <module>parent-boot-1</module>
                <module>parent-boot-2</module>
                <module>parent-spring-4</module>
                <module>parent-spring-5</module>
                <module>parent-java</module>
				<module>parent-kotlin</module>
                <module>libraries</module>
                <module>geotools</module>
                <module>jhipster</module>
                <module>testing-modules/gatling</module>
                <module>spring-boot</module>
                <module>spring-boot-ops</module>
                <module>spring-5</module>
                <module>core-kotlin</module>
				<module>kotlin-libraries</module>
                <module>core-java</module>
                <module>google-web-toolkit</module>
                <module>spring-security-mvc-custom</module>
                <module>persistence-modules/hibernate5</module>
                <module>persistence-modules/spring-data-elasticsearch</module>
                <module>core-java-concurrency</module>
				<module>core-java-concurrency-collections</module>
				<module>restx</module>
            </modules>

        </profile>


	</profiles>

	<reporting>
		<plugins>
			<plugin>
				<groupId>org.apache.maven.plugins</groupId>
				<artifactId>maven-jxr-plugin</artifactId>
				<version>${maven-jxr-plugin.version}</version>
			</plugin>
		</plugins>
	</reporting>

	<properties>
		<project.build.sourceEncoding>UTF-8</project.build.sourceEncoding>
		<project.reporting.outputEncoding>UTF-8</project.reporting.outputEncoding>
		<gib.referenceBranch>refs/heads/master</gib.referenceBranch>
		<gib.skipTestsForNotImpactedModules>true</gib.skipTestsForNotImpactedModules>
		<gib.failOnMissingGitDir>false</gib.failOnMissingGitDir>
		<gib.failOnError>false</gib.failOnError>
		<gib.enabled>false</gib.enabled>
        
		<junit.version>4.12</junit.version>
		<org.hamcrest.version>1.3</org.hamcrest.version>
		<mockito.version>2.21.0</mockito.version>
        
		<!-- logging -->
		<org.slf4j.version>1.7.21</org.slf4j.version>
		<logback.version>1.1.7</logback.version>
        
		<!-- plugins -->
		<maven-surefire-plugin.version>2.21.0</maven-surefire-plugin.version>
		<maven-compiler-plugin.version>3.7.0</maven-compiler-plugin.version>
		<exec-maven-plugin.version>1.6.0</exec-maven-plugin.version>
		<java.version>1.8</java.version>
		<log4j.version>1.2.17</log4j.version>
		<moneta.version>1.1</moneta.version>
		<esapi.version>2.1.0.1</esapi.version>
		<jmh-core.version>1.19</jmh-core.version>
		<jmh-generator.version>1.19</jmh-generator.version>
		<hamcrest-all.version>1.3</hamcrest-all.version>
		<exec-maven-plugin.version>1.6.0</exec-maven-plugin.version>
		<maven-failsafe-plugin.version>2.19.1</maven-failsafe-plugin.version>
		<commons-io.version>2.5</commons-io.version>
		<commons-cli.version>1.4</commons-cli.version>
		<maven-war-plugin.version>3.0.0</maven-war-plugin.version>
		<javax.servlet-api.version>3.1.0</javax.servlet-api.version>
		<jstl-api.version>1.2</jstl-api.version>
		<javax.servlet.jsp-api.version>2.3.1</javax.servlet.jsp-api.version>
		<jackson-mapper-asl.version>1.9.13</jackson-mapper-asl.version>
		<jstl.version>1.2</jstl.version>
		<jackson-databind.version>2.5.0</jackson-databind.version>
		<commons-fileupload.version>1.3</commons-fileupload.version>
		<junit-platform.version>1.2.0</junit-platform.version>
		<junit-jupiter.version>5.2.0</junit-jupiter.version>
		<directory-maven-plugin.version>0.3.1</directory-maven-plugin.version>
		<maven-install-plugin.version>2.5.1</maven-install-plugin.version>
		<custom-pmd.version>0.0.1</custom-pmd.version>
		<gitflow-incremental-builder.version>3.4</gitflow-incremental-builder.version>
		<maven-jxr-plugin.version>2.3</maven-jxr-plugin.version>
		<!-- <maven-pmd-plugin.version>3.9.0</maven-pmd-plugin.version> -->
		<maven-pmd-plugin.version>3.8</maven-pmd-plugin.version>
	</properties>
</project><|MERGE_RESOLUTION|>--- conflicted
+++ resolved
@@ -467,10 +467,7 @@
 				<module>spring-5-reactive-client</module>
 				<module>spring-5-mvc</module>
 				<module>spring-5-security</module>
-<<<<<<< HEAD
-=======
 				<module>spring-5-security-oauth</module>
->>>>>>> 97fe04aa
 				<module>spring-5-reactive-oauth</module>
 				<module>spring-activiti</module>
 				<module>spring-akka</module>
