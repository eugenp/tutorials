<?xml version="1.0" encoding="UTF-8"?>
<!--suppress PyInterpreter -->
<project xmlns="http://maven.apache.org/POM/4.0.0"
         xmlns:xsi="http://www.w3.org/2001/XMLSchema-instance"
         xsi:schemaLocation="http://maven.apache.org/POM/4.0.0 http://maven.apache.org/xsd/maven-4.0.0.xsd">
    <modelVersion>4.0.0</modelVersion>
    <groupId>com.baeldung</groupId>
    <artifactId>parent-modules</artifactId>
    <version>1.0.0-SNAPSHOT</version>
    <name>parent-modules</name>
    <packaging>pom</packaging>

    <dependencies>
        <!-- logging -->
        <dependency>
            <groupId>org.slf4j</groupId>
            <artifactId>slf4j-api</artifactId>
            <version>${org.slf4j.version}</version>
        </dependency>
        <dependency>
            <groupId>ch.qos.logback</groupId>
            <artifactId>logback-classic</artifactId>
            <version>${logback.version}</version>
        </dependency>
        <dependency>
            <groupId>ch.qos.logback</groupId>
            <artifactId>logback-core</artifactId>
            <version>${logback.version}</version>
        </dependency>
        <dependency>
            <groupId>org.slf4j</groupId>
            <artifactId>jcl-over-slf4j</artifactId>
            <version>${org.slf4j.version}</version>
        </dependency>

        <!-- test -->
        <dependency>
            <groupId>org.junit.jupiter</groupId>
            <artifactId>junit-jupiter-engine</artifactId>
            <version>${junit-jupiter.version}</version>
            <scope>test</scope>
        </dependency>
        <dependency>
            <groupId>org.junit.jupiter</groupId>
            <artifactId>junit-jupiter-params</artifactId>
            <version>${junit-jupiter.version}</version>
            <scope>test</scope>
        </dependency>
        <dependency>
            <groupId>org.junit.jupiter</groupId>
            <artifactId>junit-jupiter-api</artifactId>
            <version>${junit-jupiter.version}</version>
            <scope>test</scope>
        </dependency>
        <dependency>
            <groupId>org.junit.vintage</groupId>
            <artifactId>junit-vintage-engine</artifactId>
            <version>${junit-jupiter.version}</version>
            <scope>test</scope>
        </dependency>
        <dependency>
            <groupId>org.assertj</groupId>
            <artifactId>assertj-core</artifactId>
            <version>${assertj.version}</version>
            <scope>test</scope>
        </dependency>
        <dependency>
            <groupId>org.hamcrest</groupId>
            <artifactId>hamcrest</artifactId>
            <version>${hamcrest.version}</version>
            <scope>test</scope>
        </dependency>
        <dependency>
            <groupId>org.hamcrest</groupId>
            <artifactId>hamcrest-all</artifactId>
            <version>${hamcrest-all.version}</version>
            <scope>test</scope>
        </dependency>
        <dependency>
            <groupId>org.mockito</groupId>
            <artifactId>mockito-core</artifactId>
            <version>${mockito.version}</version>
            <scope>test</scope>
        </dependency>
        <dependency>
            <groupId>org.apache.maven.surefire</groupId>
            <artifactId>surefire-logger-api</artifactId>
            <version>${maven-surefire-plugin.version}</version>
            <!-- to get around bug https://github.com/junit-team/junit5/issues/801 -->
            <scope>test</scope>
            <optional>true</optional>
        </dependency>
    </dependencies>

    <build>
        <plugins>
            <plugin>
                <groupId>org.codehaus.mojo</groupId>
                <artifactId>exec-maven-plugin</artifactId>
                <version>${exec-maven-plugin.version}</version>
                <configuration>
                    <executable>maven</executable>
                </configuration>
            </plugin>
            <plugin>
                <groupId>org.apache.maven.plugins</groupId>
                <artifactId>maven-surefire-plugin</artifactId>
                <version>${maven-surefire-plugin.version}</version>
                <configuration>
                    <forkCount>3</forkCount>
                    <reuseForks>true</reuseForks>
                    <excludes>
                        <exclude>**/*IntegrationTest.java</exclude>
                        <exclude>**/*IntTest.java</exclude>
                        <exclude>**/*LongRunningUnitTest.java</exclude>
                        <exclude>**/*ManualTest.java</exclude>
                        <exclude>**/JdbcTest.java</exclude>
                        <exclude>**/*LiveTest.java</exclude>
                    </excludes>
                </configuration>
                <dependencies>
                    <dependency>
                        <groupId>org.junit.jupiter</groupId>
                        <artifactId>junit-jupiter-engine</artifactId>
                        <version>${junit-jupiter.version}</version>
                    </dependency>
                    <dependency>
                        <groupId>org.junit.vintage</groupId>
                        <artifactId>junit-vintage-engine</artifactId>
                        <version>${junit-jupiter.version}</version>
                    </dependency>
                </dependencies>
            </plugin>
            <plugin>
                <groupId>org.apache.maven.plugins</groupId>
                <artifactId>maven-compiler-plugin</artifactId>
                <version>${maven-compiler-plugin.version}</version>
                <configuration>
                    <source>${java.version}</source>
                    <target>${java.version}</target>
                </configuration>
            </plugin>
            <plugin>
                <groupId>org.apache.maven.plugins</groupId>
                <artifactId>maven-pmd-plugin</artifactId>
                <version>${maven-pmd-plugin.version}</version>
                <dependencies>
                    <dependency>
                        <groupId>org.baeldung.pmd</groupId>
                        <artifactId>custom-pmd</artifactId>
                        <version>${custom-pmd.version}</version>
                    </dependency>
                </dependencies>
                <configuration>
                    <failurePriority>5</failurePriority>
                    <aggregate>false</aggregate>
                    <failOnViolation>true</failOnViolation>
                    <verbose>true</verbose>
                    <linkXRef>true</linkXRef>
                    <includeTests>true</includeTests>
                    <sourceEncoding>UTF-8</sourceEncoding>
                    <targetJdk>${java.version}</targetJdk>
                    <rulesets>
                        <ruleset>${tutorialsproject.basedir}/baeldung-pmd-rules.xml</ruleset>
                    </rulesets>
                    <excludeRoots>
                        <excludeRoot>target/generated-sources</excludeRoot>
                    </excludeRoots>
                </configuration>
                <executions>
                    <execution>
                        <phase>compile</phase>
                        <goals>
                            <goal>check</goal>
                        </goals>
                    </execution>
                </executions>
            </plugin>
            <plugin>
                <groupId>org.commonjava.maven.plugins</groupId>
                <artifactId>directory-maven-plugin</artifactId>
                <version>${directory-maven-plugin.version}</version>
                <executions>
                    <execution>
                        <id>directories</id>
                        <goals>
                            <goal>directory-of</goal>
                        </goals>
                        <phase>validate</phase>
                        <configuration>
                            <property>tutorialsproject.basedir</property>
                            <project>
                                <groupId>com.baeldung</groupId>
                                <artifactId>parent-modules</artifactId>
                            </project>
                        </configuration>
                    </execution>
                </executions>
            </plugin>
            <plugin>
                <groupId>org.apache.maven.plugins</groupId>
                <artifactId>maven-install-plugin</artifactId>
                <version>${maven-install-plugin.version}</version>
                <configuration>
                    <groupId>org.baeldung.pmd</groupId>
                    <artifactId>custom-pmd</artifactId>
                    <version>${custom-pmd.version}</version>
                    <packaging>jar</packaging>
                    <file>${tutorialsproject.basedir}/custom-pmd-${custom-pmd.version}.jar</file>
                    <generatePom>true</generatePom>
                </configuration>
                <executions>
                    <execution>
                        <id>install-jar-lib</id>
                        <goals>
                            <goal>install-file</goal>
                        </goals>
                        <phase>validate</phase>
                    </execution>
                </executions>
            </plugin>
            <plugin>
                <artifactId>maven-war-plugin</artifactId>
                <version>${maven-war-plugin.version}</version>
            </plugin>
        </plugins>

        <extensions>
            <extension>
                <groupId>com.vackosar.gitflowincrementalbuilder</groupId>
                <artifactId>gitflow-incremental-builder</artifactId>
                <version>${gitflow-incremental-builder.version}</version>
            </extension>
        </extensions>
        <pluginManagement>
            <plugins>
                <!--This plugin's configuration is used to store Eclipse m2e settings
                    only. It has no influence on the Maven build itself. -->
                <plugin>
                    <groupId>org.eclipse.m2e</groupId>
                    <artifactId>lifecycle-mapping</artifactId>
                    <version>1.0.0</version>
                    <configuration>
                        <lifecycleMappingMetadata>
                            <pluginExecutions>
                                <pluginExecution>
                                    <pluginExecutionFilter>
                                        <groupId>
                                            org.commonjava.maven.plugins
                                        </groupId>
                                        <artifactId>
                                            directory-maven-plugin
                                        </artifactId>
                                        <versionRange>
                                            [0.3.1,)
                                        </versionRange>
                                        <goals>
                                            <goal>directory-of</goal>
                                        </goals>
                                    </pluginExecutionFilter>
                                    <action>
                                        <ignore/>
                                    </action>
                                </pluginExecution>
                                <pluginExecution>
                                    <pluginExecutionFilter>
                                        <groupId>
                                            org.apache.maven.plugins
                                        </groupId>
                                        <artifactId>
                                            maven-install-plugin
                                        </artifactId>
                                        <versionRange>
                                            [2.5.1,)
                                        </versionRange>
                                        <goals>
                                            <goal>install-file</goal>
                                        </goals>
                                    </pluginExecutionFilter>
                                    <action>
                                        <ignore/>
                                    </action>
                                </pluginExecution>
                            </pluginExecutions>
                        </lifecycleMappingMetadata>
                    </configuration>
                </plugin>
            </plugins>
        </pluginManagement>
    </build>

    <profiles>

        <profile>
            <id>default-first</id>
            <build>
                <plugins>
                    <plugin>
                        <groupId>org.apache.maven.plugins</groupId>
                        <artifactId>maven-surefire-plugin</artifactId>
                        <version>${maven-surefire-plugin.version}</version>
                        <configuration>
                            <forkCount>3</forkCount>
                            <reuseForks>true</reuseForks>
                            <includes>
                                <include>SpringContextTest</include>
                                <include>**/*UnitTest</include>
                            </includes>
                            <excludes>
                                <exclude>**/*IntegrationTest.java</exclude>
                                <exclude>**/*IntTest.java</exclude>
                                <exclude>**/*LongRunningUnitTest.java</exclude>
                                <exclude>**/*ManualTest.java</exclude>
                                <exclude>**/JdbcTest.java</exclude>
                                <exclude>**/*LiveTest.java</exclude>
                            </excludes>
                            <systemPropertyVariables>
                                <logback.configurationFile>${tutorialsproject.basedir}/logback-config.xml</logback.configurationFile>
                            </systemPropertyVariables>
                        </configuration>
                    </plugin>

                </plugins>
            </build>

            <modules>
                <module>parent-boot-1</module>
                <module>parent-boot-2</module>
                <module>parent-spring-4</module>
                <module>parent-spring-5</module>
                <module>parent-java</module>

                <module>apache-cxf-modules</module>

                <module>azure</module>
                <module>checker-plugin</module>
                <!-- <module>clojure</module> --> <!-- Not a maven project -->

                <module>core-java-modules</module>

                <module>couchbase</module>

                <module>drools</module>
                <!-- <module>ethereum</module> --> <!-- JAVA-6001 -->
                <!-- <module>gradle-modules</module> --> <!-- Not a maven project -->
                <module>gradle-modules/gradle/maven-to-gradle</module>
                <!-- <module>grails</module> --> <!-- Not a maven project -->

                <!-- <module>guest</module> --> <!-- not to be built as its for guest articles  -->

                <module>apache-httpclient</module>
                <module>httpclient4</module>


                <module>jackson-modules</module>

                <module>javafx</module>
                <module>java-jdi</module>
                <module>java-websocket</module>

                <module>jaxb</module>
                <module>jersey</module>
                <module>jhipster-5</module>

                <module>jmh</module>

                <module>jsf</module>
                <module>json-modules</module>

                <module>kubernetes-modules</module>

                <!-- <module>lagom</module> --> <!-- Not a maven project -->
                <module>language-interop</module>
                <module>libraries-2</module>
                <module>libraries-3</module>
                <module>libraries-data</module>


                <module>libraries-data-db</module>
                <module>libraries-security</module>
                <module>libraries-server-2</module>
                <module>logging-modules</module>
                <module>lombok-modules</module>

                <module>maven-modules</module>

                <module>messaging-modules</module>

                <module>microservices-modules</module>
                <module>muleesb</module>


                <module>netflix-modules</module>

                <module>osgi</module>
                <module>orika</module>

                <module>patterns-modules</module>

                <module>performance-tests</module>
                <module>persistence-modules</module>

<<<<<<< HEAD

                <module>quarkus-modules</module>

                <module>rxjava-modules</module>
=======
                <module>rule-engines-modules</module>
>>>>>>> ee4b7d1e

                <module>security-modules</module>

                <module>vavr-modules</module>
                <module>web-modules</module>
            </modules>

        </profile>

        <profile>
            <id>default-second</id>
            <build>
                <plugins>

                    <plugin>
                        <groupId>org.apache.maven.plugins</groupId>
                        <artifactId>maven-surefire-plugin</artifactId>
                        <version>${maven-surefire-plugin.version}</version>
                        <configuration>
                            <forkCount>3</forkCount>
                            <reuseForks>true</reuseForks>
                            <includes>
                                <include>SpringContextTest</include>
                                <include>**/*UnitTest</include>
                            </includes>
                            <excludes>
                                <exclude>**/*IntegrationTest.java</exclude>
                                <exclude>**/*IntTest.java</exclude>
                                <exclude>**/*LongRunningUnitTest.java</exclude>
                                <exclude>**/*ManualTest.java</exclude>
                                <exclude>**/*JdbcTest.java</exclude>
                                <exclude>**/*LiveTest.java</exclude>
                            </excludes>
                            <systemPropertyVariables>
                                <logback.configurationFile>${tutorialsproject.basedir}/logback-config.xml</logback.configurationFile>
                            </systemPropertyVariables>
                        </configuration>
                    </plugin>

                </plugins>
            </build>

            <modules>
                <module>parent-boot-1</module>
                <module>parent-boot-2</module>
                <module>parent-spring-4</module>
                <module>parent-spring-5</module>
                <module>parent-java</module>

                <module>saas-modules</module>
                <module>server-modules</module>
                <module>spf4j</module>
                <module>spring-4</module>
                <module>spring-aop</module>
                <module>spring-batch</module>
                <module>spring-bom</module>
                <module>spring-boot-modules</module>
                <module>spring-boot-rest</module>
                <module>spring-caching</module>
                <module>spring-cloud-modules</module>
                <!-- <module>spring-cloud-cli</module> --> <!-- Not a maven project -->
                <module>spring-core</module>
                <module>spring-core-4</module>
                <module>spring-di</module>
                <module>spring-di-2</module>
                <module>spring-drools</module>
                <module>spring-ejb-modules</module>

                <module>spring-exceptions</module>
                <module>spring-integration</module>
                <module>spring-jenkins-pipeline</module>
                <module>spring-jersey</module>
                <module>spring-jinq</module>
                <module>spring-katharsis</module>
                <module>spring-mobile</module>
                <module>spring-remoting-modules</module>

                <!-- <module>spring-roo</module> --> <!-- JAVA-17327 -->

                <module>spring-security-modules</module>
                <module>spring-shell</module>
                <module>spring-soap</module>
                <module>spring-spel</module>
                <module>spring-static-resources</module>
                <module>spring-swagger-codegen</module>
                <module>spring-vault</module>
                <module>spring-web-modules</module>
                <module>spring-websockets</module>
                <module>static-analysis</module>
                <module>testing-modules</module>
                <module>vertx-modules</module>
                <module>video-tutorials</module>
                <module>xml</module>
                <module>xml-2</module>
            </modules>

        </profile>

        <profile>
            <id>default-heavy</id>
            <build>
                <plugins>

                    <plugin>
                        <groupId>org.apache.maven.plugins</groupId>
                        <artifactId>maven-surefire-plugin</artifactId>
                        <version>${maven-surefire-plugin.version}</version>
                        <configuration>
                            <forkCount>3</forkCount>
                            <reuseForks>true</reuseForks>
                            <includes>
                                <include>SpringContextTest</include>
                                <include>**/*UnitTest</include>
                            </includes>
                            <excludes>
                                <exclude>**/*IntegrationTest.java</exclude>
                                <exclude>**/*IntTest.java</exclude>
                                <exclude>**/*LongRunningUnitTest.java</exclude>
                                <exclude>**/*ManualTest.java</exclude>
                                <exclude>**/*JdbcTest.java</exclude>
                                <exclude>**/*LiveTest.java</exclude>
                            </excludes>
                        </configuration>
                    </plugin>

                </plugins>
            </build>

            <modules>
                <module>parent-boot-1</module>
                <module>parent-boot-2</module>
                <module>parent-spring-4</module>
                <module>parent-spring-5</module>
                <module>parent-java</module>

                <module>apache-spark</module>

                <module>image-processing</module>

                <module>jenkins-modules</module>
                <module>jhipster-modules</module>
                <module>jhipster-5</module>
                <module>jws</module>

                <module>libraries</module> <!-- very long running -->
                <module>libraries-4</module>
                <module>libraries-5</module>
                <module>libraries-6</module>
                <module>spring-boot-modules/spring-boot-react</module>
                <module>spring-ejb-modules/ejb-beans</module>

                <module>vaadin</module>
                <module>vavr-modules</module>
            </modules>
        </profile>

        <profile>
            <id>integration-lite-first</id>

            <build>
                <plugins>
                    <plugin>
                        <groupId>org.apache.maven.plugins</groupId>
                        <artifactId>maven-surefire-plugin</artifactId>
                        <configuration>
                            <excludes>
                                <exclude>**/*ManualTest.java</exclude>
                                <exclude>**/*LiveTest.java</exclude>
                            </excludes>
                            <includes>
                                <include>**/*IntegrationTest.java</include>
                                <include>**/*IntTest.java</include>
                            </includes>
                            <systemPropertyVariables>
                                <logback.configurationFile>${tutorialsproject.basedir}/logback-config.xml</logback.configurationFile>
                            </systemPropertyVariables>
                        </configuration>
                    </plugin>
                </plugins>
            </build>

            <modules>
                <module>parent-boot-1</module>
                <module>parent-boot-2</module>
                <module>parent-spring-4</module>
                <module>parent-spring-5</module>
                <module>parent-java</module>

                <module>apache-cxf-modules</module>

                <module>azure</module>
                <module>checker-plugin</module>
                <!-- <module>clojure</module> --> <!-- Not a maven project -->

                <module>core-java-modules</module>
                <module>couchbase</module>

                <module>drools</module>
                <!-- <module>ethereum</module> --> <!-- JAVA-6001 -->
                <!-- <module>gradle-modules</module> --> <!-- Not a maven project -->
                <module>gradle-modules/gradle/maven-to-gradle</module>
                <!-- <module>grails</module> --> <!-- Not a maven project -->
                <!-- <module>guest</module> --> <!-- not to be built as its for guest articles  -->

                <module>apache-httpclient</module>
                <module>httpclient4</module>


                <module>jackson-modules</module>

                <module>javafx</module>
                <module>java-jdi</module>
                <module>java-websocket</module>

                <module>jaxb</module>
                <module>jersey</module>
                <module>jhipster-5</module>
                <module>jmh</module>

                <module>jsf</module>
                <module>json-modules</module>

                <module>kubernetes-modules</module>

                <!-- <module>lagom</module> --> <!-- Not a maven project -->
                <module>language-interop</module>
                <module>libraries-2</module>
                <module>libraries-3</module>
                <module>libraries-data</module>


                <module>libraries-data-db</module>
                <module>libraries-security</module>
                <module>libraries-server-2</module>
                <module>logging-modules</module>
                <module>lombok-modules</module>

                <module>maven-modules</module>

                <module>messaging-modules</module>

                <module>microservices-modules</module>
                <module>muleesb</module>

                <module>netflix-modules</module>

                <module>osgi</module>
                <module>orika</module>

                <module>patterns-modules</module>

                <module>performance-tests</module>
                <module>persistence-modules</module>

<<<<<<< HEAD

                <module>quarkus-modules</module>

                <module>rxjava-modules</module>
=======
                <module>rule-engines-modules</module>
>>>>>>> ee4b7d1e

                <module>security-modules</module>

                <module>vavr-modules</module>
                <module>web-modules</module>
            </modules>

        </profile>

        <profile>
            <id>integration-lite-second</id>

            <build>
                <plugins>
                    <plugin>
                        <groupId>org.apache.maven.plugins</groupId>
                        <artifactId>maven-surefire-plugin</artifactId>
                        <configuration>
                            <excludes>
                                <exclude>**/*ManualTest.java</exclude>
                                <exclude>**/*LiveTest.java</exclude>
                            </excludes>
                            <includes>
                                <include>**/*IntegrationTest.java</include>
                                <include>**/*IntTest.java</include>
                            </includes>
                            <systemPropertyVariables>
                                <logback.configurationFile>${tutorialsproject.basedir}/logback-config.xml</logback.configurationFile>
                            </systemPropertyVariables>
                        </configuration>
                    </plugin>
                </plugins>
            </build>

            <modules>
                <module>parent-boot-1</module>
                <module>parent-boot-2</module>
                <module>parent-spring-4</module>
                <module>parent-spring-5</module>
                <module>parent-java</module>

                <module>saas-modules</module>
                <module>server-modules</module>
                <module>spf4j</module>
                <module>spring-4</module>
                <module>spring-batch</module>
                <module>spring-bom</module>
                <module>spring-boot-modules</module>
                <module>spring-boot-rest</module>
                <module>spring-caching</module>
                <module>spring-cloud-modules</module>
                <!-- <module>spring-cloud-cli</module> --> <!-- Not a maven project -->
                <module>spring-core</module>
                <module>spring-core-4</module>
                <module>spring-di</module>
                <module>spring-di-2</module>
                <module>spring-drools</module>
                <module>spring-ejb-modules</module>
                <module>spring-exceptions</module>
                <module>spring-integration</module>
                <module>spring-jenkins-pipeline</module>
                <module>spring-jersey</module>
                <module>spring-jinq</module>
                <module>spring-katharsis</module>
                <module>spring-mobile</module>
                <module>spring-remoting-modules</module>

                <!-- <module>spring-roo</module> --> <!-- JAVA-17327 -->

                <module>spring-security-modules</module>
                <module>spring-shell</module>
                <module>spring-soap</module>
                <module>spring-spel</module>
                <module>spring-static-resources</module>
                <module>spring-swagger-codegen</module>
                <module>spring-vault</module>
                <module>spring-web-modules</module>
                <module>spring-websockets</module>
                <module>static-analysis</module>
                <module>testing-modules</module>
                <module>vertx-modules</module>
                <module>video-tutorials</module>
                <module>xml</module>
                <module>xml-2</module>
            </modules>

        </profile>

        <profile>
            <id>integration-heavy</id>

            <build>
                <plugins>
                    <plugin>
                        <groupId>org.apache.maven.plugins</groupId>
                        <artifactId>maven-surefire-plugin</artifactId>
                        <configuration>
                            <excludes>
                                <exclude>**/*ManualTest.java</exclude>
                                <exclude>**/*LiveTest.java</exclude>
                            </excludes>
                            <includes>
                                <include>**/*IntegrationTest.java</include>
                                <include>**/*IntTest.java</include>
                            </includes>
                        </configuration>
                    </plugin>
                </plugins>
            </build>

            <modules>
                <module>parent-boot-1</module>
                <module>parent-boot-2</module>
                <module>parent-spring-4</module>
                <module>parent-spring-5</module>
                <module>parent-java</module>

                <module>apache-spark</module>

                <module>image-processing</module>

                <module>jenkins-modules</module>
                <module>jhipster-modules</module>
                <module>jhipster-5</module>
                <module>jws</module>

                <module>libraries</module> <!-- very long running -->
                <module>libraries-4</module>
                <module>libraries-5</module>
                <module>libraries-6</module>
                <module>spring-boot-modules/spring-boot-react</module>
                <module>spring-ejb-modules/ejb-beans</module>
                <module>vaadin</module>
               <module>vavr-modules</module>
            </modules>

        </profile>

        <profile>
            <id>live-all</id>

            <build>
                <plugins>
                    <plugin>
                        <groupId>org.apache.maven.plugins</groupId>
                        <artifactId>maven-surefire-plugin</artifactId>
                        <configuration>
                            <excludes>
                                <exclude>**/SpringContextTest.java</exclude>
                                <exclude>**/*UnitTest.java</exclude>
                                <exclude>**/*IntegrationTest.java</exclude>
                                <exclude>**/*IntTest.java</exclude>
                                <exclude>**/*LongRunningUnitTest.java</exclude>
                                <exclude>**/*ManualTest.java</exclude>
                                <exclude>**/*JdbcTest.java</exclude>
                            </excludes>
                            <includes>
                                <include>**/*LiveTest.java</include>
                            </includes>
                        </configuration>
                    </plugin>

                </plugins>
            </build>


        </profile>

        <profile>
            <id>default-jdk9-and-above</id>

            <build>
                <plugins>

                    <plugin>
                        <groupId>org.apache.maven.plugins</groupId>
                        <artifactId>maven-surefire-plugin</artifactId>
                        <configuration>
                            <forkCount>3</forkCount>
                            <reuseForks>true</reuseForks>
                            <includes>
                                <include>SpringContextTest</include>
                                <include>**/*UnitTest</include>
                            </includes>
                            <excludes>
                                <exclude>**/*IntegrationTest.java</exclude>
                                <exclude>**/*IntTest.java</exclude>
                                <exclude>**/*LongRunningUnitTest.java</exclude>
                                <exclude>**/*ManualTest.java</exclude>
                                <exclude>**/JdbcTest.java</exclude>
                                <exclude>**/*LiveTest.java</exclude>
                            </excludes>
                        </configuration>
                    </plugin>

                </plugins>
            </build>

            <modules>
                <module>spring-aop</module>
                <module>jmeter</module>
                <module>spring-aop-2</module>
                <module>algorithms-modules</module>
                <module>apache-libraries</module>
                <module>apache-poi</module>
                <module>apache-velocity</module>
                <module>di-modules</module>
                <module>asciidoctor</module>
                <module>aws-modules</module>
<<<<<<< HEAD
                <module>couchbase</module>
=======
                <module>core-groovy-modules</module>
>>>>>>> ee4b7d1e
                <module>core-java-modules/core-java-9</module>
                <module>core-java-modules/core-java-9-improvements</module>
                <module>core-java-modules/core-java-9-jigsaw</module>
                <!-- <module>core-java-modules/core-java-9-new-features</module> --> <!-- uses preview features, to be decided how to handle -->
                <module>core-java-modules/core-java-9-streams</module>
                <module>core-java-modules/core-java-10</module>
                <module>core-java-modules/core-java-11</module>
                <module>core-java-modules/core-java-11-2</module>
                <module>core-java-modules/core-java-11-3</module>
                <!-- <module>core-java-modules/core-java-12</module> --> <!-- uses preview features, to be decided how to handle -->
                <!-- <module>core-java-modules/core-java-13</module> --> <!-- uses preview features, to be decided how to handle -->
                <!-- <module>core-java-modules/core-java-14</module> --> <!-- uses preview features, to be decided how to handle -->
                <!-- <module>core-java-modules/core-java-15</module> --> <!-- uses preview features, to be decided how to handle -->
                <!-- <module>core-java-modules/core-java-16</module> --> <!-- uses preview features, to be decided how to handle -->
                <!-- <module>core-java-modules/core-java-17</module> --> <!-- uses preview features, to be decided how to handle -->
                <!-- <module>core-java-modules/core-java-19</module> --> <!-- uses preview features, to be decided how to handle -->
                <module>core-java-modules/core-java-collections-set</module>
                <module>core-java-modules/core-java-collections-list-4</module>
                <module>core-java-modules/core-java-collections-array-list</module>
                <module>core-java-modules/core-java-collections-maps-4</module>
                <module>core-java-modules/core-java-collections-maps-5</module>
                <module>core-java-modules/core-java-concurrency-simple</module>
                <module>core-java-modules/core-java-date-operations-1</module>
                <module>core-java-modules/core-java-datetime-conversion</module>
                <module>core-java-modules/core-java-datetime-string</module>
                <module>core-java-modules/core-java-io-conversions-2</module>
                <module>core-java-modules/core-java-jpms</module>
                <module>core-java-modules/core-java-os</module>
                <module>core-java-modules/core-java-streams-4</module>
                <module>core-java-modules/core-java-string-algorithms-3</module>
                <module>core-java-modules/core-java-string-operations-3</module>
                <module>core-java-modules/core-java-string-operations-4</module>
                <module>core-java-modules/core-java-string-operations-5</module>
                <module>core-java-modules/core-java-time-measurements</module>
                <module>core-java-modules/core-java-networking-3</module>
                <module>core-java-modules/core-java-strings</module>
                <module>core-java-modules/core-java-httpclient</module>
				        <module>custom-pmd</module>
                <module>spring-core-6</module>
                <module>data-structures</module>
                <module>ddd-contexts</module>
                <module>deeplearning4j</module>
                <module>docker-modules</module>
                <module>guava-modules</module>
                <module>apache-httpclient-2</module>
                <module>kubernetes-modules/kubernetes-spring</module>
                <module>libraries-concurrency</module>
                <module>libraries-testing</module>
                <module>maven-modules/compiler-plugin-java-9</module>
                <module>maven-modules/maven-generate-war</module>
                <module>maven-modules/multimodulemavenproject</module>
                <module>optaplanner</module>
                <module>persistence-modules/sirix</module>
                <module>persistence-modules/spring-data-cassandra-2</module>
                <module>quarkus-modules</module>
                <module>spring-boot-modules/spring-boot-cassandre</module>
                <module>spring-boot-modules/spring-boot-3</module>
                <module>spring-boot-modules/spring-boot-3-native</module>
                <module>spring-boot-modules/spring-boot-3-observation</module>
                <module>spring-boot-modules/spring-boot-3-test-pitfalls</module>
                <module>spring-reactive-modules</module>
                <module>spring-swagger-codegen/custom-validations-opeanpi-codegen</module>
                <module>testing-modules/testing-assertions</module>
                <module>persistence-modules/fauna</module>
<<<<<<< HEAD
                <module>rule-engines-modules</module>
=======
                <module>reactive-systems</module>
                <module>rxjava-modules</module>
>>>>>>> ee4b7d1e
                <module>lightrun</module>
                <module>tablesaw</module>
                <module>geotools</module>

                <!-- Modules from default-first -->

                <module>akka-modules</module>
                <module>annotations</module>
                <module>apache-httpclient</module>
                <module>httpclient-simple</module>
                <module>antlr</module>
                <module>apache-kafka</module>
                <module>apache-kafka-2</module>
                <module>apache-olingo</module>

                <module>apache-poi-2</module>
                <module>apache-rocketmq</module>
                <module>apache-thrift</module>
                <module>apache-tika</module>

                <module>asm</module>
                <module>atomikos</module>
                <module>atomix</module>
                <module>axon</module>

                <module>bazel</module>
                <module>code-generation</module>
                <module>ddd</module>
                <module>discord4j</module>
                <module>disruptor</module>
                <module>dozer</module>
                <module>dubbo</module>
                <module>feign</module>
                <module>google-cloud</module>
                <module>graphql-modules</module>
                <module>grpc</module>
                <module>hazelcast</module>
                <module>hystrix</module>
                <module>jackson-simple</module>
                <module>java-blockchain</module>

                <module>java-rmi</module>
                <module>java-spi</module>
                <module>javax-sound</module>
                <module>javaxval</module>
                <module>javaxval-2</module>
                <module>javax-validation-advanced</module>
                <module>jgit</module>
                <module>jib</module>

                <module>java-native</module>
                <module>jsoup</module>
                <module>ksqldb</module>
                <module>libraries-7</module>
                <module>libraries-apache-commons</module>
                <module>libraries-apache-commons-collections</module>
                <module>libraries-apache-commons-io</module>
                <module>libraries-data-2</module>
                <module>libraries-data-io</module>
                <module>libraries-files</module>
                <module>libraries-http</module>
                <module>libraries-http-2</module>
                <module>libraries-io</module>
                <module>libraries-primitive</module>
                <module>libraries-rpc</module>
                <module>libraries-server</module>

                <module>lucene</module>
                <module>mapstruct</module>
                <module>mesos-marathon</module>
                <module>metrics</module>
                <module>mustache</module>
                <module>mybatis</module>
                <module>pdf</module>
                <module>pdf-2</module>
                <module>protobuffer</module>
                <module>reactor-core</module>
                <module>rsocket</module>
                <module>slack</module>


                <!--  Modules from default second-->
                <module>spring-5</module>
                <module>spring-5-webflux</module>
                <module>spring-5-webflux-2</module>
                <module>spring-activiti</module>
                <module>spring-batch-2</module>
                <module>spring-caching-2</module>
                <module>spring-core-2</module>
                <module>spring-core-3</module>
                <module>spring-core-5</module>
                <module>spring-di-3</module>
                <module>spring-cucumber</module>

                <module>spring-kafka</module>

                <module>spring-native</module>
                <module>spring-protobuf</module>
                <module>spring-quartz</module>

                <module>spring-scheduling</module>

                <module>spring-state-machine</module>
                <module>spring-threads</module>
                <module>tensorflow-java</module>
                <module>xstream</module>
                <module>webrtc</module>
                <module>messaging-modules/spring-apache-camel</module>
            </modules>

            <properties>
                <project.build.sourceEncoding>UTF-8</project.build.sourceEncoding>
                <java.version>11</java.version>
                <maven.compiler.source>11</maven.compiler.source>
                <maven.compiler.target>11</maven.compiler.target>
            </properties>
        </profile>

        <profile>
            <id>integration-jdk9-and-above</id>

            <build>
                <plugins>
                    <plugin>
                        <groupId>org.apache.maven.plugins</groupId>
                        <artifactId>maven-surefire-plugin</artifactId>
                        <configuration>
                            <excludes>
                                <exclude>**/*ManualTest.java</exclude>
                                <exclude>**/*LiveTest.java</exclude>
                            </excludes>
                            <includes>
                                <include>**/*IntegrationTest.java</include>
                                <include>**/*IntTest.java</include>
                            </includes>
                        </configuration>
                    </plugin>
                </plugins>
            </build>

            <modules>
                <module>algorithms-modules</module>
                <module>apache-libraries</module>
                <module>apache-poi</module>
                <module>apache-velocity</module>
                <module>di-modules</module>
                <module>asciidoctor</module>
                <module>aws-modules</module>
<<<<<<< HEAD
                <module>couchbase</module>
=======
                <module>core-groovy-modules</module>
>>>>>>> ee4b7d1e
                <module>core-java-modules/core-java-9</module>
                <module>core-java-modules/core-java-9-improvements</module>
                <module>core-java-modules/core-java-9-jigsaw</module>
                <!-- <module>core-java-modules/core-java-9-new-features</module> --> <!-- uses preview features, to be decided how to handle -->
                <module>core-java-modules/core-java-9-streams</module>
                <module>core-java-modules/core-java-10</module>
                <module>core-java-modules/core-java-11</module>
                <module>core-java-modules/core-java-11-2</module>
                <module>core-java-modules/core-java-11-3</module>
                <!-- <module>core-java-modules/core-java-12</module> --> <!-- uses preview features, to be decided how to handle -->
                <!-- <module>core-java-modules/core-java-13</module> --> <!-- uses preview features, to be decided how to handle -->
                <!-- <module>core-java-modules/core-java-14</module> --> <!-- uses preview features, to be decided how to handle -->
                <!-- <module>core-java-modules/core-java-15</module> --> <!-- uses preview features, to be decided how to handle -->
                <!-- <module>core-java-modules/core-java-16</module> --> <!-- uses preview features, to be decided how to handle -->
                <!-- <module>core-java-modules/core-java-17</module> --> <!-- uses preview features, to be decided how to handle -->
                <!-- <module>core-java-modules/core-java-19</module> --> <!-- uses preview features, to be decided how to handle -->
                <module>core-java-modules/core-java-collections-set</module>
                <module>core-java-modules/core-java-collections-list-4</module>
                <module>core-java-modules/core-java-collections-array-list</module>
                <module>core-java-modules/core-java-collections-maps-4</module>
                <module>core-java-modules/core-java-collections-maps-5</module>
                <module>core-java-modules/core-java-concurrency-simple</module>
                <module>core-java-modules/core-java-date-operations-1</module>
                <module>core-java-modules/core-java-datetime-conversion</module>
                <module>core-java-modules/core-java-datetime-string</module>
                <module>core-java-modules/core-java-io-conversions-2</module>
                <module>core-java-modules/core-java-jpms</module>
                <module>core-java-modules/core-java-os</module>
                <module>core-java-modules/core-java-streams-4</module>
                <module>core-java-modules/core-java-string-algorithms-3</module>
                <module>core-java-modules/core-java-string-operations-3</module>
                <module>core-java-modules/core-java-string-operations-4</module>
                <module>core-java-modules/core-java-string-operations-5</module>
                <module>core-java-modules/core-java-time-measurements</module>
                <module>core-java-modules/core-java-networking-3</module>
                <module>core-java-modules/core-java-strings</module>
                <module>core-java-modules/core-java-httpclient</module>
                <module>spring-aop</module>
                <module>spring-aop-2</module>
                
				        <module>custom-pmd</module>
                <module>spring-core-6</module>
                <module>data-structures</module>
                <module>ddd-contexts</module>
                <module>deeplearning4j</module>
                <module>jmeter</module>
                <module>docker-modules</module>
                <module>guava-modules</module>
                <module>apache-httpclient-2</module>
                <module>kubernetes-modules/kubernetes-spring</module>
                <module>libraries-concurrency</module>
                <module>libraries-testing</module>
                <module>maven-modules/compiler-plugin-java-9</module>
                <module>maven-modules/maven-generate-war</module>
                <module>maven-modules/multimodulemavenproject</module>
                <module>optaplanner</module>
                <module>persistence-modules/sirix</module>
                <module>persistence-modules/spring-data-cassandra-2</module>
                <module>quarkus-modules</module>
                <module>spring-boot-modules/spring-boot-cassandre</module>
                <module>spring-boot-modules/spring-boot-3</module>
                <module>spring-boot-modules/spring-boot-3-native</module>
                <module>spring-boot-modules/spring-boot-3-observation</module>
                <module>spring-boot-modules/spring-boot-3-test-pitfalls</module>
                <module>spring-reactive-modules</module>
                <module>spring-swagger-codegen/custom-validations-opeanpi-codegen</module>
                <module>testing-modules/testing-assertions</module>
                <module>persistence-modules/fauna</module>
<<<<<<< HEAD
                <module>rule-engines-modules</module>
=======
                <module>reactive-systems</module>
                <module>rxjava-modules</module>
>>>>>>> ee4b7d1e
                <module>lightrun</module>
                <module>tablesaw</module>
                <module>geotools</module>

                <!-- Modules from default-first -->

                <module>akka-modules</module>
                <module>annotations</module>
                <module>apache-httpclient</module>
                <module>antlr</module>
                <module>apache-kafka</module>
                <module>apache-kafka-2</module>
                <module>apache-olingo</module>

                <module>apache-poi-2</module>
                <module>apache-rocketmq</module>
                <module>apache-thrift</module>
                <module>apache-tika</module>

                <module>asm</module>
                <module>atomikos</module>
                <module>atomix</module>
                <module>axon</module>

                <module>bazel</module>
                <module>code-generation</module>
                <module>ddd</module>
                <module>discord4j</module>
                <module>disruptor</module>
                <module>dozer</module>

                <module>dubbo</module>
                <module>feign</module>
                <module>google-cloud</module>
                <module>graphql-modules</module>
                <module>grpc</module>
                <module>hazelcast</module>
                <module>httpclient-simple</module>
                <module>hystrix</module>
                <module>jackson-simple</module>
                <module>java-blockchain</module>

                <module>java-rmi</module>
                <module>java-spi</module>
                <module>javax-sound</module>
                <module>javaxval</module>
                <module>javaxval-2</module>
                <module>javax-validation-advanced</module>
                <module>jgit</module>
                <module>jib</module>

                <module>java-native</module>
                <module>jsoup</module>
                <module>ksqldb</module>

                <module>libraries-7</module>
                <module>libraries-apache-commons</module>
                <module>libraries-apache-commons-collections</module>
                <module>libraries-apache-commons-io</module>
                <module>libraries-data-2</module>
                <module>libraries-data-io</module>
                <module>libraries-files</module>
                <module>libraries-http</module>
                <module>libraries-http-2</module>
                <module>libraries-io</module>
                <module>libraries-primitive</module>
                <module>libraries-rpc</module>
                <module>libraries-server</module>

                <module>lucene</module>
                <module>mapstruct</module>
                <module>mesos-marathon</module>
                <module>metrics</module>
                <module>mustache</module>
                <module>mybatis</module>
                <module>pdf</module>
                <module>pdf-2</module>
                <module>protobuffer</module>
                <module>reactor-core</module>
                <module>rsocket</module>
                <module>slack</module>


                <!--  Modules from default second-->

                <module>spring-5</module>
                <module>spring-5-webflux</module>
                <module>spring-5-webflux-2</module>
                <module>spring-activiti</module>
                <module>spring-batch-2</module>
                <module>spring-caching-2</module>
                <module>spring-core-2</module>
                <module>spring-core-3</module>
                <module>spring-core-5</module>
                <module>spring-di-3</module>
                <module>spring-cucumber</module>

                <module>spring-kafka</module>

                <module>spring-native</module>
                <module>spring-protobuf</module>
                <module>spring-quartz</module>

                <module>spring-scheduling</module>

                <module>spring-state-machine</module>
                <module>spring-threads</module>
                <module>tensorflow-java</module>
                <module>xstream</module>
                <module>webrtc</module>
                <module>messaging-modules/spring-apache-camel</module>
            </modules>

            <properties>
                <project.build.sourceEncoding>UTF-8</project.build.sourceEncoding>
                <java.version>11</java.version>
                <maven.compiler.source>11</maven.compiler.source>
                <maven.compiler.target>11</maven.compiler.target>
            </properties>
        </profile>

        <profile>
            <id>parents</id>
            <modules>
                <module>parent-boot-1</module>
                <module>parent-boot-2</module>
                <module>parent-spring-4</module>
                <module>parent-spring-5</module>
                <module>parent-java</module>
            </modules>

        </profile>
    </profiles>

    <reporting>
        <plugins>
            <plugin>
                <groupId>org.apache.maven.plugins</groupId>
                <artifactId>maven-jxr-plugin</artifactId>
                <version>${maven-jxr-plugin.version}</version>
            </plugin>
        </plugins>
    </reporting>

    <properties>
        <project.build.sourceEncoding>UTF-8</project.build.sourceEncoding>
        <project.reporting.outputEncoding>UTF-8</project.reporting.outputEncoding>
        <gib.referenceBranch>refs/remotes/origin/master</gib.referenceBranch>
        <gib.skipTestsForUpstreamModules>true</gib.skipTestsForUpstreamModules>
        <gib.buildUpstream>false</gib.buildUpstream>
        <gib.failOnMissingGitDir>false</gib.failOnMissingGitDir>
        <gib.failOnError>false</gib.failOnError>
        <gib.disable>true</gib.disable>

        <!-- used only in dependency management to force this version, not included as a direct dependency -->
        <junit.version>4.13.2</junit.version>
        <assertj.version>3.21.0</assertj.version>
        <hamcrest.version>2.2</hamcrest.version>
        <hamcrest-all.version>1.3</hamcrest-all.version>
        <mockito.version>4.4.0</mockito.version>
        <byte-buddy.version>1.12.13</byte-buddy.version>

        <!-- logging -->
        <org.slf4j.version>1.7.32</org.slf4j.version>
        <logback.version>1.2.7</logback.version>

        <!-- plugins -->
        <maven-surefire-plugin.version>2.22.2</maven-surefire-plugin.version>
        <maven-compiler-plugin.version>3.8.1</maven-compiler-plugin.version>
        <exec-maven-plugin.version>3.0.0</exec-maven-plugin.version>
        <java.version>1.8</java.version>
        <log4j.version>1.2.17</log4j.version>
        <esapi.version>2.5.0.0</esapi.version>
        <jmh-core.version>1.35</jmh-core.version>
        <jmh-generator.version>1.35</jmh-generator.version>
        <maven-failsafe-plugin.version>2.21.0</maven-failsafe-plugin.version>
        <commons-collections4.version>4.4</commons-collections4.version>
        <commons-io.version>2.11.0</commons-io.version>
        <commons-lang.version>2.6</commons-lang.version>
        <commons-lang3.version>3.12.0</commons-lang3.version>
        <commons-cli.version>1.5.0</commons-cli.version>
        <maven-war-plugin.version>3.0.0</maven-war-plugin.version>
        <javax.servlet-api.version>4.0.1</javax.servlet-api.version>
        <jstl-api.version>1.2</jstl-api.version>
        <javax.servlet.jsp-api.version>2.3.3</javax.servlet.jsp-api.version>
        <jstl.version>1.2</jstl.version>
        <jackson.version>2.13.3</jackson.version>
        <commons-fileupload.version>1.4</commons-fileupload.version>
        <junit-platform.version>1.8.1</junit-platform.version>
        <junit-jupiter.version>5.8.1</junit-jupiter.version>
        <junit-platform-surefire-provider.version>1.3.2</junit-platform-surefire-provider.version>
        <directory-maven-plugin.version>0.3.1</directory-maven-plugin.version>
        <maven-install-plugin.version>2.5.2</maven-install-plugin.version>
        <custom-pmd.version>0.0.1</custom-pmd.version>
        <gitflow-incremental-builder.version>3.12.2</gitflow-incremental-builder.version>
        <maven-jxr-plugin.version>3.0.0</maven-jxr-plugin.version>
        <maven-pmd-plugin.version>3.19.0</maven-pmd-plugin.version>
        <lombok.version>1.18.24</lombok.version>
        <h2.version>2.1.214</h2.version>
        <guava.version>31.1-jre</guava.version>
        <maven-jar-plugin.version>3.2.2</maven-jar-plugin.version>
    </properties>

</project><|MERGE_RESOLUTION|>--- conflicted
+++ resolved
@@ -400,15 +400,6 @@
                 <module>performance-tests</module>
                 <module>persistence-modules</module>
 
-<<<<<<< HEAD
-
-                <module>quarkus-modules</module>
-
-                <module>rxjava-modules</module>
-=======
-                <module>rule-engines-modules</module>
->>>>>>> ee4b7d1e
-
                 <module>security-modules</module>
 
                 <module>vavr-modules</module>
@@ -661,15 +652,6 @@
 
                 <module>performance-tests</module>
                 <module>persistence-modules</module>
-
-<<<<<<< HEAD
-
-                <module>quarkus-modules</module>
-
-                <module>rxjava-modules</module>
-=======
-                <module>rule-engines-modules</module>
->>>>>>> ee4b7d1e
 
                 <module>security-modules</module>
 
@@ -879,11 +861,10 @@
                 <module>di-modules</module>
                 <module>asciidoctor</module>
                 <module>aws-modules</module>
-<<<<<<< HEAD
+                
                 <module>couchbase</module>
-=======
                 <module>core-groovy-modules</module>
->>>>>>> ee4b7d1e
+
                 <module>core-java-modules/core-java-9</module>
                 <module>core-java-modules/core-java-9-improvements</module>
                 <module>core-java-modules/core-java-9-jigsaw</module>
@@ -948,12 +929,12 @@
                 <module>spring-swagger-codegen/custom-validations-opeanpi-codegen</module>
                 <module>testing-modules/testing-assertions</module>
                 <module>persistence-modules/fauna</module>
-<<<<<<< HEAD
+
                 <module>rule-engines-modules</module>
-=======
+
                 <module>reactive-systems</module>
                 <module>rxjava-modules</module>
->>>>>>> ee4b7d1e
+
                 <module>lightrun</module>
                 <module>tablesaw</module>
                 <module>geotools</module>
@@ -1102,11 +1083,10 @@
                 <module>di-modules</module>
                 <module>asciidoctor</module>
                 <module>aws-modules</module>
-<<<<<<< HEAD
+
                 <module>couchbase</module>
-=======
+
                 <module>core-groovy-modules</module>
->>>>>>> ee4b7d1e
                 <module>core-java-modules/core-java-9</module>
                 <module>core-java-modules/core-java-9-improvements</module>
                 <module>core-java-modules/core-java-9-jigsaw</module>
@@ -1175,12 +1155,12 @@
                 <module>spring-swagger-codegen/custom-validations-opeanpi-codegen</module>
                 <module>testing-modules/testing-assertions</module>
                 <module>persistence-modules/fauna</module>
-<<<<<<< HEAD
+
                 <module>rule-engines-modules</module>
-=======
+
                 <module>reactive-systems</module>
                 <module>rxjava-modules</module>
->>>>>>> ee4b7d1e
+
                 <module>lightrun</module>
                 <module>tablesaw</module>
                 <module>geotools</module>
