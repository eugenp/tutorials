<?xml version="1.0" encoding="UTF-8"?>
<project xmlns="http://maven.apache.org/POM/4.0.0"
	xmlns:xsi="http://www.w3.org/2001/XMLSchema-instance"
	xsi:schemaLocation="http://maven.apache.org/POM/4.0.0 http://maven.apache.org/xsd/maven-4.0.0.xsd">
	<modelVersion>4.0.0</modelVersion>

	<groupId>com.baeldung</groupId>
	<artifactId>parent-modules</artifactId>
	<version>1.0.0-SNAPSHOT</version>
	<name>parent-modules</name>
	<packaging>pom</packaging>

	<dependencies>
		<!-- logging -->
		<dependency>
			<groupId>org.slf4j</groupId>
			<artifactId>slf4j-api</artifactId>
			<version>${org.slf4j.version}</version>
		</dependency>
		<dependency>
			<groupId>ch.qos.logback</groupId>
			<artifactId>logback-classic</artifactId>
			<version>${logback.version}</version>
		</dependency>
		<dependency>
			<groupId>ch.qos.logback</groupId>
			<artifactId>logback-core</artifactId>
			<version>${logback.version}</version>
		</dependency>
		<dependency>
			<groupId>org.slf4j</groupId>
			<artifactId>jcl-over-slf4j</artifactId>
			<version>${org.slf4j.version}</version>
		</dependency>

		<!-- test -->
		<dependency>
			<groupId>junit</groupId>
			<artifactId>junit</artifactId>
			<version>${junit.version}</version>
			<scope>test</scope>
		</dependency>
		<dependency>
			<groupId>org.junit.jupiter</groupId>
			<artifactId>junit-jupiter-engine</artifactId>
			<version>${junit-jupiter.version}</version>
			<scope>test</scope>
		</dependency>
		<dependency>
            <groupId>org.junit.jupiter</groupId>
            <artifactId>junit-jupiter-api</artifactId>
			<version>${junit-jupiter.version}</version>
			<scope>test</scope>
        </dependency>
		<dependency>
			<groupId>org.hamcrest</groupId>
			<artifactId>hamcrest-core</artifactId>
			<version>${org.hamcrest.version}</version>
			<scope>test</scope>
		</dependency>
		<dependency>
			<groupId>org.hamcrest</groupId>
			<artifactId>hamcrest-library</artifactId>
			<version>${org.hamcrest.version}</version>
			<scope>test</scope>
		</dependency>
		<dependency>
			<groupId>org.hamcrest</groupId>
			<artifactId>hamcrest-all</artifactId>
			<version>${org.hamcrest.version}</version>
			<scope>test</scope>
		</dependency>
		<dependency>
			<groupId>org.mockito</groupId>
			<artifactId>mockito-core</artifactId>
			<version>${mockito.version}</version>
			<scope>test</scope>
		</dependency>
		<dependency>
			<groupId>org.apache.maven.surefire</groupId>
			<artifactId>surefire-logger-api</artifactId>
			<version>${maven-surefire-plugin.version}</version>
			<!-- to get around bug https://github.com/junit-team/junit5/issues/801 -->
			<scope>test</scope>
			<optional>true</optional>
		</dependency>
	</dependencies>

	<build>
		<plugins>
			<plugin>
				<groupId>org.codehaus.mojo</groupId>
				<artifactId>exec-maven-plugin</artifactId>
				<version>${exec-maven-plugin.version}</version>
				<configuration>
					<executable>maven</executable>
				</configuration>
			</plugin>
			<plugin>
				<groupId>org.apache.maven.plugins</groupId>
				<artifactId>maven-surefire-plugin</artifactId>
				<version>${maven-surefire-plugin.version}</version>
				<configuration>
					<forkCount>3</forkCount>
					<reuseForks>true</reuseForks>
					<excludes>
						<exclude>**/*IntegrationTest.java</exclude>
						<exclude>**/*IntTest.java</exclude>
						<exclude>**/*LongRunningUnitTest.java</exclude>
						<exclude>**/*ManualTest.java</exclude>
						<exclude>**/JdbcTest.java</exclude>
						<exclude>**/*LiveTest.java</exclude>
					</excludes>
				</configuration>
				<dependencies>
	                <dependency>
	                    <groupId>org.junit.platform</groupId>
	                    <artifactId>junit-platform-surefire-provider</artifactId>
	                    <version>${junit-platform.version}</version>
	                </dependency>
	                <dependency>
	                    <groupId>org.junit.jupiter</groupId>
	                    <artifactId>junit-jupiter-engine</artifactId>
	                    <version>${junit-jupiter.version}</version>
	                </dependency>
					<dependency>
						<groupId>org.junit.vintage</groupId>
						<artifactId>junit-vintage-engine</artifactId>
  	                    <version>${junit-jupiter.version}</version>
					</dependency>
            	</dependencies>
			</plugin>
			<plugin>
				<groupId>org.apache.maven.plugins</groupId>
				<artifactId>maven-compiler-plugin</artifactId>
				<version>${maven-compiler-plugin.version}</version>
				<configuration>
					<source>${java.version}</source>
					<target>${java.version}</target>
				</configuration>
			</plugin>
			<plugin>
				<groupId>org.apache.maven.plugins</groupId>
				<artifactId>maven-pmd-plugin</artifactId>
				<version>${maven-pmd-plugin.version}</version>
				<dependencies>
					<dependency>
						<groupId>org.baeldung.pmd</groupId>
						<artifactId>custom-pmd</artifactId>
						<version>${custom-pmd.version}</version>
					</dependency>
				</dependencies>
				<configuration>
					<failurePriority>5</failurePriority>
					<aggregate>false</aggregate>
					<failOnViolation>true</failOnViolation>
					<verbose>true</verbose>
					<linkXRef>true</linkXRef>
					<includeTests>true</includeTests>
					<sourceEncoding>UTF-8</sourceEncoding>
					<targetJdk>${java.version}</targetJdk>
					<rulesets>
						<ruleset>${tutorialsproject.basedir}/baeldung-pmd-rules.xml</ruleset>
					</rulesets>
					<excludeRoots>
						<excludeRoot>target/generated-sources</excludeRoot>
					</excludeRoots>
				</configuration>
				<executions>
					<execution>
						<phase>compile</phase>
						<goals>
							<goal>check</goal>
						</goals>
					</execution>
				</executions>
			</plugin>
			<plugin>
				<groupId>org.commonjava.maven.plugins</groupId>
				<artifactId>directory-maven-plugin</artifactId>
				<version>${directory-maven-plugin.version}</version>
				<executions>
					<execution>
						<id>directories</id>
						<goals>
							<goal>directory-of</goal>
						</goals>
						<phase>validate</phase>
						<configuration>
							<property>tutorialsproject.basedir</property>
							<project>
								<groupId>com.baeldung</groupId>
								<artifactId>parent-modules</artifactId>
							</project>
						</configuration>
					</execution>
				</executions>
			</plugin>
			<plugin>
				<groupId>org.apache.maven.plugins</groupId>
				<artifactId>maven-install-plugin</artifactId>
				<version>${maven-install-plugin.version}</version>
				<configuration>
					<groupId>org.baeldung.pmd</groupId>
					<artifactId>custom-pmd</artifactId>
					<version>${custom-pmd.version}</version>
					<packaging>jar</packaging>
					<file>${tutorialsproject.basedir}/custom-pmd-${custom-pmd.version}.jar</file>
					<generatePom>true</generatePom>
				</configuration>
				<executions>
					<execution>
						<id>install-jar-lib</id>
						<goals>
							<goal>install-file</goal>
						</goals>
						<phase>validate</phase>
					</execution>
				</executions>
			</plugin>
			<plugin>
				<artifactId>maven-war-plugin</artifactId>
				<version>${maven-war-plugin.version}</version>
			</plugin>
		</plugins>
		<extensions>
			<extension>
				<groupId>com.vackosar.gitflowincrementalbuilder</groupId>
				<artifactId>gitflow-incremental-builder</artifactId>
				<version>${gitflow-incremental-builder.version}</version>
			</extension>
		</extensions>
		<pluginManagement>
			<plugins>
				<!--This plugin's configuration is used to store Eclipse m2e settings
					only. It has no influence on the Maven build itself. -->
				<plugin>
					<groupId>org.eclipse.m2e</groupId>
					<artifactId>lifecycle-mapping</artifactId>
					<version>1.0.0</version>
					<configuration>
						<lifecycleMappingMetadata>
							<pluginExecutions>
								<pluginExecution>
									<pluginExecutionFilter>
										<groupId>
											org.commonjava.maven.plugins
										</groupId>
										<artifactId>
											directory-maven-plugin
										</artifactId>
										<versionRange>
											[0.3.1,)
										</versionRange>
										<goals>
											<goal>directory-of</goal>
										</goals>
									</pluginExecutionFilter>
									<action>
										<ignore></ignore>
									</action>
								</pluginExecution>
								<pluginExecution>
									<pluginExecutionFilter>
										<groupId>
											org.apache.maven.plugins
										</groupId>
										<artifactId>
											maven-install-plugin
										</artifactId>
										<versionRange>
											[2.5.1,)
										</versionRange>
										<goals>
											<goal>install-file</goal>
										</goals>
									</pluginExecutionFilter>
									<action>
										<ignore></ignore>
									</action>
								</pluginExecution>
							</pluginExecutions>
						</lifecycleMappingMetadata>
					</configuration>
				</plugin>
			</plugins>
		</pluginManagement>
	</build>

	<profiles>

		<profile>
			<id>default</id>
			<build>
				<plugins>

					<plugin>
						<groupId>org.apache.maven.plugins</groupId>
						<artifactId>maven-surefire-plugin</artifactId>
						<version>${maven-surefire-plugin.version}</version>
						<configuration>
							<forkCount>3</forkCount>
							<reuseForks>true</reuseForks>
							<excludes>
								<exclude>**/*IntegrationTest.java</exclude>
								<exclude>**/*IntTest.java</exclude>
								<exclude>**/*LongRunningUnitTest.java</exclude>
								<exclude>**/*ManualTest.java</exclude>
								<exclude>**/JdbcTest.java</exclude>
								<exclude>**/*LiveTest.java</exclude>
							</excludes>
						</configuration>
					</plugin>

				</plugins>
			</build>

			<modules>
				<module>parent-boot-1</module>
				<module>parent-boot-2</module>
				<module>parent-spring-4</module>
				<module>parent-spring-5</module>
				<module>parent-java</module>
				<module>parent-kotlin</module>
				<module>asm</module>
				<module>atomix</module>
				<module>apache-cayenne</module>
				<module>aws</module>
				<module>aws-lambda</module>
				<module>akka-streams</module>
				<module>algorithms</module>
				<module>annotations</module>
				<module>apache-cxf</module>
				<module>apache-fop</module>
				<module>apache-poi</module>
				<module>apache-tika</module>
				<module>apache-thrift</module>
				<module>apache-curator</module>
				<module>apache-zookeeper</module>
				<module>apache-opennlp</module>
				<module>autovalue</module>
				<module>axon</module>
				<module>azure</module>
				<module>bootique</module>
				<module>cdi</module>
				<module>java-strings</module>
				<!--<module>core-java-9</module> --> <!-- Commented because we have still not upgraded to java 9 -->
				<module>core-java</module>
				<module>core-java-collections</module>
				<module>core-java-io</module>
				<module>core-java-8</module>
				<module>java-streams</module>
                <module>core-java-persistence</module>
				<module>core-kotlin</module>
				<module>kotlin-libraries</module>
				<module>core-groovy</module>
				<module>core-java-concurrency</module>
				<module>core-java-concurrency-collections</module>
				<module>couchbase</module>
				<module>deltaspike</module>
				<module>dozer</module>
				<module>ethereum</module>
				<module>ejb</module>
				<module>ejb/ejb-client</module>
				<module>feign</module>
				<module>flips</module>
				<module>testing-modules/gatling</module>
				<module>geotools</module>
				<module>testing-modules/groovy-spock</module>
				<module>google-cloud</module>
				<module>google-web-toolkit</module>
				<module>gson</module>
				<module>guava</module>
				<module>guava-modules/guava-18</module>
				<module>guava-modules/guava-19</module>
				<module>guava-modules/guava-21</module>
				<module>guice</module>
				<module>disruptor</module>
				<module>spring-static-resources</module>
				<module>hazelcast</module>
				<module>hbase</module>
				<module>hibernate5</module>
				<module>httpclient</module>
				<module>hystrix</module>
				<module>image-processing</module>
				<module>immutables</module>
				<module>influxdb</module>
				<module>jackson</module>
				<module>persistence-modules/java-cassandra</module>
				<module>vavr</module>
				<module>java-lite</module>
				<module>java-numbers</module>
				<module>java-rmi</module>
				<module>java-vavr-stream</module>
				<module>javax-servlets</module>
				<module>javaxval</module>
				<module>jaxb</module>
				<module>javafx</module>
				<module>jgroups</module>
				<module>jee-7</module>
				<module>jhipster/jhipster-monolithic</module>
				<module>jjwt</module>
				<module>jsf</module>
				<module>json-path</module>
				<module>json</module>
				<module>jsoup</module>
				<module>testing-modules/junit-5</module>
				<!-- <module>jws</module> --><!-- POM jar version repo download failure -->
				<module>libraries</module>
				<module>libraries-data</module>
				<module>libraries-security</module>
				<module>libraries-server</module>
				<module>linkrest</module>
				<module>logging-modules/log-mdc</module>
				<module>logging-modules/log4j</module>
				<module>logging-modules/log4j2</module>
				<module>logging-modules/logback</module>
				<module>lombok</module>
				<module>mapstruct</module>
				<module>metrics</module>
				<module>maven</module>
				<module>mesos-marathon</module>
				<module>msf4j</module>
				<module>testing-modules/mockito</module>
				<module>testing-modules/mockito-2</module>
				<module>testing-modules/mocks</module>
				<module>mustache</module>
				<module>mvn-wrapper</module>
				<module>noexception</module>
				<module>orientdb</module>
				<module>osgi</module>
				<module>orika</module>
				<module>patterns</module>
				<module>pdf</module>
				<module>protobuffer</module>
				<module>persistence-modules/querydsl</module>
				<module>reactor-core</module>
				<module>persistence-modules/redis</module>
				<module>testing-modules/rest-assured</module>
				<module>testing-modules/rest-testing</module>
				<module>resteasy</module>
				<module>rxjava</module>
				<module>rxjava-2</module>
				<module>spring-swagger-codegen</module>
				<module>testing-modules/selenium-junit-testng</module>
				<module>persistence-modules/solr</module>
				<module>spark-java</module>
				<module>spring-4</module>
				<module>spring-5</module>
				<module>spring-5-data-reactive</module>
				<module>spring-5-reactive</module>
				<module>spring-5-reactive-security</module>
				<module>spring-5-reactive-client</module>
				<module>spring-5-mvc</module>
				<module>spring-5-security</module>
				<module>spring-activiti</module>
				<module>spring-akka</module>
				<module>spring-amqp</module>
				<module>spring-all</module>
				<module>spring-amqp-simple</module>
				<module>spring-apache-camel</module>
				<module>spring-batch</module>
				<module>spring-bom</module>
				<module>spring-boot</module>
				<module>spring-boot-client</module>
				<module>spring-boot-keycloak</module>
				<module>spring-boot-bootstrap</module>
				<module>spring-boot-admin</module>
				<module>spring-boot-camel</module>
				<module>spring-boot-ops</module>
				<module>spring-boot-persistence</module>
				<module>spring-boot-security</module>
				<module>spring-boot-mvc</module>
                <module>spring-boot-vue</module>
				<module>spring-boot-logging-log4j2</module>
				<module>spring-cloud-data-flow</module>
				<module>spring-cloud</module>
				<module>spring-core</module>
				<module>spring-cucumber</module>
				<module>spring-ejb</module>
				<module>spring-ejb/spring-ejb-client</module>
				<module>spring-aop</module>
				<module>persistence-modules/spring-data-cassandra</module>
				<module>spring-data-couchbase-2</module>
				<module>persistence-modules/spring-data-dynamodb</module>
				<module>spring-data-elasticsearch</module>
				<module>spring-data-jpa</module>
				<module>spring-data-keyvalue</module>
				<module>spring-data-mongodb</module>
				<module>persistence-modules/spring-data-neo4j</module>
				<module>persistence-modules/spring-data-redis</module>
				<module>spring-data-rest</module>
				<module>persistence-modules/spring-data-solr</module>
				<module>spring-dispatcher-servlet</module>
				<module>spring-exceptions</module>
				<module>spring-freemarker</module>
				<module>persistence-modules/spring-hibernate-3</module>
				<module>spring-hibernate4</module>
				<module>persistence-modules/spring-hibernate-5</module>
				<module>persistence-modules/spring-data-eclipselink</module>
				<module>spring-integration</module>
				<module>spring-jenkins-pipeline</module>
				<module>spring-jersey</module>
				<module>jmeter</module>
				<module>spring-jms</module>
				<module>spring-jooq</module>
				<module>persistence-modules/spring-jpa</module>
				<module>spring-kafka</module>
				<module>spring-katharsis</module>
				<module>spring-ldap</module>
				<module>spring-mockito</module>
				<module>spring-mvc-forms-jsp</module>
				<module>spring-mvc-forms-thymeleaf</module>
				<module>spring-mvc-java</module>
				<module>spring-mvc-velocity</module>
				<module>spring-mvc-webflow</module>
				<module>spring-mvc-xml</module>
				<module>spring-mvc-kotlin</module>
				<module>spring-protobuf</module>
				<module>spring-quartz</module>
				<module>spring-rest-angular</module>
				<module>spring-rest-full</module>
				<module>spring-rest-query-language</module>
				<module>spring-rest</module>
				<module>spring-resttemplate</module>
				<module>spring-rest-simple</module>
				<module>spring-security-acl</module>
				<module>spring-security-cache-control</module>
				<module>spring-security-client/spring-security-jsp-authentication</module>
				<module>spring-security-client/spring-security-jsp-authorize</module>
				<module>spring-security-client/spring-security-jsp-config</module>
				<module>spring-security-client/spring-security-mvc</module>
				<module>spring-security-client/spring-security-thymeleaf-authentication</module>
				<module>spring-security-client/spring-security-thymeleaf-authorize</module>
				<module>spring-security-client/spring-security-thymeleaf-config</module>
				<module>spring-security-core</module>
				<module>spring-security-mvc-boot</module>
				<module>spring-security-mvc-custom</module>
				<module>spring-security-mvc-digest-auth</module>
				<module>spring-security-mvc-ldap</module>
				<module>spring-security-mvc-login</module>
				<module>spring-security-mvc-persisted-remember-me</module>
				<module>spring-security-mvc-session</module>
				<module>spring-security-mvc-socket</module>
				<module>spring-security-openid</module>
				<!--<module>spring-security-react</module> -->
				<module>spring-security-rest-basic-auth</module>
				<module>spring-security-rest-custom</module>
				<module>spring-security-rest</module>
				<module>spring-security-sso</module>
				<module>spring-security-x509</module>
				<module>spring-session</module>
				<module>spring-sleuth</module>
				<module>spring-social-login</module>
				<module>spring-spel</module>
				<module>spring-state-machine</module>
				<module>spring-thymeleaf</module>
				<module>spring-userservice</module>
				<module>spring-zuul</module>
				<module>spring-remoting</module>
				<module>spring-reactor</module>
				<module>spring-vertx</module>
				<module>spring-jinq</module>
				<module>spring-rest-embedded-tomcat</module>
				<module>testing-modules/testing</module>
				<module>testing-modules/testng</module>
				<module>video-tutorials</module>
				<module>xml</module>
				<module>xmlunit-2</module>
				<module>struts-2</module>
				<module>apache-velocity</module>
				<module>apache-solrj</module>
				<module>rabbitmq</module>
				<module>vertx</module>
				<module>persistence-modules/spring-data-gemfire</module>
				<module>mybatis</module>
				<module>spring-drools</module>
				<module>drools</module>
				<module>persistence-modules/liquibase</module>
				<module>spring-boot-property-exp</module>
				<module>testing-modules/mockserver</module>
				<module>testing-modules/test-containers</module>
				<module>undertow</module>
				<module>vaadin</module>
				<module>vertx-and-rxjava</module>
				<module>saas</module>
				<module>deeplearning4j</module>
				<module>lucene</module>
				<module>vraptor</module>
				<module>persistence-modules/java-cockroachdb</module>
				<module>spring-security-thymeleaf</module>
				<module>persistence-modules/java-jdbi</module>
				<module>jersey</module>
				<module>java-spi</module>
				<module>performance-tests</module>
				<module>twilio</module>
				<module>spring-boot-ctx-fluent</module>
				<module>java-ee-8-security-api</module>
				<module>spring-webflux-amqp</module>
				<module>antlr</module>
				<module>maven-archetype</module>
        		<module>optaplanner</module>
				<module>apache-meecrowave</module>
				<module>spring-reactive-kotlin</module>
				<module>jnosql</module>
				<module>spring-boot-angular-ecommerce</module>
				<module>jta</module>
<<<<<<< HEAD
				<module>spring-boot-jib</module>
=======
				<!--<module>java-dates</module> --> <!-- Commented because we have still not upgraded to java 9 -->
				<module>java-websocket</module>
				<module>activejdbc</module>
				<!-- <module>animal-sniffer-mvn-plugin</module> --><!-- PMD voilation -->
				<!-- <module>apache-avro</module> --><!-- Malformed POM -->
				<module>apache-bval</module>
				<module>apache-shiro</module>
				<module>apache-spark</module>
				<!-- <module>asciidoctor</module> --><!-- Malformed POM -->
				<module>checker-plugin</module>
				<!-- <module>core-java-10</module> --><!-- Not upgraded to java 10 -->
				<!-- <module>core-java-11</module> --><!-- Not upgraded to java 11 -->
				<module>core-java-sun</module>
				<module>custom-pmd</module>
				<module>dagger</module>
				<module>data-structures</module>
				<module>dubbo</module>
				<!-- <module>flyway</module> --><!-- Malformed POM -->
				<!-- <module>grpc</module> --><!-- protobuf-maven-plugin filecopy failure -->
				<!-- <module>java-difference-date</module> --><!-- PMD voilation -->
				<!-- <module>JGit</module> --><!-- Unit test failure -->
				<module>jni</module>
				<module>jooby</module>
				<!-- <module>micronaut</module> --><!-- Not upgraded to java 9 -->
				<!-- <module>microprofile</module> --><!-- Takes too much time : Downloads 93 MBs zip and .. -->
				<!-- <module>muleesb</module> --><!-- load main class org.mule.munit.remote.RemoteRunner -->
				<module>ratpack</module>
				<!-- <module>rest-with-spark-java</module> --><!-- PMD voilation -->
				<module>spring-boot-autoconfiguration</module>
				<module>spring-boot-custom-starter</module>
				<module>spring-boot-jasypt</module>
				<!-- <module>spring-custom-aop</module> --><!-- Malformed POM -->
				<module>spring-data-rest-querydsl</module>
				<!-- <module>spring-groovy</module> --><!-- PMD voilation -->
				<module>spring-mobile</module>
				<!-- <module>spring-mustache</module> --><!-- PMD voilation -->
				<module>spring-mvc-simple</module>
				<!-- <module>spring-mybatis</module> --><!-- Compilation failure -->
				<module>spring-rest-hal-browser</module>
				<module>spring-rest-shell</module>
				<module>spring-rest-template</module>
				<module>spring-roo</module>
				<module>spring-security-stormpath</module>
				<module>sse-jaxrs</module>
				<!-- <module>static-analysis</module> --><!-- PMD voilation -->
				<module>stripe</module>
				<!-- <module>structurizr</module> --><!-- Artiifact not found -->
				<module>Twitter4J</module>
				<module>wicket</module>
				<module>xstream</module>
				<module>cas/cas-secured-app</module>
				<module>cas/cas-server</module>
				<!-- <module>graphql/graphql-java</module> --><!-- Wrong parent -->
				<!-- <module>guest/deep-jsf</module> --><!-- guest post on different site -->
				<!-- <module>guest/junit5-example</module> --><!-- guest post on different site - Compilation failure -->
				<!-- <module>guest/log4j2-example</module> --><!-- PMD voilation -->
				<!-- <module>guest/logback-example</module> --><!-- PMD voilation -->
				<!-- <module>guest/memory-leaks</module> --><!-- guest post on different site -->
				<!-- <module>guest/remote-debugging</module> --><!-- guest post on different site -->
				<!-- <module>guest/spring-boot-app</module> --><!-- guest post on different site -->
				<!-- <module>guest/spring-mvc</module> --><!-- Malformed POM -->
				<!-- <module>guest/spring-security</module> --><!-- Malformed POM -->
				<!-- <module>guest/thread-pools</module> --><!-- guest post on different site -->
				<!-- <module>guest/tomcat-app</module> --><!-- guest post on different site -->
				<module>jenkins/hello-world</module>
				<!-- <module>rule-engines/easy-rules</module> --><!-- Wrong Parent -->
				<!-- <module>rule-engines/openl-tablets</module> --><!-- Wrong Parent -->
				<!-- <module>rule-engines/rulebook</module> --><!-- Wrong Parent -->
				<module>spring-boot-custom-starter/greeter</module>
				<module>spring-boot-h2/spring-boot-h2-database</module>
				<!--module>spring-boot-h2/spring-boot-h2-remote-app</module-->
				<!-- <module>guest\webservices\rest-client</module> --><!-- guest post on different site -->
				<!-- <module>guest\webservices\rest-server</module> --><!-- PMD voilation -->
				<!-- <module>guest\webservices\spring-rest-service</module> --><!-- guest post on different site -->
>>>>>>> a1410431
			</modules>

		</profile>

		<profile>
			<id>integration</id>
			<build>
				<plugins>
					<plugin>
						<groupId>org.apache.maven.plugins</groupId>
						<artifactId>maven-surefire-plugin</artifactId>
						<executions>
							<execution>
								<phase>integration-test</phase>
								<goals>
									<goal>test</goal>
								</goals>
								<configuration>
									<excludes>
										<exclude>**/*ManualTest.java</exclude>
										<exclude>**/*LiveTest.java</exclude>
									</excludes>
									<includes>
										<include>**/*IntegrationTest.java</include>
										<include>**/*IntTest.java</include>
									</includes>
								</configuration>
							</execution>
						</executions>
						<configuration>
							<systemPropertyVariables>
								<test.mime>json</test.mime>
							</systemPropertyVariables>
						</configuration>
					</plugin>
				</plugins>
			</build>

			<modules>

				<module>parent-boot-1</module>
				<module>parent-boot-2</module>
				<module>parent-spring-4</module>
				<module>parent-spring-5</module>
				<module>parent-java</module>
				<module>parent-kotlin</module>
				<!-- <module>core-java-9</module> --> <!-- Commented because we have still not upgraded to java 9 -->

				<!-- <module>asm</module> <module>atomix</module> <module>apache-cayenne</module>
					<module>aws</module> <module>aws-lambda</module> <module>akka-streams</module>
					<module>algorithms</module> <module>annotations</module> <module>apache-cxf</module>
					<module>apache-fop</module> <module>apache-poi</module> <module>apache-tika</module>
					<module>apache-thrift</module> <module>apache-curator</module> <module>apache-zookeeper</module>
					<module>apache-opennlp</module> <module>autovalue</module> <module>axon</module>
					<module>azure</module> <module>bootique</module> <module>cdi</module> <module>core-java</module>
					<module>core-java-collections</module> <module>core-java-io</module> <module>core-java-8</module>
					<module>core-kotlin</module> <module>core-groovy</module> <module>core-java-concurrency</module>
					<module>couchbase</module> <module>deltaspike</module> <module>dozer</module>
					<module>ethereum</module> <module>ejb</module> <module>feign</module> <module>flips</module>
					<module>geotools</module> <module>testing-modules/groovy-spock</module> <module>testing-modules/gatling</module>
					<module>google-cloud</module> <module>google-web-toolkit</module> <module>gson</module>
					<module>guava</module> <module>guava-modules/guava-18</module> <module>guava-modules/guava-19</module>
					<module>guava-modules/guava-21</module> <module>guice</module> <module>disruptor</module>
					<module>spring-static-resources</module> <module>hazelcast</module> <module>hbase</module>
					<module>hibernate5</module> <module>httpclient</module> <module>hystrix</module>
					<module>image-processing</module> <module>immutables</module> <module>influxdb</module>
					<module>jackson</module> <module>persistence-modules/java-cassandra</module>
					<module>vavr</module> <module>java-lite</module> <module>java-numbers</module>
					<module>java-rmi</module> <module>java-vavr-stream</module> <module>javax-servlets</module>
					<module>javaxval</module> <module>jaxb</module> <module>javafx</module> <module>jgroups</module>
					<module>jee-7</module> <module>jhipster/jhipster-monolithic</module> <module>jjwt</module>
					<module>jpa-storedprocedure</module> <module>jsf</module> <module>json-path</module>
					<module>json</module> <module>jsoup</module> <module>testing-modules/junit-5</module>
					<module>jws</module> <module>libraries-data</module> <module>linkrest</module>
					<module>logging-modules/log-mdc</module> <module>logging-modules/log4j</module>
					<module>logging-modules/log4j2</module> <module>logging-modules/logback</module>
					<module>lombok</module> <module>mapstruct</module> <module>metrics</module>
					<module>maven</module> <module>mesos-marathon</module> <module>msf4j</module> -->

				<!-- group 1 - OK, 27min, 7911Kb log, 8 failusres -->

				<!-- group 2 -->

				<!-- -->
				<module>testing-modules/mockito</module>
				<module>testing-modules/mockito-2</module>
				<module>testing-modules/mocks</module>
				<module>mustache</module>
				<module>mvn-wrapper</module>
				<module>noexception</module>
				<module>orientdb</module>
				<module>osgi</module>
				<module>orika</module>
				<module>patterns</module>
				<module>pdf</module>
				<module>protobuffer</module>
				<module>persistence-modules/querydsl</module>
				<module>reactor-core</module>
				<module>persistence-modules/redis</module>
				<module>testing-modules/rest-assured</module>
				<module>testing-modules/rest-testing</module>
				<module>resteasy</module>
				<module>rxjava</module>
				<module>rxjava-2</module>
				<module>spring-swagger-codegen</module>
				<module>testing-modules/selenium-junit-testng</module>
				<module>persistence-modules/solr</module>
				<module>spark-java</module>
				<module>spring-4</module>
				<module>spring-5</module>
				<module>spring-5-data-reactive</module>
				<module>spring-5-reactive</module>
				<module>spring-5-reactive-security</module>
				<module>spring-5-reactive-client</module>
				<module>spring-5-mvc</module>
				<module>spring-5-security</module>
				<module>spring-activiti</module>
				<module>spring-akka</module>
				<module>spring-amqp</module>
				<module>spring-all</module>
				<module>spring-amqp-simple</module>
				<module>spring-apache-camel</module>
				<module>spring-batch</module>
				<module>jmh</module>

				<!-- group 2 - Pass, 11-16 min, 42 test failures, 4,020 KB -->

				<!-- group 3.1 -->

				<module>spring-bom</module>
				<module>spring-boot</module>
				<module>spring-boot-client</module>
				<module>spring-boot-keycloak</module>
				<module>spring-boot-bootstrap</module>
				<module>spring-boot-admin</module>
				<module>spring-boot-camel</module>
				<module>spring-boot-ops</module>
				<module>spring-boot-persistence</module>
				<module>spring-boot-security</module>
				<module>spring-boot-mvc</module>
				<module>spring-boot-logging-log4j2</module>
				<module>spring-cloud-data-flow</module>
				<module>spring-cloud</module>
				<module>spring-core</module>
				<module>spring-cucumber</module>
				<module>spring-ejb</module>
				<module>spring-ejb/spring-ejb-client</module>
				<module>spring-aop</module>
				<module>persistence-modules/spring-data-cassandra</module>
				<module>spring-data-couchbase-2</module>
				<module>persistence-modules/spring-data-dynamodb</module>
				<module>spring-data-elasticsearch</module>
				<module>spring-data-keyvalue</module>
				<module>spring-data-mongodb</module>
				<module>spring-data-jpa</module>
				<module>persistence-modules/spring-data-neo4j</module>
				<module>persistence-modules/spring-data-redis</module>
				<module>spring-data-rest</module>

				<!-- group 3.1 - Pass, 23 min, 35 failed tests, 7,942 KB -->

				<!-- group 3.2 -->

				<!-- -->
				<module>persistence-modules/spring-data-solr</module>
				<module>spring-dispatcher-servlet</module>
				<module>spring-exceptions</module>
				<module>spring-freemarker</module>
				<module>persistence-modules/spring-hibernate-3</module>
				<module>spring-hibernate4</module>
				<module>persistence-modules/spring-hibernate-5</module>
				<module>persistence-modules/spring-data-eclipselink</module>
				<module>spring-integration</module>
				<module>spring-jenkins-pipeline</module>
				<module>spring-jersey</module>
				<module>spring-jms</module>
				<module>spring-jooq</module>
				<module>persistence-modules/spring-jpa</module>
				<module>spring-kafka</module>
				<module>spring-katharsis</module>
				<module>spring-ldap</module>
				<module>spring-mockito</module>
				<module>spring-mvc-forms-jsp</module>
				<module>spring-mvc-forms-thymeleaf</module>
				<module>spring-mvc-java</module>
				<module>spring-mvc-velocity</module>
				<module>spring-mvc-webflow</module>
				<module>spring-mvc-xml</module>
				<module>spring-mvc-kotlin</module>
				<module>spring-protobuf</module>
				<module>spring-quartz</module>
				<module>spring-rest-angular</module>
				<module>spring-rest-full</module>
				<module>spring-rest-query-language</module>
				<module>spring-rest</module>
				<module>spring-resttemplate</module>
				<module>spring-rest-simple</module>
        <module>spring-reactive-kotlin</module>


				<!-- group 3.2 - Pass, 8 minutes, 1 failed test, 2,294 KB log -->
				<!-- group 3 - Pass, 25 minutes, 36 failed tests, 10,163 KB log -->
				<!-- group 3 - Pass, 23 minutes, 31 failed tests, 8,693 KB log -->
				<!-- group 2+3 - Fail, 12 minutes, 44 failed tests -->

				<!-- group 4 -->

				<!-- <module>spring-security-acl</module> <module>spring-security-cache-control</module>
					<module>spring-security-client/spring-security-jsp-authentication</module>
					<module>spring-security-client/spring-security-jsp-authorize</module> <module>spring-security-client/spring-security-jsp-config</module>
					<module>spring-security-client/spring-security-mvc</module> <module>spring-security-client/spring-security-thymeleaf-authentication</module>
					<module>spring-security-client/spring-security-thymeleaf-authorize</module>
					<module>spring-security-client/spring-security-thymeleaf-config</module>
					<module>spring-security-core</module> <module>spring-security-mvc-boot</module>
					<module>spring-security-mvc-custom</module> <module>spring-security-mvc-digest-auth</module>
					<module>spring-security-mvc-ldap</module> <module>spring-security-mvc-login</module>
					<module>spring-security-mvc-persisted-remember-me</module> <module>spring-security-mvc-session</module>
					<module>spring-security-mvc-socket</module> <module>spring-security-openid</module>
					<module>spring-security-react</module> <module>spring-security-rest-basic-auth</module>
					<module>spring-security-rest-custom</module> <module>spring-security-rest</module>
					<module>spring-security-sso</module> <module>spring-security-x509</module>
					<module>spring-session</module> <module>spring-sleuth</module> <module>spring-social-login</module>
					<module>spring-spel</module> <module>spring-state-machine</module> <module>spring-thymeleaf</module>
					<module>spring-userservice</module> <module>spring-zuul</module> <module>spring-reactor</module>
					<module>spring-vertx</module> <module>spring-jinq</module> <module>spring-rest-embedded-tomcat</module>
					<module>testing-modules/testing</module> <module>testing-modules/testng</module>
					<module>video-tutorials</module> <module>xml</module> <module>xmlunit-2</module>
					<module>struts-2</module> <module>apache-velocity</module> <module>apache-solrj</module>
					<module>rabbitmq</module> <module>vertx</module> <module>persistence-modules/spring-data-gemfire</module>
					<module>mybatis</module> <module>spring-drools</module> <module>drools</module>
					<module>persistence-modules/liquibase</module> <module>spring-boot-property-exp</module>
					<module>testing-modules/mockserver</module> <module>testing-modules/test-containers</module>
					<module>undertow</module> <module>vertx-and-rxjava</module> <module>saas</module>
					<module>deeplearning4j</module> <module>lucene</module> <module>vraptor</module>
					<module>persistence-modules/java-cockroachdb</module> <module>spring-security-thymeleaf</module>
					<module>persistence-modules/java-jdbi</module> <module>jersey</module> <module>java-spi</module>
					<module>performance-tests</module> <module>twilio</module> <module>spring-boot-ctx-fluent</module>
					<module>java-ee-8-security-api</module> <module>spring-webflux-amqp</module>
					<module>antlr</module> <module>maven-archetype</module> <module>apache-meecrowave</module> -->

				<!-- group 4 - OK, 12 min, 3,961 KB log, 12 failed tests -->

				<!-- <module>libraries</module> <module>jmeter</module> -->
				<!--<module>java-dates</module> --> <!-- Commented because we have still not upgraded to java 9 -->
				<module>java-websocket</module>
				<!-- <module>activejdbc</module> --><!-- PMD voilation -->
				<!-- <module>animal-sniffer-mvn-plugin</module> --><!-- PMD voilation -->
				<!-- <module>apache-avro</module> --><!-- Malformed POM -->
				<module>apache-bval</module>
				<module>apache-shiro</module>
				<module>apache-spark</module>
				<!-- <module>asciidoctor</module> --><!-- Malformed POM -->
				<module>checker-plugin</module>
				<!-- <module>core-java-10</module> --><!-- Not upgraded to java 10 -->
				<!-- <module>core-java-11</module> --><!-- Not upgraded to java 11 -->
				<module>core-java-sun</module>
				<module>custom-pmd</module>
				<module>dagger</module>
				<module>data-structures</module>
				<module>dubbo</module>
				<!-- <module>flyway</module> --><!-- Malformed POM -->
				<!-- <module>grpc</module> --><!-- protobuf-maven-plugin filecopy failure -->
				<!-- <module>java-difference-date</module> --><!-- PMD voilation -->
				<!-- <module>JGit</module> --><!-- Unit test failure -->
				<module>jni</module>
				<module>jooby</module>
				<!-- <module>micronaut</module> --><!-- Not upgraded to java 9 -->
				<!-- <module>microprofile</module> --><!-- Takes too much time : Downloads 93 MBs zip and .. -->
				<!-- <module>muleesb</module> --><!-- load main class org.mule.munit.remote.RemoteRunner -->
				<module>ratpack</module>
				<!-- <module>rest-with-spark-java</module> --><!-- PMD voilation -->
				<module>spring-boot-autoconfiguration</module>
				<module>spring-boot-custom-starter</module>
				<!-- <module>spring-boot-jasypt</module> --><!-- PMD voilation -->
				<!-- <module>spring-custom-aop</module> --><!-- Malformed POM -->
				<module>spring-data-rest-querydsl</module>
				<!-- <module>spring-groovy</module> --><!-- PMD voilation -->
				<module>spring-mobile</module>
				<!-- <module>spring-mustache</module> --><!-- PMD voilation -->
				<module>spring-mvc-simple</module>
				<!-- <module>spring-mybatis</module> --><!-- Compilation failure -->
				<module>spring-rest-hal-browser</module>
				<module>spring-rest-shell</module>
				<module>spring-rest-template</module>
				<module>spring-roo</module>
				<module>spring-security-stormpath</module>
				<module>sse-jaxrs</module>
				<!-- <module>static-analysis</module> --><!-- PMD voilation -->
				<module>stripe</module>
				<!-- <module>structurizr</module> --><!-- Artiifact not found -->
				<!-- <module>Twitter4J</module> --><!-- Test failure -->
				<module>wicket</module>
				<module>xstream</module>
				<module>cas/cas-secured-app</module>
				<!-- <module>cas/cas-server</module> --><!-- Takes too much time -->
				<!-- <module>graphql/graphql-java</module> --><!-- Wrong parent -->
				<!-- <module>guest/deep-jsf</module> --><!-- guest post on different site -->
				<!-- <module>guest/junit5-example</module> --><!-- guest post on different site - Compilation failure -->
				<!-- <module>guest/log4j2-example</module> --><!-- PMD voilation -->
				<!-- <module>guest/logback-example</module> --><!-- PMD voilation -->
				<!-- <module>guest/memory-leaks</module> --><!-- guest post on different site -->
				<!-- <module>guest/remote-debugging</module> --><!-- guest post on different site -->
				<!-- <module>guest/spring-boot-app</module> --><!-- guest post on different site -->
				<!-- <module>guest/spring-mvc</module> --><!-- Malformed POM -->
				<!-- <module>guest/spring-security</module> --><!-- Malformed POM -->
				<!-- <module>guest/thread-pools</module> --><!-- guest post on different site -->
				<!-- <module>guest/tomcat-app</module> --><!-- guest post on different site -->
				<module>jenkins/hello-world</module>
				<!-- <module>rule-engines/easy-rules</module> --><!-- Wrong Parent -->
				<!-- <module>rule-engines/openl-tablets</module> --><!-- Wrong Parent -->
				<!-- <module>rule-engines/rulebook</module> --><!-- Wrong Parent -->
				<module>spring-boot-custom-starter/greeter</module>
				<module>spring-boot-h2/spring-boot-h2-database</module>
				<!--module>spring-boot-h2/spring-boot-h2-remote-app</module-->
				<!-- <module>guest\webservices\rest-client</module> --><!-- guest post on different site -->
				<!-- <module>guest\webservices\rest-server</module> --><!-- PMD voilation -->
				<!-- <module>guest\webservices\spring-rest-service</module> --><!-- guest post on different site -->
			</modules>

		</profile>

		<profile>
			<id>integration-lite</id>

			<build>
				<plugins>
					<plugin>
						<groupId>org.apache.maven.plugins</groupId>
						<artifactId>maven-surefire-plugin</artifactId>
						<executions>
							<execution>
								<phase>integration-test</phase>
								<goals>
									<goal>test</goal>
								</goals>
								<configuration>
									<excludes>
										<exclude>**/*ManualTest.java</exclude>
										<exclude>**/*LiveTest.java</exclude>
									</excludes>
									<includes>
										<include>**/*IntegrationTest.java</include>
										<include>**/*IntTest.java</include>
									</includes>
								</configuration>
							</execution>
						</executions>
						<configuration>
							<systemPropertyVariables>
								<test.mime>json</test.mime>
							</systemPropertyVariables>
						</configuration>
					</plugin>
				</plugins>
			</build>

			<modules>
				<module>parent-boot-1</module>
				<module>parent-boot-2</module>
				<module>parent-spring-4</module>
				<module>parent-spring-5</module>
				<module>parent-java</module>
				<module>parent-kotlin</module>
				<module>asm</module>
				<module>atomix</module>
				<module>apache-cayenne</module>
				<module>aws</module>
				<module>aws-lambda</module>
				<module>akka-streams</module>
				<module>algorithms</module>
				<module>annotations</module>
				<module>apache-cxf</module>
				<module>apache-fop</module>
				<module>apache-poi</module>
				<module>apache-tika</module>
				<module>apache-thrift</module>
				<module>apache-curator</module>
				<module>apache-zookeeper</module>
				<module>apache-opennlp</module>
				<module>autovalue</module>
				<module>axon</module>
				<module>azure</module>
				<module>bootique</module>
				<module>cdi</module>
				<module>java-strings</module>
				<!--<module>core-java-9</module> --> <!-- Commented because we have still not upgraded to java 9 -->
				<module>core-java-collections</module>
				<module>core-java-io</module>
				<module>core-java-8</module>
				<module>java-streams</module>
				<module>core-groovy</module>

				<module>couchbase</module>
				<module>deltaspike</module>
				<module>dozer</module>
				<module>ethereum</module>
				<module>feign</module>
				<module>flips</module>
				<module>testing-modules/groovy-spock</module>
				<module>google-cloud</module>
				<module>gson</module>
				<module>guava</module>
				<module>guava-modules/guava-18</module>
				<module>guava-modules/guava-19</module>
				<module>guava-modules/guava-21</module>
				<module>guice</module>
				<module>disruptor</module>
				<module>spring-static-resources</module>
				<module>hazelcast</module>
				<module>hbase</module>

				<module>hystrix</module>
				<module>image-processing</module>
				<module>immutables</module>
				<module>influxdb</module>
				<module>jackson</module>
				<module>vavr</module>
				<module>java-lite</module>
				<module>java-numbers</module>
				<module>java-rmi</module>
				<module>java-vavr-stream</module>
				<module>javax-servlets</module>
				<module>javaxval</module>
				<module>jaxb</module>
				<module>javafx</module>
				<module>jgroups</module>
				<module>jee-7</module>
				<module>jjwt</module>
				<module>jsf</module>
				<module>json-path</module>
				<module>json</module>
				<module>jsoup</module>
				<module>jta</module>
				<module>testing-modules/junit-5</module>
				<module>testing-modules/junit5-migration</module>
				<module>jws</module>
				<module>libraries-data</module>
				<module>linkrest</module>
				<module>logging-modules/log-mdc</module>
				<module>logging-modules/log4j</module>

				<module>logging-modules/logback</module>
				<module>lombok</module>
				<module>mapstruct</module>

				<module>maven</module>
				<module>mesos-marathon</module>
				<module>msf4j</module>
				<module>testing-modules/mockito</module>
				<module>testing-modules/mockito-2</module>
				<module>testing-modules/mocks</module>
				<module>mustache</module>
				<module>mvn-wrapper</module>
				<module>noexception</module>
				<module>orientdb</module>
				<module>osgi</module>
				<module>orika</module>
				<module>patterns</module>
				<module>pdf</module>
				<module>protobuffer</module>
				<module>persistence-modules/querydsl</module>
				<module>reactor-core</module>
				<module>persistence-modules/redis</module>
				<module>testing-modules/rest-assured</module>
				<module>testing-modules/rest-testing</module>
				<module>resteasy</module>
				<module>rxjava</module>
				<module>rxjava-2</module>
				<module>spring-swagger-codegen</module>
				<module>testing-modules/selenium-junit-testng</module>
				<module>persistence-modules/solr</module>
				<module>spark-java</module>
				<module>spring-4</module>
				<module>spring-5-data-reactive</module>
				<module>spring-5-reactive</module>
				<module>spring-5-reactive-security</module>
				<module>spring-5-reactive-client</module>
				<module>spring-5-mvc</module>
				<module>spring-5-security</module>
				<module>spring-activiti</module>
				<module>spring-akka</module>
				<module>spring-amqp</module>
				<module>spring-all</module>
				<module>spring-amqp-simple</module>
				<module>spring-apache-camel</module>
				<module>spring-batch</module>
				<module>spring-bom</module>
				<module>spring-boot-keycloak</module>
				<module>spring-boot-bootstrap</module>
				<module>spring-boot-admin</module>
				<module>spring-boot-camel</module>
				<module>spring-boot-persistence</module>
				<module>spring-boot-security</module>
				<module>spring-boot-mvc</module>
				<module>spring-boot-logging-log4j2</module>
				<module>spring-cloud-data-flow</module>
				<module>spring-cloud</module>
				<module>spring-core</module>
				<module>spring-cucumber</module>
				<module>spring-ejb</module>
				<module>spring-ejb/spring-ejb-client</module>
				<module>spring-aop</module>

				<module>persistence-modules/spring-data-dynamodb</module>
				<module>spring-data-keyvalue</module>
				<module>spring-data-mongodb</module>
				<module>persistence-modules/spring-data-neo4j</module>

				<module>spring-data-rest</module>
				<module>persistence-modules/spring-data-solr</module>
				<module>spring-dispatcher-servlet</module>
				<module>spring-exceptions</module>
				<module>spring-freemarker</module>
				<module>persistence-modules/spring-hibernate-3</module>

				<module>persistence-modules/spring-hibernate-5</module>
				<module>persistence-modules/spring-data-eclipselink</module>
				<module>spring-integration</module>
				<module>spring-jenkins-pipeline</module>
				<module>spring-jersey</module>

				<module>spring-jms</module>
				<module>spring-jooq</module>
				<module>persistence-modules/spring-jpa</module>
				<module>spring-kafka</module>
				<module>spring-katharsis</module>
				<module>spring-ldap</module>
				<module>spring-mockito</module>
				<module>spring-mvc-forms-jsp</module>
				<module>spring-mvc-forms-thymeleaf</module>
				<module>spring-mvc-java</module>
				<module>spring-mvc-velocity</module>
				<module>spring-mvc-webflow</module>
				<module>spring-mvc-xml</module>
				<module>spring-mvc-kotlin</module>
				<module>spring-protobuf</module>
				<module>spring-quartz</module>
				<module>spring-rest-angular</module>
				<module>spring-rest-full</module>
				<module>spring-rest-query-language</module>
				<module>spring-rest</module>
				<module>spring-resttemplate</module>
				<module>spring-rest-simple</module>
				<module>spring-security-acl</module>
				<module>spring-security-cache-control</module>
				<module>spring-security-client/spring-security-jsp-authentication</module>
				<module>spring-security-client/spring-security-jsp-authorize</module>
				<module>spring-security-client/spring-security-jsp-config</module>
				<module>spring-security-client/spring-security-mvc</module>
				<module>spring-security-client/spring-security-thymeleaf-authentication</module>
				<module>spring-security-client/spring-security-thymeleaf-authorize</module>
				<module>spring-security-client/spring-security-thymeleaf-config</module>
				<module>spring-security-core</module>
				<module>spring-security-mvc-boot</module>
				<module>spring-security-mvc-digest-auth</module>
				<module>spring-security-mvc-ldap</module>
				<module>spring-security-mvc-login</module>
				<module>spring-security-mvc-persisted-remember-me</module>
				<module>spring-security-mvc-session</module>
				<module>spring-security-mvc-socket</module>
				<module>spring-security-openid</module>
				<!--<module>spring-security-react</module> -->
				<module>spring-security-rest-basic-auth</module>
				<module>spring-security-rest-custom</module>
				<module>spring-security-rest</module>
				<module>spring-security-sso</module>
				<module>spring-security-x509</module>
				<module>spring-session</module>
				<module>spring-sleuth</module>
				<module>spring-social-login</module>
				<module>spring-spel</module>
				<module>spring-state-machine</module>
				<module>spring-thymeleaf</module>
				<module>spring-userservice</module>
				<module>spring-zuul</module>
				<module>spring-remoting</module>
				<module>spring-reactor</module>
				<module>spring-vertx</module>
				<module>spring-vault</module>
				<module>spring-jinq</module>
				<module>spring-rest-embedded-tomcat</module>
				<module>testing-modules/testing</module>
				<module>testing-modules/testng</module>
				<module>video-tutorials</module>

				<module>xmlunit-2</module>
				<module>struts-2</module>
				<module>apache-velocity</module>
				<module>apache-solrj</module>
				<module>rabbitmq</module>

				<module>persistence-modules/spring-data-gemfire</module>
				<module>mybatis</module>
				<module>spring-drools</module>
				<module>drools</module>
				<module>persistence-modules/liquibase</module>
				<module>spring-boot-property-exp</module>
				<module>testing-modules/mockserver</module>
				<module>testing-modules/test-containers</module>
				<module>undertow</module>
				<module>vaadin</module>
				<module>vertx-and-rxjava</module>
				<module>saas</module>
				<module>deeplearning4j</module>
				<module>lucene</module>
				<module>vraptor</module>
				<module>persistence-modules/java-cockroachdb</module>
				<module>spring-security-thymeleaf</module>
				<module>persistence-modules/java-jdbi</module>
				<module>jersey</module>
				<module>jersey-client-rx</module>
				<module>java-spi</module>
				<module>performance-tests</module>
				<module>twilio</module>
				<module>spring-boot-ctx-fluent</module>
				<module>java-ee-8-security-api</module>
				<module>spring-webflux-amqp</module>
				<module>antlr</module>
				<module>maven-archetype</module>
				<module>apache-meecrowave</module>

                <module>spring-hibernate4</module>
                <module>xml</module>
                <module>vertx</module>
                <module>metrics</module>
                <module>httpclient</module>

                <!-- problematic -->
                <!--
                <module>ejb</module>
                <module>persistence-modules/java-cassandra</module>
                <module>persistence-modules/spring-data-cassandra</module>
                <module>logging-modules/log4j2</module>
                <module>spring-data-couchbase-2</module>
                <module>persistence-modules/spring-data-redis</module>

                <module>jmeter</module>
				-->

				<!-- heavy -->
				<!--
				<module>libraries</module>
				<module>geotools</module>
				<module>jhipster/jhipster-monolithic</module>
				<module>testing-modules/gatling</module>
				<module>spring-boot</module>
				<module>spring-boot-ops</module>
				<module>spring-5</module>
				<module>core-kotlin</module>
				<module>core-java</module>
				<module>google-web-toolkit</module>
                <module>spring-security-mvc-custom</module>
                <module>core-java-concurrency</module>
				-->

                <!-- 30:32 min -->
			</modules>

		</profile>

        <profile>
            <id>integration-heavy</id>

            <build>
                <plugins>
                    <plugin>
                        <groupId>org.apache.maven.plugins</groupId>
                        <artifactId>maven-surefire-plugin</artifactId>
                        <executions>
                            <execution>
                                <phase>integration-test</phase>
                                <goals>
                                    <goal>test</goal>
                                </goals>
                                <configuration>
                                    <excludes>
                                        <exclude>**/*ManualTest.java</exclude>
                                        <exclude>**/*LiveTest.java</exclude>
                                    </excludes>
                                    <includes>
                                        <include>**/*IntegrationTest.java</include>
                                        <include>**/*IntTest.java</include>
                                    </includes>
                                </configuration>
                            </execution>
                        </executions>
                        <configuration>
                            <systemPropertyVariables>
                                <test.mime>json</test.mime>
                            </systemPropertyVariables>
                        </configuration>
                    </plugin>
                </plugins>
            </build>

            <modules>
                <module>parent-boot-1</module>
                <module>parent-boot-2</module>
                <module>parent-spring-4</module>
                <module>parent-spring-5</module>
                <module>parent-java</module>
				<module>parent-kotlin</module>
                <module>libraries</module>
                <module>geotools</module>
                <module>jhipster/jhipster-monolithic</module>
                <module>testing-modules/gatling</module>
                <module>spring-boot</module>
                <module>spring-boot-ops</module>
                <module>spring-5</module>
                <module>core-kotlin</module>
				<module>kotlin-libraries</module>
                <module>core-java</module>
                <module>google-web-toolkit</module>
                <module>spring-security-mvc-custom</module>
                <module>hibernate5</module>
                <module>spring-data-elasticsearch</module>
                <module>core-java-concurrency</module>
				<module>core-java-concurrency-collections</module>
            </modules>

        </profile>


	</profiles>

	<reporting>
		<plugins>
			<plugin>
				<groupId>org.apache.maven.plugins</groupId>
				<artifactId>maven-jxr-plugin</artifactId>
				<version>${maven-jxr-plugin.version}</version>
			</plugin>
		</plugins>
	</reporting>

	<properties>
		<project.build.sourceEncoding>UTF-8</project.build.sourceEncoding>
		<project.reporting.outputEncoding>UTF-8</project.reporting.outputEncoding>
		<gib.referenceBranch>refs/heads/master</gib.referenceBranch>
		<gib.skipTestsForNotImpactedModules>true</gib.skipTestsForNotImpactedModules>
		<gib.failOnMissingGitDir>false</gib.failOnMissingGitDir>
		<gib.failOnError>false</gib.failOnError>
		<!-- <gib.enabled>false</gib.enabled> -->
		<junit.version>4.12</junit.version>
		<org.hamcrest.version>1.3</org.hamcrest.version>
		<mockito.version>2.21.0</mockito.version>
		<!-- logging -->
		<org.slf4j.version>1.7.21</org.slf4j.version>
		<logback.version>1.1.7</logback.version>
		<!-- plugins -->
		<maven-surefire-plugin.version>2.21.0</maven-surefire-plugin.version>
		<maven-compiler-plugin.version>3.7.0</maven-compiler-plugin.version>
		<exec-maven-plugin.version>1.6.0</exec-maven-plugin.version>
		<java.version>1.8</java.version>
		<log4j.version>1.2.17</log4j.version>
		<moneta.version>1.1</moneta.version>
		<esapi.version>2.1.0.1</esapi.version>
		<jmh-core.version>1.19</jmh-core.version>
		<jmh-generator.version>1.19</jmh-generator.version>
		<hamcrest-all.version>1.3</hamcrest-all.version>
		<exec-maven-plugin.version>1.6.0</exec-maven-plugin.version>
		<maven-failsafe-plugin.version>2.19.1</maven-failsafe-plugin.version>
		<commons-io.version>2.5</commons-io.version>
		<commons-cli.version>1.4</commons-cli.version>
		<maven-war-plugin.version>3.0.0</maven-war-plugin.version>
		<javax.servlet-api.version>3.1.0</javax.servlet-api.version>
		<jstl-api.version>1.2</jstl-api.version>
		<javax.servlet.jsp-api.version>2.3.1</javax.servlet.jsp-api.version>
		<jackson-mapper-asl.version>1.9.13</jackson-mapper-asl.version>
		<jstl.version>1.2</jstl.version>
		<jackson-databind.version>2.5.0</jackson-databind.version>
		<commons-fileupload.version>1.3</commons-fileupload.version>
		<junit-platform.version>1.2.0</junit-platform.version>
		<junit-jupiter.version>5.2.0</junit-jupiter.version>
		<directory-maven-plugin.version>0.3.1</directory-maven-plugin.version>
		<maven-install-plugin.version>2.5.1</maven-install-plugin.version>
		<custom-pmd.version>0.0.1</custom-pmd.version>
		<gitflow-incremental-builder.version>3.4</gitflow-incremental-builder.version>
		<maven-jxr-plugin.version>2.3</maven-jxr-plugin.version>
		<!-- <maven-pmd-plugin.version>3.9.0</maven-pmd-plugin.version> -->
		<maven-pmd-plugin.version>3.8</maven-pmd-plugin.version>
	</properties>
</project><|MERGE_RESOLUTION|>--- conflicted
+++ resolved
@@ -605,9 +605,6 @@
 				<module>jnosql</module>
 				<module>spring-boot-angular-ecommerce</module>
 				<module>jta</module>
-<<<<<<< HEAD
-				<module>spring-boot-jib</module>
-=======
 				<!--<module>java-dates</module> --> <!-- Commented because we have still not upgraded to java 9 -->
 				<module>java-websocket</module>
 				<module>activejdbc</module>
@@ -682,7 +679,7 @@
 				<!-- <module>guest\webservices\rest-client</module> --><!-- guest post on different site -->
 				<!-- <module>guest\webservices\rest-server</module> --><!-- PMD voilation -->
 				<!-- <module>guest\webservices\spring-rest-service</module> --><!-- guest post on different site -->
->>>>>>> a1410431
+        <module>spring-boot-jib</module>
 			</modules>
 
 		</profile>
