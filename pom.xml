<?xml version="1.0" encoding="UTF-8"?>
<project xmlns="http://maven.apache.org/POM/4.0.0"
         xmlns:xsi="http://www.w3.org/2001/XMLSchema-instance"
         xsi:schemaLocation="http://maven.apache.org/POM/4.0.0 http://maven.apache.org/xsd/maven-4.0.0.xsd">
    <modelVersion>4.0.0</modelVersion>
    <groupId>com.baeldung</groupId>
    <artifactId>parent-modules</artifactId>
    <version>1.0.0-SNAPSHOT</version>
    <name>parent-modules</name>
    <packaging>pom</packaging>

    <dependencies>
        <!-- logging -->
        <dependency>
            <groupId>org.slf4j</groupId>
            <artifactId>slf4j-api</artifactId>
            <version>${org.slf4j.version}</version>
        </dependency>
        <dependency>
            <groupId>ch.qos.logback</groupId>
            <artifactId>logback-classic</artifactId>
            <version>${logback.version}</version>
        </dependency>
        <dependency>
            <groupId>ch.qos.logback</groupId>
            <artifactId>logback-core</artifactId>
            <version>${logback.version}</version>
        </dependency>
        <dependency>
            <groupId>org.slf4j</groupId>
            <artifactId>jcl-over-slf4j</artifactId>
            <version>${org.slf4j.version}</version>
        </dependency>

        <!-- test -->
        <dependency>
            <groupId>junit</groupId>
            <artifactId>junit</artifactId>
            <version>${junit.version}</version>
            <scope>test</scope>
        </dependency>
        <dependency>
            <groupId>org.junit.jupiter</groupId>
            <artifactId>junit-jupiter-engine</artifactId>
            <version>${junit-jupiter.version}</version>
            <scope>test</scope>
        </dependency>
        <dependency>
            <groupId>org.junit.jupiter</groupId>
            <artifactId>junit-jupiter-params</artifactId>
            <version>${junit-jupiter.version}</version>
            <scope>test</scope>
        </dependency>
        <dependency>
            <groupId>org.junit.jupiter</groupId>
            <artifactId>junit-jupiter-api</artifactId>
            <version>${junit-jupiter.version}</version>
            <scope>test</scope>
        </dependency>
        <dependency>
            <groupId>org.hamcrest</groupId>
            <artifactId>hamcrest-core</artifactId>
            <version>${org.hamcrest.version}</version>
            <scope>test</scope>
        </dependency>
        <dependency>
            <groupId>org.hamcrest</groupId>
            <artifactId>hamcrest-library</artifactId>
            <version>${org.hamcrest.version}</version>
            <scope>test</scope>
        </dependency>
        <dependency>
            <groupId>org.hamcrest</groupId>
            <artifactId>hamcrest-all</artifactId>
            <version>${org.hamcrest.version}</version>
            <scope>test</scope>
        </dependency>
        <dependency>
            <groupId>org.mockito</groupId>
            <artifactId>mockito-core</artifactId>
            <version>${mockito.version}</version>
            <scope>test</scope>
        </dependency>
        <dependency>
            <groupId>org.apache.maven.surefire</groupId>
            <artifactId>surefire-logger-api</artifactId>
            <version>${maven-surefire-plugin.version}</version>
            <!-- to get around bug https://github.com/junit-team/junit5/issues/801 -->
            <scope>test</scope>
            <optional>true</optional>
        </dependency>
    </dependencies>

    <build>
        <plugins>
            <plugin>
                <groupId>org.codehaus.mojo</groupId>
                <artifactId>exec-maven-plugin</artifactId>
                <version>${exec-maven-plugin.version}</version>
                <configuration>
                    <executable>maven</executable>
                </configuration>
            </plugin>
            <plugin>
                <groupId>org.apache.maven.plugins</groupId>
                <artifactId>maven-surefire-plugin</artifactId>
                <version>${maven-surefire-plugin.version}</version>
                <configuration>
                    <forkCount>3</forkCount>
                    <reuseForks>true</reuseForks>
                    <excludes>
                        <exclude>**/*IntegrationTest.java</exclude>
                        <exclude>**/*IntTest.java</exclude>
                        <exclude>**/*LongRunningUnitTest.java</exclude>
                        <exclude>**/*ManualTest.java</exclude>
                        <exclude>**/JdbcTest.java</exclude>
                        <exclude>**/*LiveTest.java</exclude>
                    </excludes>
                </configuration>
                <dependencies>
                    <dependency>
                        <groupId>org.junit.platform</groupId>
                        <artifactId>junit-platform-surefire-provider</artifactId>
                        <version>${junit-platform.version}</version>
                    </dependency>
                    <dependency>
                        <groupId>org.junit.jupiter</groupId>
                        <artifactId>junit-jupiter-engine</artifactId>
                        <version>${junit-jupiter.version}</version>
                    </dependency>
                    <dependency>
                        <groupId>org.junit.vintage</groupId>
                        <artifactId>junit-vintage-engine</artifactId>
                        <version>${junit-jupiter.version}</version>
                    </dependency>
                </dependencies>
            </plugin>
            <plugin>
                <groupId>org.apache.maven.plugins</groupId>
                <artifactId>maven-compiler-plugin</artifactId>
                <version>${maven-compiler-plugin.version}</version>
                <configuration>
                    <source>${java.version}</source>
                    <target>${java.version}</target>
                </configuration>
            </plugin>
            <plugin>
                <groupId>org.apache.maven.plugins</groupId>
                <artifactId>maven-pmd-plugin</artifactId>
                <version>${maven-pmd-plugin.version}</version>
                <dependencies>
                    <dependency>
                        <groupId>org.baeldung.pmd</groupId>
                        <artifactId>custom-pmd</artifactId>
                        <version>${custom-pmd.version}</version>
                    </dependency>
                </dependencies>
                <configuration>
                    <failurePriority>5</failurePriority>
                    <aggregate>false</aggregate>
                    <failOnViolation>true</failOnViolation>
                    <verbose>true</verbose>
                    <linkXRef>true</linkXRef>
                    <includeTests>true</includeTests>
                    <sourceEncoding>UTF-8</sourceEncoding>
                    <targetJdk>${java.version}</targetJdk>
                    <rulesets>
                        <ruleset>${tutorialsproject.basedir}/baeldung-pmd-rules.xml</ruleset>
                    </rulesets>
                    <excludeRoots>
                        <excludeRoot>target/generated-sources</excludeRoot>
                    </excludeRoots>
                </configuration>
                <executions>
                    <execution>
                        <phase>compile</phase>
                        <goals>
                            <goal>check</goal>
                        </goals>
                    </execution>
                </executions>
            </plugin>
            <plugin>
                <groupId>org.commonjava.maven.plugins</groupId>
                <artifactId>directory-maven-plugin</artifactId>
                <version>${directory-maven-plugin.version}</version>
                <executions>
                    <execution>
                        <id>directories</id>
                        <goals>
                            <goal>directory-of</goal>
                        </goals>
                        <phase>validate</phase>
                        <configuration>
                            <property>tutorialsproject.basedir</property>
                            <project>
                                <groupId>com.baeldung</groupId>
                                <artifactId>parent-modules</artifactId>
                            </project>
                        </configuration>
                    </execution>
                </executions>
            </plugin>
            <plugin>
                <groupId>org.apache.maven.plugins</groupId>
                <artifactId>maven-install-plugin</artifactId>
                <version>${maven-install-plugin.version}</version>
                <configuration>
                    <groupId>org.baeldung.pmd</groupId>
                    <artifactId>custom-pmd</artifactId>
                    <version>${custom-pmd.version}</version>
                    <packaging>jar</packaging>
                    <file>${tutorialsproject.basedir}/custom-pmd-${custom-pmd.version}.jar</file>
                    <generatePom>true</generatePom>
                </configuration>
                <executions>
                    <execution>
                        <id>install-jar-lib</id>
                        <goals>
                            <goal>install-file</goal>
                        </goals>
                        <phase>validate</phase>
                    </execution>
                </executions>
            </plugin>
            <plugin>
                <artifactId>maven-war-plugin</artifactId>
                <version>${maven-war-plugin.version}</version>
            </plugin>
        </plugins>

        <extensions>
            <extension>
                <groupId>com.vackosar.gitflowincrementalbuilder</groupId>
                <artifactId>gitflow-incremental-builder</artifactId>
                <version>${gitflow-incremental-builder.version}</version>
            </extension>
        </extensions>
        <pluginManagement>
            <plugins>
                <!--This plugin's configuration is used to store Eclipse m2e settings
                    only. It has no influence on the Maven build itself. -->
                <plugin>
                    <groupId>org.eclipse.m2e</groupId>
                    <artifactId>lifecycle-mapping</artifactId>
                    <version>1.0.0</version>
                    <configuration>
                        <lifecycleMappingMetadata>
                            <pluginExecutions>
                                <pluginExecution>
                                    <pluginExecutionFilter>
                                        <groupId>
                                            org.commonjava.maven.plugins
                                        </groupId>
                                        <artifactId>
                                            directory-maven-plugin
                                        </artifactId>
                                        <versionRange>
                                            [0.3.1,)
                                        </versionRange>
                                        <goals>
                                            <goal>directory-of</goal>
                                        </goals>
                                    </pluginExecutionFilter>
                                    <action>
                                        <ignore></ignore>
                                    </action>
                                </pluginExecution>
                                <pluginExecution>
                                    <pluginExecutionFilter>
                                        <groupId>
                                            org.apache.maven.plugins
                                        </groupId>
                                        <artifactId>
                                            maven-install-plugin
                                        </artifactId>
                                        <versionRange>
                                            [2.5.1,)
                                        </versionRange>
                                        <goals>
                                            <goal>install-file</goal>
                                        </goals>
                                    </pluginExecutionFilter>
                                    <action>
                                        <ignore></ignore>
                                    </action>
                                </pluginExecution>
                            </pluginExecutions>
                        </lifecycleMappingMetadata>
                    </configuration>
                </plugin>
            </plugins>
        </pluginManagement>
    </build>

    <profiles>

        <profile>
            <id>default-first</id>
            <build>
                <plugins>

                    <plugin>
                        <groupId>org.apache.maven.plugins</groupId>
                        <artifactId>maven-surefire-plugin</artifactId>
                        <version>${maven-surefire-plugin.version}</version>
                        <configuration>
                            <forkCount>3</forkCount>
                            <reuseForks>true</reuseForks>
                            <includes>
                                <include>SpringContextTest</include>
                                <include>**/*UnitTest</include>
                            </includes>
                            <excludes>
                                <exclude>**/*IntegrationTest.java</exclude>
                                <exclude>**/*IntTest.java</exclude>
                                <exclude>**/*LongRunningUnitTest.java</exclude>
                                <exclude>**/*ManualTest.java</exclude>
                                <exclude>**/JdbcTest.java</exclude>
                                <exclude>**/*LiveTest.java</exclude>
                            </excludes>
                        </configuration>
                    </plugin>

                </plugins>
            </build>

            <modules>
                <module>parent-boot-1</module>
                <module>parent-boot-2</module>
                <module>parent-spring-4</module>
                <module>parent-spring-5</module>
                <module>parent-java</module>
                <module>parent-kotlin</module>

                <module>akka-http</module>
                <module>akka-streams</module>

                <module>algorithms-genetic</module>
                <module>algorithms-miscellaneous-1</module>
                <module>algorithms-miscellaneous-2</module>
                <module>algorithms-miscellaneous-3</module>
                <module>algorithms-miscellaneous-4</module>
                <module>algorithms-miscellaneous-5</module>
                <module>algorithms-searching</module>
                <module>algorithms-sorting</module>
                <module>algorithms-sorting-2</module>
                <module>animal-sniffer-mvn-plugin</module>
                <module>annotations</module>
                <module>antlr</module>

                <module>apache-avro</module>
                <module>apache-bval</module>
                <module>apache-curator</module>
                <module>apache-cxf</module>
                <module>apache-fop</module>
                <module>apache-geode</module>
                <module>apache-meecrowave</module>
                <module>apache-olingo/olingo2</module>
                <module>apache-opennlp</module>
                <module>apache-poi</module>
                <module>apache-pulsar</module>
                <module>apache-rocketmq</module>
                <module>apache-shiro</module>
                <module>apache-solrj</module>
                <module>apache-spark</module>
                <module>apache-tapestry</module>
                <module>apache-thrift</module>
                <module>apache-tika</module>
                <module>apache-velocity</module>
                <module>apache-zookeeper</module>

                <module>asciidoctor</module>
                <module>asm</module>

                <module>atomix</module>

                <module>aws</module>
                <module>aws-lambda</module>
                <module>aws-reactive</module>

                <module>axon</module>

                <module>azure</module>

                <module>bazel</module>
                <module>blade</module>
                <module>bootique</module>

                <module>cas</module>
                <module>cdi</module>
                <module>checker-plugin</module>
                <!-- <module>clojure</module> --> <!-- Not a maven project -->
                <module>cloud-foundry-uaa</module>
                <module>code-generation</module>

                <module>core-groovy</module>
                <module>core-groovy-2</module>
                <module>core-groovy-collections</module>

                <module>core-java-modules</module>
                <module>core-kotlin-modules</module>
                <module>core-scala</module>

                <module>couchbase</module>
                <module>custom-pmd</module>

                <module>dagger</module>
                <module>data-structures</module>
                <module>ddd</module>
                <module>deeplearning4j</module>
                <module>disruptor</module>
                <module>dozer</module>
                <module>drools</module>
                <module>dubbo</module>

                <module>ethereum</module>

                <module>feign</module>
                <module>flyway-cdi-extension</module>

                <module>geotools</module>
                <module>google-cloud</module>
                <module>google-web-toolkit</module>
                <!-- <module>gradle</module> --> <!-- Not a maven project -->
                <!-- <module>gradle-5</module> --> <!-- Not a maven project -->
                <!-- <module>grails</module> --> <!-- Not a maven project -->
                <module>graphql/graphql-java</module>
                <module>grpc</module>
                <module>gson</module>
                <module>guava</module>
                <module>guava-collections</module>
                <module>guava-collections-map</module>
                <module>guava-collections-set</module>
                <module>guava-io</module>
                <module>guava-modules</module>
                <!-- <module>guest</module> --> <!-- not to be built as its for guest articles  -->
                <module>guice</module>

                <module>hazelcast</module>
                <module>helidon</module>
                <module>httpclient</module>
                <module>httpclient-simple</module>
                <module>hystrix</module>

                <module>image-processing</module>
                <module>immutables</module>

                <module>jackson-modules</module>
                <module>java-blockchain</module>

                <module>java-collections-conversions</module>
                <module>java-collections-conversions-2</module>
                <module>java-collections-maps</module>
                <module>java-collections-maps-2</module>
                <!-- <module>java-ee-8-security-api</module> --> <!-- long running -->

                <module>javafx</module>
                <module>java-jdi</module>
                <module>java-lite</module>
                <module>java-math</module>
                <module>java-math-2</module> <!-- Added for BAEL-3506 -->
                <module>java-numbers</module>
                <module>java-numbers-2</module>
                <module>java-numbers-3</module>
                <module>java-rmi</module>
                <module>java-spi</module>
                <module>java-vavr-stream</module>
                <module>java-websocket</module>
                <module>javax-servlets</module>
                <module>javaxval</module>
                <module>jaxb</module>
                <module>jee-7</module>
                <module>jee-7-security</module>
                <module>jee-kotlin</module>
                <module>jersey</module>
                <module>jgit</module>
                <module>jgroups</module>
                <module>jhipster-5</module>
                <module>jib</module>
                <module>jjwt</module>
                <module>jmeter</module>
                <module>jmh</module>
                <module>jni</module>
                <module>jooby</module>
                <module>jsf</module>
                <module>json</module>
                <module>json-path</module>
                <module>jsoup</module>
                <module>jta</module>

                <!-- <module>kotlin-js</module> --> <!-- Not a maven project -->
                <module>kotlin-libraries</module>
                <module>kotlin-libraries-2</module>
                <module>kotlin-quasar</module>

                <!-- <module>lagom</module> --> <!-- Not a maven project -->
                <module>libraries-2</module>
                <module>libraries-3</module>
                <module>libraries-apache-commons</module>
                <module>libraries-apache-commons-collections</module>
                <module>libraries-apache-commons-io</module>
                <module>libraries-data</module>
                <module>libraries-data-2</module>
                <module>libraries-data-db</module>
                <module>libraries-data-io</module>
                <module>libraries-http</module>
                <module>libraries-io</module>
                <module>libraries-primitive</module>
                <module>libraries-security</module>
                <module>libraries-server</module>
                <module>libraries-testing</module>
                <module>linkrest</module>
                <module>logging-modules</module>
                <module>lombok</module>
                <module>lombok-custom</module>
                <module>lucene</module>

                <module>machine-learning</module>
                <module>mapstruct</module>

                <module>maven-all</module>
                <module>maven-archetype</module>
                <!-- <module>maven-java-11</module> --> <!-- we haven't upgraded to Java 11 -->
                <module>maven-polyglot</module>

                <module>mesos-marathon</module>
                <module>metrics</module>
                <module>micronaut</module>
                <module>microprofile</module>
                <module>msf4j</module>
                <!-- <module>muleesb</module> --> <!-- Module broken, fixing in http://team.baeldung.com/browse/BAEL-20604 -->
                <module>mustache</module>
                <module>mybatis</module>

                <module>netflix-modules</module>
                <module>ninja</module>
<<<<<<< HEAD
                <module>netflix</module>
                <module>open-liberty</module>
=======
>>>>>>> 74513922

                <module>oauth2-framework-impl</module>
                <module>optaplanner</module>
                <module>orika</module>
                <module>osgi</module>

                <module>patterns</module>
                <module>pdf</module>
                <module>performance-tests</module>
                <module>persistence-modules</module>
                <!-- <module>play-framework</module> --> <!-- Not a maven project -->
                <module>protobuffer</module>

                <module>quarkus</module>
                <!-- <module>quarkus-extension</module> --> <!-- Fixing in BAEL-20714 -->

                <module>rabbitmq</module>
                <!-- <module>raml</module> --> <!-- Not a maven project -->
                <module>ratpack</module>
                <module>reactor-core</module>
                <module>resteasy</module>
                <module>restx</module>
                <module>rsocket</module>
                <module>rule-engines</module>
                <module>rxjava-core</module>
                <module>rxjava-libraries</module>
                <module>rxjava-observables</module>
                <module>rxjava-operators</module>
            </modules>

        </profile>

        <profile>
            <id>default-second</id>
            <build>
                <plugins>

                    <plugin>
                        <groupId>org.apache.maven.plugins</groupId>
                        <artifactId>maven-surefire-plugin</artifactId>
                        <version>${maven-surefire-plugin.version}</version>
                        <configuration>
                            <forkCount>3</forkCount>
                            <reuseForks>true</reuseForks>
                            <includes>
                                <include>SpringContextTest</include>
                                <include>**/*UnitTest</include>
                            </includes>
                            <excludes>
                                <exclude>**/*IntegrationTest.java</exclude>
                                <exclude>**/*IntTest.java</exclude>
                                <exclude>**/*LongRunningUnitTest.java</exclude>
                                <exclude>**/*ManualTest.java</exclude>
                                <exclude>**/*JdbcTest.java</exclude>
                                <exclude>**/*LiveTest.java</exclude>
                            </excludes>
                        </configuration>
                    </plugin>

                </plugins>
            </build>

            <modules>
                <module>parent-boot-1</module>
                <module>parent-boot-2</module>
                <module>parent-spring-4</module>
                <module>parent-spring-5</module>
                <module>parent-java</module>
                <module>parent-kotlin</module>

                <module>saas</module>
                <module>software-security/sql-injection-samples</module>

                <module>spark-java</module>
                <module>spf4j</module>

                <module>spring-4</module>

                <module>spring-5</module>
                <module>spring-5-data-reactive</module>
                <module>spring-5-mvc</module>
                <module>spring-5-reactive</module>
                <module>spring-5-reactive-2</module>
                <module>spring-5-reactive-client</module>
                <module>spring-5-reactive-oauth</module>
                <module>spring-5-reactive-security</module>
                <module>spring-5-security</module>
                <module>spring-5-security-cognito</module>
                <module>spring-5-security-oauth</module>
                <module>spring-5-webflux</module>

                <module>spring-activiti</module>
                <module>spring-akka</module>
                <module>spring-amqp</module>
                <module>spring-aop</module>
                <module>spring-apache-camel</module>

                <module>spring-batch</module>
                <module>spring-bom</module>

                <module>spring-boot</module>
                <module>spring-boot-admin</module>
                <module>spring-boot-angular</module>
                <module>spring-boot-artifacts</module>
                <module>spring-boot-autoconfiguration</module>
                <module>spring-boot-bootstrap</module>
                <module>spring-boot-camel</module>
                <!-- <module>spring-boot-cli</module> --> <!-- Not a maven project -->
                <module>spring-boot-client</module>
                <module>spring-boot-config-jpa-error</module>
                <module>spring-boot-crud</module>
                <module>spring-boot-ctx-fluent</module>
                <module>spring-boot-custom-starter</module>
                <module>spring-boot-data</module>
                <module>spring-boot-deployment</module>
                <module>spring-boot-di</module>
                <module>spring-boot-environment</module>
                <module>spring-boot-flowable</module>
                <!-- <module>spring-boot-gradle</module> --> <!-- Not a maven project -->
                <module>spring-boot-jasypt</module>
                <module>spring-boot-keycloak</module>
                <module>spring-boot-kotlin</module>
                <module>spring-boot-libraries</module>
                <module>spring-boot-logging-log4j2</module>
                <module>spring-boot-mvc</module>
                <module>spring-boot-mvc-2</module>
                <module>spring-boot-mvc-birt</module>
                <module>spring-boot-nashorn</module>
                <module>spring-boot-parent</module>
                <module>spring-boot-performance</module>
                <module>spring-boot-properties</module>
                <module>spring-boot-property-exp</module>

                <module>spring-boot-rest</module>
                <module>spring-boot-runtime</module>
                <module>spring-boot-runtime/disabling-console-jul</module>
                <module>spring-boot-runtime/disabling-console-log4j2</module>
                <module>spring-boot-runtime/disabling-console-logback</module>
                <module>spring-boot-security</module>
                <module>spring-boot-springdoc</module>
                <module>spring-boot-testing</module>
                <module>spring-boot-vue</module>

                <module>spring-caching</module>

                <module>spring-cloud</module>
                <module>spring-cloud-bus</module>
                <!-- <module>spring-cloud-cli</module> --> <!-- Not a maven project -->
                <module>spring-cloud-data-flow</module>

                <module>spring-core</module>
                <module>spring-core-2</module>
                <module>spring-core-3</module>
                <module>spring-cucumber</module>

                <module>spring-data-rest</module>
                <module>spring-data-rest-querydsl</module>
                <module>spring-di</module>
                <module>spring-dispatcher-servlet</module>
                <module>spring-drools</module>

                <module>spring-ehcache</module>
                <module>spring-ejb</module>
                <module>spring-exceptions</module>

                <module>spring-freemarker</module>

                <module>spring-groovy</module>

                <module>spring-integration</module>

                <module>spring-jenkins-pipeline</module>
                <module>spring-jersey</module>
                <module>spring-jinq</module>
                <module>spring-jms</module>
                <module>spring-jooq</module>

                <module>spring-kafka</module>
                <module>spring-katharsis</module>

                <module>spring-ldap</module>

                <module>spring-mobile</module>
                <module>spring-mockito</module>

                <module>spring-mvc-basics</module>
                <module>spring-mvc-basics-2</module>
                <module>spring-mvc-basics-3</module>
                <module>spring-mvc-basics-4</module>

                <module>spring-mvc-forms-jsp</module>
                <module>spring-mvc-forms-thymeleaf</module>
                <module>spring-mvc-java</module>
                <module>spring-mvc-kotlin</module>

                <module>spring-mvc-velocity</module>
                <module>spring-mvc-views</module>
                <module>spring-mvc-webflow</module>
                <module>spring-mvc-xml</module>

                <module>spring-protobuf</module>
                <module>spring-quartz</module>

                <module>spring-reactive-kotlin</module>
                <module>spring-reactor</module>
                <module>spring-remoting</module>
                <module>spring-rest-angular</module>
                <module>spring-rest-compress</module>
                <module>spring-rest-hal-browser</module>
                <module>spring-rest-http</module>
                <module>spring-rest-query-language</module>
                <module>spring-rest-shell</module>
                <module>spring-rest-simple</module>
                <module>spring-resttemplate</module>
                <module>spring-rest-testing</module>
                <module>spring-roo</module>

                <module>spring-scheduling</module>
                <module>spring-security-modules</module>
                <module>spring-session</module>
                <module>spring-shell</module>
                <module>spring-sleuth</module>
                <module>spring-soap</module>
                <module>spring-social-login</module>
                <module>spring-spel</module>
                <module>spring-state-machine</module>
                <module>spring-static-resources</module>
                <module>spring-swagger-codegen</module>

                <module>spring-thymeleaf</module>
                <module>spring-thymeleaf-2</module>

                <module>spring-vault</module>
                <module>spring-vertx</module>

                <module>spring-webflux-amqp</module> <!-- long -->
                <module>spring-websockets</module>

                <module>static-analysis</module>
                <module>stripe</module>
                <module>structurizr</module>
                <module>struts-2</module>

                <module>tensorflow-java</module>
                <module>testing-modules</module>

                <module>twilio</module>
                <module>twitter4j</module>

                <!-- <module>undertow</module> --> <!-- 19.11.2019 - disabling temporarily as it's causing a major issue with the build (TODO: create a jira to fix it) -->

                <module>vertx</module>
                <module>vertx-and-rxjava</module>
                <module>video-tutorials</module>
                <module>vraptor</module>

                <module>webrtc</module>
                <module>wicket</module>
                <module>wildfly</module>
                <module>xml</module>
                <module>xstream</module>
            </modules>

        </profile>

        <profile>
            <id>default-heavy</id>
            <build>
                <plugins>

                    <plugin>
                        <groupId>org.apache.maven.plugins</groupId>
                        <artifactId>maven-surefire-plugin</artifactId>
                        <version>${maven-surefire-plugin.version}</version>
                        <configuration>
                            <forkCount>3</forkCount>
                            <reuseForks>true</reuseForks>
                            <includes>
                                <include>SpringContextTest</include>
                                <include>**/*UnitTest</include>
                            </includes>
                            <excludes>
                                <exclude>**/*IntegrationTest.java</exclude>
                                <exclude>**/*IntTest.java</exclude>
                                <exclude>**/*LongRunningUnitTest.java</exclude>
                                <exclude>**/*ManualTest.java</exclude>
                                <exclude>**/*JdbcTest.java</exclude>
                                <exclude>**/*LiveTest.java</exclude>
                            </excludes>
                        </configuration>
                    </plugin>

                </plugins>
            </build>

            <modules>
                <module>parent-boot-1</module>
                <module>parent-boot-2</module>
                <module>parent-spring-4</module>
                <module>parent-spring-5</module>
                <module>parent-java</module>
                <module>parent-kotlin</module>

                <module>core-kotlin</module> <!-- long running? -->
                <module>core-kotlin-2</module>

                <module>jenkins/plugins</module>
                <module>jhipster</module>
                <module>jws</module>

                <module>libraries</module> <!-- very long running -->

                <module>vaadin</module>
                <module>vavr</module>
            </modules>
        </profile>

        <profile>
            <id>integration-lite-first</id>

            <build>
                <plugins>
                    <plugin>
                        <groupId>org.apache.maven.plugins</groupId>
                        <artifactId>maven-surefire-plugin</artifactId>
                        <configuration>
                            <excludes>
                                <exclude>**/*ManualTest.java</exclude>
                                <exclude>**/*LiveTest.java</exclude>
                            </excludes>
                            <includes>
                                <include>**/*IntegrationTest.java</include>
                                <include>**/*IntTest.java</include>
                            </includes>
                        </configuration>
                    </plugin>
                </plugins>
            </build>

            <modules>
                <module>parent-boot-1</module>
                <module>parent-boot-2</module>
                <module>parent-spring-4</module>
                <module>parent-spring-5</module>
                <module>parent-java</module>
                <module>parent-kotlin</module>

                <module>akka-http</module>
                <module>akka-streams</module>

                <module>algorithms-genetic</module>
                <module>algorithms-miscellaneous-1</module>
                <module>algorithms-miscellaneous-2</module>
                <module>algorithms-miscellaneous-3</module>
                <module>algorithms-miscellaneous-4</module>
                <module>algorithms-miscellaneous-5</module>
                <module>algorithms-searching</module>
                <module>algorithms-sorting</module>
                <module>algorithms-sorting-2</module>
                <module>animal-sniffer-mvn-plugin</module>
                <module>annotations</module>
                <module>antlr</module>

                <module>apache-avro</module>
                <module>apache-bval</module>
                <module>apache-curator</module>
                <module>apache-cxf</module>
                <module>apache-fop</module>
                <module>apache-geode</module>
                <module>apache-meecrowave</module>
                <module>apache-olingo/olingo2</module>
                <module>apache-opennlp</module>
                <module>apache-poi</module>
                <module>apache-pulsar</module>
                <module>apache-rocketmq</module>
                <module>apache-shiro</module>
                <module>apache-solrj</module>
                <module>apache-spark</module>
                <module>apache-tapestry</module>
                <module>apache-thrift</module>
                <module>apache-tika</module>
                <module>apache-velocity</module>
                <module>apache-zookeeper</module>

                <module>asciidoctor</module>
                <module>asm</module>

                <module>atomix</module>

                <module>aws</module>
                <module>aws-lambda</module>
                <module>aws-reactive</module>

                <module>axon</module>

                <module>azure</module>

                <module>bazel</module>
                <module>blade</module>
                <module>bootique</module>

                <module>cas</module>
                <module>cdi</module>
                <module>checker-plugin</module>
                <!-- <module>clojure</module> --> <!-- Not a maven project -->
                <module>cloud-foundry-uaa</module>
                <module>code-generation</module>

                <module>core-groovy</module>
                <module>core-groovy-2</module>
                <module>core-groovy-collections</module>

                <module>core-java-modules</module>
                <module>core-kotlin-modules</module>
                <module>core-scala</module>

                <module>couchbase</module>
                <module>custom-pmd</module>

                <module>dagger</module>
                <module>data-structures</module>
                <module>ddd</module>
                <module>deeplearning4j</module>
                <module>disruptor</module>
                <module>dozer</module>
                <module>drools</module>
                <module>dubbo</module>

                <module>ethereum</module>

                <module>feign</module>
                <module>flyway-cdi-extension</module>

                <module>geotools</module>
                <module>google-cloud</module>
                <module>google-web-toolkit</module>
                <!-- <module>gradle</module> --> <!-- Not a maven project -->
                <!-- <module>gradle-5</module> --> <!-- Not a maven project -->
                <!-- <module>grails</module> --> <!-- Not a maven project -->
                <module>graphql/graphql-java</module>
                <module>grpc</module>
                <module>gson</module>
                <module>guava</module>
                <module>guava-collections</module>
                <module>guava-collections-map</module>
                <module>guava-collections-set</module>
                <module>guava-io</module>
                <module>guava-modules</module>
                <!-- <module>guest</module> --> <!-- not to be built as its for guest articles  -->
                <module>guice</module>

                <module>hazelcast</module>
                <module>helidon</module>
                <module>httpclient</module>
                <module>httpclient-simple</module>
                <module>hystrix</module>

                <module>image-processing</module>
                <module>immutables</module>

                <module>jackson-modules</module>
                <module>java-blockchain</module>

                <module>java-collections-conversions</module>
                <module>java-collections-conversions-2</module>
                <module>java-collections-maps</module>
                <module>java-collections-maps-2</module>
                <!-- <module>java-ee-8-security-api</module> --> <!-- long running -->

                <module>javafx</module>
                <module>java-jdi</module>
                <module>java-lite</module>
                <module>java-math</module>
                <module>java-math-2</module> <!-- Added for BAEL-3506 -->
                <module>java-numbers</module>
                <module>java-numbers-2</module>
                <module>java-numbers-3</module>
                <module>java-rmi</module>
                <module>java-spi</module>
                <module>java-vavr-stream</module>
                <module>java-websocket</module>
                <module>javax-servlets</module>
                <module>javaxval</module>
                <module>jaxb</module>
                <module>jee-7</module>
                <module>jee-7-security</module>
                <module>jee-kotlin</module>
                <module>jersey</module>
                <module>jgit</module>
                <module>jgroups</module>
                <module>jhipster-5</module>
                <module>jib</module>
                <module>jjwt</module>
                <module>jmeter</module>
                <module>jmh</module>
                <module>jni</module>
                <module>jooby</module>
                <module>jsf</module>
                <module>json</module>
                <module>json-path</module>
                <module>jsoup</module>
                <module>jta</module>

                <!-- <module>kotlin-js</module> --> <!-- Not a maven project -->
                <module>kotlin-libraries</module>
                <module>kotlin-libraries-2</module>
                <module>kotlin-quasar</module>

                <!-- <module>lagom</module> --> <!-- Not a maven project -->
                <module>libraries-2</module>
                <module>libraries-3</module>
                <module>libraries-apache-commons</module>
                <module>libraries-apache-commons-collections</module>
                <module>libraries-apache-commons-io</module>
                <module>libraries-data</module>
                <module>libraries-data-2</module>
                <module>libraries-data-db</module>
                <module>libraries-data-io</module>
                <module>libraries-http</module>
                <module>libraries-io</module>
                <module>libraries-primitive</module>
                <module>libraries-security</module>
                <module>libraries-server</module>
                <module>libraries-testing</module>
                <module>linkrest</module>
                <module>logging-modules</module>
                <module>lombok</module>
                <module>lombok-custom</module>
                <module>lucene</module>

                <module>machine-learning</module>
                <module>mapstruct</module>

                <module>maven-all</module>
                <module>maven-archetype</module>
                <!-- <module>maven-java-11</module> --> <!-- we haven't upgraded to Java 11 -->
                <module>maven-polyglot</module>

                <module>mesos-marathon</module>
                <module>metrics</module>
                <module>micronaut</module>
                <module>microprofile</module>
                <module>msf4j</module>
                <!-- <module>muleesb</module> --> <!-- Module broken, fixing in http://team.baeldung.com/browse/BAEL-20604 -->
                <module>mustache</module>
                <module>mybatis</module>

                <module>netflix-modules</module>
                <module>ninja</module>
<<<<<<< HEAD
                <module>netflix</module>
                <module>open-liberty</module>
=======
>>>>>>> 74513922

                <module>oauth2-framework-impl</module>
                <module>optaplanner</module>
                <module>orika</module>
                <module>osgi</module>

                <module>patterns</module>
                <module>pdf</module>
                <module>performance-tests</module>
                <module>persistence-modules</module>
                <!-- <module>play-framework</module> --> <!-- Not a maven project -->
                <module>protobuffer</module>

                <module>quarkus</module>
                <!-- <module>quarkus-extension</module> --> <!-- Fixing in BAEL-20714 -->

                <module>rabbitmq</module>
                <!-- <module>raml</module> --> <!-- Not a maven project -->
                <module>ratpack</module>
                <module>reactor-core</module>
                <module>resteasy</module>
                <module>restx</module>
                <module>rsocket</module>
                <module>rule-engines</module>
                <module>rxjava-core</module>
                <module>rxjava-libraries</module>
                <module>rxjava-observables</module>
                <module>rxjava-operators</module>
            </modules>

        </profile>

        <profile>
            <id>integration-lite-second</id>

            <build>
                <plugins>
                    <plugin>
                        <groupId>org.apache.maven.plugins</groupId>
                        <artifactId>maven-surefire-plugin</artifactId>
                        <configuration>
                            <excludes>
                                <exclude>**/*ManualTest.java</exclude>
                                <exclude>**/*LiveTest.java</exclude>
                            </excludes>
                            <includes>
                                <include>**/*IntegrationTest.java</include>
                                <include>**/*IntTest.java</include>
                            </includes>
                        </configuration>
                    </plugin>
                </plugins>
            </build>

            <modules>
                <module>parent-boot-1</module>
                <module>parent-boot-2</module>
                <module>parent-spring-4</module>
                <module>parent-spring-5</module>
                <module>parent-java</module>
                <module>parent-kotlin</module>

                <module>saas</module>
                <module>software-security/sql-injection-samples</module>

                <module>spark-java</module>
                <module>spf4j</module>

                <module>spring-4</module>

                <module>spring-5</module>
                <module>spring-5-data-reactive</module>
                <module>spring-5-mvc</module>
                <module>spring-5-reactive</module>
                <module>spring-5-reactive-2</module>
                <module>spring-5-reactive-client</module>
                <module>spring-5-reactive-oauth</module>
                <module>spring-5-reactive-security</module>
                <module>spring-5-security</module>
                <module>spring-5-security-cognito</module>
                <module>spring-5-security-oauth</module>
                <module>spring-5-webflux</module>

                <module>spring-activiti</module>
                <module>spring-akka</module>
                <module>spring-amqp</module>
                <module>spring-aop</module>
                <module>spring-apache-camel</module>

                <module>spring-batch</module>
                <module>spring-bom</module>

                <module>spring-boot</module>
                <module>spring-boot-admin</module>
                <module>spring-boot-angular</module>
                <module>spring-boot-artifacts</module>
                <module>spring-boot-autoconfiguration</module>
                <module>spring-boot-bootstrap</module>
                <module>spring-boot-camel</module>
                <!-- <module>spring-boot-cli</module> --> <!-- Not a maven project -->
                <module>spring-boot-client</module>
                <module>spring-boot-config-jpa-error</module>
                <module>spring-boot-crud</module>
                <module>spring-boot-ctx-fluent</module>
                <module>spring-boot-custom-starter</module>
                <module>spring-boot-data</module>
                <module>spring-boot-deployment</module>
                <module>spring-boot-di</module>
                <module>spring-boot-environment</module>
                <module>spring-boot-flowable</module>
                <!-- <module>spring-boot-gradle</module> --> <!-- Not a maven project -->
                <module>spring-boot-jasypt</module>
                <module>spring-boot-keycloak</module>
                <module>spring-boot-kotlin</module>
                <module>spring-boot-libraries</module>
                <module>spring-boot-logging-log4j2</module>
                <module>spring-boot-mvc</module>
                <module>spring-boot-mvc-2</module>
                <module>spring-boot-mvc-birt</module>
                <module>spring-boot-nashorn</module>
                <module>spring-boot-parent</module>
                <module>spring-boot-performance</module>
                <module>spring-boot-properties</module>
                <module>spring-boot-property-exp</module>

                <module>spring-boot-rest</module>
                <module>spring-boot-runtime</module>
                <module>spring-boot-runtime/disabling-console-jul</module>
                <module>spring-boot-runtime/disabling-console-log4j2</module>
                <module>spring-boot-runtime/disabling-console-logback</module>
                <module>spring-boot-security</module>
                <module>spring-boot-springdoc</module>
                <module>spring-boot-testing</module>
                <module>spring-boot-vue</module>

                <module>spring-caching</module>

                <module>spring-cloud</module>
                <module>spring-cloud-bus</module>
                <!-- <module>spring-cloud-cli</module> --> <!-- Not a maven project -->
                <module>spring-cloud-data-flow</module>

                <module>spring-core</module>
                <module>spring-core-2</module>
                <module>spring-core-3</module>
                <module>spring-cucumber</module>

                <module>spring-data-rest</module>
                <module>spring-data-rest-querydsl</module>
                <module>spring-di</module>
                <module>spring-dispatcher-servlet</module>
                <module>spring-drools</module>

                <module>spring-ehcache</module>
                <module>spring-ejb</module>
                <module>spring-exceptions</module>

                <module>spring-freemarker</module>

                <module>spring-groovy</module>

                <module>spring-integration</module>

                <module>spring-jenkins-pipeline</module>
                <module>spring-jersey</module>
                <module>spring-jinq</module>
                <module>spring-jms</module>
                <module>spring-jooq</module>

                <module>spring-kafka</module>
                <module>spring-katharsis</module>

                <module>spring-ldap</module>

                <module>spring-mobile</module>
                <module>spring-mockito</module>

                <module>spring-mvc-basics</module>
                <module>spring-mvc-basics-2</module>
                <module>spring-mvc-basics-3</module>
                <module>spring-mvc-basics-4</module>

                <module>spring-mvc-forms-jsp</module>
                <module>spring-mvc-forms-thymeleaf</module>
                <module>spring-mvc-java</module>
                <module>spring-mvc-kotlin</module>

                <module>spring-mvc-velocity</module>
                <module>spring-mvc-views</module>
                <module>spring-mvc-webflow</module>
                <module>spring-mvc-xml</module>

                <module>spring-protobuf</module>
                <module>spring-quartz</module>

                <module>spring-reactive-kotlin</module>
                <module>spring-reactor</module>
                <module>spring-remoting</module>
                <module>spring-rest-angular</module>
                <module>spring-rest-compress</module>
                <module>spring-rest-hal-browser</module>
                <module>spring-rest-http</module>
                <module>spring-rest-query-language</module>
                <module>spring-rest-shell</module>
                <module>spring-rest-simple</module>
                <module>spring-resttemplate</module>
                <module>spring-rest-testing</module>
                <module>spring-roo</module>

                <module>spring-scheduling</module>
                <module>spring-security-modules</module>
                <module>spring-session</module>
                <module>spring-shell</module>
                <module>spring-sleuth</module>
                <module>spring-soap</module>
                <module>spring-social-login</module>
                <module>spring-spel</module>
                <module>spring-state-machine</module>
                <module>spring-static-resources</module>
                <module>spring-swagger-codegen</module>

                <module>spring-thymeleaf</module>
                <module>spring-thymeleaf-2</module>

                <module>spring-vault</module>
                <module>spring-vertx</module>

                <module>spring-webflux-amqp</module> <!-- long -->
                <module>spring-websockets</module>

                <module>static-analysis</module>
                <module>stripe</module>
                <module>structurizr</module>
                <module>struts-2</module>

                <module>tensorflow-java</module>
                <module>testing-modules</module>

                <module>twilio</module>
                <module>twitter4j</module>

                <!-- <module>undertow</module> --> <!-- 19.11.2019 - disabling temporarily as it's causing a major issue with the build (TODO: create a jira to fix it) -->

                <module>vertx</module>
                <module>vertx-and-rxjava</module>
                <module>video-tutorials</module>
                <module>vraptor</module>

                <module>webrtc</module>
                <module>wicket</module>
                <module>wildfly</module>
                <module>xml</module>
                <module>xstream</module>
            </modules>

        </profile>

        <profile>
            <id>integration-heavy</id>

            <build>
                <plugins>
                    <plugin>
                        <groupId>org.apache.maven.plugins</groupId>
                        <artifactId>maven-surefire-plugin</artifactId>
                        <configuration>
                            <excludes>
                                <exclude>**/*ManualTest.java</exclude>
                                <exclude>**/*LiveTest.java</exclude>
                            </excludes>
                            <includes>
                                <include>**/*IntegrationTest.java</include>
                                <include>**/*IntTest.java</include>
                            </includes>
                        </configuration>
                    </plugin>
                </plugins>
            </build>

            <modules>
                <module>parent-boot-1</module>
                <module>parent-boot-2</module>
                <module>parent-spring-4</module>
                <module>parent-spring-5</module>
                <module>parent-java</module>
                <module>parent-kotlin</module>

                <module>core-kotlin</module> <!-- long running? -->
                <module>core-kotlin-2</module>

                <module>jenkins/plugins</module>
                <module>jhipster</module>
                <module>jws</module>

                <module>libraries</module> <!-- very long running -->

                <module>vaadin</module>
                <module>vavr</module>
            </modules>

        </profile>

    </profiles>

    <reporting>
        <plugins>
            <plugin>
                <groupId>org.apache.maven.plugins</groupId>
                <artifactId>maven-jxr-plugin</artifactId>
                <version>${maven-jxr-plugin.version}</version>
            </plugin>
        </plugins>
    </reporting>

    <properties>
        <project.build.sourceEncoding>UTF-8</project.build.sourceEncoding>
        <project.reporting.outputEncoding>UTF-8</project.reporting.outputEncoding>
        <gib.referenceBranch>refs/remotes/origin/master</gib.referenceBranch>
        <gib.skipTestsForUpstreamModules>true</gib.skipTestsForUpstreamModules>
        <gib.buildUpstream>false</gib.buildUpstream>
        <gib.failOnMissingGitDir>false</gib.failOnMissingGitDir>
        <gib.failOnError>false</gib.failOnError>
        <gib.enabled>false</gib.enabled>

        <junit.version>4.12</junit.version>
        <org.hamcrest.version>1.3</org.hamcrest.version>
        <mockito.version>2.21.0</mockito.version>

        <!-- logging -->
        <org.slf4j.version>1.7.21</org.slf4j.version>
        <logback.version>1.1.7</logback.version>

        <!-- plugins -->
        <!-- can't upgrade the plugin yet; as there is an issue with 2.22 no longer running all the tests-->
        <maven-surefire-plugin.version>2.21.0</maven-surefire-plugin.version>
        <maven-compiler-plugin.version>3.7.0</maven-compiler-plugin.version>
        <exec-maven-plugin.version>1.6.0</exec-maven-plugin.version>
        <java.version>1.8</java.version>
        <log4j.version>1.2.17</log4j.version>
        <moneta.version>1.1</moneta.version>
        <esapi.version>2.1.0.1</esapi.version>
        <jmh-core.version>1.19</jmh-core.version>
        <jmh-generator.version>1.19</jmh-generator.version>
        <hamcrest-all.version>1.3</hamcrest-all.version>
        <exec-maven-plugin.version>1.6.0</exec-maven-plugin.version>
        <maven-failsafe-plugin.version>2.21.0</maven-failsafe-plugin.version>
        <commons-io.version>2.5</commons-io.version>
        <commons-lang.version>2.6</commons-lang.version>
        <commons-lang3.version>3.5</commons-lang3.version>
        <commons-cli.version>1.4</commons-cli.version>
        <maven-war-plugin.version>3.0.0</maven-war-plugin.version>
        <javax.servlet-api.version>3.1.0</javax.servlet-api.version>
        <jstl-api.version>1.2</jstl-api.version>
        <javax.servlet.jsp-api.version>2.3.1</javax.servlet.jsp-api.version>
        <jackson-mapper-asl.version>1.9.13</jackson-mapper-asl.version>
        <jstl.version>1.2</jstl.version>
        <jackson.version>2.9.8</jackson.version>
        <commons-fileupload.version>1.3</commons-fileupload.version>
        <junit-platform.version>1.2.0</junit-platform.version>
        <junit-jupiter.version>5.2.0</junit-jupiter.version>
        <directory-maven-plugin.version>0.3.1</directory-maven-plugin.version>
        <maven-install-plugin.version>2.5.1</maven-install-plugin.version>
        <custom-pmd.version>0.0.1</custom-pmd.version>
        <gitflow-incremental-builder.version>3.8</gitflow-incremental-builder.version>
        <maven-jxr-plugin.version>2.3</maven-jxr-plugin.version>
        <!-- <maven-pmd-plugin.version>3.9.0</maven-pmd-plugin.version> -->
        <maven-pmd-plugin.version>3.8</maven-pmd-plugin.version>
        <lombok.version>1.16.12</lombok.version>
        <h2.version>1.4.197</h2.version>
    </properties>

</project><|MERGE_RESOLUTION|>--- conflicted
+++ resolved
@@ -535,11 +535,7 @@
 
                 <module>netflix-modules</module>
                 <module>ninja</module>
-<<<<<<< HEAD
-                <module>netflix</module>
                 <module>open-liberty</module>
-=======
->>>>>>> 74513922
 
                 <module>oauth2-framework-impl</module>
                 <module>optaplanner</module>
@@ -1089,11 +1085,7 @@
 
                 <module>netflix-modules</module>
                 <module>ninja</module>
-<<<<<<< HEAD
-                <module>netflix</module>
                 <module>open-liberty</module>
-=======
->>>>>>> 74513922
 
                 <module>oauth2-framework-impl</module>
                 <module>optaplanner</module>
