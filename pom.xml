--- conflicted
+++ resolved
@@ -910,11 +910,8 @@
                 <module>ddd-contexts</module>
                 <module>deeplearning4j</module>
                 <module>docker-modules</module>
-<<<<<<< HEAD
 				        <module>drools</module>
-=======
                 <module>guava-modules</module>
->>>>>>> ee4b7d1e
                 <module>apache-httpclient-2</module>
                 <module>kubernetes-modules/kubernetes-spring</module>
                 <module>libraries-concurrency</module>
@@ -1127,11 +1124,8 @@
                 <module>ddd-contexts</module>
                 <module>deeplearning4j</module>
                 <module>docker-modules</module>
-<<<<<<< HEAD
 				        <module>drools</module>
-=======
                 <module>guava-modules</module>
->>>>>>> ee4b7d1e
                 <module>apache-httpclient-2</module>
                 <module>kubernetes-modules/kubernetes-spring</module>
                 <module>libraries-concurrency</module>
