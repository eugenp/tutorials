--- conflicted
+++ resolved
@@ -826,12 +826,11 @@
             </build>
 
             <modules>
-<<<<<<< HEAD
                 <module>performance-tests</module>
                 <module>security-modules</module>
                 <module>libraries-server-2</module>
                 <module>orika</module>
-=======
+
                 <module>patterns-modules</module>
                 <module>json-modules</module>
                 <module>libraries-data</module>
@@ -839,7 +838,7 @@
                 <module>server-modules</module>
                 <module>apache-cxf-modules</module>
 
->>>>>>> 57209b45
+
                 <module>spring-aop</module>
                 <module>jmeter</module>
                 <module>spring-aop-2</module>
@@ -1069,19 +1068,19 @@
             </build>
 
             <modules>
-<<<<<<< HEAD
+
                 <module>performance-tests</module>
                 <module>security-modules</module>
                 <module>libraries-server-2</module>
                 <module>orika</module>
-=======
+                
                 <module>patterns-modules</module>
                 <module>json-modules</module>
                 <module>libraries-data</module>
                 <module>saas-modules</module>
                 <module>server-modules</module>
                 <module>apache-cxf-modules</module>
->>>>>>> 57209b45
+                
                 <module>algorithms-modules</module>
                 <module>apache-libraries</module>
                 <module>apache-poi</module>
