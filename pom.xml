<project xmlns="http://maven.apache.org/POM/4.0.0" xmlns:xsi="http://www.w3.org/2001/XMLSchema-instance" xsi:schemaLocation="http://maven.apache.org/POM/4.0.0 http://maven.apache.org/xsd/maven-4.0.0.xsd">
    <modelVersion>4.0.0</modelVersion>
    <groupId>com.baeldung</groupId>
    <artifactId>parent-modules</artifactId>
    <version>1.0.0-SNAPSHOT</version>

    <name>parent-modules</name>
    <packaging>pom</packaging>

    <modules>
        <module>apache-fop</module>
        <module>assertj</module>

        <module>core-java</module>
        <module>core-java-8</module>
        <module>gson</module>
        <!-- <module>gson-jackson-performance</module> -->
        <module>guava</module>
        <module>guava18</module>
        <module>guava19</module>
        <module>handling-spring-static-resources</module>
        <module>httpclient</module>
        <module>jackson</module>
        <module>javaxval</module>
        <module>jooq-spring</module>
        <module>json-path</module>
        <module>mockito</module>
        <module>mock-comparisons</module>
        <module>jee7schedule</module>
        <!-- <module>jpa-storedprocedure</module> -->
        <module>querydsl</module>
        <!-- <module>raml</module> -->
        <module>rest-testing</module>
        <module>resteasy</module>
<<<<<<< HEAD
        <module>log4j</module>
=======
		<module>log4j</module>
>>>>>>> 980a3bdd

        <module>spring-all</module>
        <module>spring-apache-camel</module>
        <module>spring-batch</module>
        <module>spring-boot</module>
        <module>spring-data-cassandra</module>
        <module>spring-data-elasticsearch</module>
        <module>spring-data-mongodb</module>
        <module>spring-data-redis</module>
        <module>spring-exceptions</module>
        <module>spring-freemarker</module>
        <module>spring-hibernate3</module>
        <module>spring-hibernate4</module>
        <module>spring-jpa</module>
        <module>spring-katharsis</module>
        <module>spring-mockito</module>
        <module>spring-mvc-java</module>
        <module>spring-mvc-no-xml</module>
        <module>spring-mvc-xml</module>
        <module>spring-openid</module>
        <module>spring-protobuf</module>
        <module>spring-quartz</module>
        <module>spring-rest</module>

        <module>spring-security-basic-auth</module>
        <module>spring-security-mvc-custom</module>
        <module>spring-security-mvc-digest-auth</module>
        <module>spring-security-mvc-ldap</module>
        <module>spring-security-mvc-login</module>
        <module>spring-security-mvc-persisted-remember-me</module>
        <module>spring-security-mvc-session</module>
        <module>spring-security-rest</module>
        <module>spring-security-rest-basic-auth</module>
        <module>spring-security-rest-custom</module>
        <module>spring-security-rest-digest-auth</module>
        <module>spring-security-rest-full</module>
        <module>spring-thymeleaf</module>
        <module>spring-zuul</module>
        <module>jsf</module>
        <module>xml</module>

        <module>lombok</module>
    </modules>

</project><|MERGE_RESOLUTION|>--- conflicted
+++ resolved
@@ -32,11 +32,7 @@
         <!-- <module>raml</module> -->
         <module>rest-testing</module>
         <module>resteasy</module>
-<<<<<<< HEAD
-        <module>log4j</module>
-=======
 		<module>log4j</module>
->>>>>>> 980a3bdd
 
         <module>spring-all</module>
         <module>spring-apache-camel</module>
