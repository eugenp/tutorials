<?xml version="1.0" encoding="UTF-8"?>
<project xmlns="http://maven.apache.org/POM/4.0.0"
		 xmlns:xsi="http://www.w3.org/2001/XMLSchema-instance"
		 xsi:schemaLocation="http://maven.apache.org/POM/4.0.0 http://maven.apache.org/xsd/maven-4.0.0.xsd">
	<modelVersion>4.0.0</modelVersion>

	<groupId>com.baeldung</groupId>
	<artifactId>parent-modules</artifactId>
	<version>1.0.0-SNAPSHOT</version>
	<name>parent-modules</name>
	<packaging>pom</packaging>

	<modules>
		<module>quarkus</module>
	</modules>

	<dependencies>
		<!-- logging -->
		<dependency>
			<groupId>org.slf4j</groupId>
			<artifactId>slf4j-api</artifactId>
			<version>${org.slf4j.version}</version>
		</dependency>
		<dependency>
			<groupId>ch.qos.logback</groupId>
			<artifactId>logback-classic</artifactId>
			<version>${logback.version}</version>
		</dependency>
		<dependency>
			<groupId>ch.qos.logback</groupId>
			<artifactId>logback-core</artifactId>
			<version>${logback.version}</version>
		</dependency>
		<dependency>
			<groupId>org.slf4j</groupId>
			<artifactId>jcl-over-slf4j</artifactId>
			<version>${org.slf4j.version}</version>
		</dependency>

		<!-- test -->
		<dependency>
			<groupId>junit</groupId>
			<artifactId>junit</artifactId>
			<version>${junit.version}</version>
			<scope>test</scope>
		</dependency>
		<dependency>
			<groupId>org.junit.jupiter</groupId>
			<artifactId>junit-jupiter-engine</artifactId>
			<version>${junit-jupiter.version}</version>
			<scope>test</scope>
		</dependency>
		<dependency>
			<groupId>org.junit.jupiter</groupId>
			<artifactId>junit-jupiter-params</artifactId>
			<version>${junit-jupiter.version}</version>
			<scope>test</scope>
		</dependency>
		<dependency>
			<groupId>org.junit.jupiter</groupId>
			<artifactId>junit-jupiter-api</artifactId>
			<version>${junit-jupiter.version}</version>
			<scope>test</scope>
		</dependency>
		<dependency>
			<groupId>org.hamcrest</groupId>
			<artifactId>hamcrest-core</artifactId>
			<version>${org.hamcrest.version}</version>
			<scope>test</scope>
		</dependency>
		<dependency>
			<groupId>org.hamcrest</groupId>
			<artifactId>hamcrest-library</artifactId>
			<version>${org.hamcrest.version}</version>
			<scope>test</scope>
		</dependency>
		<dependency>
			<groupId>org.hamcrest</groupId>
			<artifactId>hamcrest-all</artifactId>
			<version>${org.hamcrest.version}</version>
			<scope>test</scope>
		</dependency>
		<dependency>
			<groupId>org.mockito</groupId>
			<artifactId>mockito-core</artifactId>
			<version>${mockito.version}</version>
			<scope>test</scope>
		</dependency>
		<dependency>
			<groupId>org.apache.maven.surefire</groupId>
			<artifactId>surefire-logger-api</artifactId>
			<version>${maven-surefire-plugin.version}</version>
			<!-- to get around bug https://github.com/junit-team/junit5/issues/801 -->
			<scope>test</scope>
			<optional>true</optional>
		</dependency>
	</dependencies>

	<build>
		<plugins>
			<plugin>
				<groupId>org.codehaus.mojo</groupId>
				<artifactId>exec-maven-plugin</artifactId>
				<version>${exec-maven-plugin.version}</version>
				<configuration>
					<executable>maven</executable>
				</configuration>
			</plugin>
			<plugin>
				<groupId>org.apache.maven.plugins</groupId>
				<artifactId>maven-surefire-plugin</artifactId>
				<version>${maven-surefire-plugin.version}</version>
				<configuration>
					<forkCount>3</forkCount>
					<reuseForks>true</reuseForks>
					<excludes>
						<exclude>**/*IntegrationTest.java</exclude>
						<exclude>**/*IntTest.java</exclude>
						<exclude>**/*LongRunningUnitTest.java</exclude>
						<exclude>**/*ManualTest.java</exclude>
						<exclude>**/JdbcTest.java</exclude>
						<exclude>**/*LiveTest.java</exclude>
					</excludes>
				</configuration>
				<dependencies>
					<dependency>
						<groupId>org.junit.platform</groupId>
						<artifactId>junit-platform-surefire-provider</artifactId>
						<version>${junit-platform.version}</version>
					</dependency>
					<dependency>
						<groupId>org.junit.jupiter</groupId>
						<artifactId>junit-jupiter-engine</artifactId>
						<version>${junit-jupiter.version}</version>
					</dependency>
					<dependency>
						<groupId>org.junit.vintage</groupId>
						<artifactId>junit-vintage-engine</artifactId>
						<version>${junit-jupiter.version}</version>
					</dependency>
				</dependencies>
			</plugin>
			<plugin>
				<groupId>org.apache.maven.plugins</groupId>
				<artifactId>maven-compiler-plugin</artifactId>
				<version>${maven-compiler-plugin.version}</version>
				<configuration>
					<source>${java.version}</source>
					<target>${java.version}</target>
				</configuration>
			</plugin>
			<plugin>
				<groupId>org.apache.maven.plugins</groupId>
				<artifactId>maven-pmd-plugin</artifactId>
				<version>${maven-pmd-plugin.version}</version>
				<dependencies>
					<dependency>
						<groupId>org.baeldung.pmd</groupId>
						<artifactId>custom-pmd</artifactId>
						<version>${custom-pmd.version}</version>
					</dependency>
				</dependencies>
				<configuration>
					<failurePriority>5</failurePriority>
					<aggregate>false</aggregate>
					<failOnViolation>true</failOnViolation>
					<verbose>true</verbose>
					<linkXRef>true</linkXRef>
					<includeTests>true</includeTests>
					<sourceEncoding>UTF-8</sourceEncoding>
					<targetJdk>${java.version}</targetJdk>
					<rulesets>
						<ruleset>${tutorialsproject.basedir}/baeldung-pmd-rules.xml</ruleset>
					</rulesets>
					<excludeRoots>
						<excludeRoot>target/generated-sources</excludeRoot>
					</excludeRoots>
				</configuration>
				<executions>
					<execution>
						<phase>compile</phase>
						<goals>
							<goal>check</goal>
						</goals>
					</execution>
				</executions>
			</plugin>
			<plugin>
				<groupId>org.commonjava.maven.plugins</groupId>
				<artifactId>directory-maven-plugin</artifactId>
				<version>${directory-maven-plugin.version}</version>
				<executions>
					<execution>
						<id>directories</id>
						<goals>
							<goal>directory-of</goal>
						</goals>
						<phase>validate</phase>
						<configuration>
							<property>tutorialsproject.basedir</property>
							<project>
								<groupId>com.baeldung</groupId>
								<artifactId>parent-modules</artifactId>
							</project>
						</configuration>
					</execution>
				</executions>
			</plugin>
			<plugin>
				<groupId>org.apache.maven.plugins</groupId>
				<artifactId>maven-install-plugin</artifactId>
				<version>${maven-install-plugin.version}</version>
				<configuration>
					<groupId>org.baeldung.pmd</groupId>
					<artifactId>custom-pmd</artifactId>
					<version>${custom-pmd.version}</version>
					<packaging>jar</packaging>
					<file>${tutorialsproject.basedir}/custom-pmd-${custom-pmd.version}.jar</file>
					<generatePom>true</generatePom>
				</configuration>
				<executions>
					<execution>
						<id>install-jar-lib</id>
						<goals>
							<goal>install-file</goal>
						</goals>
						<phase>validate</phase>
					</execution>
				</executions>
			</plugin>
			<plugin>
				<artifactId>maven-war-plugin</artifactId>
				<version>${maven-war-plugin.version}</version>
			</plugin>
		</plugins>

		<extensions>
			<extension>
				<groupId>com.vackosar.gitflowincrementalbuilder</groupId>
				<artifactId>gitflow-incremental-builder</artifactId>
				<version>${gitflow-incremental-builder.version}</version>
			</extension>
		</extensions>
		<pluginManagement>
			<plugins>
				<!--This plugin's configuration is used to store Eclipse m2e settings
					only. It has no influence on the Maven build itself. -->
				<plugin>
					<groupId>org.eclipse.m2e</groupId>
					<artifactId>lifecycle-mapping</artifactId>
					<version>1.0.0</version>
					<configuration>
						<lifecycleMappingMetadata>
							<pluginExecutions>
								<pluginExecution>
									<pluginExecutionFilter>
										<groupId>
											org.commonjava.maven.plugins
										</groupId>
										<artifactId>
											directory-maven-plugin
										</artifactId>
										<versionRange>
											[0.3.1,)
										</versionRange>
										<goals>
											<goal>directory-of</goal>
										</goals>
									</pluginExecutionFilter>
									<action>
										<ignore></ignore>
									</action>
								</pluginExecution>
								<pluginExecution>
									<pluginExecutionFilter>
										<groupId>
											org.apache.maven.plugins
										</groupId>
										<artifactId>
											maven-install-plugin
										</artifactId>
										<versionRange>
											[2.5.1,)
										</versionRange>
										<goals>
											<goal>install-file</goal>
										</goals>
									</pluginExecutionFilter>
									<action>
										<ignore></ignore>
									</action>
								</pluginExecution>
							</pluginExecutions>
						</lifecycleMappingMetadata>
					</configuration>
				</plugin>
			</plugins>
		</pluginManagement>
	</build>

	<profiles>

		<profile>
			<id>default-first</id>
			<build>
				<plugins>

					<plugin>
						<groupId>org.apache.maven.plugins</groupId>
						<artifactId>maven-surefire-plugin</artifactId>
						<version>${maven-surefire-plugin.version}</version>
						<configuration>
							<forkCount>3</forkCount>
							<reuseForks>true</reuseForks>
							<includes>
								<include>SpringContextTest</include>
								<include>**/*UnitTest</include>
							</includes>
							<excludes>
								<exclude>**/*IntegrationTest.java</exclude>
								<exclude>**/*IntTest.java</exclude>
								<exclude>**/*LongRunningUnitTest.java</exclude>
								<exclude>**/*ManualTest.java</exclude>
								<exclude>**/JdbcTest.java</exclude>
								<exclude>**/*LiveTest.java</exclude>
							</excludes>
						</configuration>
					</plugin>

				</plugins>
			</build>

			<modules>
				<module>parent-boot-1</module>
				<module>parent-boot-2</module>
				<module>parent-spring-4</module>
				<module>parent-spring-5</module>
				<module>parent-java</module>
				<module>parent-kotlin</module>
				<!-- <module>akka-http</module> --> <!-- Unit test is failing -->
				<module>akka-streams</module>
				<module>algorithms-genetic</module>
				<module>algorithms-miscellaneous-1</module>
				<module>algorithms-miscellaneous-2</module>
				<module>algorithms-miscellaneous-3</module>
				<module>algorithms-sorting</module>
				<module>animal-sniffer-mvn-plugin</module>
				<module>annotations</module>
				<module>antlr</module>
				<module>apache-avro</module>
				<module>apache-bval</module>
				<module>apache-curator</module>
				<module>apache-cxf</module>
				<module>apache-fop</module>
				<module>apache-geode</module>
				<module>apache-meecrowave</module>
				<module>apache-opennlp</module>
				<module>apache-poi</module>
				<module>apache-pulsar</module>
				<module>apache-shiro</module>
				<module>apache-solrj</module>
				<module>apache-spark</module>
				<module>apache-thrift</module>
				<module>apache-tika</module>
				<module>apache-velocity</module>
				<module>apache-zookeeper</module>
				<module>asciidoctor</module>
				<module>asm</module>
				<module>atomix</module>
				<module>autovalue</module>
				<module>aws</module>
				<module>aws-lambda</module>
				<module>axon</module>
				<module>azure</module>

				<module>blade</module>

				<module>bootique</module>

				<module>cas</module>
				<module>cdi</module>
				<module>checker-plugin</module>
				<module>core-groovy</module>
				<module>core-groovy-2</module>
				<module>core-groovy-collections</module>
				<!-- <module>core-java-modules/core-java-10</module> --> <!-- We haven't upgraded to java 10. Fixing in BAEL-10841 -->
				<!-- <module>core-java-modules/core-java-11</module> --> <!-- We haven't upgraded to java 11. Fixing in BAEL-10841 -->
				<!-- <module>core-java-modules/core-java-12</module> --> <!-- We haven't upgraded to java 12. Fixing in BAEL-10841 -->
				<module>core-java-modules/core-java-8</module>
				<module>core-java-modules/core-java-8-2</module>
				<module>core-java-modules/core-java-lambdas</module>
                <!--<module>core-java-modules/core-java-9</module> --> <!-- We haven't upgraded to java 9. Fixing in BAEL-10841 -->
                <!--<module>core-java-modules/core-java-os</module> --> <!-- We haven't upgraded to java 9.-->
                <module>core-java-modules/core-java-arrays</module>
                <module>core-java-modules/core-java-collections</module>
                <module>core-java-modules/core-java-collections-list</module>
                <module>core-java-modules/core-java-collections-list-2</module>
                <module>core-java-modules/core-java-collections-array-list</module>
                <module>core-java-modules/core-java-collections-set</module>
                <module>core-java-modules/core-java-concurrency-basic</module>
                <module>core-java-modules/core-java-concurrency-collections</module>
                <module>core-java-modules/core-java-io</module>
                <module>core-java-modules/core-java-nio</module>
                <module>core-java-modules/core-java-security</module>
                <module>core-java-modules/core-java-lang-syntax</module>
                <module>core-java-modules/core-java-lang</module>
                <module>core-java-modules/core-java-lang-oop</module>
                <module>core-java-modules/core-java-lang-oop-2</module>
                <module>core-java-modules</module>
                <module>core-java-modules/core-java-networking</module>
                <module>core-java-modules/core-java-perf</module>
                <module>core-java-modules/core-java-reflection</module>
                <module>core-java-modules/core-java-sun</module>
                <module>core-java-modules/core-java</module>
                <module>core-java-modules/core-java-jvm</module>
                <module>core-scala</module>
                <module>couchbase</module>
                <module>custom-pmd</module>

                <module>dagger</module>
                <module>data-structures</module>
                <module>ddd</module>
                <module>deeplearning4j</module>
                <module>disruptor</module>
                <module>dozer</module>
                <module>drools</module>
                <module>dubbo</module>

                <module>ethereum</module>

                <module>feign</module>
                <module>flyway-cdi-extension</module>

                <module>geotools</module>
                <module>google-cloud</module>
                <module>google-web-toolkit</module>
                <!-- <module>gradle</module> --> <!-- Not a maven project -->
                <!-- <module>grails</module> --> <!-- Not a maven project -->
                <module>graphql/graphql-java</module>
                <module>grpc</module>
                <module>gson</module>
                <module>guava</module>
                <module>guava-collections</module>
                <module>guava-modules</module>
                <!-- <module>guest</module> --> <!-- not to be built as its for guest articles  -->
                <module>guice</module>

                <module>hazelcast</module>
                <module>helidon</module>
                <module>httpclient</module>
                <module>httpclient-simple</module>
                <module>hystrix</module>

                <module>image-processing</module>
                <module>immutables</module>

                <module>jackson</module>
                <module>jackson-2</module>
                <module>jackson-simple</module>
                <module>java-collections-conversions</module>
                <module>java-collections-maps</module>
                <module>java-collections-maps-2</module>
                <!-- <module>java-dates</module> --> <!-- We haven't upgraded to java 9. Fixing in BAEL-10841 -->
                <!-- <module>java-dates-2</module> --> <!-- We haven't upgraded to java 9. Fixing in BAEL-10841 -->
                <!-- <module>java-ee-8-security-api</module> --> <!-- long running -->
                <module>java-lite</module>
                <module>java-numbers</module>
                <module>java-numbers-2</module>
                <module>java-rmi</module>
                <module>java-spi</module>
                <module>java-streams</module>
                <!-- <module>java-streams-2</module> --> <!-- We haven't upgraded to java 9. Fixing in BAEL-10841 -->
                <module>java-strings</module>
                <module>java-strings-2</module>
                <module>java-strings-ops</module>
                <module>java-vavr-stream</module>
                <module>java-websocket</module>
                <module>javafx</module>
                <module>javax-servlets</module>
                <module>javaxval</module>
                <module>jaxb</module>
                <!-- JIRA-10842
                <module>jee-7</module> -->
				<module>jee-7-security</module>
				<module>jersey</module>
				<module>JGit</module>
				<module>jgroups</module>
				<module>jhipster-5</module>
				<module>jib</module>
				<module>jjwt</module>
				<module>jmeter</module>
				<module>jmh</module>
				<module>jni</module>
				<module>jooby</module>
				<module>jsf</module>
				<module>json</module>
				<module>json-path</module>
				<module>jsoup</module>
				<module>jta</module>

				<!-- <module>kotlin-js</module> --> <!-- Not a maven project -->
				<module>kotlin-libraries</module>
				<module>kotlin-libraries-2</module>

				<!-- <module>lagom</module> --> <!-- Not a maven project -->
				<module>libraries</module>
				<module>libraries-2</module>
				<module>libraries-data</module>
				<module>libraries-apache-commons</module>
				<module>libraries-primitive</module>
				<module>libraries-security</module>
				<module>libraries-server</module>
				<module>libraries-http</module>
				<module>libraries-io</module>
				<module>linkrest</module>
				<module>logging-modules</module>
				<module>lombok</module>
				<module>lucene</module>

				<module>mapstruct</module>
				<module>maven</module>
				<module>maven-archetype</module>
				<!-- <module>maven-polyglot/maven-polyglot-json-app</module> --> <!-- Not a maven project -->
				<module>maven-polyglot/maven-polyglot-json-extension</module>
				<!-- <module>maven-polyglot/maven-polyglot-yml-app</module> --> <!-- Not a maven project -->
				<module>mesos-marathon</module>
				<module>metrics</module>
				<!-- <module>micronaut</module> --> <!-- Fixing in BAEL-10877 -->
				<module>microprofile</module>
				<module>msf4j</module>
				<!-- <module>muleesb</module> --> <!-- Fixing in BAEL-10878 -->
				<module>mustache</module>
				<module>mybatis</module>


				<module>optaplanner</module>
				<module>orika</module>
				<module>osgi</module>

				<module>patterns</module>
				<module>pdf</module>
				<module>performance-tests</module>
				<!-- <module>play-framework</module> --> <!-- Not a maven project -->
				<module>protobuffer</module>

				<module>persistence-modules</module>
				<module>quarkus</module>

				<module>rabbitmq</module>
				<!-- <module>raml</module> --> <!-- Not a maven project -->
				<module>ratpack</module>
				<module>reactor-core</module>
				<module>resteasy</module>
				<module>restx</module>
				<!-- <module>rmi</module> --> <!-- Not a maven project -->
				<module>rule-engines</module>
				<module>rsocket</module>
				<module>rxjava</module>
				<module>rxjava-2</module>
				<module>software-security/sql-injection-samples</module>

				<module>tensorflow-java</module>
				<module>spring-boot-flowable</module>
				<module>spring-security-kerberos</module>

			</modules>

		</profile>

		<profile>
			<id>default-second</id>
			<build>
				<plugins>

					<plugin>
						<groupId>org.apache.maven.plugins</groupId>
						<artifactId>maven-surefire-plugin</artifactId>
						<version>${maven-surefire-plugin.version}</version>
						<configuration>
							<forkCount>3</forkCount>
							<reuseForks>true</reuseForks>
							<includes>
								<include>SpringContextTest</include>
								<include>**/*UnitTest</include>
							</includes>
							<excludes>
								<exclude>**/*IntegrationTest.java</exclude>
								<exclude>**/*IntTest.java</exclude>
								<exclude>**/*LongRunningUnitTest.java</exclude>
								<exclude>**/*ManualTest.java</exclude>
								<exclude>**/*JdbcTest.java</exclude>
								<exclude>**/*LiveTest.java</exclude>
							</excludes>
						</configuration>
					</plugin>

				</plugins>
			</build>

			<modules>
				<module>parent-boot-1</module>
				<module>parent-boot-2</module>
				<module>parent-spring-4</module>
				<module>parent-spring-5</module>
				<module>parent-java</module>
				<module>parent-kotlin</module>

				<module>saas</module>
				<module>spark-java</module>

				<module>spring-4</module>

				<module>spring-5</module>
				<module>spring-5-webflux</module>
				<module>spring-5-data-reactive</module>
				<module>spring-5-mvc</module>
				<module>spring-5-reactive</module>
				<module>spring-5-reactive-2</module>
				<module>spring-5-reactive-client</module>
				<module>spring-5-reactive-oauth</module>
				<module>spring-5-reactive-security</module>
				<module>spring-5-security</module>
				<module>spring-5-security-oauth</module>
				<module>spring-5-security-cognito</module>

				<module>spring-activiti</module>
				<module>spring-akka</module>
				<module>spring-all</module>
				<module>spring-amqp</module>
				<module>spring-amqp-simple</module>
				<module>spring-aop</module>
				<module>spring-apache-camel</module>
				<module>spring-batch</module>
				<module>spring-bom</module>

				<module>spring-boot</module>
				<module>spring-boot-admin</module>
				<module>spring-boot-angular</module>
				<module>spring-boot-angular-ecommerce</module>
				<module>spring-boot-autoconfiguration</module>
				<module>spring-boot-bootstrap</module>
				<module>spring-boot-camel</module>
				<!-- <module>spring-boot-cli</module> --> <!-- Not a maven project -->
				<module>spring-boot-client</module>

				<module>spring-boot-crud</module>
				<module>spring-boot-ctx-fluent</module>
				<module>spring-boot-custom-starter</module>
				<module>spring-boot-disable-console-logging</module>
				<!-- <module>spring-boot-gradle</module> --> <!-- Not a maven project -->
				<module>spring-boot-jasypt</module>
				<module>spring-boot-keycloak</module>
				<module>spring-boot-kotlin</module>
				<module>spring-boot-logging-log4j2</module>
				<module>spring-boot-mvc</module>
				<module>spring-boot-mvc-birt</module>
				<module>spring-boot-ops</module>
				<module>spring-boot-ops-2</module>
				<module>spring-boot-rest</module>
				<module>spring-boot-data</module>
				<module>spring-boot-parent</module>
				<module>spring-boot-property-exp</module>
				<module>spring-boot-security</module>
				<module>spring-boot-testing</module>
				<module>spring-boot-vue</module>
				<module>spring-boot-libraries</module>

				
                                <!-- <module>spring-cloud</module> --> <!-- BAEL-14304 -->
				<!-- <module>spring-cloud-bus</module> --> <!-- BAEL-14304 -->
				<!-- <module>spring-cloud-cli</module> --> <!-- Not a maven project -->
                                <!-- <module>spring-cloud-data-flow</module> --> <!-- BAEL-14304 -->

				<module>spring-core</module>
				<module>spring-core-2</module>
				<module>spring-cucumber</module>

				<module>spring-data-rest</module>
				<!-- <module>spring-data-rest-querydsl</module> --> <!-- BAEL-14304 -->
				<module>spring-dispatcher-servlet</module>
				<module>spring-drools</module>

				<module>spring-ehcache</module>
				<!-- <module>spring-ejb</module> BAEL-14304 -->
				<module>spring-exceptions</module>

				<module>spring-freemarker</module>

				<module>spring-groovy</module>

				<module>spring-integration</module>

				<module>spring-jenkins-pipeline</module>
				<module>spring-jersey</module>
				<module>spring-jinq</module>
				<module>spring-jms</module>
				<module>spring-jooq</module>

				<module>spring-kafka</module>
				<module>spring-katharsis</module>

				<module>spring-ldap</module>

				<module>spring-mobile</module>
				<module>spring-mockito</module>
				<module>spring-mvc-forms-jsp</module>
				<module>spring-mvc-forms-thymeleaf</module>
				<module>spring-mvc-java</module>
				<module>spring-mvc-kotlin</module>
				<module>spring-mvc-simple</module>
				<module>spring-mvc-simple-2</module>
				<module>spring-mvc-velocity</module>
				<module>spring-mvc-webflow</module>
				<module>spring-mvc-xml</module>

				<module>spring-protobuf</module>
				<!-- <module>spring-security-cors</module> -->  <!-- PMD violation -->

				<module>spring-quartz</module>

				<module>spring-reactive-kotlin</module>
				<module>spring-reactor</module>
				<module>spring-remoting</module>
				<module>spring-rest</module>
				<module>spring-rest-angular</module>
				<module>spring-rest-full</module>
				<module>spring-rest-hal-browser</module>
				<module>spring-rest-query-language</module>
				<module>spring-rest-shell</module>
				<module>spring-rest-simple</module>
				<module>spring-resttemplate</module>
				<module>spring-roo</module>
				<module>spring-security-acl</module>
				<module>spring-security-angular/server</module>
				<module>spring-security-cache-control</module>

				<module>spring-security-client</module>

				<module>spring-security-core</module>
				<module>spring-security-mvc-boot</module>
				<module>spring-security-mvc-custom</module>
				<module>spring-security-mvc-digest-auth</module>
				<module>spring-security-mvc-jsonview</module>
				<module>spring-security-mvc-ldap</module>
				<module>spring-security-mvc-login</module>
				<module>spring-security-mvc-persisted-remember-me</module>
				<module>spring-security-mvc-session</module>
				<module>spring-security-mvc-socket</module>
				<module>spring-security-openid</module>
				<!--<module>spring-security-react</module> --> <!-- fails on Travis, fails intermittently on the new Jenkins (01.12.2018) BAEL-10834 -->
				<module>spring-security-rest</module>
				<module>spring-security-rest-basic-auth</module>
				<module>spring-security-rest-custom</module>
				<module>spring-security-sso</module>
				<module>spring-security-stormpath</module>
				<module>spring-security-thymeleaf</module>
				<module>spring-security-x509</module>
				<!-- <module>spring-session</module> BAEL-14304 -->
				<module>spring-sleuth</module>
				<module>spring-soap</module>
				<module>spring-social-login</module>
				<module>spring-spel</module>
				<module>spring-state-machine</module>
				<module>spring-static-resources</module>
				<module>spring-swagger-codegen</module>

				<module>spring-thymeleaf</module>

				<!-- <module>spring-vault</module> BAEL-14304 -->
				<module>spring-vertx</module>

				<!-- <module>spring-webflux-amqp</module> BAEL-14304 --> <!-- long --> 

				<module>spring-zuul</module>

				<module>static-analysis</module>
				<module>stripe</module>
				<module>structurizr</module>
				<module>struts-2</module>

				<module>testing-modules</module>

				<module>twilio</module>
				<module>Twitter4J</module>

				<module>undertow</module>

				<module>vertx</module>
				<module>vertx-and-rxjava</module>
				<module>video-tutorials</module>
				<module>vraptor</module>

				<module>wicket</module>

				<module>xml</module>
				<module>xstream</module>

				<module>tensorflow-java</module>
				<module>spring-boot-flowable</module>
				<module>spring-security-kerberos</module>

			</modules>

		</profile>

		<profile>
			<id>spring-context</id>
			<build>
				<plugins>

					<plugin>
						<groupId>org.apache.maven.plugins</groupId>
						<artifactId>maven-surefire-plugin</artifactId>
						<version>${maven-surefire-plugin.version}</version>
						<configuration>
							<forkCount>3</forkCount>
							<reuseForks>true</reuseForks>
							<includes>
								<include>**/*SpringContextIntegrationTest.java</include>
							</includes>
						</configuration>
					</plugin>

				</plugins>
			</build>

			<modules>
				<module>spring-5</module>
				<module>spring-5-data-reactive</module>
				<module>spring-5-reactive</module>
				<module>spring-5-reactive-2</module>
				<module>spring-5-reactive-client</module>
				<module>spring-5-reactive-security</module>
				<module>spring-5-security</module>
				<module>spring-5-security-oauth</module>
				<module>spring-5-security-cognito</module>
				<module>spring-activiti</module>
				<module>spring-akka</module>
				<module>spring-all</module>
				<module>spring-aop</module>
				<module>spring-apache-camel</module>
				<module>spring-batch</module>
				<module>spring-bom</module>
				<module>spring-boot-admin</module>
				<module>spring-boot-bootstrap</module>
				<module>spring-boot-bootstrap</module>
				<module>spring-boot-camel</module>
				<module>spring-boot-client</module>
				<module>spring-boot-custom-starter</module>
				<module>spring-boot-di</module>
		 		<module>greeter-spring-boot-autoconfigure</module>
				<module>greeter-spring-boot-sample-app</module>
				<module>persistence-modules/spring-boot-h2/spring-boot-h2-database</module>
				<module>spring-boot-jasypt</module>
				<module>spring-boot-keycloak</module>
				<module>spring-boot-mvc</module>
				<module>spring-boot-property-exp</module>
				<module>spring-boot-vue</module>
				<module>spring-cloud</module>
				<module>spring-cloud/spring-cloud-archaius/basic-config</module>
				<module>spring-cloud/spring-cloud-archaius/extra-configs</module>
				<module>spring-cloud/spring-cloud-bootstrap/config</module>
				<module>spring-cloud/spring-cloud-contract</module>
				<module>spring-cloud/spring-cloud-gateway</module>
				<module>spring-cloud/spring-cloud-kubernetes/demo-backend</module>
				<module>spring-cloud/spring-cloud-rest/spring-cloud-rest-config-server</module>
				<module>spring-cloud/spring-cloud-ribbon-client                </module>
				<module>spring-cloud/spring-cloud-security</module>
				<module>spring-cloud/spring-cloud-stream/spring-cloud-stream-rabbit</module>
				<module>spring-cloud/spring-cloud-task/springcloudtasksink</module>
				<module>spring-cloud/spring-cloud-zookeeper                     </module>
				<module>spring-cloud/spring-cloud-bus/spring-cloud-config-server</module>
				<module>spring-cloud/spring-cloud-data-flow/log-sink</module>
				<module>spring-cloud/spring-cloud-data-flow/time-processor</module>
				<module>spring-cloud/spring-cloud-data-flow/time-source</module>
				<module>spring-cucumber</module>
				<module>persistence-modules/spring-data-keyvalue</module>
				<module>spring-data-rest</module>
				<module>spring-dispatcher-servlet</module>
				<module>spring-drools</module>
				<module>spring-ehcache</module>
				<module>spring-freemarker</module>
				<module>persistence-modules/spring-hibernate-3</module>
				<module>persistence-modules/spring-hibernate4</module>
				<module>spring-integration</module>
				<module>spring-jenkins-pipeline</module>
				<module>spring-jersey</module>
				<module>spring-jinq</module>
				<module>spring-jms</module>
				<module>spring-kafka</module>
				<module>spring-katharsis</module>
				<module>spring-ldap</module>
				<module>spring-mobile</module>
				<module>spring-mockito</module>
				<module>spring-mvc-forms-thymeleaf</module>
				<module>spring-mvc-java</module>
				<module>spring-mvc-velocity</module>
				<module>spring-mvc-webflow</module>
				<module>spring-protobuf</module>
				<module>spring-quartz</module>
				<module>remoting-hessian-burlap/spring-remoting-hessian-burlap-client</module>
				<module>remoting-hessian-burlap/remoting-hessian-burlap-server</module>
				<module>spring-reactor</module>
				<module>spring-remoting/</module>
				<module>spring-remoting/remoting-http/remoting-http-server</module>
				<module>spring-remoting/remoting-jms/remoting-jms-client</module>
				<module>spring-remoting/remoting-rmi/remoting-rmi-server</module>
				<module>spring-rest</module>
				<module>spring-rest-angular</module>
				<module>spring-rest-full</module>
				<module>spring-rest-simple</module>
				<module>spring-resttemplate</module>
				<module>spring-security-acl</module>
				<module>spring-security-angular</module>
				<module>spring-security-cache-control</module>
				<module>spring-security-client</module>
				<module>spring-security-core</module>
				<module>spring-security-mvc-boot</module>
				<module>spring-security-mvc-custom</module>
				<module>spring-security-mvc-digest-auth</module>
				<module>spring-security-mvc-ldap</module>
				<module>spring-security-mvc-persisted-remember-me</module>
				<module>spring-security-mvc-session</module>
				<module>spring-security-mvc-socket</module>
				<module>spring-security-rest</module>
				<module>spring-security-sso</module>
				<module>spring-security-thymeleaf/spring-security-thymeleaf-authentication</module>
				<module>spring-security-thymeleaf/spring-security-thymeleaf-authorize</module>
				<module>spring-security-thymeleaf/spring-security-thymeleaf-config</module>
				<module>spring-security-x509</module>
				<module>spring-session/spring-session-jdbc</module>
				<module>spring-sleuth</module>
				<module>spring-social-login</module>
				<module>spring-spel</module>
				<module>spring-state-machine</module>
				<module>spring-swagger-codegen/spring-swagger-codegen-app</module>
				<module>spring-thymeleaf</module>
				<module>spring-vault</module>
				<module>spring-vertx</module>
				<module>spring-zuul/spring-zuul-foos-resource</module>
				<module>persistence-modules/hibernate-mapping</module>
				<module>persistence-modules/spring-data-dynamodb</module>
				<module>persistence-modules/spring-data-eclipselink</module>
				<module>persistence-modules/spring-data-solr</module>
				<module>persistence-modules/spring-hibernate-5</module>

				<module>spring-boot-flowable</module>
				<module>spring-security-kerberos</module>
			</modules>

		</profile>

		<profile>
			<id>default-heavy</id>
			<build>
				<plugins>

					<plugin>
						<groupId>org.apache.maven.plugins</groupId>
						<artifactId>maven-surefire-plugin</artifactId>
						<version>${maven-surefire-plugin.version}</version>
						<configuration>
							<forkCount>3</forkCount>
							<reuseForks>true</reuseForks>
							<includes>
								<include>SpringContextTest</include>
								<include>**/*UnitTest</include>
							</includes>
							<excludes>
								<exclude>**/*IntegrationTest.java</exclude>
								<exclude>**/*IntTest.java</exclude>
								<exclude>**/*LongRunningUnitTest.java</exclude>
								<exclude>**/*ManualTest.java</exclude>
								<exclude>**/*JdbcTest.java</exclude>
								<exclude>**/*LiveTest.java</exclude>
							</excludes>
						</configuration>
					</plugin>

				</plugins>
			</build>

			<modules>
				<module>parent-boot-1</module>
				<module>parent-boot-2</module>
				<module>parent-spring-4</module>
				<module>parent-spring-5</module>
				<module>parent-java</module>
				<module>parent-kotlin</module>

				<module>core-java-modules/core-java-concurrency-advanced</module> <!-- very long running? -->
				<module>core-kotlin</module> <!-- long running? -->
				<module>core-kotlin-2</module>
				<module>core-kotlin-io</module>

				<module>jenkins/hello-world</module>
				<module>jhipster</module>
				<module>jws</module>

				<module>libraries</module> <!-- very long running -->
				<module>persistence-modules/hibernate5</module>
				<module>persistence-modules/hibernate-mapping</module>
				<module>persistence-modules/java-jpa</module>
				<module>persistence-modules/java-mongodb</module>
				<module>persistence-modules/jnosql</module>

				<module>vaadin</module>
				<module>vavr</module>
			</modules>
		</profile>

		<profile>
			<id>integration-lite-first</id>

			<build>
				<plugins>
					<plugin>
						<groupId>org.apache.maven.plugins</groupId>
						<artifactId>maven-surefire-plugin</artifactId>
						<configuration>
							<excludes>
								<exclude>**/*ManualTest.java</exclude>
								<exclude>**/*LiveTest.java</exclude>
							</excludes>
							<includes>
								<include>**/*IntegrationTest.java</include>
								<include>**/*IntTest.java</include>
							</includes>
						</configuration>
					</plugin>
				</plugins>
			</build>

<<<<<<< HEAD
                <module>jackson</module>
                <module>jackson-2</module>
                <module>jackson-simple</module>
                <module>java-collections-conversions</module>
                <module>java-collections-maps</module>
                <module>java-collections-maps-2</module>
                <!-- <module>java-dates</module> --> <!-- We haven't upgraded to java 9. Fixing in BAEL-10841 -->
                <module>java-ee-8-security-api</module>
                <module>java-lite</module>
                <module>java-numbers</module>
                <module>java-rmi</module>
                <module>java-spi</module>
                <module>java-streams</module>
                <module>java-streams-2</module>
                <module>java-strings</module>
                <module>java-strings-2</module>
                <module>java-strings-ops</module>
                <module>java-vavr-stream</module>
                <module>java-websocket</module>
                <module>javafx</module>
                <module>javax-servlets</module>
                <module>javaxval</module>
                <module>jaxb</module>
                <!-- JIRA-10842
=======
			<modules>
				<module>parent-boot-1</module>
				<module>parent-boot-2</module>
				<module>parent-spring-4</module>
				<module>parent-spring-5</module>
				<module>parent-java</module>
				<module>parent-kotlin</module>
				<!-- <module>akka-http</module> --> <!-- Unit test is failing -->
				<module>akka-streams</module>
				<module>algorithms-genetic</module>
				<module>algorithms-miscellaneous-1</module>
				<module>algorithms-miscellaneous-2</module>
				<module>algorithms-miscellaneous-3</module>
				<module>algorithms-sorting</module>
				<module>animal-sniffer-mvn-plugin</module>
				<module>annotations</module>
				<module>antlr</module>
				<module>apache-avro</module>
				<module>apache-bval</module>
				<module>apache-curator</module>
				<module>apache-cxf</module>
				<module>apache-fop</module>
				<module>apache-geode</module>
				<module>apache-meecrowave</module>
				<module>apache-opennlp</module>
				<module>apache-poi</module>
				<module>apache-pulsar</module>
				<module>apache-shiro</module>
				<module>apache-solrj</module>
				<module>apache-spark</module>
				<module>apache-thrift</module>
				<module>apache-tika</module>
				<module>apache-velocity</module>
				<module>apache-zookeeper</module>
				<module>asciidoctor</module>
				<module>asm</module>
				<module>atomix</module>
				<module>autovalue</module>
				<module>aws</module>
				<module>aws-lambda</module>
				<module>axon</module>
				<module>azure</module>

				<module>bootique</module>

				<module>cas</module>
				<module>cdi</module>
				<module>checker-plugin</module>
				<module>core-groovy</module>
				<module>core-groovy-2</module>
				<module>core-groovy-collections</module>
				<!-- <module>core-java-modules/core-java-10</module> --> <!-- We haven't upgraded to java 10. Fixing in BAEL-10841 -->
				<!-- <module>core-java-modules/core-java-11</module> --> <!-- We haven't upgraded to java 11. Fixing in BAEL-10841 -->
				<module>core-java-modules/core-java-8</module>
				<module>core-java-modules/core-java-8-2</module>
				<!--<module>core-java-modules/core-java-9</module> --> <!-- We haven't upgraded to java 9. Fixing in BAEL-10841 -->
				<!--<module>core-java-modules/core-java-os</module> --> <!-- We haven't upgraded to java 9.-->
				<module>core-java-modules/core-java-arrays</module>
				<module>core-java-modules/core-java-collections</module>
				<module>core-java-modules/core-java-collections-list</module>
				<module>core-java-modules/core-java-collections-list-2</module>
				<module>core-java-modules/core-java-collections-array-list</module>
				<module>core-java-modules/core-java-collections-set</module>
				<module>core-java-modules/core-java-concurrency-basic</module>
				<module>core-java-modules/core-java-concurrency-collections</module>
				<module>core-java-modules/core-java-io</module>
				<module>core-java-modules/core-java-nio</module>
				<module>core-java-modules/core-java-security</module>
				<module>core-java-modules/core-java-lang-syntax</module>
				<module>core-java-modules/core-java-lang</module>
				<module>core-java-modules/core-java-lang-oop</module>
				<module>core-java-modules/core-java-lang-oop-2</module>
				<module>core-java-modules</module>
				<module>core-java-modules/core-java-networking</module>
				<module>core-java-modules/core-java-perf</module>
				<module>core-java-modules/core-java-sun</module>
				<module>core-scala</module>
				<module>couchbase</module>
				<module>custom-pmd</module>

				<module>dagger</module>
				<module>data-structures</module>
				<module>ddd</module>
				<module>deeplearning4j</module>
				<module>disruptor</module>
				<module>dozer</module>
				<module>drools</module>
				<module>dubbo</module>

				<module>ethereum</module>

				<module>feign</module>
				<module>flyway-cdi-extension</module>

				<module>geotools</module>
				<module>google-cloud</module>
				<module>google-web-toolkit</module>
				<!-- <module>gradle</module> --> <!-- Not a maven project -->
				<!-- <module>grails</module> --> <!-- Not a maven project -->
				<module>graphql/graphql-java</module>
				<module>grpc</module>
				<module>gson</module>
				<module>guava</module>
				<module>guava-collections</module>
				<module>guava-modules</module>
				<!-- <module>guest</module> --> <!-- not to be built as its for guest articles  -->
				<module>guice</module>

				<module>hazelcast</module>
				<module>helidon</module>
				<module>httpclient</module>
				<module>httpclient-simple</module>
				<module>hystrix</module>

				<module>image-processing</module>
				<module>immutables</module>

				<module>jackson</module>
				<module>jackson-2</module>
				<module>jackson-simple</module>
				<module>java-collections-conversions</module>
				<module>java-collections-maps</module>
				<module>java-collections-maps-2</module>
				<!-- <module>java-dates</module> --> <!-- We haven't upgraded to java 9. Fixing in BAEL-10841 -->
				<module>java-ee-8-security-api</module>
				<module>java-lite</module>
				<module>java-numbers</module>
				<module>java-numbers-2</module>
				<module>java-rmi</module>
				<module>java-spi</module>
				<module>java-streams</module>
				<!-- <module>java-streams-2</module> --> <!-- We haven't upgraded to java 9. Fixing in BAEL-10841 -->
				<module>java-strings</module>
				<module>java-strings-2</module>
				<module>java-vavr-stream</module>
				<module>java-websocket</module>
				<module>javafx</module>
				<module>javax-servlets</module>
				<module>javaxval</module>
				<module>jaxb</module>
				<!-- JIRA-10842
>>>>>>> 4062ad66
                <module>jee-7</module> -->
				<module>jee-7-security</module>
				<module>jersey</module>
				<module>JGit</module>
				<module>jgroups</module>
				<module>jhipster-5</module>
				<module>jib</module>
				<module>jjwt</module>
				<module>jmeter</module>
				<module>jmh</module>
				<module>jni</module>
				<module>jooby</module>
				<module>jsf</module>
				<module>json</module>
				<module>json-path</module>
				<module>jsoup</module>
				<module>jta</module>

				<!-- <module>kotlin-js</module> --> <!-- Not a maven project -->
				<module>kotlin-libraries</module>

				<!-- <module>lagom</module> --> <!-- Not a maven project -->
				<module>libraries</module>
				<module>libraries-data</module>
				<module>libraries-apache-commons</module>
				<module>libraries-security</module>
				<module>libraries-server</module>
				<module>libraries-http</module>
				<module>linkrest</module>
				<module>logging-modules</module>
				<module>lombok</module>
				<module>lucene</module>

				<module>mapstruct</module>
				<module>maven</module>
				<!-- <module>maven-java-11</module> --> <!-- we haven't upgraded to Java 11 -->
				<module>maven-archetype</module>
				<!-- <module>maven-polyglot/maven-polyglot-json-app</module> --> <!-- Not a maven project -->
				<module>maven-polyglot/maven-polyglot-json-extension</module>
				<!-- <module>maven-polyglot/maven-polyglot-yml-app</module> --> <!-- Not a maven project -->
				<module>mesos-marathon</module>
				<module>metrics</module>
				<!-- <module>micronaut</module> --> <!-- Fixing in BAEL-10877 -->
				<module>microprofile</module>
				<module>msf4j</module>
				<!-- <module>muleesb</module> --> <!-- Fixing in BAEL-10878 -->
				<module>mustache</module>
				<module>mybatis</module>


				<module>optaplanner</module>
				<module>orika</module>
				<module>osgi</module>

				<module>patterns</module>
				<module>pdf</module>
				<module>performance-tests</module>
				<!-- <module>play-framework</module> --> <!-- Not a maven project -->
				<module>protobuffer</module>

				<module>persistence-modules</module>

				<module>rabbitmq</module>
				<!-- <module>raml</module> --> <!-- Not a maven project -->
				<module>ratpack</module>
				<module>reactor-core</module>
				<module>resteasy</module>
				<module>restx</module>
				<!-- <module>rmi</module> --> <!-- Not a maven project -->
				<module>rule-engines</module>
				<module>rsocket</module>
				<module>rxjava</module>
				<module>rxjava-2</module>

			</modules>

		</profile>

		<profile>
			<id>integration-lite-second</id>

			<build>
				<plugins>
					<plugin>
						<groupId>org.apache.maven.plugins</groupId>
						<artifactId>maven-surefire-plugin</artifactId>
						<configuration>
							<excludes>
								<exclude>**/*ManualTest.java</exclude>
								<exclude>**/*LiveTest.java</exclude>
							</excludes>
							<includes>
								<include>**/*IntegrationTest.java</include>
								<include>**/*IntTest.java</include>
							</includes>
						</configuration>
					</plugin>
				</plugins>
			</build>

			<modules>
				<module>parent-boot-1</module>
				<module>parent-boot-2</module>
				<module>parent-spring-4</module>
				<module>parent-spring-5</module>
				<module>parent-java</module>
				<module>parent-kotlin</module>

				<module>saas</module>
				<module>spark-java</module>

				<module>spring-4</module>

				<module>spring-5</module>
				<module>spring-5-data-reactive</module>
				<module>spring-5-mvc</module>
				<module>spring-5-reactive</module>
				<module>spring-5-reactive-2</module>
				<module>spring-5-reactive-client</module>
				<module>spring-5-reactive-oauth</module>
				<module>spring-5-reactive-security</module>
				<module>spring-5-security</module>
				<module>spring-5-security-oauth</module>
				<module>spring-5-security-cognito</module>
				<module>spring-activiti</module>
				<module>spring-akka</module>
				<module>spring-all</module>
				<module>spring-amqp</module>
				<module>spring-amqp-simple</module>
				<module>spring-aop</module>
				<module>spring-apache-camel</module>
				<module>spring-batch</module>
				<module>spring-bom</module>

				<module>spring-boot</module>
				<module>spring-boot-admin</module>
				<module>spring-boot-angular</module>
				<module>spring-boot-angular-ecommerce</module>
				<module>spring-boot-autoconfiguration</module>
				<module>spring-boot-bootstrap</module>
				<module>spring-boot-camel</module>
				<!-- <module>spring-boot-cli</module> --> <!-- Not a maven project -->
				<module>spring-boot-client</module>
				<module>spring-boot-crud</module>
				<module>spring-boot-ctx-fluent</module>
				<module>spring-boot-custom-starter</module>
				<module>spring-boot-disable-console-logging</module>
				<!-- <module>spring-boot-gradle</module> --> <!-- Not a maven project -->
				<module>spring-boot-jasypt</module>
				<module>spring-boot-keycloak</module>
				<module>spring-boot-logging-log4j2</module>
				<module>spring-boot-mvc</module>
				<module>spring-boot-mvc-birt</module>
				<module>spring-boot-ops</module>
				<module>spring-boot-ops-2</module>
				<module>spring-boot-rest</module>
				<module>spring-boot-data</module>
				<module>spring-boot-parent</module>
				<module>spring-boot-property-exp</module>
				<module>spring-boot-security</module>
				<module>spring-boot-vue</module>

				<module>spring-cloud</module>
				<module>spring-cloud-bus</module>
				<!-- <module>spring-cloud-cli</module> --> <!-- Not a maven project -->
				<module>spring-cloud-data-flow</module>

				<module>spring-core</module>
				<module>spring-core-2</module>
				<module>spring-cucumber</module>

				<module>spring-data-rest</module>
				<module>spring-data-rest-querydsl</module>
				<module>spring-dispatcher-servlet</module>
				<module>spring-drools</module>

				<module>spring-ehcache</module>
				<module>spring-ejb</module>
				<module>spring-exceptions</module>

				<module>spring-freemarker</module>

				<module>spring-groovy</module>

				<module>spring-integration</module>

				<module>spring-jenkins-pipeline</module>
				<module>spring-jersey</module>
				<module>spring-jinq</module>
				<module>spring-jms</module>
				<module>spring-jooq</module>

				<module>spring-kafka</module>
				<module>spring-katharsis</module>

				<module>spring-ldap</module>

				<module>spring-mobile</module>
				<module>spring-mockito</module>
				<module>spring-mvc-forms-jsp</module>
				<module>spring-mvc-forms-thymeleaf</module>
				<module>spring-mvc-java</module>
				<module>spring-mvc-kotlin</module>
				<module>spring-mvc-simple</module>
				<module>spring-mvc-simple-2</module>
				<module>spring-mvc-velocity</module>
				<module>spring-mvc-webflow</module>
				<module>spring-mvc-xml</module>

				<module>spring-protobuf</module>
				<!-- <module>spring-security-cors</module> -->  <!-- PMD violation -->

				<module>spring-quartz</module>

				<module>spring-reactive-kotlin</module>
				<module>spring-reactor</module>
				<module>spring-remoting</module>
				<module>spring-rest</module>
				<module>spring-rest-angular</module>
				<module>spring-rest-full</module>
				<module>spring-rest-hal-browser</module>
				<module>spring-rest-query-language</module>
				<module>spring-rest-shell</module>
				<module>spring-rest-simple</module>
				<module>spring-resttemplate</module>
				<module>spring-roo</module>

				<module>spring-security-acl</module>
				<module>spring-security-angular/server</module>
				<module>spring-security-cache-control</module>

				<module>spring-security-client</module>

				<module>spring-security-core</module>
				<module>spring-security-mvc-boot</module>
				<module>spring-security-mvc-custom</module>
				<module>spring-security-mvc-digest-auth</module>
				<module>spring-security-mvc-ldap</module>
				<module>spring-security-mvc-login</module>
				<module>spring-security-mvc-persisted-remember-me</module>
				<module>spring-security-mvc-session</module>
				<module>spring-security-mvc-socket</module>
				<module>spring-security-openid</module>
				<!--<module>spring-security-react</module> --> <!-- fails on Travis, fails intermittently on the new Jenkins (01.12.2018) BAEL-10834 -->
				<module>spring-security-rest</module>
				<module>spring-security-rest-basic-auth</module>
				<module>spring-security-rest-custom</module>
				<module>spring-security-sso</module>
				<module>spring-security-stormpath</module>
				<module>spring-security-thymeleaf</module>
				<module>spring-security-x509</module>
				<module>spring-session</module>
				<module>spring-sleuth</module>
				<module>spring-soap</module>
				<module>spring-social-login</module>
				<module>spring-spel</module>
				<module>spring-state-machine</module>
				<module>spring-static-resources</module>
				<module>spring-swagger-codegen</module>

				<module>spring-thymeleaf</module>

				<module>spring-vault</module>
				<module>spring-vertx</module>

				<module>spring-webflux-amqp</module> <!-- long -->

				<module>spring-zuul</module>

				<module>static-analysis</module>
				<module>stripe</module>
				<module>structurizr</module>
				<module>struts-2</module>

				<module>testing-modules</module>

				<module>twilio</module>
				<module>Twitter4J</module>

				<module>undertow</module>

				<module>vertx</module>
				<module>vertx-and-rxjava</module>
				<module>video-tutorials</module>
				<module>vraptor</module>

				<module>wicket</module>

				<module>xml</module>
				<module>xstream</module>
			</modules>

		</profile>

		<profile>
			<id>integration-heavy</id>

			<build>
				<plugins>
					<plugin>
						<groupId>org.apache.maven.plugins</groupId>
						<artifactId>maven-surefire-plugin</artifactId>
						<configuration>
							<excludes>
								<exclude>**/*ManualTest.java</exclude>
								<exclude>**/*LiveTest.java</exclude>
							</excludes>
							<includes>
								<include>**/*IntegrationTest.java</include>
								<include>**/*IntTest.java</include>
							</includes>
						</configuration>
					</plugin>
				</plugins>
			</build>

			<modules>
				<module>parent-boot-1</module>
				<module>parent-boot-2</module>
				<module>parent-spring-4</module>
				<module>parent-spring-5</module>
				<module>parent-java</module>
				<module>parent-kotlin</module>

				<module>core-java-modules/core-java</module>
				<module>core-java-modules/core-java-concurrency-advanced</module> <!-- very long running? -->
				<module>core-kotlin</module> <!-- long running? -->
				<module>core-kotlin-2</module>

				<module>jenkins/hello-world</module>
				<module>jhipster</module>
				<module>jws</module>

				<module>libraries</module> <!-- very long running -->

				<module>persistence-modules/hibernate5</module>
				<module>persistence-modules/java-jpa</module>
				<module>persistence-modules/java-mongodb</module>
				<module>persistence-modules/jnosql</module>

				<module>vaadin</module>
				<module>vavr</module>
			</modules>

		</profile>


	</profiles>

	<reporting>
		<plugins>
			<plugin>
				<groupId>org.apache.maven.plugins</groupId>
				<artifactId>maven-jxr-plugin</artifactId>
				<version>${maven-jxr-plugin.version}</version>
			</plugin>
		</plugins>
	</reporting>

	<properties>
		<project.build.sourceEncoding>UTF-8</project.build.sourceEncoding>
		<project.reporting.outputEncoding>UTF-8</project.reporting.outputEncoding>
		<gib.referenceBranch>refs/remotes/origin/master</gib.referenceBranch>
		<gib.skipTestsForUpstreamModules>true</gib.skipTestsForUpstreamModules>
		<gib.buildUpstream>false</gib.buildUpstream>
		<gib.failOnMissingGitDir>false</gib.failOnMissingGitDir>
		<gib.failOnError>false</gib.failOnError>
		<gib.enabled>false</gib.enabled>

		<junit.version>4.12</junit.version>
		<org.hamcrest.version>1.3</org.hamcrest.version>
		<mockito.version>2.21.0</mockito.version>

		<!-- logging -->
		<org.slf4j.version>1.7.21</org.slf4j.version>
		<logback.version>1.1.7</logback.version>

		<!-- plugins -->
		<!-- can't upgrade the plugin yet; as there is an issue with 2.22 no longer running all the tests-->
		<maven-surefire-plugin.version>2.21.0</maven-surefire-plugin.version>
		<maven-compiler-plugin.version>3.7.0</maven-compiler-plugin.version>
		<exec-maven-plugin.version>1.6.0</exec-maven-plugin.version>
		<java.version>1.8</java.version>
		<log4j.version>1.2.17</log4j.version>
		<moneta.version>1.1</moneta.version>
		<esapi.version>2.1.0.1</esapi.version>
		<jmh-core.version>1.19</jmh-core.version>
		<jmh-generator.version>1.19</jmh-generator.version>
		<hamcrest-all.version>1.3</hamcrest-all.version>
		<exec-maven-plugin.version>1.6.0</exec-maven-plugin.version>
		<maven-failsafe-plugin.version>2.21.0</maven-failsafe-plugin.version>
		<commons-io.version>2.5</commons-io.version>
		<commons-lang.version>2.6</commons-lang.version>
		<commons-lang3.version>3.5</commons-lang3.version>
		<commons-cli.version>1.4</commons-cli.version>
		<maven-war-plugin.version>3.0.0</maven-war-plugin.version>
		<javax.servlet-api.version>3.1.0</javax.servlet-api.version>
		<jstl-api.version>1.2</jstl-api.version>
		<javax.servlet.jsp-api.version>2.3.1</javax.servlet.jsp-api.version>
		<jackson-mapper-asl.version>1.9.13</jackson-mapper-asl.version>
		<jstl.version>1.2</jstl.version>
		<jackson.version>2.9.8</jackson.version>
		<commons-fileupload.version>1.3</commons-fileupload.version>
		<junit-platform.version>1.2.0</junit-platform.version>
		<junit-jupiter.version>5.2.0</junit-jupiter.version>
		<directory-maven-plugin.version>0.3.1</directory-maven-plugin.version>
		<maven-install-plugin.version>2.5.1</maven-install-plugin.version>
		<custom-pmd.version>0.0.1</custom-pmd.version>
		<gitflow-incremental-builder.version>3.8</gitflow-incremental-builder.version>
		<maven-jxr-plugin.version>2.3</maven-jxr-plugin.version>
		<!-- <maven-pmd-plugin.version>3.9.0</maven-pmd-plugin.version> -->
		<maven-pmd-plugin.version>3.8</maven-pmd-plugin.version>
		<lombok.version>1.16.12</lombok.version>
		<h2.version>1.4.197</h2.version>
	</properties>
</project><|MERGE_RESOLUTION|>--- conflicted
+++ resolved
@@ -1031,32 +1031,6 @@
 				</plugins>
 			</build>
 
-<<<<<<< HEAD
-                <module>jackson</module>
-                <module>jackson-2</module>
-                <module>jackson-simple</module>
-                <module>java-collections-conversions</module>
-                <module>java-collections-maps</module>
-                <module>java-collections-maps-2</module>
-                <!-- <module>java-dates</module> --> <!-- We haven't upgraded to java 9. Fixing in BAEL-10841 -->
-                <module>java-ee-8-security-api</module>
-                <module>java-lite</module>
-                <module>java-numbers</module>
-                <module>java-rmi</module>
-                <module>java-spi</module>
-                <module>java-streams</module>
-                <module>java-streams-2</module>
-                <module>java-strings</module>
-                <module>java-strings-2</module>
-                <module>java-strings-ops</module>
-                <module>java-vavr-stream</module>
-                <module>java-websocket</module>
-                <module>javafx</module>
-                <module>javax-servlets</module>
-                <module>javaxval</module>
-                <module>jaxb</module>
-                <!-- JIRA-10842
-=======
 			<modules>
 				<module>parent-boot-1</module>
 				<module>parent-boot-2</module>
@@ -1191,6 +1165,7 @@
 				<!-- <module>java-streams-2</module> --> <!-- We haven't upgraded to java 9. Fixing in BAEL-10841 -->
 				<module>java-strings</module>
 				<module>java-strings-2</module>
+				<module>java-strings-ops</module>
 				<module>java-vavr-stream</module>
 				<module>java-websocket</module>
 				<module>javafx</module>
@@ -1198,7 +1173,6 @@
 				<module>javaxval</module>
 				<module>jaxb</module>
 				<!-- JIRA-10842
->>>>>>> 4062ad66
                 <module>jee-7</module> -->
 				<module>jee-7-security</module>
 				<module>jersey</module>
