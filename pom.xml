--- conflicted
+++ resolved
@@ -938,11 +938,8 @@
                 <module>image-processing</module>
                 <module>language-interop</module>
                 <module>gradle-modules/gradle/maven-to-gradle</module>
-<<<<<<< HEAD
                 <module>parent-boot-3</module>
-=======
                 <module>persistence-modules/spring-data-neo4j</module>
->>>>>>> 0c1a7bf5
             </modules>
 
             <properties>
