<?xml version="1.0" encoding="UTF-8"?>
<!--suppress PyInterpreter -->
<project xmlns="http://maven.apache.org/POM/4.0.0"
         xmlns:xsi="http://www.w3.org/2001/XMLSchema-instance"
         xsi:schemaLocation="http://maven.apache.org/POM/4.0.0 http://maven.apache.org/xsd/maven-4.0.0.xsd">
    <modelVersion>4.0.0</modelVersion>
    <groupId>com.baeldung</groupId>
    <artifactId>parent-modules</artifactId>
    <version>1.0.0-SNAPSHOT</version>
    <name>parent-modules</name>
    <packaging>pom</packaging>

    <dependencies>
        <!-- logging -->
        <dependency>
            <groupId>org.slf4j</groupId>
            <artifactId>slf4j-api</artifactId>
            <version>${org.slf4j.version}</version>
        </dependency>
        <dependency>
            <groupId>ch.qos.logback</groupId>
            <artifactId>logback-classic</artifactId>
            <version>${logback.version}</version>
        </dependency>
        <dependency>
            <groupId>ch.qos.logback</groupId>
            <artifactId>logback-core</artifactId>
            <version>${logback.version}</version>
        </dependency>
        <dependency>
            <groupId>org.slf4j</groupId>
            <artifactId>jcl-over-slf4j</artifactId>
            <version>${org.slf4j.version}</version>
        </dependency>

        <!-- test -->
        <dependency>
            <groupId>org.junit.jupiter</groupId>
            <artifactId>junit-jupiter-engine</artifactId>
            <version>${junit-jupiter.version}</version>
            <scope>test</scope>
        </dependency>
        <dependency>
            <groupId>org.junit.jupiter</groupId>
            <artifactId>junit-jupiter-params</artifactId>
            <version>${junit-jupiter.version}</version>
            <scope>test</scope>
        </dependency>
        <dependency>
            <groupId>org.junit.jupiter</groupId>
            <artifactId>junit-jupiter-api</artifactId>
            <version>${junit-jupiter.version}</version>
            <scope>test</scope>
        </dependency>
        <dependency>
            <groupId>org.junit.vintage</groupId>
            <artifactId>junit-vintage-engine</artifactId>
            <version>${junit-jupiter.version}</version>
            <scope>test</scope>
        </dependency>
        <dependency>
            <groupId>org.assertj</groupId>
            <artifactId>assertj-core</artifactId>
            <version>${assertj.version}</version>
            <scope>test</scope>
        </dependency>
        <dependency>
            <groupId>org.hamcrest</groupId>
            <artifactId>hamcrest</artifactId>
            <version>${hamcrest.version}</version>
            <scope>test</scope>
        </dependency>
        <dependency>
            <groupId>org.hamcrest</groupId>
            <artifactId>hamcrest-all</artifactId>
            <version>${hamcrest-all.version}</version>
            <scope>test</scope>
        </dependency>
        <dependency>
            <groupId>org.mockito</groupId>
            <artifactId>mockito-core</artifactId>
            <version>${mockito.version}</version>
            <scope>test</scope>
        </dependency>
        <dependency>
            <groupId>org.apache.maven.surefire</groupId>
            <artifactId>surefire-logger-api</artifactId>
            <version>${maven-surefire-plugin.version}</version>
            <!-- to get around bug https://github.com/junit-team/junit5/issues/801 -->
            <scope>test</scope>
            <optional>true</optional>
        </dependency>
    </dependencies>

    <build>
        <plugins>
            <plugin>
                <groupId>org.codehaus.mojo</groupId>
                <artifactId>exec-maven-plugin</artifactId>
                <version>${exec-maven-plugin.version}</version>
                <configuration>
                    <executable>maven</executable>
                </configuration>
            </plugin>
            <plugin>
                <groupId>org.apache.maven.plugins</groupId>
                <artifactId>maven-surefire-plugin</artifactId>
                <version>${maven-surefire-plugin.version}</version>
                <configuration>
                    <forkCount>3</forkCount>
                    <reuseForks>true</reuseForks>
                    <excludes>
                        <exclude>**/*IntegrationTest.java</exclude>
                        <exclude>**/*IntTest.java</exclude>
                        <exclude>**/*LongRunningUnitTest.java</exclude>
                        <exclude>**/*ManualTest.java</exclude>
                        <exclude>**/JdbcTest.java</exclude>
                        <exclude>**/*LiveTest.java</exclude>
                    </excludes>
                </configuration>
                <dependencies>
                    <dependency>
                        <groupId>org.junit.jupiter</groupId>
                        <artifactId>junit-jupiter-engine</artifactId>
                        <version>${junit-jupiter.version}</version>
                    </dependency>
                    <dependency>
                        <groupId>org.junit.vintage</groupId>
                        <artifactId>junit-vintage-engine</artifactId>
                        <version>${junit-jupiter.version}</version>
                    </dependency>
                </dependencies>
            </plugin>
            <plugin>
                <groupId>org.apache.maven.plugins</groupId>
                <artifactId>maven-compiler-plugin</artifactId>
                <version>${maven-compiler-plugin.version}</version>
                <configuration>
                    <source>${java.version}</source>
                    <target>${java.version}</target>
                </configuration>
            </plugin>
            <plugin>
                <groupId>org.apache.maven.plugins</groupId>
                <artifactId>maven-pmd-plugin</artifactId>
                <version>${maven-pmd-plugin.version}</version>
                <dependencies>
                    <dependency>
                        <groupId>org.baeldung.pmd</groupId>
                        <artifactId>custom-pmd</artifactId>
                        <version>${custom-pmd.version}</version>
                    </dependency>
                </dependencies>
                <configuration>
                    <failurePriority>5</failurePriority>
                    <aggregate>false</aggregate>
                    <failOnViolation>true</failOnViolation>
                    <verbose>true</verbose>
                    <linkXRef>true</linkXRef>
                    <includeTests>true</includeTests>
                    <sourceEncoding>UTF-8</sourceEncoding>
                    <targetJdk>${java.version}</targetJdk>
                    <rulesets>
                        <ruleset>${tutorialsproject.basedir}/baeldung-pmd-rules.xml</ruleset>
                    </rulesets>
                    <excludeRoots>
                        <excludeRoot>target/generated-sources</excludeRoot>
                    </excludeRoots>
                </configuration>
                <executions>
                    <execution>
                        <phase>compile</phase>
                        <goals>
                            <goal>check</goal>
                        </goals>
                    </execution>
                </executions>
            </plugin>
            <plugin>
                <groupId>org.commonjava.maven.plugins</groupId>
                <artifactId>directory-maven-plugin</artifactId>
                <version>${directory-maven-plugin.version}</version>
                <executions>
                    <execution>
                        <id>directories</id>
                        <goals>
                            <goal>directory-of</goal>
                        </goals>
                        <phase>validate</phase>
                        <configuration>
                            <property>tutorialsproject.basedir</property>
                            <project>
                                <groupId>com.baeldung</groupId>
                                <artifactId>parent-modules</artifactId>
                            </project>
                        </configuration>
                    </execution>
                </executions>
            </plugin>
            <plugin>
                <groupId>org.apache.maven.plugins</groupId>
                <artifactId>maven-install-plugin</artifactId>
                <version>${maven-install-plugin.version}</version>
                <configuration>
                    <groupId>org.baeldung.pmd</groupId>
                    <artifactId>custom-pmd</artifactId>
                    <version>${custom-pmd.version}</version>
                    <packaging>jar</packaging>
                    <file>${tutorialsproject.basedir}/custom-pmd-${custom-pmd.version}.jar</file>
                    <generatePom>true</generatePom>
                </configuration>
                <executions>
                    <execution>
                        <id>install-jar-lib</id>
                        <goals>
                            <goal>install-file</goal>
                        </goals>
                        <phase>validate</phase>
                    </execution>
                </executions>
            </plugin>
            <plugin>
                <artifactId>maven-war-plugin</artifactId>
                <version>${maven-war-plugin.version}</version>
            </plugin>
        </plugins>

        <extensions>
            <extension>
                <groupId>com.vackosar.gitflowincrementalbuilder</groupId>
                <artifactId>gitflow-incremental-builder</artifactId>
                <version>${gitflow-incremental-builder.version}</version>
            </extension>
        </extensions>
        <pluginManagement>
            <plugins>
                <!--This plugin's configuration is used to store Eclipse m2e settings
                    only. It has no influence on the Maven build itself. -->
                <plugin>
                    <groupId>org.eclipse.m2e</groupId>
                    <artifactId>lifecycle-mapping</artifactId>
                    <version>1.0.0</version>
                    <configuration>
                        <lifecycleMappingMetadata>
                            <pluginExecutions>
                                <pluginExecution>
                                    <pluginExecutionFilter>
                                        <groupId>
                                            org.commonjava.maven.plugins
                                        </groupId>
                                        <artifactId>
                                            directory-maven-plugin
                                        </artifactId>
                                        <versionRange>
                                            [0.3.1,)
                                        </versionRange>
                                        <goals>
                                            <goal>directory-of</goal>
                                        </goals>
                                    </pluginExecutionFilter>
                                    <action>
                                        <ignore/>
                                    </action>
                                </pluginExecution>
                                <pluginExecution>
                                    <pluginExecutionFilter>
                                        <groupId>
                                            org.apache.maven.plugins
                                        </groupId>
                                        <artifactId>
                                            maven-install-plugin
                                        </artifactId>
                                        <versionRange>
                                            [2.5.1,)
                                        </versionRange>
                                        <goals>
                                            <goal>install-file</goal>
                                        </goals>
                                    </pluginExecutionFilter>
                                    <action>
                                        <ignore/>
                                    </action>
                                </pluginExecution>
                            </pluginExecutions>
                        </lifecycleMappingMetadata>
                    </configuration>
                </plugin>
            </plugins>
        </pluginManagement>
    </build>

    <profiles>

        <profile>
            <id>default-first</id>
            <build>
                <plugins>
                    <plugin>
                        <groupId>org.apache.maven.plugins</groupId>
                        <artifactId>maven-surefire-plugin</artifactId>
                        <version>${maven-surefire-plugin.version}</version>
                        <configuration>
                            <forkCount>3</forkCount>
                            <reuseForks>true</reuseForks>
                            <includes>
                                <include>SpringContextTest</include>
                                <include>**/*UnitTest</include>
                            </includes>
                            <excludes>
                                <exclude>**/*IntegrationTest.java</exclude>
                                <exclude>**/*IntTest.java</exclude>
                                <exclude>**/*LongRunningUnitTest.java</exclude>
                                <exclude>**/*ManualTest.java</exclude>
                                <exclude>**/JdbcTest.java</exclude>
                                <exclude>**/*LiveTest.java</exclude>
                            </excludes>
                            <systemPropertyVariables>
                                <logback.configurationFile>${tutorialsproject.basedir}/logback-config.xml</logback.configurationFile>
                            </systemPropertyVariables>
                        </configuration>
                    </plugin>

                </plugins>
            </build>

            <modules>
                <module>parent-boot-1</module>
                <module>parent-boot-2</module>
                <module>parent-spring-4</module>
                <module>parent-spring-5</module>
                <module>parent-java</module>

                <module>apache-cxf-modules</module>
                <module>apache-libraries</module>

                <module>azure</module>
                <module>checker-plugin</module>
                <!-- <module>clojure</module> --> <!-- Not a maven project -->

                <module>core-groovy-modules</module>
                <module>core-java-modules</module>
                <module>couchbase</module>

                <module>drools</module>
                <!-- <module>ethereum</module> --> <!-- JAVA-6001 -->
                <!-- <module>gradle-modules</module> --> <!-- Not a maven project -->
                <module>gradle-modules/gradle/maven-to-gradle</module>
                <!-- <module>grails</module> --> <!-- Not a maven project -->

                <module>guava-modules</module>
                <!-- <module>guest</module> --> <!-- not to be built as its for guest articles  -->

                <module>apache-httpclient</module>
                <module>httpclient4</module>


                <module>jackson-modules</module>

                <module>javafx</module>
                <module>java-jdi</module>
                <module>java-websocket</module>

                <module>jaxb</module>
                <module>jersey</module>
                <module>jhipster-5</module>
                <module>jmeter</module>
                <module>jmh</module>

                <module>jsf</module>
                <module>json-modules</module>

                <module>kubernetes-modules</module>

                <!-- <module>lagom</module> --> <!-- Not a maven project -->
                <module>language-interop</module>
                <module>libraries-2</module>
                <module>libraries-3</module>
                <module>libraries-data</module>


                <module>libraries-data-db</module>
                <module>libraries-security</module>
                <module>libraries-server-2</module>
                <module>libraries-testing</module>
                <module>logging-modules</module>
                <module>lombok-modules</module>

                <module>maven-modules</module>

                <module>messaging-modules</module>

                <module>microservices-modules</module>
                <module>muleesb</module>


                <module>netflix-modules</module>

                <module>osgi</module>
                <module>orika</module>

                <module>patterns-modules</module>

                <module>performance-tests</module>
                <module>persistence-modules</module>


                <module>quarkus-modules</module>

                <module>rule-engines-modules</module>
                <module>rxjava-modules</module>

                <module>reactive-systems</module>
                <module>security-modules</module>

                <module>vavr-modules</module>
                <module>web-modules</module>
            </modules>

        </profile>

        <profile>
            <id>default-second</id>
            <build>
                <plugins>

                    <plugin>
                        <groupId>org.apache.maven.plugins</groupId>
                        <artifactId>maven-surefire-plugin</artifactId>
                        <version>${maven-surefire-plugin.version}</version>
                        <configuration>
                            <forkCount>3</forkCount>
                            <reuseForks>true</reuseForks>
                            <includes>
                                <include>SpringContextTest</include>
                                <include>**/*UnitTest</include>
                            </includes>
                            <excludes>
                                <exclude>**/*IntegrationTest.java</exclude>
                                <exclude>**/*IntTest.java</exclude>
                                <exclude>**/*LongRunningUnitTest.java</exclude>
                                <exclude>**/*ManualTest.java</exclude>
                                <exclude>**/*JdbcTest.java</exclude>
                                <exclude>**/*LiveTest.java</exclude>
                            </excludes>
                            <systemPropertyVariables>
                                <logback.configurationFile>${tutorialsproject.basedir}/logback-config.xml</logback.configurationFile>
                            </systemPropertyVariables>
                        </configuration>
                    </plugin>

                </plugins>
            </build>

            <modules>
                <module>parent-boot-1</module>
                <module>parent-boot-2</module>
                <module>parent-spring-4</module>
                <module>parent-spring-5</module>
                <module>parent-java</module>

                <module>saas-modules</module>
                <module>server-modules</module>
                <module>spf4j</module>
                <module>spring-4</module>
                <module>spring-aop</module>
                <module>spring-aop-2</module>
                <module>spring-batch</module>
                <module>spring-bom</module>
                <module>spring-boot-modules</module>
                <module>spring-boot-rest</module>
                <module>spring-caching</module>
                <module>spring-cloud-modules</module>
                <!-- <module>spring-cloud-cli</module> --> <!-- Not a maven project -->
                <module>spring-core</module>
                <module>spring-core-4</module>
                <module>spring-di</module>
                <module>spring-di-2</module>
                <module>spring-drools</module>
                <module>spring-ejb-modules</module>

                <module>spring-exceptions</module>
                <module>spring-integration</module>
                <module>spring-jenkins-pipeline</module>
                <module>spring-jersey</module>
                <module>spring-jinq</module>
                <module>spring-katharsis</module>
                <module>spring-mobile</module>
                <module>spring-remoting-modules</module>

                <!-- <module>spring-roo</module> --> <!-- JAVA-17327 -->

                <module>spring-security-modules</module>
                <module>spring-shell</module>
                <module>spring-soap</module>
                <module>spring-spel</module>
                <module>spring-static-resources</module>
                <module>spring-swagger-codegen</module>
                <module>spring-vault</module>
                <module>spring-web-modules</module>
                <module>spring-websockets</module>
                <module>static-analysis</module>
                <module>testing-modules</module>
                <module>vertx-modules</module>
                <module>video-tutorials</module>
                <module>xml</module>
                <module>xml-2</module>
            </modules>

        </profile>

        <profile>
            <id>default-heavy</id>
            <build>
                <plugins>

                    <plugin>
                        <groupId>org.apache.maven.plugins</groupId>
                        <artifactId>maven-surefire-plugin</artifactId>
                        <version>${maven-surefire-plugin.version}</version>
                        <configuration>
                            <forkCount>3</forkCount>
                            <reuseForks>true</reuseForks>
                            <includes>
                                <include>SpringContextTest</include>
                                <include>**/*UnitTest</include>
                            </includes>
                            <excludes>
                                <exclude>**/*IntegrationTest.java</exclude>
                                <exclude>**/*IntTest.java</exclude>
                                <exclude>**/*LongRunningUnitTest.java</exclude>
                                <exclude>**/*ManualTest.java</exclude>
                                <exclude>**/*JdbcTest.java</exclude>
                                <exclude>**/*LiveTest.java</exclude>
                            </excludes>
                        </configuration>
                    </plugin>

                </plugins>
            </build>

            <modules>
                <module>parent-boot-1</module>
                <module>parent-boot-2</module>
                <module>parent-spring-4</module>
                <module>parent-spring-5</module>
                <module>parent-java</module>

                <module>apache-spark</module>

                <module>image-processing</module>

                <module>jenkins-modules</module>
                <module>jhipster-modules</module>
                <module>jhipster-5</module>
                <module>jws</module>

                <module>libraries</module> <!-- very long running -->
                <module>libraries-4</module>
                <module>libraries-5</module>
                <module>libraries-6</module>
                <module>spring-boot-modules/spring-boot-react</module>
                <module>spring-ejb-modules/ejb-beans</module>

                <module>vaadin</module>
                <module>vavr-modules</module>
            </modules>
        </profile>

        <profile>
            <id>integration-lite-first</id>

            <build>
                <plugins>
                    <plugin>
                        <groupId>org.apache.maven.plugins</groupId>
                        <artifactId>maven-surefire-plugin</artifactId>
                        <configuration>
                            <excludes>
                                <exclude>**/*ManualTest.java</exclude>
                                <exclude>**/*LiveTest.java</exclude>
                            </excludes>
                            <includes>
                                <include>**/*IntegrationTest.java</include>
                                <include>**/*IntTest.java</include>
                            </includes>
                            <systemPropertyVariables>
                                <logback.configurationFile>${tutorialsproject.basedir}/logback-config.xml</logback.configurationFile>
                            </systemPropertyVariables>
                        </configuration>
                    </plugin>
                </plugins>
            </build>

            <modules>
                <module>parent-boot-1</module>
                <module>parent-boot-2</module>
                <module>parent-spring-4</module>
                <module>parent-spring-5</module>
                <module>parent-java</module>

                <module>apache-cxf-modules</module>
                <module>apache-libraries</module>

                <module>azure</module>
                <module>checker-plugin</module>
                <!-- <module>clojure</module> --> <!-- Not a maven project -->

                <module>core-groovy-modules</module>
                <module>core-java-modules</module>
                <module>couchbase</module>
                <module>drools</module>
                <!-- <module>ethereum</module> --> <!-- JAVA-6001 -->
                <!-- <module>gradle-modules</module> --> <!-- Not a maven project -->
                <module>gradle-modules/gradle/maven-to-gradle</module>
                <!-- <module>grails</module> --> <!-- Not a maven project -->

                <module>guava-modules</module>
                <!-- <module>guest</module> --> <!-- not to be built as its for guest articles  -->

                <module>apache-httpclient</module>
                <module>httpclient4</module>


                <module>jackson-modules</module>

                <module>javafx</module>
                <module>java-jdi</module>
                <module>java-websocket</module>

                <module>jaxb</module>
                <module>jersey</module>
                <module>jhipster-5</module>
                <module>jmeter</module>
                <module>jmh</module>

                <module>jsf</module>
                <module>json-modules</module>

                <module>kubernetes-modules</module>

                <!-- <module>lagom</module> --> <!-- Not a maven project -->
                <module>language-interop</module>
                <module>libraries-2</module>
                <module>libraries-3</module>
                <module>libraries-data</module>


                <module>libraries-data-db</module>
                <module>libraries-security</module>
                <module>libraries-server-2</module>
                <module>libraries-testing</module>
                <module>logging-modules</module>
                <module>lombok-modules</module>

                <module>maven-modules</module>

                <module>messaging-modules</module>

                <module>microservices-modules</module>
                <module>muleesb</module>


                <module>netflix-modules</module>

                <module>osgi</module>
                <module>orika</module>

                <module>patterns-modules</module>

                <module>performance-tests</module>
                <module>persistence-modules</module>


                <module>quarkus-modules</module>

                <module>rule-engines-modules</module>
                <module>rxjava-modules</module>

                <module>reactive-systems</module>
                <module>security-modules</module>

                <module>vavr-modules</module>
                <module>web-modules</module>
            </modules>

        </profile>

        <profile>
            <id>integration-lite-second</id>

            <build>
                <plugins>
                    <plugin>
                        <groupId>org.apache.maven.plugins</groupId>
                        <artifactId>maven-surefire-plugin</artifactId>
                        <configuration>
                            <excludes>
                                <exclude>**/*ManualTest.java</exclude>
                                <exclude>**/*LiveTest.java</exclude>
                            </excludes>
                            <includes>
                                <include>**/*IntegrationTest.java</include>
                                <include>**/*IntTest.java</include>
                            </includes>
                            <systemPropertyVariables>
                                <logback.configurationFile>${tutorialsproject.basedir}/logback-config.xml</logback.configurationFile>
                            </systemPropertyVariables>
                        </configuration>
                    </plugin>
                </plugins>
            </build>

            <modules>
                <module>parent-boot-1</module>
                <module>parent-boot-2</module>
                <module>parent-spring-4</module>
                <module>parent-spring-5</module>
                <module>parent-java</module>

                <module>saas-modules</module>
                <module>server-modules</module>
                <module>spf4j</module>
                <module>spring-4</module>
                <module>spring-aop</module>
                <module>spring-aop-2</module>
                <module>spring-batch</module>
                <module>spring-bom</module>
                <module>spring-boot-modules</module>
                <module>spring-boot-rest</module>
                <module>spring-caching</module>
                <module>spring-cloud-modules</module>
                <!-- <module>spring-cloud-cli</module> --> <!-- Not a maven project -->
                <module>spring-core</module>
                <module>spring-core-4</module>
                <module>spring-di</module>
                <module>spring-di-2</module>
                <module>spring-drools</module>
                <module>spring-ejb-modules</module>
                <module>spring-exceptions</module>
                <module>spring-integration</module>
                <module>spring-jenkins-pipeline</module>
                <module>spring-jersey</module>
                <module>spring-jinq</module>
                <module>spring-katharsis</module>
                <module>spring-mobile</module>
                <module>spring-remoting-modules</module>

                <!-- <module>spring-roo</module> --> <!-- JAVA-17327 -->

                <module>spring-security-modules</module>
                <module>spring-shell</module>
                <module>spring-soap</module>
                <module>spring-spel</module>
                <module>spring-static-resources</module>
                <module>spring-swagger-codegen</module>
                <module>spring-vault</module>
                <module>spring-web-modules</module>
                <module>spring-websockets</module>
                <module>static-analysis</module>
                <module>testing-modules</module>
                <module>vertx-modules</module>
                <module>video-tutorials</module>
                <module>xml</module>
                <module>xml-2</module>
            </modules>

        </profile>

        <profile>
            <id>integration-heavy</id>

            <build>
                <plugins>
                    <plugin>
                        <groupId>org.apache.maven.plugins</groupId>
                        <artifactId>maven-surefire-plugin</artifactId>
                        <configuration>
                            <excludes>
                                <exclude>**/*ManualTest.java</exclude>
                                <exclude>**/*LiveTest.java</exclude>
                            </excludes>
                            <includes>
                                <include>**/*IntegrationTest.java</include>
                                <include>**/*IntTest.java</include>
                            </includes>
                        </configuration>
                    </plugin>
                </plugins>
            </build>

            <modules>
                <module>parent-boot-1</module>
                <module>parent-boot-2</module>
                <module>parent-spring-4</module>
                <module>parent-spring-5</module>
                <module>parent-java</module>

                <module>apache-spark</module>

                <module>image-processing</module>

                <module>jenkins-modules</module>
                <module>jhipster-modules</module>
                <module>jhipster-5</module>
                <module>jws</module>

                <module>libraries</module> <!-- very long running -->
                <module>libraries-4</module>
                <module>libraries-5</module>
                <module>libraries-6</module>
                <module>spring-boot-modules/spring-boot-react</module>
                <module>spring-ejb-modules/ejb-beans</module>
                <module>vaadin</module>
               <module>vavr-modules</module>
            </modules>

        </profile>

        <profile>
            <id>live-all</id>

            <build>
                <plugins>
                    <plugin>
                        <groupId>org.apache.maven.plugins</groupId>
                        <artifactId>maven-surefire-plugin</artifactId>
                        <configuration>
                            <excludes>
                                <exclude>**/SpringContextTest.java</exclude>
                                <exclude>**/*UnitTest.java</exclude>
                                <exclude>**/*IntegrationTest.java</exclude>
                                <exclude>**/*IntTest.java</exclude>
                                <exclude>**/*LongRunningUnitTest.java</exclude>
                                <exclude>**/*ManualTest.java</exclude>
                                <exclude>**/*JdbcTest.java</exclude>
                            </excludes>
                            <includes>
                                <include>**/*LiveTest.java</include>
                            </includes>
                        </configuration>
                    </plugin>

                </plugins>
            </build>


        </profile>

        <profile>
            <id>default-jdk9-and-above</id>

            <build>
                <plugins>

                    <plugin>
                        <groupId>org.apache.maven.plugins</groupId>
                        <artifactId>maven-surefire-plugin</artifactId>
                        <configuration>
                            <forkCount>3</forkCount>
                            <reuseForks>true</reuseForks>
                            <includes>
                                <include>SpringContextTest</include>
                                <include>**/*UnitTest</include>
                            </includes>
                            <excludes>
                                <exclude>**/*IntegrationTest.java</exclude>
                                <exclude>**/*IntTest.java</exclude>
                                <exclude>**/*LongRunningUnitTest.java</exclude>
                                <exclude>**/*ManualTest.java</exclude>
                                <exclude>**/JdbcTest.java</exclude>
                                <exclude>**/*LiveTest.java</exclude>
                            </excludes>
                        </configuration>
                    </plugin>

                </plugins>
            </build>

            <modules>
                <module>algorithms-modules</module>
                <module>apache-poi</module>
                <module>apache-velocity</module>
                <module>di-modules</module>
                <module>asciidoctor</module>
                <module>aws-modules</module>
                <module>core-java-modules/core-java-9</module>
                <module>core-java-modules/core-java-9-improvements</module>
                <module>core-java-modules/core-java-9-jigsaw</module>
                <!-- <module>core-java-modules/core-java-9-new-features</module> --> <!-- uses preview features, to be decided how to handle -->
                <module>core-java-modules/core-java-9-streams</module>
                <module>core-java-modules/core-java-10</module>
                <module>core-java-modules/core-java-11</module>
                <module>core-java-modules/core-java-11-2</module>
                <module>core-java-modules/core-java-11-3</module>
                <!-- <module>core-java-modules/core-java-12</module> --> <!-- uses preview features, to be decided how to handle -->
                <!-- <module>core-java-modules/core-java-13</module> --> <!-- uses preview features, to be decided how to handle -->
                <!-- <module>core-java-modules/core-java-14</module> --> <!-- uses preview features, to be decided how to handle -->
                <!-- <module>core-java-modules/core-java-15</module> --> <!-- uses preview features, to be decided how to handle -->
                <!-- <module>core-java-modules/core-java-16</module> --> <!-- uses preview features, to be decided how to handle -->
                <!-- <module>core-java-modules/core-java-17</module> --> <!-- uses preview features, to be decided how to handle -->
                <!-- <module>core-java-modules/core-java-19</module> --> <!-- uses preview features, to be decided how to handle -->
                <module>core-java-modules/core-java-annotations</module>
                <module>core-java-modules/core-java-arrays-convert</module>
                <module>core-java-modules/core-java-arrays-guides</module>
                <module>core-java-modules/core-java-arrays-multidimensional</module>
                <module>core-java-modules/core-java-arrays-operations-advanced</module>
                <module>core-java-modules/core-java-arrays-operations-basic</module>
                <module>core-java-modules/core-java-char</module>
                <module>core-java-modules/core-java-collections</module>
                <module>core-java-modules/core-java-collections-2</module>
                <module>core-java-modules/core-java-collections-3</module>
                <module>core-java-modules/core-java-collections-4</module>
                <module>core-java-modules/core-java-collections-array-list</module>
                <module>core-java-modules/core-java-collections-conversions</module>
                <module>core-java-modules/core-java-collections-conversions-2</module>
                <module>core-java-modules/core-java-collections-list</module>
                <module>core-java-modules/core-java-collections-list-2</module>
                <module>core-java-modules/core-java-collections-list-3</module>
                <module>core-java-modules/core-java-collections-list-4</module>
                <module>core-java-modules/core-java-collections-list-5</module>
                <module>core-java-modules/core-java-collections-maps</module>
                <module>core-java-modules/core-java-collections-maps-2</module>
                <module>core-java-modules/core-java-collections-maps-3</module>
                <module>core-java-modules/core-java-collections-maps-4</module>
                <module>core-java-modules/core-java-collections-maps-5</module>
                <module>core-java-modules/core-java-collections-set</module>
                <module>core-java-modules/core-java-collections-set-2</module>
                <module>core-java-modules/core-java-concurrency-2</module>
                <module>core-java-modules/core-java-concurrency-advanced</module>
                <module>core-java-modules/core-java-concurrency-advanced-2</module>
                <module>core-java-modules/core-java-concurrency-advanced-3</module>
                <module>core-java-modules/core-java-concurrency-advanced-4</module>
                <module>core-java-modules/core-java-concurrency-basic</module>
                <module>core-java-modules/core-java-concurrency-basic-2</module>
                <module>core-java-modules/core-java-concurrency-basic-3</module>
                <module>core-java-modules/core-java-concurrency-collections</module>
                <module>core-java-modules/core-java-concurrency-collections-2</module>
                <module>core-java-modules/core-java-concurrency-simple</module>
                <module>core-java-modules/core-java-console</module>
                <module>core-java-modules/core-java-date-operations-1</module>
                <module>core-java-modules/core-java-date-operations-2</module>
                <module>core-java-modules/core-java-date-operations-3</module>
                <module>core-java-modules/core-java-datetime-conversion</module>
                <module>core-java-modules/core-java-datetime-string</module>
                <module>core-java-modules/core-java-datetime-string-2</module>
                <module>core-java-modules/core-java-exceptions</module>
                <module>core-java-modules/core-java-exceptions-2</module>
                <module>core-java-modules/core-java-exceptions-3</module>
                <module>core-java-modules/core-java-exceptions-4</module>
                <module>core-java-modules/core-java-function</module>
                <module>core-java-modules/core-java-functional</module>
                <module>core-java-modules/core-java-httpclient</module>
                <module>core-java-modules/core-java-io</module>
                <module>core-java-modules/core-java-io-2</module>
                <module>core-java-modules/core-java-io-3</module>
                <module>core-java-modules/core-java-io-4</module>
                <module>core-java-modules/core-java-io-apis</module>
                <module>core-java-modules/core-java-io-apis-2</module>
                <module>core-java-modules/core-java-io-conversions</module>
                <module>core-java-modules/core-java-io-conversions-2</module>
                <module>core-java-modules/core-java-jar</module>
                <module>core-java-modules/core-java-jndi</module>
                <module>core-java-modules/core-java-jpms</module>
                <module>core-java-modules/core-java-jvm</module>
                <module>core-java-modules/core-java-jvm-2</module>
                <module>core-java-modules/core-java-jvm-3</module>
                <module>core-java-modules/core-java-lambdas</module>
                <module>core-java-modules/core-java-lang</module>
                <module>core-java-modules/core-java-lang-2</module>
                <module>core-java-modules/core-java-lang-3</module>
                <module>core-java-modules/core-java-lang-4</module>
                <module>core-java-modules/core-java-lang-5</module>
                <module>core-java-modules/core-java-lang-math</module>
                <module>core-java-modules/core-java-lang-math-2</module>
                <module>core-java-modules/core-java-lang-math-3</module>
                <module>core-java-modules/core-java-lang-oop-constructors</module>
                <module>core-java-modules/core-java-lang-oop-generics</module>
                <module>core-java-modules/core-java-lang-oop-inheritance</module>
                <module>core-java-modules/core-java-lang-oop-methods</module>
                <module>core-java-modules/core-java-lang-oop-modifiers</module>
                <module>core-java-modules/core-java-lang-oop-others</module>
                <module>core-java-modules/core-java-lang-oop-patterns</module>
                <module>core-java-modules/core-java-lang-oop-types</module>
                <module>core-java-modules/core-java-lang-oop-types-2</module>
                <module>core-java-modules/core-java-lang-operators</module>
                <module>core-java-modules/core-java-lang-operators-2</module>
                <module>core-java-modules/core-java-lang-syntax</module>
                <module>core-java-modules/core-java-lang-syntax-2</module>
                <module>core-java-modules/core-java-networking</module>
                <module>core-java-modules/core-java-networking-2</module>
                <module>core-java-modules/core-java-networking-3</module>
                <module>core-java-modules/core-java-networking-4</module>
                <module>core-java-modules/core-java-nio</module>
                <module>core-java-modules/core-java-nio-2</module>
                <module>core-java-modules/core-java-numbers</module>
                <module>core-java-modules/core-java-numbers-2</module>
                <module>core-java-modules/core-java-numbers-3</module>
                <module>core-java-modules/core-java-numbers-4</module>
                <module>core-java-modules/core-java-numbers-5</module>
                <module>core-java-modules/core-java-optional</module>
                <module>core-java-modules/core-java-os</module>
                <module>core-java-modules/core-java-perf</module>
                <module>core-java-modules/core-java-reflection</module>
                <module>core-java-modules/core-java-reflection-2</module>
                <module>core-java-modules/core-java-regex</module>
                <module>core-java-modules/core-java-regex-2</module>
                <module>core-java-modules/core-java-security</module>
                <module>core-java-modules/core-java-security-2</module>
                <module>core-java-modules/core-java-security-3</module>
                <module>core-java-modules/core-java-security-algorithms</module>
                <module>core-java-modules/core-java-serialization</module>
                <module>core-java-modules/core-java-streams</module>
                <module>core-java-modules/core-java-streams-2</module>
                <module>core-java-modules/core-java-streams-3</module>
                <module>core-java-modules/core-java-streams-4</module>
                <module>core-java-modules/core-java-string-algorithms</module>
                <module>core-java-modules/core-java-string-algorithms-2</module>
                <module>core-java-modules/core-java-string-algorithms-3</module>
                <module>core-java-modules/core-java-string-apis</module>
                <module>core-java-modules/core-java-string-apis-2</module>
                <module>core-java-modules/core-java-string-conversions</module>
                <module>core-java-modules/core-java-string-conversions-2</module>
                <module>core-java-modules/core-java-string-operations</module>
                <module>core-java-modules/core-java-string-operations-2</module>
                <module>core-java-modules/core-java-string-operations-3</module>
                <module>core-java-modules/core-java-string-operations-4</module>
                <module>core-java-modules/core-java-string-operations-5</module>
                <module>core-java-modules/core-java-strings</module>
<<<<<<< HEAD
                <module>core-java-modules/core-java-sun</module>
                <module>core-java-modules/core-java-time-measurements</module>
                <module>core-java-modules/core-java-uuid</module>
                <module>core-java-modules/pre-jpms</module>
=======
                <module>core-java-modules/core-java-httpclient</module>
				<module>custom-pmd</module>
>>>>>>> 925f2f9a
                <module>spring-core-6</module>
                <module>data-structures</module>
                <module>ddd-contexts</module>
                <module>deeplearning4j</module>
                <module>docker-modules</module>
                <module>apache-httpclient-2</module>
                <module>kubernetes-modules/kubernetes-spring</module>
                <module>libraries-concurrency</module>
                <module>maven-modules/compiler-plugin-java-9</module>
                <module>maven-modules/maven-generate-war</module>
                <module>maven-modules/multimodulemavenproject</module>
                <module>optaplanner</module>
                <module>persistence-modules/sirix</module>
                <module>persistence-modules/spring-data-cassandra-2</module>
                <module>quarkus-modules/quarkus-vs-springboot</module>
                <module>quarkus-modules/quarkus-jandex</module>
                <module>spring-boot-modules/spring-boot-cassandre</module>
                <module>spring-boot-modules/spring-boot-3</module>
                <module>spring-boot-modules/spring-boot-3-native</module>
                <module>spring-boot-modules/spring-boot-3-observation</module>
                <module>spring-boot-modules/spring-boot-3-test-pitfalls</module>
                <module>spring-reactive-modules</module>
                <module>spring-swagger-codegen/custom-validations-opeanpi-codegen</module>
                <module>testing-modules/testing-assertions</module>
                <module>persistence-modules/fauna</module>
                <module>lightrun</module>
                <module>tablesaw</module>
                <module>geotools</module>

                <!-- Modules from default-first -->

                <module>akka-modules</module>
                <module>annotations</module>
                <module>apache-httpclient</module>
                <module>httpclient-simple</module>
                <module>antlr</module>
                <module>apache-kafka</module>
                <module>apache-kafka-2</module>
                <module>apache-olingo</module>

                <module>apache-poi-2</module>
                <module>apache-rocketmq</module>
                <module>apache-thrift</module>
                <module>apache-tika</module>

                <module>asm</module>
                <module>atomikos</module>
                <module>atomix</module>
                <module>axon</module>

                <module>bazel</module>
                <module>code-generation</module>
                <module>ddd</module>
                <module>discord4j</module>
                <module>disruptor</module>
                <module>dozer</module>
                <module>dubbo</module>
                <module>feign</module>
                <module>google-cloud</module>
                <module>graphql-modules</module>
                <module>grpc</module>
                <module>hazelcast</module>
                <module>hystrix</module>
                <module>jackson-simple</module>
                <module>java-blockchain</module>

                <module>java-rmi</module>
                <module>java-spi</module>
                <module>javax-sound</module>
                <module>javaxval</module>
                <module>javaxval-2</module>
                <module>javax-validation-advanced</module>
                <module>jgit</module>
                <module>jib</module>

                <module>java-native</module>
                <module>jsoup</module>
                <module>ksqldb</module>
                <module>libraries-7</module>
                <module>libraries-apache-commons</module>
                <module>libraries-apache-commons-collections</module>
                <module>libraries-apache-commons-io</module>
                <module>libraries-data-2</module>
                <module>libraries-data-io</module>
                <module>libraries-files</module>
                <module>libraries-http</module>
                <module>libraries-http-2</module>
                <module>libraries-io</module>
                <module>libraries-primitive</module>
                <module>libraries-rpc</module>
                <module>libraries-server</module>

                <module>lucene</module>
                <module>mapstruct</module>
                <module>mesos-marathon</module>
                <module>metrics</module>
                <module>mustache</module>
                <module>mybatis</module>
                <module>pdf</module>
                <module>pdf-2</module>
                <module>protobuffer</module>
                <module>reactor-core</module>
                <module>rsocket</module>
                <module>slack</module>


                <!--  Modules from default second-->
                <module>spring-5</module>
                <module>spring-5-webflux</module>
                <module>spring-5-webflux-2</module>
                <module>spring-activiti</module>
                <module>spring-batch-2</module>
                <module>spring-caching-2</module>
                <module>spring-core-2</module>
                <module>spring-core-3</module>
                <module>spring-core-5</module>
                <module>spring-di-3</module>
                <module>spring-cucumber</module>

                <module>spring-kafka</module>

                <module>spring-native</module>
                <module>spring-protobuf</module>
                <module>spring-quartz</module>

                <module>spring-scheduling</module>

                <module>spring-state-machine</module>
                <module>spring-threads</module>
                <module>tensorflow-java</module>
                <module>xstream</module>
                <module>webrtc</module>
                <module>messaging-modules/spring-apache-camel</module>
            </modules>

            <properties>
                <project.build.sourceEncoding>UTF-8</project.build.sourceEncoding>
                <java.version>11</java.version>
                <java.version>11</java.version>
            </properties>
        </profile>

        <profile>
            <id>integration-jdk9-and-above</id>

            <build>
                <plugins>
                    <plugin>
                        <groupId>org.apache.maven.plugins</groupId>
                        <artifactId>maven-surefire-plugin</artifactId>
                        <configuration>
                            <excludes>
                                <exclude>**/*ManualTest.java</exclude>
                                <exclude>**/*LiveTest.java</exclude>
                            </excludes>
                            <includes>
                                <include>**/*IntegrationTest.java</include>
                                <include>**/*IntTest.java</include>
                            </includes>
                        </configuration>
                    </plugin>
                </plugins>
            </build>

            <modules>
                <module>algorithms-modules</module>
                <module>apache-poi</module>
                <module>apache-velocity</module>
                <module>di-modules</module>
                <module>asciidoctor</module>
                <module>aws-modules</module>

                <module>core-java-modules/core-java-9</module>
                <module>core-java-modules/core-java-9-improvements</module>
                <module>core-java-modules/core-java-9-jigsaw</module>
                <!-- <module>core-java-modules/core-java-9-new-features</module> --> <!-- uses preview features, to be decided how to handle -->
                <module>core-java-modules/core-java-9-streams</module>
                <module>core-java-modules/core-java-10</module>
                <module>core-java-modules/core-java-11</module>
                <module>core-java-modules/core-java-11-2</module>
                <module>core-java-modules/core-java-11-3</module>
                <!-- <module>core-java-modules/core-java-12</module> --> <!-- uses preview features, to be decided how to handle -->
                <!-- <module>core-java-modules/core-java-13</module> --> <!-- uses preview features, to be decided how to handle -->
                <!-- <module>core-java-modules/core-java-14</module> --> <!-- uses preview features, to be decided how to handle -->
                <!-- <module>core-java-modules/core-java-15</module> --> <!-- uses preview features, to be decided how to handle -->
                <!-- <module>core-java-modules/core-java-16</module> --> <!-- uses preview features, to be decided how to handle -->
                <!-- <module>core-java-modules/core-java-17</module> --> <!-- uses preview features, to be decided how to handle -->
                <!-- <module>core-java-modules/core-java-19</module> --> <!-- uses preview features, to be decided how to handle -->
                <module>core-java-modules/core-java-annotations</module>
                <module>core-java-modules/core-java-arrays-convert</module>
                <module>core-java-modules/core-java-arrays-guides</module>
                <module>core-java-modules/core-java-arrays-multidimensional</module>
                <module>core-java-modules/core-java-arrays-operations-advanced</module>
                <module>core-java-modules/core-java-arrays-operations-basic</module>
                <module>core-java-modules/core-java-char</module>
                <module>core-java-modules/core-java-collections</module>
                <module>core-java-modules/core-java-collections-2</module>
                <module>core-java-modules/core-java-collections-3</module>
                <module>core-java-modules/core-java-collections-4</module>
                <module>core-java-modules/core-java-collections-array-list</module>
                <module>core-java-modules/core-java-collections-conversions</module>
                <module>core-java-modules/core-java-collections-conversions-2</module>
                <module>core-java-modules/core-java-collections-list</module>
                <module>core-java-modules/core-java-collections-list-2</module>
                <module>core-java-modules/core-java-collections-list-3</module>
                <module>core-java-modules/core-java-collections-list-4</module>
                <module>core-java-modules/core-java-collections-list-5</module>
                <module>core-java-modules/core-java-collections-maps</module>
                <module>core-java-modules/core-java-collections-maps-2</module>
                <module>core-java-modules/core-java-collections-maps-3</module>
                <module>core-java-modules/core-java-collections-maps-4</module>
                <module>core-java-modules/core-java-collections-maps-5</module>
                <module>core-java-modules/core-java-collections-set</module>
                <module>core-java-modules/core-java-collections-set-2</module>
                <module>core-java-modules/core-java-concurrency-2</module>
                <module>core-java-modules/core-java-concurrency-advanced</module>
                <module>core-java-modules/core-java-concurrency-advanced-2</module>
                <module>core-java-modules/core-java-concurrency-advanced-3</module>
                <module>core-java-modules/core-java-concurrency-advanced-4</module>
                <module>core-java-modules/core-java-concurrency-basic</module>
                <module>core-java-modules/core-java-concurrency-basic-2</module>
                <module>core-java-modules/core-java-concurrency-basic-3</module>
                <module>core-java-modules/core-java-concurrency-collections</module>
                <module>core-java-modules/core-java-concurrency-collections-2</module>
                <module>core-java-modules/core-java-concurrency-simple</module>
                <module>core-java-modules/core-java-console</module>
                <module>core-java-modules/core-java-date-operations-1</module>
                <module>core-java-modules/core-java-date-operations-2</module>
                <module>core-java-modules/core-java-date-operations-3</module>
                <module>core-java-modules/core-java-datetime-conversion</module>
                <module>core-java-modules/core-java-datetime-string</module>
                <module>core-java-modules/core-java-datetime-string-2</module>
                <module>core-java-modules/core-java-exceptions</module>
                <module>core-java-modules/core-java-exceptions-2</module>
                <module>core-java-modules/core-java-exceptions-3</module>
                <module>core-java-modules/core-java-exceptions-4</module>
                <module>core-java-modules/core-java-function</module>
                <module>core-java-modules/core-java-functional</module>
                <module>core-java-modules/core-java-httpclient</module>
                <module>core-java-modules/core-java-io</module>
                <module>core-java-modules/core-java-io-2</module>
                <module>core-java-modules/core-java-io-3</module>
                <module>core-java-modules/core-java-io-4</module>
                <module>core-java-modules/core-java-io-apis</module>
                <module>core-java-modules/core-java-io-apis-2</module>
                <module>core-java-modules/core-java-io-conversions</module>
                <module>core-java-modules/core-java-io-conversions-2</module>
                <module>core-java-modules/core-java-jar</module>
                <module>core-java-modules/core-java-jndi</module>
                <module>core-java-modules/core-java-jpms</module>
                <module>core-java-modules/core-java-jvm</module>
                <module>core-java-modules/core-java-jvm-2</module>
                <module>core-java-modules/core-java-jvm-3</module>
                <module>core-java-modules/core-java-lambdas</module>
                <module>core-java-modules/core-java-lang</module>
                <module>core-java-modules/core-java-lang-2</module>
                <module>core-java-modules/core-java-lang-3</module>
                <module>core-java-modules/core-java-lang-4</module>
                <module>core-java-modules/core-java-lang-5</module>
                <module>core-java-modules/core-java-lang-math</module>
                <module>core-java-modules/core-java-lang-math-2</module>
                <module>core-java-modules/core-java-lang-math-3</module>
                <module>core-java-modules/core-java-lang-oop-constructors</module>
                <module>core-java-modules/core-java-lang-oop-generics</module>
                <module>core-java-modules/core-java-lang-oop-inheritance</module>
                <module>core-java-modules/core-java-lang-oop-methods</module>
                <module>core-java-modules/core-java-lang-oop-modifiers</module>
                <module>core-java-modules/core-java-lang-oop-others</module>
                <module>core-java-modules/core-java-lang-oop-patterns</module>
                <module>core-java-modules/core-java-lang-oop-types</module>
                <module>core-java-modules/core-java-lang-oop-types-2</module>
                <module>core-java-modules/core-java-lang-operators</module>
                <module>core-java-modules/core-java-lang-operators-2</module>
                <module>core-java-modules/core-java-lang-syntax</module>
                <module>core-java-modules/core-java-lang-syntax-2</module>
                <module>core-java-modules/core-java-networking</module>
                <module>core-java-modules/core-java-networking-2</module>
                <module>core-java-modules/core-java-networking-3</module>
                <module>core-java-modules/core-java-networking-4</module>
                <module>core-java-modules/core-java-nio</module>
                <module>core-java-modules/core-java-nio-2</module>
                <module>core-java-modules/core-java-numbers</module>
                <module>core-java-modules/core-java-numbers-2</module>
                <module>core-java-modules/core-java-numbers-3</module>
                <module>core-java-modules/core-java-numbers-4</module>
                <module>core-java-modules/core-java-numbers-5</module>
                <module>core-java-modules/core-java-optional</module>
                <module>core-java-modules/core-java-os</module>
                <module>core-java-modules/core-java-perf</module>
                <module>core-java-modules/core-java-reflection</module>
                <module>core-java-modules/core-java-reflection-2</module>
                <module>core-java-modules/core-java-regex</module>
                <module>core-java-modules/core-java-regex-2</module>
                <module>core-java-modules/core-java-security</module>
                <module>core-java-modules/core-java-security-2</module>
                <module>core-java-modules/core-java-security-3</module>
                <module>core-java-modules/core-java-security-algorithms</module>
                <module>core-java-modules/core-java-serialization</module>
                <module>core-java-modules/core-java-streams</module>
                <module>core-java-modules/core-java-streams-2</module>
                <module>core-java-modules/core-java-streams-3</module>
                <module>core-java-modules/core-java-streams-4</module>
                <module>core-java-modules/core-java-string-algorithms</module>
                <module>core-java-modules/core-java-string-algorithms-2</module>
                <module>core-java-modules/core-java-string-algorithms-3</module>
                <module>core-java-modules/core-java-string-apis</module>
                <module>core-java-modules/core-java-string-apis-2</module>
                <module>core-java-modules/core-java-string-conversions</module>
                <module>core-java-modules/core-java-string-conversions-2</module>
                <module>core-java-modules/core-java-string-operations</module>
                <module>core-java-modules/core-java-string-operations-2</module>
                <module>core-java-modules/core-java-string-operations-3</module>
                <module>core-java-modules/core-java-string-operations-4</module>
                <module>core-java-modules/core-java-string-operations-5</module>
                <module>core-java-modules/core-java-strings</module>
<<<<<<< HEAD
                <module>core-java-modules/core-java-sun</module>
                <module>core-java-modules/core-java-time-measurements</module>
                <module>core-java-modules/core-java-uuid</module>
                <module>core-java-modules/pre-jpms</module>
=======
                <module>core-java-modules/core-java-httpclient</module>
				<module>custom-pmd</module>
>>>>>>> 925f2f9a
                <module>spring-core-6</module>
                <module>data-structures</module>
                <module>ddd-contexts</module>
                <module>deeplearning4j</module>
                <module>docker-modules</module>
                <module>apache-httpclient-2</module>
                <module>kubernetes-modules/kubernetes-spring</module>
                <module>libraries-concurrency</module>
                <module>maven-modules/compiler-plugin-java-9</module>
                <module>maven-modules/maven-generate-war</module>
                <module>maven-modules/multimodulemavenproject</module>
                <module>optaplanner</module>
                <module>persistence-modules/sirix</module>
                <module>persistence-modules/spring-data-cassandra-2</module>
                <module>quarkus-modules/quarkus-vs-springboot</module>
                <module>quarkus-modules/quarkus-jandex</module>
                <module>spring-boot-modules/spring-boot-cassandre</module>
                <module>spring-boot-modules/spring-boot-3</module>
                <module>spring-boot-modules/spring-boot-3-native</module>
                <module>spring-boot-modules/spring-boot-3-observation</module>
                <module>spring-boot-modules/spring-boot-3-test-pitfalls</module>
                <module>spring-reactive-modules</module>
                <module>spring-swagger-codegen/custom-validations-opeanpi-codegen</module>
                <module>testing-modules/testing-assertions</module>
                <module>persistence-modules/fauna</module>
                <module>lightrun</module>
                <module>tablesaw</module>
                <module>geotools</module>

                <!-- Modules from default-first -->

                <module>akka-modules</module>
                <module>annotations</module>
                <module>apache-httpclient</module>
                <module>antlr</module>
                <module>apache-kafka</module>
                <module>apache-kafka-2</module>
                <module>apache-olingo</module>

                <module>apache-poi-2</module>
                <module>apache-rocketmq</module>
                <module>apache-thrift</module>
                <module>apache-tika</module>

                <module>asm</module>
                <module>atomikos</module>
                <module>atomix</module>
                <module>axon</module>

                <module>bazel</module>
                <module>code-generation</module>
                <module>ddd</module>
                <module>discord4j</module>
                <module>disruptor</module>
                <module>dozer</module>

                <module>dubbo</module>
                <module>feign</module>
                <module>google-cloud</module>
                <module>graphql-modules</module>
                <module>grpc</module>
                <module>hazelcast</module>
                <module>httpclient-simple</module>
                <module>hystrix</module>
                <module>jackson-simple</module>
                <module>java-blockchain</module>

                <module>java-rmi</module>
                <module>java-spi</module>
                <module>javax-sound</module>
                <module>javaxval</module>
                <module>javaxval-2</module>
                <module>javax-validation-advanced</module>
                <module>jgit</module>
                <module>jib</module>

                <module>java-native</module>
                <module>jsoup</module>
                <module>ksqldb</module>

                <module>libraries-7</module>
                <module>libraries-apache-commons</module>
                <module>libraries-apache-commons-collections</module>
                <module>libraries-apache-commons-io</module>
                <module>libraries-data-2</module>
                <module>libraries-data-io</module>
                <module>libraries-files</module>
                <module>libraries-http</module>
                <module>libraries-http-2</module>
                <module>libraries-io</module>
                <module>libraries-primitive</module>
                <module>libraries-rpc</module>
                <module>libraries-server</module>

                <module>lucene</module>
                <module>mapstruct</module>
                <module>mesos-marathon</module>
                <module>metrics</module>
                <module>mustache</module>
                <module>mybatis</module>
                <module>pdf</module>
                <module>pdf-2</module>
                <module>protobuffer</module>
                <module>reactor-core</module>
                <module>rsocket</module>
                <module>slack</module>


                <!--  Modules from default second-->

                <module>spring-5</module>
                <module>spring-5-webflux</module>
                <module>spring-5-webflux-2</module>
                <module>spring-activiti</module>
                <module>spring-batch-2</module>
                <module>spring-caching-2</module>
                <module>spring-core-2</module>
                <module>spring-core-3</module>
                <module>spring-core-5</module>
                <module>spring-di-3</module>
                <module>spring-cucumber</module>

                <module>spring-kafka</module>

                <module>spring-native</module>
                <module>spring-protobuf</module>
                <module>spring-quartz</module>

                <module>spring-scheduling</module>

                <module>spring-state-machine</module>
                <module>spring-threads</module>
                <module>tensorflow-java</module>
                <module>xstream</module>
                <module>webrtc</module>
                <module>messaging-modules/spring-apache-camel</module>
            </modules>

            <properties>
                <project.build.sourceEncoding>UTF-8</project.build.sourceEncoding>
                <java.version>11</java.version>
                <java.version>11</java.version>
            </properties>
        </profile>

        <profile>
            <id>parents</id>
            <modules>
                <module>parent-boot-1</module>
                <module>parent-boot-2</module>
                <module>parent-spring-4</module>
                <module>parent-spring-5</module>
                <module>parent-java</module>
            </modules>

        </profile>
    </profiles>

    <reporting>
        <plugins>
            <plugin>
                <groupId>org.apache.maven.plugins</groupId>
                <artifactId>maven-jxr-plugin</artifactId>
                <version>${maven-jxr-plugin.version}</version>
            </plugin>
        </plugins>
    </reporting>

    <properties>
        <project.build.sourceEncoding>UTF-8</project.build.sourceEncoding>
        <project.reporting.outputEncoding>UTF-8</project.reporting.outputEncoding>
        <gib.referenceBranch>refs/remotes/origin/master</gib.referenceBranch>
        <gib.skipTestsForUpstreamModules>true</gib.skipTestsForUpstreamModules>
        <gib.buildUpstream>false</gib.buildUpstream>
        <gib.failOnMissingGitDir>false</gib.failOnMissingGitDir>
        <gib.failOnError>false</gib.failOnError>
        <gib.disable>true</gib.disable>

        <!-- used only in dependency management to force this version, not included as a direct dependency -->
        <junit.version>4.13.2</junit.version>
        <assertj.version>3.21.0</assertj.version>
        <hamcrest.version>2.2</hamcrest.version>
        <hamcrest-all.version>1.3</hamcrest-all.version>
        <mockito.version>4.4.0</mockito.version>
        <byte-buddy.version>1.12.13</byte-buddy.version>

        <!-- logging -->
        <org.slf4j.version>1.7.32</org.slf4j.version>
        <logback.version>1.2.7</logback.version>

        <!-- plugins -->
        <maven-surefire-plugin.version>2.22.2</maven-surefire-plugin.version>
        <maven-compiler-plugin.version>3.8.1</maven-compiler-plugin.version>
        <exec-maven-plugin.version>3.0.0</exec-maven-plugin.version>
        <java.version>1.8</java.version>
        <log4j.version>1.2.17</log4j.version>
        <esapi.version>2.5.0.0</esapi.version>
        <jmh-core.version>1.35</jmh-core.version>
        <jmh-generator.version>1.35</jmh-generator.version>
        <maven-failsafe-plugin.version>2.21.0</maven-failsafe-plugin.version>
        <commons-collections4.version>4.4</commons-collections4.version>
        <commons-io.version>2.11.0</commons-io.version>
        <commons-lang.version>2.6</commons-lang.version>
        <commons-lang3.version>3.12.0</commons-lang3.version>
        <commons-cli.version>1.5.0</commons-cli.version>
        <maven-war-plugin.version>3.0.0</maven-war-plugin.version>
        <javax.servlet-api.version>4.0.1</javax.servlet-api.version>
        <jstl-api.version>1.2</jstl-api.version>
        <javax.servlet.jsp-api.version>2.3.3</javax.servlet.jsp-api.version>
        <jstl.version>1.2</jstl.version>
        <jackson.version>2.13.3</jackson.version>
        <commons-fileupload.version>1.4</commons-fileupload.version>
        <junit-platform.version>1.8.1</junit-platform.version>
        <junit-jupiter.version>5.8.1</junit-jupiter.version>
        <junit-platform-surefire-provider.version>1.3.2</junit-platform-surefire-provider.version>
        <directory-maven-plugin.version>0.3.1</directory-maven-plugin.version>
        <maven-install-plugin.version>2.5.2</maven-install-plugin.version>
        <custom-pmd.version>0.0.1</custom-pmd.version>
        <gitflow-incremental-builder.version>3.12.2</gitflow-incremental-builder.version>
        <maven-jxr-plugin.version>3.0.0</maven-jxr-plugin.version>
        <maven-pmd-plugin.version>3.19.0</maven-pmd-plugin.version>
        <lombok.version>1.18.24</lombok.version>
        <h2.version>2.1.214</h2.version>
        <guava.version>31.1-jre</guava.version>
        <maven-jar-plugin.version>3.2.2</maven-jar-plugin.version>
    </properties>

</project><|MERGE_RESOLUTION|>--- conflicted
+++ resolved
@@ -1026,15 +1026,12 @@
                 <module>core-java-modules/core-java-string-operations-4</module>
                 <module>core-java-modules/core-java-string-operations-5</module>
                 <module>core-java-modules/core-java-strings</module>
-<<<<<<< HEAD
                 <module>core-java-modules/core-java-sun</module>
                 <module>core-java-modules/core-java-time-measurements</module>
                 <module>core-java-modules/core-java-uuid</module>
                 <module>core-java-modules/pre-jpms</module>
-=======
                 <module>core-java-modules/core-java-httpclient</module>
-				<module>custom-pmd</module>
->>>>>>> 925f2f9a
+				        <module>custom-pmd</module>
                 <module>spring-core-6</module>
                 <module>data-structures</module>
                 <module>ddd-contexts</module>
@@ -1350,15 +1347,12 @@
                 <module>core-java-modules/core-java-string-operations-4</module>
                 <module>core-java-modules/core-java-string-operations-5</module>
                 <module>core-java-modules/core-java-strings</module>
-<<<<<<< HEAD
                 <module>core-java-modules/core-java-sun</module>
                 <module>core-java-modules/core-java-time-measurements</module>
                 <module>core-java-modules/core-java-uuid</module>
                 <module>core-java-modules/pre-jpms</module>
-=======
                 <module>core-java-modules/core-java-httpclient</module>
-				<module>custom-pmd</module>
->>>>>>> 925f2f9a
+			        	<module>custom-pmd</module>
                 <module>spring-core-6</module>
                 <module>data-structures</module>
                 <module>ddd-contexts</module>
