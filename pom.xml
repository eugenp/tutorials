--- conflicted
+++ resolved
@@ -393,9 +393,12 @@
                 <module>core-java-modules/core-java-streams</module>
                 <module>core-java-modules/core-java-function</module>
                 <module>core-java-modules/core-java-lang-math</module>
+                <module>core-java-modules/core-java-datetime-computations</module>
                 <module>core-java-modules/core-java-datetime-conversion</module>
+                <module>core-java-modules/core-java-datetime-java8</module>
                 <module>core-java-modules/core-java-datetime-string</module>
                 <module>core-java-modules/core-java-text</module>
+                <module>core-java-modules/core-java-time-measurements</module>
                 <module>core-java-modules/core-java-lambdas</module>
                 <!--<module>core-java-modules/core-java-9</module> --> <!-- We haven't upgraded to java 9. Fixing in BAEL-10841 -->
                 <!--<module>core-java-modules/core-java-os</module> --> <!-- We haven't upgraded to java 9.-->
@@ -480,13 +483,8 @@
                 <module>java-collections-maps</module>
                 <module>java-collections-maps-2</module>
                 <module>java-jdi</module>
-<<<<<<< HEAD
-				<module>core-java-modules/core-java-datetime</module> <!-- We haven't upgraded to java 9. Fixing in BAEL-10841 -->
-				<!--<module>java-dates</module>-->
-=======
                 <!-- <module>core-java/core-java-datetime</module>--> <!-- We haven't upgraded to java 9. Fixing in BAEL-10841 -->
                 <!--<module>java-dates</module>-->
->>>>>>> c3f60b7f
                 <!-- <module>java-ee-8-security-api</module> --> <!-- long running -->
                 <module>java-lite</module>
                 <module>java-math</module>
