--- conflicted
+++ resolved
@@ -838,12 +838,8 @@
 				<module>spring-boot-camel</module>
 				<module>spring-boot-client</module>
 				<module>spring-boot-custom-starter</module>
-<<<<<<< HEAD
 				<module>spring-boot-di</module>
 		 		<module>greeter-spring-boot-autoconfigure</module>
-=======
-				<module>greeter-spring-boot-autoconfigure</module>
->>>>>>> baa3e69f
 				<module>greeter-spring-boot-sample-app</module>
 				<module>persistence-modules/spring-boot-h2/spring-boot-h2-database</module>
 				<module>spring-boot-jasypt</module>
