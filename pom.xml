--- conflicted
+++ resolved
@@ -1265,11 +1265,8 @@
                 <module>tensorflow-java</module>
                 <module>xstream</module>
                 <module>webrtc</module>
-<<<<<<< HEAD
-				<module>libraries-2</module>
-=======
+                <module>libraries-2</module>
                 <module>messaging-modules/spring-apache-camel</module>
->>>>>>> a3f2e96f
             </modules>
 
             <properties>
