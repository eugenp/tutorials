<?xml version="1.0" encoding="UTF-8"?>
<!--suppress PyInterpreter -->
<project xmlns="http://maven.apache.org/POM/4.0.0"
         xmlns:xsi="http://www.w3.org/2001/XMLSchema-instance"
         xsi:schemaLocation="http://maven.apache.org/POM/4.0.0 http://maven.apache.org/xsd/maven-4.0.0.xsd">
    <modelVersion>4.0.0</modelVersion>
    <groupId>com.baeldung</groupId>
    <artifactId>parent-modules</artifactId>
    <version>1.0.0-SNAPSHOT</version>
    <name>parent-modules</name>
    <packaging>pom</packaging>

    <dependencies>
        <!-- logging -->
        <dependency>
            <groupId>org.slf4j</groupId>
            <artifactId>slf4j-api</artifactId>
            <version>${org.slf4j.version}</version>
        </dependency>
        <dependency>
            <groupId>ch.qos.logback</groupId>
            <artifactId>logback-classic</artifactId>
            <version>${logback.version}</version>
        </dependency>
        <dependency>
            <groupId>ch.qos.logback</groupId>
            <artifactId>logback-core</artifactId>
            <version>${logback.version}</version>
        </dependency>
        <dependency>
            <groupId>org.slf4j</groupId>
            <artifactId>jcl-over-slf4j</artifactId>
            <version>${org.slf4j.version}</version>
        </dependency>

        <!-- test -->
        <dependency>
            <groupId>org.junit.jupiter</groupId>
            <artifactId>junit-jupiter-engine</artifactId>
            <version>${junit-jupiter.version}</version>
            <scope>test</scope>
        </dependency>
        <dependency>
            <groupId>org.junit.jupiter</groupId>
            <artifactId>junit-jupiter-params</artifactId>
            <version>${junit-jupiter.version}</version>
            <scope>test</scope>
        </dependency>
        <dependency>
            <groupId>org.junit.jupiter</groupId>
            <artifactId>junit-jupiter-api</artifactId>
            <version>${junit-jupiter.version}</version>
            <scope>test</scope>
        </dependency>
        <dependency>
            <groupId>org.junit.vintage</groupId>
            <artifactId>junit-vintage-engine</artifactId>
            <version>${junit-jupiter.version}</version>
            <scope>test</scope>
        </dependency>
        <dependency>
            <groupId>org.assertj</groupId>
            <artifactId>assertj-core</artifactId>
            <version>${assertj.version}</version>
            <scope>test</scope>
        </dependency>
        <dependency>
            <groupId>org.hamcrest</groupId>
            <artifactId>hamcrest</artifactId>
            <version>${hamcrest.version}</version>
            <scope>test</scope>
        </dependency>
        <dependency>
            <groupId>org.hamcrest</groupId>
            <artifactId>hamcrest-all</artifactId>
            <version>${hamcrest-all.version}</version>
            <scope>test</scope>
        </dependency>
        <dependency>
            <groupId>org.mockito</groupId>
            <artifactId>mockito-core</artifactId>
            <version>${mockito.version}</version>
            <scope>test</scope>
        </dependency>
        <dependency>
            <groupId>org.apache.maven.surefire</groupId>
            <artifactId>surefire-logger-api</artifactId>
            <version>${maven-surefire-plugin.version}</version>
            <!-- to get around bug https://github.com/junit-team/junit5/issues/801 -->
            <scope>test</scope>
            <optional>true</optional>
        </dependency>
    </dependencies>

    <build>
        <plugins>
            <plugin>
                <groupId>org.codehaus.mojo</groupId>
                <artifactId>exec-maven-plugin</artifactId>
                <version>${exec-maven-plugin.version}</version>
                <configuration>
                    <executable>maven</executable>
                </configuration>
            </plugin>
            <plugin>
                <groupId>org.apache.maven.plugins</groupId>
                <artifactId>maven-surefire-plugin</artifactId>
                <version>${maven-surefire-plugin.version}</version>
                <configuration>
                    <forkCount>3</forkCount>
                    <reuseForks>true</reuseForks>
                    <excludes>
                        <exclude>**/*IntegrationTest.java</exclude>
                        <exclude>**/*IntTest.java</exclude>
                        <exclude>**/*LongRunningUnitTest.java</exclude>
                        <exclude>**/*ManualTest.java</exclude>
                        <exclude>**/JdbcTest.java</exclude>
                        <exclude>**/*LiveTest.java</exclude>
                    </excludes>
                </configuration>
                <dependencies>
                    <dependency>
                        <groupId>org.junit.jupiter</groupId>
                        <artifactId>junit-jupiter-engine</artifactId>
                        <version>${junit-jupiter.version}</version>
                    </dependency>
                    <dependency>
                        <groupId>org.junit.vintage</groupId>
                        <artifactId>junit-vintage-engine</artifactId>
                        <version>${junit-jupiter.version}</version>
                    </dependency>
                </dependencies>
            </plugin>
            <plugin>
                <groupId>org.apache.maven.plugins</groupId>
                <artifactId>maven-compiler-plugin</artifactId>
                <version>${maven-compiler-plugin.version}</version>
                <configuration>
                    <source>${java.version}</source>
                    <target>${java.version}</target>
                </configuration>
            </plugin>
            <plugin>
                <groupId>org.apache.maven.plugins</groupId>
                <artifactId>maven-pmd-plugin</artifactId>
                <version>${maven-pmd-plugin.version}</version>
                <dependencies>
                    <dependency>
                        <groupId>org.baeldung.pmd</groupId>
                        <artifactId>custom-pmd</artifactId>
                        <version>${custom-pmd.version}</version>
                    </dependency>
                </dependencies>
                <configuration>
                    <failurePriority>5</failurePriority>
                    <aggregate>false</aggregate>
                    <failOnViolation>true</failOnViolation>
                    <verbose>true</verbose>
                    <linkXRef>true</linkXRef>
                    <includeTests>true</includeTests>
                    <sourceEncoding>UTF-8</sourceEncoding>
                    <targetJdk>${java.version}</targetJdk>
                    <rulesets>
                        <ruleset>${tutorialsproject.basedir}/baeldung-pmd-rules.xml</ruleset>
                    </rulesets>
                    <excludeRoots>
                        <excludeRoot>target/generated-sources</excludeRoot>
                    </excludeRoots>
                </configuration>
                <executions>
                    <execution>
                        <phase>compile</phase>
                        <goals>
                            <goal>check</goal>
                        </goals>
                    </execution>
                </executions>
            </plugin>
            <plugin>
                <groupId>org.commonjava.maven.plugins</groupId>
                <artifactId>directory-maven-plugin</artifactId>
                <version>${directory-maven-plugin.version}</version>
                <executions>
                    <execution>
                        <id>directories</id>
                        <goals>
                            <goal>directory-of</goal>
                        </goals>
                        <phase>validate</phase>
                        <configuration>
                            <property>tutorialsproject.basedir</property>
                            <project>
                                <groupId>com.baeldung</groupId>
                                <artifactId>parent-modules</artifactId>
                            </project>
                        </configuration>
                    </execution>
                </executions>
            </plugin>
            <plugin>
                <groupId>org.apache.maven.plugins</groupId>
                <artifactId>maven-install-plugin</artifactId>
                <version>${maven-install-plugin.version}</version>
                <configuration>
                    <groupId>org.baeldung.pmd</groupId>
                    <artifactId>custom-pmd</artifactId>
                    <version>${custom-pmd.version}</version>
                    <packaging>jar</packaging>
                    <file>${tutorialsproject.basedir}/custom-pmd-${custom-pmd.version}.jar</file>
                    <generatePom>true</generatePom>
                </configuration>
                <executions>
                    <execution>
                        <id>install-jar-lib</id>
                        <goals>
                            <goal>install-file</goal>
                        </goals>
                        <phase>validate</phase>
                    </execution>
                </executions>
            </plugin>
            <plugin>
                <artifactId>maven-war-plugin</artifactId>
                <version>${maven-war-plugin.version}</version>
            </plugin>
        </plugins>

        <extensions>
            <extension>
                <groupId>com.vackosar.gitflowincrementalbuilder</groupId>
                <artifactId>gitflow-incremental-builder</artifactId>
                <version>${gitflow-incremental-builder.version}</version>
            </extension>
        </extensions>
        <pluginManagement>
            <plugins>
                <!--This plugin's configuration is used to store Eclipse m2e settings
                    only. It has no influence on the Maven build itself. -->
                <plugin>
                    <groupId>org.eclipse.m2e</groupId>
                    <artifactId>lifecycle-mapping</artifactId>
                    <version>1.0.0</version>
                    <configuration>
                        <lifecycleMappingMetadata>
                            <pluginExecutions>
                                <pluginExecution>
                                    <pluginExecutionFilter>
                                        <groupId>
                                            org.commonjava.maven.plugins
                                        </groupId>
                                        <artifactId>
                                            directory-maven-plugin
                                        </artifactId>
                                        <versionRange>
                                            [0.3.1,)
                                        </versionRange>
                                        <goals>
                                            <goal>directory-of</goal>
                                        </goals>
                                    </pluginExecutionFilter>
                                    <action>
                                        <ignore/>
                                    </action>
                                </pluginExecution>
                                <pluginExecution>
                                    <pluginExecutionFilter>
                                        <groupId>
                                            org.apache.maven.plugins
                                        </groupId>
                                        <artifactId>
                                            maven-install-plugin
                                        </artifactId>
                                        <versionRange>
                                            [2.5.1,)
                                        </versionRange>
                                        <goals>
                                            <goal>install-file</goal>
                                        </goals>
                                    </pluginExecutionFilter>
                                    <action>
                                        <ignore/>
                                    </action>
                                </pluginExecution>
                            </pluginExecutions>
                        </lifecycleMappingMetadata>
                    </configuration>
                </plugin>
            </plugins>
        </pluginManagement>
    </build>

    <profiles>

        <profile>
            <id>default-first</id>
            <build>
                <plugins>
                    <plugin>
                        <groupId>org.apache.maven.plugins</groupId>
                        <artifactId>maven-surefire-plugin</artifactId>
                        <version>${maven-surefire-plugin.version}</version>
                        <configuration>
                            <forkCount>3</forkCount>
                            <reuseForks>true</reuseForks>
                            <includes>
                                <include>SpringContextTest</include>
                                <include>**/*UnitTest</include>
                            </includes>
                            <excludes>
                                <exclude>**/*IntegrationTest.java</exclude>
                                <exclude>**/*IntTest.java</exclude>
                                <exclude>**/*LongRunningUnitTest.java</exclude>
                                <exclude>**/*ManualTest.java</exclude>
                                <exclude>**/JdbcTest.java</exclude>
                                <exclude>**/*LiveTest.java</exclude>
                            </excludes>
                            <systemPropertyVariables>
                                <logback.configurationFile>${tutorialsproject.basedir}/logback-config.xml</logback.configurationFile>
                            </systemPropertyVariables>
                        </configuration>
                    </plugin>

                </plugins>
            </build>

            <modules>
                <module>parent-boot-1</module>
                <module>parent-boot-2</module>
                <module>parent-spring-4</module>
                <module>parent-spring-5</module>
                <module>parent-java</module>


                <module>azure</module>
                <module>checker-plugin</module>
                <!-- <module>clojure</module> --> <!-- Not a maven project -->

                <module>core-java-modules</module>

                <module>couchbase</module>

                <!-- <module>ethereum</module> --> <!-- JAVA-6001 -->
                <!-- <module>gradle-modules</module> --> <!-- Not a maven project -->
                <module>gradle-modules/gradle/maven-to-gradle</module>
                <!-- <module>grails</module> --> <!-- Not a maven project -->

                <!-- <module>guest</module> --> <!-- not to be built as its for guest articles  -->

                <module>apache-httpclient</module>
                <module>apache-httpclient4</module>


                <module>jackson-modules</module>

                <module>javafx</module>
                <module>java-jdi</module>
                <module>java-websocket</module>

                <module>jhipster-5</module>

                <module>jmh</module>

                <module>kubernetes-modules</module>

                <!-- <module>lagom</module> --> <!-- Not a maven project -->
                <module>language-interop</module>
                <module>libraries-3</module>

                <module>libraries-data-db</module>

                <module>logging-modules</module>
                <module>lombok-modules</module>

                <module>maven-modules</module>

                <module>messaging-modules</module>

                <module>microservices-modules</module>
                <module>muleesb</module>


                <module>netflix-modules</module>

                <module>osgi</module>


                <module>persistence-modules</module>

                <module>vavr-modules</module>
                <module>web-modules</module>
            </modules>

        </profile>

        <profile>
            <id>default-second</id>
            <build>
                <plugins>

                    <plugin>
                        <groupId>org.apache.maven.plugins</groupId>
                        <artifactId>maven-surefire-plugin</artifactId>
                        <version>${maven-surefire-plugin.version}</version>
                        <configuration>
                            <forkCount>3</forkCount>
                            <reuseForks>true</reuseForks>
                            <includes>
                                <include>SpringContextTest</include>
                                <include>**/*UnitTest</include>
                            </includes>
                            <excludes>
                                <exclude>**/*IntegrationTest.java</exclude>
                                <exclude>**/*IntTest.java</exclude>
                                <exclude>**/*LongRunningUnitTest.java</exclude>
                                <exclude>**/*ManualTest.java</exclude>
                                <exclude>**/*JdbcTest.java</exclude>
                                <exclude>**/*LiveTest.java</exclude>
                            </excludes>
                            <systemPropertyVariables>
                                <logback.configurationFile>${tutorialsproject.basedir}/logback-config.xml</logback.configurationFile>
                            </systemPropertyVariables>
                        </configuration>
                    </plugin>

                </plugins>
            </build>

            <modules>
                <module>parent-boot-1</module>
                <module>parent-boot-2</module>
                <module>parent-spring-4</module>
                <module>parent-spring-5</module>
                <module>parent-java</module>

                <module>spf4j</module>
                <module>spring-4</module>
                <module>spring-aop</module>

                <module>spring-bom</module>
                <module>spring-boot-modules</module>
                <module>spring-cloud-modules</module>
                <!-- <module>spring-cloud-cli</module> --> <!-- Not a maven project -->
                <module>spring-di</module>
                <module>spring-di-2</module>
                <module>spring-ejb-modules</module>

<<<<<<< HEAD
                <module>spring-exceptions</module>
                <module>spring-integration</module>
                <module>spring-jenkins-pipeline</module>

=======
                <module>spring-jersey</module>
>>>>>>> 5796ad3f
                <module>spring-jinq</module>
                <module>spring-katharsis</module>
                <module>spring-mobile</module>
                <module>spring-remoting-modules</module>

                <!-- <module>spring-roo</module> --> <!-- JAVA-17327 -->

                <module>spring-security-modules</module>
                <module>spring-shell</module>
                <module>spring-soap</module>
                <module>spring-spel</module>
                <module>spring-static-resources</module>
                <module>spring-swagger-codegen</module>
                <module>spring-vault</module>
                <module>spring-web-modules</module>
                <module>spring-websockets</module>
                <module>static-analysis</module>
                <module>testing-modules</module>
                <module>vertx-modules</module>
                <module>video-tutorials</module>
                <module>xml</module>
                <module>xml-2</module>
            </modules>

        </profile>

        <profile>
            <id>default-heavy</id>
            <build>
                <plugins>

                    <plugin>
                        <groupId>org.apache.maven.plugins</groupId>
                        <artifactId>maven-surefire-plugin</artifactId>
                        <version>${maven-surefire-plugin.version}</version>
                        <configuration>
                            <forkCount>3</forkCount>
                            <reuseForks>true</reuseForks>
                            <includes>
                                <include>SpringContextTest</include>
                                <include>**/*UnitTest</include>
                            </includes>
                            <excludes>
                                <exclude>**/*IntegrationTest.java</exclude>
                                <exclude>**/*IntTest.java</exclude>
                                <exclude>**/*LongRunningUnitTest.java</exclude>
                                <exclude>**/*ManualTest.java</exclude>
                                <exclude>**/*JdbcTest.java</exclude>
                                <exclude>**/*LiveTest.java</exclude>
                            </excludes>
                        </configuration>
                    </plugin>

                </plugins>
            </build>

            <modules>
                <module>parent-boot-1</module>
                <module>parent-boot-2</module>
                <module>parent-spring-4</module>
                <module>parent-spring-5</module>
                <module>parent-java</module>

                <module>apache-spark</module>

                <module>image-processing</module>

                <module>jenkins-modules</module>
                <module>jhipster-modules</module>
                <module>jhipster-5</module>
                <module>jws</module>

                <module>libraries</module> <!-- very long running -->
                <module>libraries-4</module>
                <module>libraries-5</module>
                <module>libraries-6</module>
                <module>spring-boot-modules/spring-boot-react</module>
                <module>spring-ejb-modules/ejb-beans</module>

                <module>vaadin</module>
                <module>vavr-modules</module>
            </modules>
        </profile>

        <profile>
            <id>integration-lite-first</id>

            <build>
                <plugins>
                    <plugin>
                        <groupId>org.apache.maven.plugins</groupId>
                        <artifactId>maven-surefire-plugin</artifactId>
                        <configuration>
                            <excludes>
                                <exclude>**/*ManualTest.java</exclude>
                                <exclude>**/*LiveTest.java</exclude>
                            </excludes>
                            <includes>
                                <include>**/*IntegrationTest.java</include>
                                <include>**/*IntTest.java</include>
                            </includes>
                            <systemPropertyVariables>
                                <logback.configurationFile>${tutorialsproject.basedir}/logback-config.xml</logback.configurationFile>
                            </systemPropertyVariables>
                        </configuration>
                    </plugin>
                </plugins>
            </build>

            <modules>
                <module>parent-boot-1</module>
                <module>parent-boot-2</module>
                <module>parent-spring-4</module>
                <module>parent-spring-5</module>
                <module>parent-java</module>


                <module>azure</module>
                <module>checker-plugin</module>
                <!-- <module>clojure</module> --> <!-- Not a maven project -->

                <module>core-java-modules</module>
                <module>couchbase</module>
                <!-- <module>ethereum</module> --> <!-- JAVA-6001 -->
                <!-- <module>gradle-modules</module> --> <!-- Not a maven project -->
                <module>gradle-modules/gradle/maven-to-gradle</module>
                <!-- <module>grails</module> --> <!-- Not a maven project -->
                <!-- <module>guest</module> --> <!-- not to be built as its for guest articles  -->

                <module>apache-httpclient</module>
                <module>apache-httpclient4</module>


                <module>jackson-modules</module>

                <module>javafx</module>
                <module>java-jdi</module>
                <module>java-websocket</module>

                <module>jhipster-5</module>
                <module>jmh</module>

                <module>kubernetes-modules</module>

                <!-- <module>lagom</module> --> <!-- Not a maven project -->
                <module>language-interop</module>
                <module>libraries-3</module>

                <module>libraries-data-db</module>

                <module>logging-modules</module>
                <module>lombok-modules</module>

                <module>maven-modules</module>

                <module>messaging-modules</module>

                <module>microservices-modules</module>
                <module>muleesb</module>

                <module>netflix-modules</module>

                <module>osgi</module>



                <module>persistence-modules</module>

                <module>vavr-modules</module>
                <module>web-modules</module>
            </modules>

        </profile>

        <profile>
            <id>integration-lite-second</id>

            <build>
                <plugins>
                    <plugin>
                        <groupId>org.apache.maven.plugins</groupId>
                        <artifactId>maven-surefire-plugin</artifactId>
                        <configuration>
                            <excludes>
                                <exclude>**/*ManualTest.java</exclude>
                                <exclude>**/*LiveTest.java</exclude>
                            </excludes>
                            <includes>
                                <include>**/*IntegrationTest.java</include>
                                <include>**/*IntTest.java</include>
                            </includes>
                            <systemPropertyVariables>
                                <logback.configurationFile>${tutorialsproject.basedir}/logback-config.xml</logback.configurationFile>
                            </systemPropertyVariables>
                        </configuration>
                    </plugin>
                </plugins>
            </build>

            <modules>
                <module>parent-boot-1</module>
                <module>parent-boot-2</module>
                <module>parent-spring-4</module>
                <module>parent-spring-5</module>
                <module>parent-java</module>


                <module>spf4j</module>
                <module>spring-4</module>

                <module>spring-bom</module>
                <module>spring-boot-modules</module>
                <module>spring-cloud-modules</module>
                <!-- <module>spring-cloud-cli</module> --> <!-- Not a maven project -->
                <module>spring-di</module>
                <module>spring-di-2</module>
                <module>spring-ejb-modules</module>
<<<<<<< HEAD
                <module>spring-exceptions</module>
                <module>spring-integration</module>
                <module>spring-jenkins-pipeline</module>

=======

                <module>spring-jersey</module>
>>>>>>> 5796ad3f
                <module>spring-jinq</module>
                <module>spring-katharsis</module>
                <module>spring-mobile</module>
                <module>spring-remoting-modules</module>

                <!-- <module>spring-roo</module> --> <!-- JAVA-17327 -->

                <module>spring-security-modules</module>
                <module>spring-shell</module>
                <module>spring-soap</module>
                <module>spring-spel</module>
                <module>spring-static-resources</module>
                <module>spring-swagger-codegen</module>
                <module>spring-vault</module>
                <module>spring-web-modules</module>
                <module>spring-websockets</module>
                <module>static-analysis</module>
                <module>testing-modules</module>
                <module>vertx-modules</module>
                <module>video-tutorials</module>
                <module>xml</module>
                <module>xml-2</module>
            </modules>

        </profile>

        <profile>
            <id>integration-heavy</id>

            <build>
                <plugins>
                    <plugin>
                        <groupId>org.apache.maven.plugins</groupId>
                        <artifactId>maven-surefire-plugin</artifactId>
                        <configuration>
                            <excludes>
                                <exclude>**/*ManualTest.java</exclude>
                                <exclude>**/*LiveTest.java</exclude>
                            </excludes>
                            <includes>
                                <include>**/*IntegrationTest.java</include>
                                <include>**/*IntTest.java</include>
                            </includes>
                        </configuration>
                    </plugin>
                </plugins>
            </build>

            <modules>
                <module>parent-boot-1</module>
                <module>parent-boot-2</module>
                <module>parent-spring-4</module>
                <module>parent-spring-5</module>
                <module>parent-java</module>

                <module>apache-spark</module>

                <module>image-processing</module>

                <module>jenkins-modules</module>
                <module>jhipster-modules</module>
                <module>jhipster-5</module>
                <module>jws</module>

                <module>libraries</module> <!-- very long running -->
                <module>libraries-4</module>
                <module>libraries-5</module>
                <module>libraries-6</module>
                <module>spring-boot-modules/spring-boot-react</module>
                <module>spring-ejb-modules/ejb-beans</module>
                <module>vaadin</module>
               <module>vavr-modules</module>
            </modules>

        </profile>

        <profile>
            <id>live-all</id>

            <build>
                <plugins>
                    <plugin>
                        <groupId>org.apache.maven.plugins</groupId>
                        <artifactId>maven-surefire-plugin</artifactId>
                        <configuration>
                            <excludes>
                                <exclude>**/SpringContextTest.java</exclude>
                                <exclude>**/*UnitTest.java</exclude>
                                <exclude>**/*IntegrationTest.java</exclude>
                                <exclude>**/*IntTest.java</exclude>
                                <exclude>**/*LongRunningUnitTest.java</exclude>
                                <exclude>**/*ManualTest.java</exclude>
                                <exclude>**/*JdbcTest.java</exclude>
                            </excludes>
                            <includes>
                                <include>**/*LiveTest.java</include>
                            </includes>
                        </configuration>
                    </plugin>

                </plugins>
            </build>


        </profile>

        <profile>
            <id>default-jdk9-and-above</id>

            <build>
                <plugins>

                    <plugin>
                        <groupId>org.apache.maven.plugins</groupId>
                        <artifactId>maven-surefire-plugin</artifactId>
                        <configuration>
                            <forkCount>3</forkCount>
                            <reuseForks>true</reuseForks>
                            <includes>
                                <include>SpringContextTest</include>
                                <include>**/*UnitTest</include>
                            </includes>
                            <excludes>
                                <exclude>**/*IntegrationTest.java</exclude>
                                <exclude>**/*IntTest.java</exclude>
                                <exclude>**/*LongRunningUnitTest.java</exclude>
                                <exclude>**/*ManualTest.java</exclude>
                                <exclude>**/JdbcTest.java</exclude>
                                <exclude>**/*LiveTest.java</exclude>
                            </excludes>
                        </configuration>
                    </plugin>

                </plugins>
            </build>

            <modules>
<<<<<<< HEAD
                <module>spring-jersey</module>
                <module>jersey</module>
                <module>jaxb</module>
=======
                <module>spring-batch</module>
                <module>spring-boot-rest</module>
                <module>spring-drools</module>
                <module>spring-exceptions</module>
                <module>spring-jenkins-pipeline</module>
                <module>spring-core</module>
                <module>spring-core-4</module>
                <module>spring-integration</module>
>>>>>>> 5796ad3f
                <module>libraries-security</module>
                <module>performance-tests</module>
                <module>security-modules</module>
                <module>libraries-server-2</module>
                <module>orika</module>

                <module>patterns-modules</module>
                <module>json-modules</module>
                <module>libraries-data</module>
                <module>saas-modules</module>
                <module>server-modules</module>
                <module>apache-cxf-modules</module>


                <module>spring-aop</module>
                <module>jmeter</module>
                <module>spring-aop-2</module>

                <module>algorithms-modules</module>
                <module>apache-libraries</module>
                <module>apache-poi</module>
                <module>apache-velocity</module>
                <module>di-modules</module>
                <module>asciidoctor</module>
                <module>aws-modules</module>
                
                <module>couchbase</module>
                <module>core-groovy-modules</module>

                <module>core-java-modules/core-java-9</module>
                <module>core-java-modules/core-java-9-improvements</module>
                <module>core-java-modules/core-java-9-jigsaw</module>
                <!-- <module>core-java-modules/core-java-9-new-features</module> --> <!-- uses preview features, to be decided how to handle -->
                <module>core-java-modules/core-java-9-streams</module>
                <module>core-java-modules/core-java-10</module>
                <module>core-java-modules/core-java-11</module>
                <module>core-java-modules/core-java-11-2</module>
                <module>core-java-modules/core-java-11-3</module>
                <!-- <module>core-java-modules/core-java-12</module> --> <!-- uses preview features, to be decided how to handle -->
                <!-- <module>core-java-modules/core-java-13</module> --> <!-- uses preview features, to be decided how to handle -->
                <!-- <module>core-java-modules/core-java-14</module> --> <!-- uses preview features, to be decided how to handle -->
                <!-- <module>core-java-modules/core-java-15</module> --> <!-- uses preview features, to be decided how to handle -->
                <!-- <module>core-java-modules/core-java-16</module> --> <!-- uses preview features, to be decided how to handle -->
                <!-- <module>core-java-modules/core-java-17</module> --> <!-- uses preview features, to be decided how to handle -->
                <!-- <module>core-java-modules/core-java-19</module> --> <!-- uses preview features, to be decided how to handle -->
                <module>core-java-modules/core-java-collections-set</module>
                <module>core-java-modules/core-java-collections-list-4</module>
                <module>core-java-modules/core-java-collections-array-list</module>
                <module>core-java-modules/core-java-collections-maps-4</module>
                <module>core-java-modules/core-java-collections-maps-5</module>
                <module>core-java-modules/core-java-concurrency-simple</module>
                <module>core-java-modules/core-java-date-operations-1</module>
                <module>core-java-modules/core-java-datetime-conversion</module>
                <module>core-java-modules/core-java-datetime-string</module>
                <module>core-java-modules/core-java-io-conversions-2</module>
                <module>core-java-modules/core-java-jpms</module>
                <module>core-java-modules/core-java-os</module>
                <module>core-java-modules/core-java-streams-4</module>
                <module>core-java-modules/core-java-string-algorithms-3</module>
                <module>core-java-modules/core-java-string-operations-3</module>
                <module>core-java-modules/core-java-string-operations-4</module>
                <module>core-java-modules/core-java-string-operations-5</module>
                <module>core-java-modules/core-java-time-measurements</module>
                <module>core-java-modules/core-java-networking-3</module>
                <module>core-java-modules/core-java-strings</module>
                <module>core-java-modules/core-java-httpclient</module>
                <module>custom-pmd</module>
                <module>spring-core-6</module>
                <module>data-structures</module>
                <module>ddd-contexts</module>
                <module>deeplearning4j</module>
                <module>docker-modules</module>
                <module>drools</module>
                <module>guava-modules</module>
                <module>apache-httpclient-2</module>
                <module>kubernetes-modules/kubernetes-spring</module>
                <module>libraries-concurrency</module>
                <module>libraries-testing</module>
                <module>maven-modules/compiler-plugin-java-9</module>
                <module>maven-modules/maven-generate-war</module>
                <module>maven-modules/multimodulemavenproject</module>
                <module>optaplanner</module>
                <module>persistence-modules/sirix</module>
                <module>persistence-modules/spring-data-cassandra-2</module>
                <module>quarkus-modules</module>
                <module>spring-boot-modules/spring-boot-cassandre</module>
                <module>spring-boot-modules/spring-boot-3</module>
                <module>spring-boot-modules/spring-boot-3-native</module>
                <module>spring-boot-modules/spring-boot-3-observation</module>
                <module>spring-boot-modules/spring-boot-3-test-pitfalls</module>
                <module>spring-reactive-modules</module>
                <module>spring-swagger-codegen/custom-validations-opeanpi-codegen</module>
                <module>testing-modules/testing-assertions</module>
                <module>persistence-modules/fauna</module>

                <module>rule-engines-modules</module>

                <module>reactive-systems</module>
                <module>rxjava-modules</module>

                <module>lightrun</module>
                <module>tablesaw</module>
                <module>geotools</module>

                <!-- Modules from default-first -->

                <module>akka-modules</module>
                <module>annotations</module>
                <module>apache-httpclient</module>
                <module>httpclient-simple</module>
                <module>antlr</module>
                <module>apache-kafka</module>
                <module>apache-kafka-2</module>
                <module>apache-olingo</module>

                <module>apache-poi-2</module>
                <module>apache-rocketmq</module>
                <module>apache-thrift</module>
                <module>apache-tika</module>

                <module>asm</module>
                <module>atomikos</module>
                <module>atomix</module>
<!--            <module>axon</module>--><!-- JAVA-18408 -->

                <module>bazel</module>
                <module>code-generation</module>
                <module>ddd</module>
                <module>discord4j</module>
                <module>disruptor</module>
                <module>dozer</module>
                <module>dubbo</module>
                <module>feign</module>
                <module>google-cloud</module>
                <module>graphql-modules</module>
                <module>grpc</module>
                <module>hazelcast</module>
                <module>hystrix</module>
                <module>jackson-simple</module>
                <module>java-blockchain</module>

                <module>java-rmi</module>
                <module>java-spi</module>
                <module>javax-sound</module>
                <module>javaxval</module>
                <module>javaxval-2</module>
                <module>javax-validation-advanced</module>
                <module>jgit</module>
                <module>jib</module>

                <module>java-native</module>
                <module>jsoup</module>
                <module>ksqldb</module>
                <module>jsf</module>
                <module>libraries-2</module>
                <module>libraries-7</module>
                <module>libraries-apache-commons</module>
                <module>libraries-apache-commons-collections</module>
                <module>libraries-apache-commons-io</module>
                <module>libraries-data-2</module>
                <module>libraries-data-io</module>
                <module>libraries-files</module>
                <module>libraries-http</module>
                <module>libraries-http-2</module>
                <module>libraries-io</module>
                <module>libraries-primitive</module>
                <module>libraries-rpc</module>
                <module>libraries-server</module>

                <module>lucene</module>
                <module>mapstruct</module>
                <module>mesos-marathon</module>
                <module>metrics</module>
                <module>mustache</module>
                <module>mybatis</module>
                <module>pdf</module>
                <module>pdf-2</module>
                <module>protobuffer</module>
                <module>reactor-core</module>
                <module>rsocket</module>
                <module>slack</module>


                <!--  Modules from default second-->
                <module>spring-5</module>
                <module>spring-5-webflux</module>
                <module>spring-5-webflux-2</module>
                <module>spring-activiti</module>
                <module>spring-batch-2</module>
				        <module>spring-boot-modules/spring-caching-2</module>
                <module>spring-core-2</module>
                <module>spring-core-3</module>
                <module>spring-core-5</module>
                <module>spring-di-3</module>
                <module>spring-cucumber</module>

                <module>spring-kafka</module>

                <module>spring-native</module>
                <module>spring-security-modules/spring-security-oauth2-testing</module>
                <module>spring-protobuf</module>
                <module>spring-quartz</module>

                <module>spring-scheduling</module>

                <module>spring-state-machine</module>
                <module>spring-threads</module>
                <module>tensorflow-java</module>
                <module>xstream</module>
                <module>webrtc</module>
                <module>persistence-modules/java-mongodb</module>
                <module>messaging-modules/spring-apache-camel</module>
            </modules>

            <properties>
                <project.build.sourceEncoding>UTF-8</project.build.sourceEncoding>
                <java.version>11</java.version>
                <maven.compiler.source>11</maven.compiler.source>
                <maven.compiler.target>11</maven.compiler.target>
            </properties>
        </profile>

        <profile>
            <id>integration-jdk9-and-above</id>

            <build>
                <plugins>
                    <plugin>
                        <groupId>org.apache.maven.plugins</groupId>
                        <artifactId>maven-surefire-plugin</artifactId>
                        <configuration>
                            <excludes>
                                <exclude>**/*ManualTest.java</exclude>
                                <exclude>**/*LiveTest.java</exclude>
                            </excludes>
                            <includes>
                                <include>**/*IntegrationTest.java</include>
                                <include>**/*IntTest.java</include>
                            </includes>
                        </configuration>
                    </plugin>
                </plugins>
            </build>

            <modules>
<<<<<<< HEAD
                <module>spring-jersey</module>
                <module>jersey</module>
                <module>jaxb</module>
=======
                <module>spring-batch</module>
                <module>spring-boot-rest</module>
                <module>spring-drools</module>
                <module>spring-exceptions</module>
                <module>spring-jenkins-pipeline</module>
                <module>spring-core</module>
                <module>spring-core-4</module>
                <module>spring-integration</module>
>>>>>>> 5796ad3f
                <module>libraries-security</module>
                <module>performance-tests</module>
                <module>security-modules</module>
                <module>libraries-server-2</module>
                <module>orika</module>
                
                <module>patterns-modules</module>
                <module>json-modules</module>
                <module>libraries-data</module>
                <module>saas-modules</module>
                <module>server-modules</module>
                <module>apache-cxf-modules</module>
                
                <module>algorithms-modules</module>
                <module>apache-libraries</module>
                <module>apache-poi</module>
                <module>apache-velocity</module>
                <module>di-modules</module>
                <module>asciidoctor</module>
                <module>aws-modules</module>

                <module>couchbase</module>

                <module>core-groovy-modules</module>
                <module>core-java-modules/core-java-9</module>
                <module>core-java-modules/core-java-9-improvements</module>
                <module>core-java-modules/core-java-9-jigsaw</module>
                <!-- <module>core-java-modules/core-java-9-new-features</module> --> <!-- uses preview features, to be decided how to handle -->
                <module>core-java-modules/core-java-9-streams</module>
                <module>core-java-modules/core-java-10</module>
                <module>core-java-modules/core-java-11</module>
                <module>core-java-modules/core-java-11-2</module>
                <module>core-java-modules/core-java-11-3</module>
                <!-- <module>core-java-modules/core-java-12</module> --> <!-- uses preview features, to be decided how to handle -->
                <!-- <module>core-java-modules/core-java-13</module> --> <!-- uses preview features, to be decided how to handle -->
                <!-- <module>core-java-modules/core-java-14</module> --> <!-- uses preview features, to be decided how to handle -->
                <!-- <module>core-java-modules/core-java-15</module> --> <!-- uses preview features, to be decided how to handle -->
                <!-- <module>core-java-modules/core-java-16</module> --> <!-- uses preview features, to be decided how to handle -->
                <!-- <module>core-java-modules/core-java-17</module> --> <!-- uses preview features, to be decided how to handle -->
                <!-- <module>core-java-modules/core-java-19</module> --> <!-- uses preview features, to be decided how to handle -->
                <module>core-java-modules/core-java-collections-set</module>
                <module>core-java-modules/core-java-collections-list-4</module>
                <module>core-java-modules/core-java-collections-array-list</module>
                <module>core-java-modules/core-java-collections-maps-4</module>
                <module>core-java-modules/core-java-collections-maps-5</module>
                <module>core-java-modules/core-java-concurrency-simple</module>
                <module>core-java-modules/core-java-date-operations-1</module>
                <module>core-java-modules/core-java-datetime-conversion</module>
                <module>core-java-modules/core-java-datetime-string</module>
                <module>core-java-modules/core-java-io-conversions-2</module>
                <module>core-java-modules/core-java-jpms</module>
                <module>core-java-modules/core-java-os</module>
                <module>core-java-modules/core-java-streams-4</module>
                <module>core-java-modules/core-java-string-algorithms-3</module>
                <module>core-java-modules/core-java-string-operations-3</module>
                <module>core-java-modules/core-java-string-operations-4</module>
                <module>core-java-modules/core-java-string-operations-5</module>
                <module>core-java-modules/core-java-time-measurements</module>
                <module>core-java-modules/core-java-networking-3</module>
                <module>core-java-modules/core-java-strings</module>
                <module>core-java-modules/core-java-httpclient</module>
                <module>spring-aop</module>
                <module>spring-aop-2</module>                
                <module>custom-pmd</module>
                <module>spring-core-6</module>
                <module>data-structures</module>
                <module>ddd-contexts</module>
                <module>deeplearning4j</module>
                <module>jmeter</module>
                <module>docker-modules</module>
                <module>drools</module>
                <module>guava-modules</module>
                <module>apache-httpclient-2</module>
                <module>kubernetes-modules/kubernetes-spring</module>
                <module>libraries-concurrency</module>
                <module>libraries-testing</module>
                <module>maven-modules/compiler-plugin-java-9</module>
                <module>maven-modules/maven-generate-war</module>
                <module>maven-modules/multimodulemavenproject</module>
                <module>optaplanner</module>
                <module>persistence-modules/sirix</module>
                <module>persistence-modules/spring-data-cassandra-2</module>
                <module>quarkus-modules</module>
                <module>spring-boot-modules/spring-boot-cassandre</module>
                <module>spring-boot-modules/spring-boot-3</module>
                <module>spring-boot-modules/spring-boot-3-native</module>
                <module>spring-boot-modules/spring-boot-3-observation</module>
                <module>spring-boot-modules/spring-boot-3-test-pitfalls</module>
                <module>spring-reactive-modules</module>
                <module>spring-swagger-codegen/custom-validations-opeanpi-codegen</module>
                <module>testing-modules/testing-assertions</module>
                <module>persistence-modules/fauna</module>

                <module>rule-engines-modules</module>

                <module>reactive-systems</module>
                <module>rxjava-modules</module>

                <module>lightrun</module>
                <module>tablesaw</module>
                <module>geotools</module>

                <!-- Modules from default-first -->

                <module>akka-modules</module>
                <module>annotations</module>
                <module>apache-httpclient</module>
                <module>antlr</module>
                <module>apache-kafka</module>
                <module>apache-kafka-2</module>
                <module>apache-olingo</module>

                <module>apache-poi-2</module>
                <module>apache-rocketmq</module>
                <module>apache-thrift</module>
                <module>apache-tika</module>

                <module>asm</module>
                <module>atomikos</module>
                <module>atomix</module>
                <!--                <module>axon</module>--><!-- JAVA-18408 -->

                <module>bazel</module>
                <module>code-generation</module>
                <module>ddd</module>
                <module>discord4j</module>
                <module>disruptor</module>
                <module>dozer</module>

                <module>dubbo</module>
                <module>feign</module>
                <module>google-cloud</module>
                <module>graphql-modules</module>
                <module>grpc</module>
                <module>hazelcast</module>
                <module>httpclient-simple</module>
                <module>hystrix</module>
                <module>jackson-simple</module>
                <module>java-blockchain</module>

                <module>java-rmi</module>
                <module>java-spi</module>
                <module>javax-sound</module>
                <module>javaxval</module>
                <module>javaxval-2</module>
                <module>javax-validation-advanced</module>
                <module>jgit</module>
                <module>jib</module>

                <module>java-native</module>
                <module>jsoup</module>
                <module>jsf</module>
                <module>ksqldb</module>

                <module>libraries-7</module>
                <module>libraries-apache-commons</module>
                <module>libraries-apache-commons-collections</module>
                <module>libraries-apache-commons-io</module>
                <module>libraries-data-2</module>
                <module>libraries-data-io</module>
                <module>libraries-files</module>
                <module>libraries-http</module>
                <module>libraries-http-2</module>
                <module>libraries-io</module>
                <module>libraries-primitive</module>
                <module>libraries-rpc</module>
                <module>libraries-server</module>

                <module>lucene</module>
                <module>mapstruct</module>
                <module>mesos-marathon</module>
                <module>metrics</module>
                <module>mustache</module>
                <module>mybatis</module>
                <module>pdf</module>
                <module>pdf-2</module>
                <module>protobuffer</module>
                <module>reactor-core</module>
                <module>rsocket</module>
                <module>slack</module>


                <!--  Modules from default second-->

                <module>spring-5</module>
                <module>spring-5-webflux</module>
                <module>spring-5-webflux-2</module>
                <module>spring-activiti</module>
                <module>spring-batch-2</module>
				        <module>spring-boot-modules/spring-caching-2</module>
                <module>spring-core-2</module>
                <module>spring-core-3</module>
                <module>spring-core-5</module>
                <module>spring-di-3</module>
                <module>spring-cucumber</module>

                <module>spring-kafka</module>

                <module>spring-native</module>
                <module>spring-protobuf</module>
                <module>spring-quartz</module>

                <module>spring-scheduling</module>

                <module>spring-state-machine</module>
                <module>spring-threads</module>
                <module>tensorflow-java</module>
                <module>xstream</module>
                <module>webrtc</module>
                <module>persistence-modules/java-mongodb</module>
                <module>libraries-2</module>
                <module>messaging-modules/spring-apache-camel</module>
            </modules>

            <properties>
                <project.build.sourceEncoding>UTF-8</project.build.sourceEncoding>
                <java.version>11</java.version>
                <maven.compiler.source>11</maven.compiler.source>
                <maven.compiler.target>11</maven.compiler.target>
            </properties>
        </profile>

        <profile>
            <id>parents</id>
            <modules>
                <module>parent-boot-1</module>
                <module>parent-boot-2</module>
                <module>parent-spring-4</module>
                <module>parent-spring-5</module>
                <module>parent-java</module>
            </modules>

        </profile>
    </profiles>

    <reporting>
        <plugins>
            <plugin>
                <groupId>org.apache.maven.plugins</groupId>
                <artifactId>maven-jxr-plugin</artifactId>
                <version>${maven-jxr-plugin.version}</version>
            </plugin>
        </plugins>
    </reporting>

    <properties>
        <project.build.sourceEncoding>UTF-8</project.build.sourceEncoding>
        <project.reporting.outputEncoding>UTF-8</project.reporting.outputEncoding>
        <gib.referenceBranch>refs/remotes/origin/master</gib.referenceBranch>
        <gib.skipTestsForUpstreamModules>true</gib.skipTestsForUpstreamModules>
        <gib.buildUpstream>false</gib.buildUpstream>
        <gib.failOnMissingGitDir>false</gib.failOnMissingGitDir>
        <gib.failOnError>false</gib.failOnError>
        <gib.disable>true</gib.disable>

        <!-- used only in dependency management to force this version, not included as a direct dependency -->
        <junit.version>4.13.2</junit.version>
        <assertj.version>3.21.0</assertj.version>
        <hamcrest.version>2.2</hamcrest.version>
        <hamcrest-all.version>1.3</hamcrest-all.version>
        <mockito.version>4.4.0</mockito.version>
        <byte-buddy.version>1.12.13</byte-buddy.version>

        <!-- logging -->
        <org.slf4j.version>1.7.32</org.slf4j.version>
        <logback.version>1.2.7</logback.version>

        <!-- plugins -->
        <maven-surefire-plugin.version>2.22.2</maven-surefire-plugin.version>
        <maven-compiler-plugin.version>3.8.1</maven-compiler-plugin.version>
        <exec-maven-plugin.version>3.0.0</exec-maven-plugin.version>
        <java.version>1.8</java.version>
        <log4j.version>1.2.17</log4j.version>
        <esapi.version>2.5.0.0</esapi.version>
        <jmh-core.version>1.35</jmh-core.version>
        <jmh-generator.version>1.35</jmh-generator.version>
        <maven-failsafe-plugin.version>2.21.0</maven-failsafe-plugin.version>
        <commons-collections4.version>4.4</commons-collections4.version>
        <commons-io.version>2.11.0</commons-io.version>
        <commons-lang.version>2.6</commons-lang.version>
        <commons-lang3.version>3.12.0</commons-lang3.version>
        <commons-cli.version>1.5.0</commons-cli.version>
        <maven-war-plugin.version>3.0.0</maven-war-plugin.version>
        <javax.servlet-api.version>4.0.1</javax.servlet-api.version>
        <jstl-api.version>1.2</jstl-api.version>
        <javax.servlet.jsp-api.version>2.3.3</javax.servlet.jsp-api.version>
        <jstl.version>1.2</jstl.version>
        <jackson.version>2.13.3</jackson.version>
        <commons-fileupload.version>1.4</commons-fileupload.version>
        <junit-platform.version>1.9.2</junit-platform.version>
        <junit-jupiter.version>5.9.2</junit-jupiter.version>
        <junit-platform-surefire-provider.version>1.3.2</junit-platform-surefire-provider.version>
        <directory-maven-plugin.version>0.3.1</directory-maven-plugin.version>
        <maven-install-plugin.version>2.5.2</maven-install-plugin.version>
        <custom-pmd.version>0.0.1</custom-pmd.version>
        <gitflow-incremental-builder.version>3.12.2</gitflow-incremental-builder.version>
        <maven-jxr-plugin.version>3.0.0</maven-jxr-plugin.version>
        <maven-pmd-plugin.version>3.19.0</maven-pmd-plugin.version>
        <lombok.version>1.18.24</lombok.version>
        <h2.version>2.1.214</h2.version>
        <guava.version>31.1-jre</guava.version>
        <maven-jar-plugin.version>3.2.2</maven-jar-plugin.version>
    </properties>

</project><|MERGE_RESOLUTION|>--- conflicted
+++ resolved
@@ -443,15 +443,10 @@
                 <module>spring-di</module>
                 <module>spring-di-2</module>
                 <module>spring-ejb-modules</module>
-
-<<<<<<< HEAD
                 <module>spring-exceptions</module>
                 <module>spring-integration</module>
                 <module>spring-jenkins-pipeline</module>
 
-=======
-                <module>spring-jersey</module>
->>>>>>> 5796ad3f
                 <module>spring-jinq</module>
                 <module>spring-katharsis</module>
                 <module>spring-mobile</module>
@@ -669,15 +664,9 @@
                 <module>spring-di</module>
                 <module>spring-di-2</module>
                 <module>spring-ejb-modules</module>
-<<<<<<< HEAD
                 <module>spring-exceptions</module>
                 <module>spring-integration</module>
                 <module>spring-jenkins-pipeline</module>
-
-=======
-
-                <module>spring-jersey</module>
->>>>>>> 5796ad3f
                 <module>spring-jinq</module>
                 <module>spring-katharsis</module>
                 <module>spring-mobile</module>
@@ -815,11 +804,9 @@
             </build>
 
             <modules>
-<<<<<<< HEAD
                 <module>spring-jersey</module>
                 <module>jersey</module>
                 <module>jaxb</module>
-=======
                 <module>spring-batch</module>
                 <module>spring-boot-rest</module>
                 <module>spring-drools</module>
@@ -828,7 +815,6 @@
                 <module>spring-core</module>
                 <module>spring-core-4</module>
                 <module>spring-integration</module>
->>>>>>> 5796ad3f
                 <module>libraries-security</module>
                 <module>performance-tests</module>
                 <module>security-modules</module>
@@ -1074,11 +1060,9 @@
             </build>
 
             <modules>
-<<<<<<< HEAD
                 <module>spring-jersey</module>
                 <module>jersey</module>
                 <module>jaxb</module>
-=======
                 <module>spring-batch</module>
                 <module>spring-boot-rest</module>
                 <module>spring-drools</module>
@@ -1087,7 +1071,6 @@
                 <module>spring-core</module>
                 <module>spring-core-4</module>
                 <module>spring-integration</module>
->>>>>>> 5796ad3f
                 <module>libraries-security</module>
                 <module>performance-tests</module>
                 <module>security-modules</module>
