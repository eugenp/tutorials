--- conflicted
+++ resolved
@@ -950,12 +950,7 @@
                 <module>webrtc</module>
                 
                 <module>messaging-modules</module>
-<<<<<<< HEAD
-=======
-
-                <module>persistence-modules/questdb</module>
                 <module>vaadin</module>
->>>>>>> bda394da
             </modules>
 
             <properties>
@@ -1221,12 +1216,7 @@
                 <module>webrtc</module>
                 <module>libraries-2</module>
                 <module>messaging-modules</module>
-<<<<<<< HEAD
-=======
-
-                <module>persistence-modules/questdb</module>
                 <module>vaadin</module>
->>>>>>> bda394da
             </modules>
 
             <properties>
