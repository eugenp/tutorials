<?xml version="1.0" encoding="UTF-8"?>
<project xmlns="http://maven.apache.org/POM/4.0.0"
         xmlns:xsi="http://www.w3.org/2001/XMLSchema-instance"
         xsi:schemaLocation="http://maven.apache.org/POM/4.0.0 http://maven.apache.org/xsd/maven-4.0.0.xsd">
    <modelVersion>4.0.0</modelVersion>
    <groupId>com.baeldung</groupId>
    <artifactId>parent-modules</artifactId>
    <version>1.0.0-SNAPSHOT</version>
    <name>parent-modules</name>
    <packaging>pom</packaging>

    <dependencies>
        <!-- logging -->
        <dependency>
            <groupId>org.slf4j</groupId>
            <artifactId>slf4j-api</artifactId>
            <version>${org.slf4j.version}</version>
        </dependency>
        <dependency>
            <groupId>ch.qos.logback</groupId>
            <artifactId>logback-classic</artifactId>
            <version>${logback.version}</version>
        </dependency>
        <dependency>
            <groupId>ch.qos.logback</groupId>
            <artifactId>logback-core</artifactId>
            <version>${logback.version}</version>
        </dependency>
        <dependency>
            <groupId>org.slf4j</groupId>
            <artifactId>jcl-over-slf4j</artifactId>
            <version>${org.slf4j.version}</version>
        </dependency>

        <!-- test -->
        <dependency>
            <groupId>junit</groupId>
            <artifactId>junit</artifactId>
            <version>${junit.version}</version>
            <scope>test</scope>
        </dependency>
        <dependency>
            <groupId>org.junit.jupiter</groupId>
            <artifactId>junit-jupiter-engine</artifactId>
            <version>${junit-jupiter.version}</version>
            <scope>test</scope>
        </dependency>
        <dependency>
            <groupId>org.junit.jupiter</groupId>
            <artifactId>junit-jupiter-params</artifactId>
            <version>${junit-jupiter.version}</version>
            <scope>test</scope>
        </dependency>
        <dependency>
            <groupId>org.junit.jupiter</groupId>
            <artifactId>junit-jupiter-api</artifactId>
            <version>${junit-jupiter.version}</version>
            <scope>test</scope>
        </dependency>
        <dependency>
            <groupId>org.hamcrest</groupId>
            <artifactId>hamcrest-core</artifactId>
            <version>${org.hamcrest.version}</version>
            <scope>test</scope>
        </dependency>
        <dependency>
            <groupId>org.hamcrest</groupId>
            <artifactId>hamcrest-library</artifactId>
            <version>${org.hamcrest.version}</version>
            <scope>test</scope>
        </dependency>
        <dependency>
            <groupId>org.hamcrest</groupId>
            <artifactId>hamcrest-all</artifactId>
            <version>${org.hamcrest.version}</version>
            <scope>test</scope>
        </dependency>
        <dependency>
            <groupId>org.mockito</groupId>
            <artifactId>mockito-core</artifactId>
            <version>${mockito.version}</version>
            <scope>test</scope>
        </dependency>
        <dependency>
            <groupId>org.apache.maven.surefire</groupId>
            <artifactId>surefire-logger-api</artifactId>
            <version>${maven-surefire-plugin.version}</version>
            <!-- to get around bug https://github.com/junit-team/junit5/issues/801 -->
            <scope>test</scope>
            <optional>true</optional>
        </dependency>
    </dependencies>

    <build>
        <plugins>
            <plugin>
                <groupId>org.codehaus.mojo</groupId>
                <artifactId>exec-maven-plugin</artifactId>
                <version>${exec-maven-plugin.version}</version>
                <configuration>
                    <executable>maven</executable>
                </configuration>
            </plugin>
            <plugin>
                <groupId>org.apache.maven.plugins</groupId>
                <artifactId>maven-surefire-plugin</artifactId>
                <version>${maven-surefire-plugin.version}</version>
                <configuration>
                    <forkCount>3</forkCount>
                    <reuseForks>true</reuseForks>
                    <excludes>
                        <exclude>**/*IntegrationTest.java</exclude>
                        <exclude>**/*IntTest.java</exclude>
                        <exclude>**/*LongRunningUnitTest.java</exclude>
                        <exclude>**/*ManualTest.java</exclude>
                        <exclude>**/JdbcTest.java</exclude>
                        <exclude>**/*LiveTest.java</exclude>
                    </excludes>
                </configuration>
                <dependencies>
                    <dependency>
                        <groupId>org.junit.platform</groupId>
                        <artifactId>junit-platform-surefire-provider</artifactId>
                        <version>${junit-platform.version}</version>
                    </dependency>
                    <dependency>
                        <groupId>org.junit.jupiter</groupId>
                        <artifactId>junit-jupiter-engine</artifactId>
                        <version>${junit-jupiter.version}</version>
                    </dependency>
                    <dependency>
                        <groupId>org.junit.vintage</groupId>
                        <artifactId>junit-vintage-engine</artifactId>
                        <version>${junit-jupiter.version}</version>
                    </dependency>
                </dependencies>
            </plugin>
            <plugin>
                <groupId>org.apache.maven.plugins</groupId>
                <artifactId>maven-compiler-plugin</artifactId>
                <version>${maven-compiler-plugin.version}</version>
                <configuration>
                    <source>${java.version}</source>
                    <target>${java.version}</target>
                </configuration>
            </plugin>
            <plugin>
                <groupId>org.apache.maven.plugins</groupId>
                <artifactId>maven-pmd-plugin</artifactId>
                <version>${maven-pmd-plugin.version}</version>
                <dependencies>
                    <dependency>
                        <groupId>org.baeldung.pmd</groupId>
                        <artifactId>custom-pmd</artifactId>
                        <version>${custom-pmd.version}</version>
                    </dependency>
                </dependencies>
                <configuration>
                    <failurePriority>5</failurePriority>
                    <aggregate>false</aggregate>
                    <failOnViolation>true</failOnViolation>
                    <verbose>true</verbose>
                    <linkXRef>true</linkXRef>
                    <includeTests>true</includeTests>
                    <sourceEncoding>UTF-8</sourceEncoding>
                    <targetJdk>${java.version}</targetJdk>
                    <rulesets>
                        <ruleset>${tutorialsproject.basedir}/baeldung-pmd-rules.xml</ruleset>
                    </rulesets>
                    <excludeRoots>
                        <excludeRoot>target/generated-sources</excludeRoot>
                    </excludeRoots>
                </configuration>
                <executions>
                    <execution>
                        <phase>compile</phase>
                        <goals>
                            <goal>check</goal>
                        </goals>
                    </execution>
                </executions>
            </plugin>
            <plugin>
                <groupId>org.commonjava.maven.plugins</groupId>
                <artifactId>directory-maven-plugin</artifactId>
                <version>${directory-maven-plugin.version}</version>
                <executions>
                    <execution>
                        <id>directories</id>
                        <goals>
                            <goal>directory-of</goal>
                        </goals>
                        <phase>validate</phase>
                        <configuration>
                            <property>tutorialsproject.basedir</property>
                            <project>
                                <groupId>com.baeldung</groupId>
                                <artifactId>parent-modules</artifactId>
                            </project>
                        </configuration>
                    </execution>
                </executions>
            </plugin>
            <plugin>
                <groupId>org.apache.maven.plugins</groupId>
                <artifactId>maven-install-plugin</artifactId>
                <version>${maven-install-plugin.version}</version>
                <configuration>
                    <groupId>org.baeldung.pmd</groupId>
                    <artifactId>custom-pmd</artifactId>
                    <version>${custom-pmd.version}</version>
                    <packaging>jar</packaging>
                    <file>${tutorialsproject.basedir}/custom-pmd-${custom-pmd.version}.jar</file>
                    <generatePom>true</generatePom>
                </configuration>
                <executions>
                    <execution>
                        <id>install-jar-lib</id>
                        <goals>
                            <goal>install-file</goal>
                        </goals>
                        <phase>validate</phase>
                    </execution>
                </executions>
            </plugin>
            <plugin>
                <artifactId>maven-war-plugin</artifactId>
                <version>${maven-war-plugin.version}</version>
            </plugin>
        </plugins>

        <extensions>
            <extension>
                <groupId>com.vackosar.gitflowincrementalbuilder</groupId>
                <artifactId>gitflow-incremental-builder</artifactId>
                <version>${gitflow-incremental-builder.version}</version>
            </extension>
        </extensions>
        <pluginManagement>
            <plugins>
                <!--This plugin's configuration is used to store Eclipse m2e settings
                    only. It has no influence on the Maven build itself. -->
                <plugin>
                    <groupId>org.eclipse.m2e</groupId>
                    <artifactId>lifecycle-mapping</artifactId>
                    <version>1.0.0</version>
                    <configuration>
                        <lifecycleMappingMetadata>
                            <pluginExecutions>
                                <pluginExecution>
                                    <pluginExecutionFilter>
                                        <groupId>
                                            org.commonjava.maven.plugins
                                        </groupId>
                                        <artifactId>
                                            directory-maven-plugin
                                        </artifactId>
                                        <versionRange>
                                            [0.3.1,)
                                        </versionRange>
                                        <goals>
                                            <goal>directory-of</goal>
                                        </goals>
                                    </pluginExecutionFilter>
                                    <action>
                                        <ignore></ignore>
                                    </action>
                                </pluginExecution>
                                <pluginExecution>
                                    <pluginExecutionFilter>
                                        <groupId>
                                            org.apache.maven.plugins
                                        </groupId>
                                        <artifactId>
                                            maven-install-plugin
                                        </artifactId>
                                        <versionRange>
                                            [2.5.1,)
                                        </versionRange>
                                        <goals>
                                            <goal>install-file</goal>
                                        </goals>
                                    </pluginExecutionFilter>
                                    <action>
                                        <ignore></ignore>
                                    </action>
                                </pluginExecution>
                            </pluginExecutions>
                        </lifecycleMappingMetadata>
                    </configuration>
                </plugin>
            </plugins>
        </pluginManagement>
    </build>

    <profiles>

        <profile>
            <id>default-first</id>
            <build>
                <plugins>

                    <plugin>
                        <groupId>org.apache.maven.plugins</groupId>
                        <artifactId>maven-surefire-plugin</artifactId>
                        <version>${maven-surefire-plugin.version}</version>
                        <configuration>
                            <forkCount>3</forkCount>
                            <reuseForks>true</reuseForks>
                            <includes>
                                <include>SpringContextTest</include>
                                <include>**/*UnitTest</include>
                            </includes>
                            <excludes>
                                <exclude>**/*IntegrationTest.java</exclude>
                                <exclude>**/*IntTest.java</exclude>
                                <exclude>**/*LongRunningUnitTest.java</exclude>
                                <exclude>**/*ManualTest.java</exclude>
                                <exclude>**/JdbcTest.java</exclude>
                                <exclude>**/*LiveTest.java</exclude>
                            </excludes>
                        </configuration>
                    </plugin>

                </plugins>
            </build>

            <modules>
                <module>parent-boot-1</module>
                <module>parent-boot-2</module>
                <module>parent-spring-4</module>
                <module>parent-spring-5</module>
                <module>parent-java</module>
                <module>parent-kotlin</module>

                <module>akka-http</module>
                <module>akka-streams</module>

                <module>algorithms-genetic</module>
                <module>algorithms-miscellaneous-1</module>
                <module>algorithms-miscellaneous-2</module>
                <module>algorithms-miscellaneous-3</module>
                <module>algorithms-miscellaneous-4</module>
                <module>algorithms-miscellaneous-5</module>
                <module>algorithms-searching</module>
                <module>algorithms-sorting</module>
                <module>algorithms-sorting-2</module>
                <module>animal-sniffer-mvn-plugin</module>
                <module>annotations</module>
                <module>antlr</module>

                <module>apache-avro</module>
                <module>apache-bval</module>
                <module>apache-curator</module>
                <module>apache-cxf</module>
                <module>apache-fop</module>
                <module>apache-geode</module>
                <module>apache-meecrowave</module>
                <module>apache-olingo/olingo2</module>
                <module>apache-opennlp</module>
                <module>apache-poi</module>
                <module>apache-pulsar</module>
                <module>apache-rocketmq</module>
                <module>apache-shiro</module>
                <module>apache-solrj</module>
                <module>apache-spark</module>
                <module>apache-tapestry</module>
                <module>apache-thrift</module>
                <module>apache-tika</module>
                <module>apache-velocity</module>
                <module>apache-zookeeper</module>

                <module>asciidoctor</module>
                <module>asm</module>

                <module>atomix</module>

                <module>aws</module>
                <module>aws-lambda</module>
                <module>aws-reactive</module>

                <module>axon</module>

                <module>azure</module>

                <module>bazel</module>
                <module>blade</module>
                <module>bootique</module>

                <module>cas</module>
                <module>cdi</module>
                <module>checker-plugin</module>
                <!-- <module>clojure</module> --> <!-- Not a maven project -->
                <module>cloud-foundry-uaa</module>
                <module>code-generation</module>

                <module>core-groovy</module>
                <module>core-groovy-2</module>
                <module>core-groovy-collections</module>

                <module>core-java-modules</module>
                <module>core-kotlin-modules</module>
                <module>core-scala</module>

                <module>couchbase</module>
                <module>custom-pmd</module>

                <module>dagger</module>
                <module>data-structures</module>
                <module>ddd</module>
                <module>deeplearning4j</module>
                <module>disruptor</module>
                <module>dozer</module>
                <module>drools</module>
                <module>dropwizard</module>
                <module>dubbo</module>

                <module>ethereum</module>

                <module>feign</module>
                <module>flyway-cdi-extension</module>

                <module>geotools</module>
                <module>google-cloud</module>
                <module>google-web-toolkit</module>
                <!-- <module>gradle</module> --> <!-- Not a maven project -->
                <!-- <module>gradle-5</module> --> <!-- Not a maven project -->
                <!-- <module>grails</module> --> <!-- Not a maven project -->
                <module>graphql/graphql-java</module>
                <module>grpc</module>
                <module>gson</module>
                <module>guava</module>
                <module>guava-collections</module>
                <module>guava-collections-map</module>
                <module>guava-collections-set</module>
                <module>guava-io</module>
                <module>guava-modules</module>
                <!-- <module>guest</module> --> <!-- not to be built as its for guest articles  -->
                <module>guice</module>

                <module>hazelcast</module>
                <module>helidon</module>
                <module>httpclient</module>
                <module>httpclient-simple</module>
                <module>hystrix</module>

                <module>image-processing</module>
                <module>immutables</module>

                <module>jackson-modules</module>
                <module>jackson-simple</module>
                <module>java-blockchain</module>

                <module>java-collections-conversions</module>
                <module>java-collections-conversions-2</module>
                <module>java-collections-maps</module>
                <module>java-collections-maps-2</module>
                <!-- <module>java-ee-8-security-api</module> --> <!-- long running -->

                <module>javafx</module>
                <module>java-jdi</module>
                <module>java-lite</module>
                <module>java-math</module>
                <module>java-math-2</module> <!-- Added for BAEL-3506 -->
                <module>java-numbers</module>
                <module>java-numbers-2</module>
                <module>java-numbers-3</module>
                <module>java-rmi</module>
                <module>java-spi</module>
                <module>java-vavr-stream</module>
                <module>java-websocket</module>
                <module>javax-servlets</module>
                <module>javaxval</module>
                <module>jaxb</module>
                <module>jee-7</module>
                <module>jee-7-security</module>
                <module>jee-kotlin</module>
                <module>jersey</module>
                <module>jgit</module>
                <module>jgroups</module>
                <module>jhipster-5</module>
                <module>jib</module>
                <module>jjwt</module>
                <module>jmeter</module>
                <module>jmh</module>
                <module>jni</module>
                <module>jooby</module>
                <module>jsf</module>
                <module>json</module>
                <module>json-2</module>
                <module>json-path</module>
                <module>jsoup</module>
                <module>jta</module>

                <!-- <module>kotlin-js</module> --> <!-- Not a maven project -->
                <module>kotlin-libraries</module>
                <module>kotlin-libraries-2</module>
                <module>kotlin-quasar</module>

                <!-- <module>lagom</module> --> <!-- Not a maven project -->
                <module>libraries-2</module>
                <module>libraries-3</module>
                <module>libraries-apache-commons</module>
                <module>libraries-apache-commons-collections</module>
                <module>libraries-apache-commons-io</module>
                <module>libraries-data</module>
                <module>libraries-data-2</module>
                <module>libraries-data-db</module>
                <module>libraries-data-io</module>
                <module>libraries-http</module>
                <module>libraries-io</module>
                <module>libraries-primitive</module>
                <module>libraries-security</module>
                <module>libraries-server</module>
                <module>libraries-testing</module>
                <module>linkrest</module>
                <module>logging-modules</module>
                <module>lombok</module>
                <module>lombok-custom</module>
                <module>lucene</module>

                <module>machine-learning</module>
                <module>mapstruct</module>

                <module>maven-all</module>
                <module>maven-archetype</module>
                <!-- <module>maven-java-11</module> --> <!-- we haven't upgraded to Java 11 -->
                <module>maven-polyglot</module>

                <module>mesos-marathon</module>
                <module>metrics</module>
                <module>micronaut</module>
                <module>microprofile</module>
                <module>msf4j</module>
                <!-- <module>muleesb</module> --> <!-- Module broken, fixing in http://team.baeldung.com/browse/BAEL-20604 -->
                <module>mustache</module>
                <module>mybatis</module>

                <module>netflix-modules</module>
                <module>ninja</module>

                <module>oauth2-framework-impl</module>
                <module>optaplanner</module>
                <module>orika</module>
                <module>osgi</module>

                <module>patterns</module>
                <module>pdf</module>
                <module>performance-tests</module>
                <module>persistence-modules</module>
                <!-- <module>play-framework</module> --> <!-- Not a maven project -->
                <module>protobuffer</module>

                <module>quarkus</module>
                <module>quarkus-extension</module>

                <module>rabbitmq</module>
                <!-- <module>raml</module> --> <!-- Not a maven project -->
                <module>ratpack</module>
                <module>reactor-core</module>
                <module>resteasy</module>
                <module>restx</module>
                <module>rsocket</module>
                <module>rule-engines</module>
                <module>rxjava-core</module>
                <module>rxjava-libraries</module>
                <module>rxjava-observables</module>
                <module>rxjava-operators</module>
            </modules>

        </profile>

        <profile>
            <id>default-second</id>
            <build>
                <plugins>

                    <plugin>
                        <groupId>org.apache.maven.plugins</groupId>
                        <artifactId>maven-surefire-plugin</artifactId>
                        <version>${maven-surefire-plugin.version}</version>
                        <configuration>
                            <forkCount>3</forkCount>
                            <reuseForks>true</reuseForks>
                            <includes>
                                <include>SpringContextTest</include>
                                <include>**/*UnitTest</include>
                            </includes>
                            <excludes>
                                <exclude>**/*IntegrationTest.java</exclude>
                                <exclude>**/*IntTest.java</exclude>
                                <exclude>**/*LongRunningUnitTest.java</exclude>
                                <exclude>**/*ManualTest.java</exclude>
                                <exclude>**/*JdbcTest.java</exclude>
                                <exclude>**/*LiveTest.java</exclude>
                            </excludes>
                        </configuration>
                    </plugin>

                </plugins>
            </build>

            <modules>
                <module>parent-boot-1</module>
                <module>parent-boot-2</module>
                <module>parent-spring-4</module>
                <module>parent-spring-5</module>
                <module>parent-java</module>
                <module>parent-kotlin</module>

                <module>saas</module>
                <module>software-security/sql-injection-samples</module>

                <module>spark-java</module>
                <module>spf4j</module>

                <module>spring-4</module>

                <module>spring-5</module>
                <module>spring-5-data-reactive</module>
                <module>spring-5-mvc</module>
                <module>spring-5-reactive</module>
                <module>spring-5-reactive-2</module>
                <module>spring-5-reactive-client</module>
                <module>spring-5-reactive-oauth</module>
                <module>spring-5-reactive-security</module>
                <module>spring-5-security</module>
                <module>spring-5-security-cognito</module>
                <module>spring-5-security-oauth</module>
                <module>spring-5-webflux</module>

                <module>spring-activiti</module>
                <module>spring-akka</module>
                <module>spring-amqp</module>
                <module>spring-aop</module>
                <module>spring-apache-camel</module>

                <module>spring-batch</module>
                <module>spring-bom</module>

                <module>spring-boot</module>
                <module>spring-boot-modules</module>
                <module>spring-boot-admin</module>
                <module>spring-boot-angular</module>
<<<<<<< HEAD
                <module>spring-boot-artifacts</module>
=======
                <module>spring-boot-autoconfiguration</module>
>>>>>>> 18ee45c7
                <module>spring-boot-bootstrap</module>
                <module>spring-boot-camel</module>
                <!-- <module>spring-boot-cli</module> --> <!-- Not a maven project -->
                <module>spring-boot-client</module>
                <module>spring-boot-config-jpa-error</module>
                <module>spring-boot-crud</module>
                <module>spring-boot-ctx-fluent</module>
                <module>spring-boot-custom-starter</module>
                <module>spring-boot-deployment</module>
                <module>spring-boot-di</module>
                <module>spring-boot-environment</module>
                <module>spring-boot-flowable</module>
                <!-- <module>spring-boot-gradle</module> --> <!-- Not a maven project -->
                <module>spring-boot-jasypt</module>
                <module>spring-boot-keycloak</module>
                <module>spring-boot-kotlin</module>
                <module>spring-boot-libraries</module>
                <module>spring-boot-logging-log4j2</module>
                <module>spring-boot-mvc-2</module>
                <module>spring-boot-nashorn</module>
                <module>spring-boot-parent</module>
                <module>spring-boot-performance</module>
                <module>spring-boot-property-exp</module>

                <module>spring-boot-rest</module>
                <module>spring-boot-runtime</module>
                <module>spring-boot-runtime/disabling-console-jul</module>
                <module>spring-boot-runtime/disabling-console-log4j2</module>
                <module>spring-boot-runtime/disabling-console-logback</module>
                <module>spring-boot-security</module>
                <module>spring-boot-springdoc</module>

                <module>spring-caching</module>

                <module>spring-cloud</module>
                <module>spring-cloud-bus</module>
                <!-- <module>spring-cloud-cli</module> --> <!-- Not a maven project -->
                <module>spring-cloud-data-flow</module>

                <module>spring-core</module>
                <module>spring-core-2</module>
                <module>spring-core-3</module>
                <module>spring-cucumber</module>

                <module>spring-data-rest</module>
                <module>spring-data-rest-querydsl</module>
                <module>spring-di</module>
                <module>spring-dispatcher-servlet</module>
                <module>spring-drools</module>

                <module>spring-ehcache</module>
                <module>spring-ejb</module>
                <module>spring-exceptions</module>

                <module>spring-freemarker</module>

                <module>spring-groovy</module>

                <module>spring-integration</module>

                <module>spring-jenkins-pipeline</module>
                <module>spring-jersey</module>
                <module>spring-jinq</module>
                <module>spring-jms</module>
                <module>spring-jooq</module>

                <module>spring-kafka</module>
                <module>spring-katharsis</module>

                <module>spring-ldap</module>

                <module>spring-mobile</module>
                <module>spring-mockito</module>

                <module>spring-mvc-basics</module>
                <module>spring-mvc-basics-2</module>
                <module>spring-mvc-basics-3</module>
                <module>spring-mvc-basics-4</module>

                <module>spring-mvc-forms-jsp</module>
                <module>spring-mvc-forms-thymeleaf</module>
                <module>spring-mvc-java</module>
                <module>spring-mvc-kotlin</module>

                <module>spring-mvc-velocity</module>
                <module>spring-mvc-views</module>
                <module>spring-mvc-webflow</module>
                <module>spring-mvc-xml</module>

                <module>spring-protobuf</module>
                <module>spring-quartz</module>

                <module>spring-reactive-kotlin</module>
                <module>spring-reactor</module>
                <module>spring-remoting</module>
                <module>spring-rest-angular</module>
                <module>spring-rest-compress</module>
                <module>spring-rest-hal-browser</module>
                <module>spring-rest-http</module>
                <module>spring-rest-query-language</module>
                <module>spring-rest-shell</module>
                <module>spring-rest-simple</module>
                <module>spring-resttemplate</module>
                <module>spring-rest-testing</module>
                <module>spring-roo</module>

                <module>spring-scheduling</module>
                <module>spring-security-modules</module>
                <module>spring-session</module>
                <module>spring-shell</module>
                <module>spring-sleuth</module>
                <module>spring-soap</module>
                <module>spring-social-login</module>
                <module>spring-spel</module>
                <module>spring-state-machine</module>
                <module>spring-static-resources</module>
                <module>spring-swagger-codegen</module>

                <module>spring-thymeleaf</module>
                <module>spring-thymeleaf-2</module>

                <module>spring-vault</module>
                <module>spring-vertx</module>

                <module>spring-webflux-amqp</module> <!-- long -->
                <module>spring-websockets</module>

                <module>static-analysis</module>
                <module>stripe</module>
                <module>structurizr</module>
                <module>struts-2</module>

                <module>tensorflow-java</module>
                <module>testing-modules</module>

                <module>twilio</module>
                <module>twitter4j</module>

                <!-- <module>undertow</module> --> <!-- 19.11.2019 - disabling temporarily as it's causing a major issue with the build (TODO: create a jira to fix it) -->

                <module>vertx</module>
                <module>vertx-and-rxjava</module>
                <module>video-tutorials</module>
                <module>vraptor</module>

                <module>webrtc</module>
                <module>wicket</module>
                <module>wildfly</module>
                <module>xml</module>
                <module>xstream</module>
            </modules>

        </profile>

        <profile>
            <id>default-heavy</id>
            <build>
                <plugins>

                    <plugin>
                        <groupId>org.apache.maven.plugins</groupId>
                        <artifactId>maven-surefire-plugin</artifactId>
                        <version>${maven-surefire-plugin.version}</version>
                        <configuration>
                            <forkCount>3</forkCount>
                            <reuseForks>true</reuseForks>
                            <includes>
                                <include>SpringContextTest</include>
                                <include>**/*UnitTest</include>
                            </includes>
                            <excludes>
                                <exclude>**/*IntegrationTest.java</exclude>
                                <exclude>**/*IntTest.java</exclude>
                                <exclude>**/*LongRunningUnitTest.java</exclude>
                                <exclude>**/*ManualTest.java</exclude>
                                <exclude>**/*JdbcTest.java</exclude>
                                <exclude>**/*LiveTest.java</exclude>
                            </excludes>
                        </configuration>
                    </plugin>

                </plugins>
            </build>

            <modules>
                <module>parent-boot-1</module>
                <module>parent-boot-2</module>
                <module>parent-spring-4</module>
                <module>parent-spring-5</module>
                <module>parent-java</module>
                <module>parent-kotlin</module>

                <module>jenkins/plugins</module>
                <module>jhipster</module>
                <module>jws</module>

                <module>libraries</module> <!-- very long running -->

                <module>vaadin</module>
                <module>vavr</module>
            </modules>
        </profile>

        <profile>
            <id>integration-lite-first</id>

            <build>
                <plugins>
                    <plugin>
                        <groupId>org.apache.maven.plugins</groupId>
                        <artifactId>maven-surefire-plugin</artifactId>
                        <configuration>
                            <excludes>
                                <exclude>**/*ManualTest.java</exclude>
                                <exclude>**/*LiveTest.java</exclude>
                            </excludes>
                            <includes>
                                <include>**/*IntegrationTest.java</include>
                                <include>**/*IntTest.java</include>
                            </includes>
                        </configuration>
                    </plugin>
                </plugins>
            </build>

            <modules>
                <module>parent-boot-1</module>
                <module>parent-boot-2</module>
                <module>parent-spring-4</module>
                <module>parent-spring-5</module>
                <module>parent-java</module>
                <module>parent-kotlin</module>

                <module>akka-http</module>
                <module>akka-streams</module>

                <module>algorithms-genetic</module>
                <module>algorithms-miscellaneous-1</module>
                <module>algorithms-miscellaneous-2</module>
                <module>algorithms-miscellaneous-3</module>
                <module>algorithms-miscellaneous-4</module>
                <module>algorithms-miscellaneous-5</module>
                <module>algorithms-searching</module>
                <module>algorithms-sorting</module>
                <module>algorithms-sorting-2</module>
                <module>animal-sniffer-mvn-plugin</module>
                <module>annotations</module>
                <module>antlr</module>

                <module>apache-avro</module>
                <module>apache-bval</module>
                <module>apache-curator</module>
                <module>apache-cxf</module>
                <module>apache-fop</module>
                <module>apache-geode</module>
                <module>apache-meecrowave</module>
                <module>apache-olingo/olingo2</module>
                <module>apache-opennlp</module>
                <module>apache-poi</module>
                <module>apache-pulsar</module>
                <module>apache-rocketmq</module>
                <module>apache-shiro</module>
                <module>apache-solrj</module>
                <module>apache-spark</module>
                <module>apache-tapestry</module>
                <module>apache-thrift</module>
                <module>apache-tika</module>
                <module>apache-velocity</module>
                <module>apache-zookeeper</module>

                <module>asciidoctor</module>
                <module>asm</module>

                <module>atomix</module>

                <module>aws</module>
                <module>aws-lambda</module>
                <module>aws-reactive</module>

                <module>axon</module>

                <module>azure</module>

                <module>bazel</module>
                <module>blade</module>
                <module>bootique</module>

                <module>cas</module>
                <module>cdi</module>
                <module>checker-plugin</module>
                <!-- <module>clojure</module> --> <!-- Not a maven project -->
                <module>cloud-foundry-uaa</module>
                <module>code-generation</module>

                <module>core-groovy</module>
                <module>core-groovy-2</module>
                <module>core-groovy-collections</module>

                <module>core-java-modules</module>
                <module>core-kotlin-modules</module>
                <module>core-scala</module>

                <module>couchbase</module>
                <module>custom-pmd</module>

                <module>dagger</module>
                <module>data-structures</module>
                <module>ddd</module>
                <module>deeplearning4j</module>
                <module>disruptor</module>
                <module>dozer</module>
                <module>drools</module>
                <module>dropwizard</module>
                <module>dubbo</module>

                <module>ethereum</module>

                <module>feign</module>
                <module>flyway-cdi-extension</module>

                <module>geotools</module>
                <module>google-cloud</module>
                <module>google-web-toolkit</module>
                <!-- <module>gradle</module> --> <!-- Not a maven project -->
                <!-- <module>gradle-5</module> --> <!-- Not a maven project -->
                <!-- <module>grails</module> --> <!-- Not a maven project -->
                <module>graphql/graphql-java</module>
                <module>grpc</module>
                <module>gson</module>
                <module>guava</module>
                <module>guava-collections</module>
                <module>guava-collections-map</module>
                <module>guava-collections-set</module>
                <module>guava-io</module>
                <module>guava-modules</module>
                <!-- <module>guest</module> --> <!-- not to be built as its for guest articles  -->
                <module>guice</module>

                <module>hazelcast</module>
                <module>helidon</module>
                <module>httpclient</module>
                <module>httpclient-simple</module>
                <module>hystrix</module>

                <module>image-processing</module>
                <module>immutables</module>

                <module>jackson-modules</module>
                <module>jackson-simple</module>
                <module>java-blockchain</module>

                <module>java-collections-conversions</module>
                <module>java-collections-conversions-2</module>
                <module>java-collections-maps</module>
                <module>java-collections-maps-2</module>
                <!-- <module>java-ee-8-security-api</module> --> <!-- long running -->

                <module>javafx</module>
                <module>java-jdi</module>
                <module>java-lite</module>
                <module>java-math</module>
                <module>java-math-2</module> <!-- Added for BAEL-3506 -->
                <module>java-numbers</module>
                <module>java-numbers-2</module>
                <module>java-numbers-3</module>
                <module>java-rmi</module>
                <module>java-spi</module>
                <module>java-vavr-stream</module>
                <module>java-websocket</module>
                <module>javax-servlets</module>
                <module>javaxval</module>
                <module>jaxb</module>
                <module>jee-7</module>
                <module>jee-7-security</module>
                <module>jee-kotlin</module>
                <module>jersey</module>
                <module>jgit</module>
                <module>jgroups</module>
                <module>jhipster-5</module>
                <module>jib</module>
                <module>jjwt</module>
                <module>jmeter</module>
                <module>jmh</module>
                <module>jni</module>
                <module>jooby</module>
                <module>jsf</module>
                <module>json</module>
                <module>json-path</module>
                <module>jsoup</module>
                <module>jta</module>

                <!-- <module>kotlin-js</module> --> <!-- Not a maven project -->
                <module>kotlin-libraries</module>
                <module>kotlin-libraries-2</module>
                <module>kotlin-quasar</module>

                <!-- <module>lagom</module> --> <!-- Not a maven project -->
                <module>libraries-2</module>
                <module>libraries-3</module>
                <module>libraries-apache-commons</module>
                <module>libraries-apache-commons-collections</module>
                <module>libraries-apache-commons-io</module>
                <module>libraries-data</module>
                <module>libraries-data-2</module>
                <module>libraries-data-db</module>
                <module>libraries-data-io</module>
                <module>libraries-http</module>
                <module>libraries-io</module>
                <module>libraries-primitive</module>
                <module>libraries-security</module>
                <module>libraries-server</module>
                <module>libraries-testing</module>
                <module>linkrest</module>
                <module>logging-modules</module>
                <module>lombok</module>
                <module>lombok-custom</module>
                <module>lucene</module>

                <module>machine-learning</module>
                <module>mapstruct</module>

                <module>maven-all</module>
                <module>maven-archetype</module>
                <!-- <module>maven-java-11</module> --> <!-- we haven't upgraded to Java 11 -->
                <module>maven-polyglot</module>

                <module>mesos-marathon</module>
                <module>metrics</module>
                <module>micronaut</module>
                <module>microprofile</module>
                <module>msf4j</module>
                <!-- <module>muleesb</module> --> <!-- Module broken, fixing in http://team.baeldung.com/browse/BAEL-20604 -->
                <module>mustache</module>
                <module>mybatis</module>

                <module>netflix-modules</module>
                <module>ninja</module>

                <module>oauth2-framework-impl</module>
                <module>optaplanner</module>
                <module>orika</module>
                <module>osgi</module>

                <module>patterns</module>
                <module>pdf</module>
                <module>performance-tests</module>
                <module>persistence-modules</module>
                <!-- <module>play-framework</module> --> <!-- Not a maven project -->
                <module>protobuffer</module>

                <module>quarkus</module>
                <module>quarkus-extension</module>

                <module>rabbitmq</module>
                <!-- <module>raml</module> --> <!-- Not a maven project -->
                <module>ratpack</module>
                <module>reactor-core</module>
                <module>resteasy</module>
                <module>restx</module>
                <module>rsocket</module>
                <module>rule-engines</module>
                <module>rxjava-core</module>
                <module>rxjava-libraries</module>
                <module>rxjava-observables</module>
                <module>rxjava-operators</module>
            </modules>

        </profile>

        <profile>
            <id>integration-lite-second</id>

            <build>
                <plugins>
                    <plugin>
                        <groupId>org.apache.maven.plugins</groupId>
                        <artifactId>maven-surefire-plugin</artifactId>
                        <configuration>
                            <excludes>
                                <exclude>**/*ManualTest.java</exclude>
                                <exclude>**/*LiveTest.java</exclude>
                            </excludes>
                            <includes>
                                <include>**/*IntegrationTest.java</include>
                                <include>**/*IntTest.java</include>
                            </includes>
                        </configuration>
                    </plugin>
                </plugins>
            </build>

            <modules>
                <module>parent-boot-1</module>
                <module>parent-boot-2</module>
                <module>parent-spring-4</module>
                <module>parent-spring-5</module>
                <module>parent-java</module>
                <module>parent-kotlin</module>

                <module>saas</module>
                <module>software-security/sql-injection-samples</module>

                <module>spark-java</module>
                <module>spf4j</module>

                <module>spring-4</module>

                <module>spring-5</module>
                <module>spring-5-data-reactive</module>
                <module>spring-5-mvc</module>
                <module>spring-5-reactive</module>
                <module>spring-5-reactive-2</module>
                <module>spring-5-reactive-client</module>
                <module>spring-5-reactive-oauth</module>
                <module>spring-5-reactive-security</module>
                <module>spring-5-security</module>
                <module>spring-5-security-cognito</module>
                <module>spring-5-security-oauth</module>
                <module>spring-5-webflux</module>

                <module>spring-activiti</module>
                <module>spring-akka</module>
                <module>spring-amqp</module>
                <module>spring-aop</module>
                <module>spring-apache-camel</module>

                <module>spring-batch</module>
                <module>spring-bom</module>

                <module>spring-boot</module>
                <module>spring-boot-modules</module>
                <module>spring-boot-admin</module>
                <module>spring-boot-angular</module>
<<<<<<< HEAD
                <module>spring-boot-artifacts</module>
=======
                <module>spring-boot-autoconfiguration</module>
>>>>>>> 18ee45c7
                <module>spring-boot-bootstrap</module>
                <module>spring-boot-camel</module>
                <!-- <module>spring-boot-cli</module> --> <!-- Not a maven project -->
                <module>spring-boot-client</module>
                <module>spring-boot-config-jpa-error</module>
                <module>spring-boot-crud</module>
                <module>spring-boot-ctx-fluent</module>
                <module>spring-boot-custom-starter</module>
                <module>spring-boot-deployment</module>
                <module>spring-boot-di</module>
                <module>spring-boot-environment</module>
                <module>spring-boot-flowable</module>
                <!-- <module>spring-boot-gradle</module> --> <!-- Not a maven project -->
                <module>spring-boot-jasypt</module>
                <module>spring-boot-keycloak</module>
                <module>spring-boot-kotlin</module>
                <module>spring-boot-libraries</module>
                <module>spring-boot-logging-log4j2</module>
                <module>spring-boot-mvc</module>
                <module>spring-boot-mvc-2</module>
                <module>spring-boot-nashorn</module>
                <module>spring-boot-parent</module>
                <module>spring-boot-performance</module>
                <module>spring-boot-property-exp</module>

                <module>spring-boot-rest</module>
                <module>spring-boot-runtime</module>
                <module>spring-boot-runtime/disabling-console-jul</module>
                <module>spring-boot-runtime/disabling-console-log4j2</module>
                <module>spring-boot-runtime/disabling-console-logback</module>
                <module>spring-boot-security</module>
                <module>spring-boot-springdoc</module>

                <module>spring-caching</module>

                <module>spring-cloud</module>
                <module>spring-cloud-bus</module>
                <!-- <module>spring-cloud-cli</module> --> <!-- Not a maven project -->
                <module>spring-cloud-data-flow</module>

                <module>spring-core</module>
                <module>spring-core-2</module>
                <module>spring-core-3</module>
                <module>spring-cucumber</module>

                <module>spring-data-rest</module>
                <module>spring-data-rest-querydsl</module>
                <module>spring-di</module>
                <module>spring-dispatcher-servlet</module>
                <module>spring-drools</module>

                <module>spring-ehcache</module>
                <module>spring-ejb</module>
                <module>spring-exceptions</module>

                <module>spring-freemarker</module>

                <module>spring-groovy</module>

                <module>spring-integration</module>

                <module>spring-jenkins-pipeline</module>
                <module>spring-jersey</module>
                <module>spring-jinq</module>
                <module>spring-jms</module>
                <module>spring-jooq</module>

                <module>spring-kafka</module>
                <module>spring-katharsis</module>

                <module>spring-ldap</module>

                <module>spring-mobile</module>
                <module>spring-mockito</module>

                <module>spring-mvc-basics</module>
                <module>spring-mvc-basics-2</module>
                <module>spring-mvc-basics-3</module>
                <module>spring-mvc-basics-4</module>

                <module>spring-mvc-forms-jsp</module>
                <module>spring-mvc-forms-thymeleaf</module>
                <module>spring-mvc-java</module>
                <module>spring-mvc-kotlin</module>

                <module>spring-mvc-velocity</module>
                <module>spring-mvc-views</module>
                <module>spring-mvc-webflow</module>
                <module>spring-mvc-xml</module>

                <module>spring-protobuf</module>
                <module>spring-quartz</module>

                <module>spring-reactive-kotlin</module>
                <module>spring-reactor</module>
                <module>spring-remoting</module>
                <module>spring-rest-angular</module>
                <module>spring-rest-compress</module>
                <module>spring-rest-hal-browser</module>
                <module>spring-rest-http</module>
                <module>spring-rest-query-language</module>
                <module>spring-rest-shell</module>
                <module>spring-rest-simple</module>
                <module>spring-resttemplate</module>
                <module>spring-rest-testing</module>
                <module>spring-roo</module>

                <module>spring-scheduling</module>
                <module>spring-security-modules</module>
                <module>spring-session</module>
                <module>spring-shell</module>
                <module>spring-sleuth</module>
                <module>spring-soap</module>
                <module>spring-social-login</module>
                <module>spring-spel</module>
                <module>spring-state-machine</module>
                <module>spring-static-resources</module>
                <module>spring-swagger-codegen</module>

                <module>spring-thymeleaf</module>
                <module>spring-thymeleaf-2</module>

                <module>spring-vault</module>
                <module>spring-vertx</module>

                <module>spring-webflux-amqp</module> <!-- long -->
                <module>spring-websockets</module>

                <module>static-analysis</module>
                <module>stripe</module>
                <module>structurizr</module>
                <module>struts-2</module>

                <module>tensorflow-java</module>
                <module>testing-modules</module>

                <module>twilio</module>
                <module>twitter4j</module>

                <!-- <module>undertow</module> --> <!-- 19.11.2019 - disabling temporarily as it's causing a major issue with the build (TODO: create a jira to fix it) -->

                <module>vertx</module>
                <module>vertx-and-rxjava</module>
                <module>video-tutorials</module>
                <module>vraptor</module>

                <module>webrtc</module>
                <module>wicket</module>
                <module>wildfly</module>
                <module>xml</module>
                <module>xstream</module>
            </modules>

        </profile>

        <profile>
            <id>integration-heavy</id>

            <build>
                <plugins>
                    <plugin>
                        <groupId>org.apache.maven.plugins</groupId>
                        <artifactId>maven-surefire-plugin</artifactId>
                        <configuration>
                            <excludes>
                                <exclude>**/*ManualTest.java</exclude>
                                <exclude>**/*LiveTest.java</exclude>
                            </excludes>
                            <includes>
                                <include>**/*IntegrationTest.java</include>
                                <include>**/*IntTest.java</include>
                            </includes>
                        </configuration>
                    </plugin>
                </plugins>
            </build>

            <modules>
                <module>parent-boot-1</module>
                <module>parent-boot-2</module>
                <module>parent-spring-4</module>
                <module>parent-spring-5</module>
                <module>parent-java</module>
                <module>parent-kotlin</module>

                <module>jenkins/plugins</module>
                <module>jhipster</module>
                <module>jws</module>

                <module>libraries</module> <!-- very long running -->

                <module>vaadin</module>
                <module>vavr</module>
            </modules>

        </profile>

    </profiles>

    <reporting>
        <plugins>
            <plugin>
                <groupId>org.apache.maven.plugins</groupId>
                <artifactId>maven-jxr-plugin</artifactId>
                <version>${maven-jxr-plugin.version}</version>
            </plugin>
        </plugins>
    </reporting>

    <properties>
        <project.build.sourceEncoding>UTF-8</project.build.sourceEncoding>
        <project.reporting.outputEncoding>UTF-8</project.reporting.outputEncoding>
        <gib.referenceBranch>refs/remotes/origin/master</gib.referenceBranch>
        <gib.skipTestsForUpstreamModules>true</gib.skipTestsForUpstreamModules>
        <gib.buildUpstream>false</gib.buildUpstream>
        <gib.failOnMissingGitDir>false</gib.failOnMissingGitDir>
        <gib.failOnError>false</gib.failOnError>
        <gib.enabled>false</gib.enabled>

        <junit.version>4.12</junit.version>
        <org.hamcrest.version>1.3</org.hamcrest.version>
        <mockito.version>2.21.0</mockito.version>

        <!-- logging -->
        <org.slf4j.version>1.7.21</org.slf4j.version>
        <logback.version>1.1.7</logback.version>

        <!-- plugins -->
        <!-- can't upgrade the plugin yet; as there is an issue with 2.22 no longer running all the tests-->
        <maven-surefire-plugin.version>2.21.0</maven-surefire-plugin.version>
        <maven-compiler-plugin.version>3.7.0</maven-compiler-plugin.version>
        <exec-maven-plugin.version>1.6.0</exec-maven-plugin.version>
        <java.version>1.8</java.version>
        <log4j.version>1.2.17</log4j.version>
        <moneta.version>1.1</moneta.version>
        <esapi.version>2.1.0.1</esapi.version>
        <jmh-core.version>1.19</jmh-core.version>
        <jmh-generator.version>1.19</jmh-generator.version>
        <hamcrest-all.version>1.3</hamcrest-all.version>
        <exec-maven-plugin.version>1.6.0</exec-maven-plugin.version>
        <maven-failsafe-plugin.version>2.21.0</maven-failsafe-plugin.version>
        <commons-io.version>2.5</commons-io.version>
        <commons-lang.version>2.6</commons-lang.version>
        <commons-lang3.version>3.5</commons-lang3.version>
        <commons-cli.version>1.4</commons-cli.version>
        <maven-war-plugin.version>3.0.0</maven-war-plugin.version>
        <javax.servlet-api.version>3.1.0</javax.servlet-api.version>
        <jstl-api.version>1.2</jstl-api.version>
        <javax.servlet.jsp-api.version>2.3.1</javax.servlet.jsp-api.version>
        <jackson-mapper-asl.version>1.9.13</jackson-mapper-asl.version>
        <jstl.version>1.2</jstl.version>
        <jackson.version>2.9.8</jackson.version>
        <commons-fileupload.version>1.3</commons-fileupload.version>
        <junit-platform.version>1.2.0</junit-platform.version>
        <junit-jupiter.version>5.2.0</junit-jupiter.version>
        <directory-maven-plugin.version>0.3.1</directory-maven-plugin.version>
        <maven-install-plugin.version>2.5.1</maven-install-plugin.version>
        <custom-pmd.version>0.0.1</custom-pmd.version>
        <gitflow-incremental-builder.version>3.8</gitflow-incremental-builder.version>
        <maven-jxr-plugin.version>2.3</maven-jxr-plugin.version>
        <!-- <maven-pmd-plugin.version>3.9.0</maven-pmd-plugin.version> -->
        <maven-pmd-plugin.version>3.8</maven-pmd-plugin.version>
        <lombok.version>1.16.12</lombok.version>
        <h2.version>1.4.197</h2.version>
    </properties>

</project><|MERGE_RESOLUTION|>--- conflicted
+++ resolved
@@ -642,11 +642,6 @@
                 <module>spring-boot-modules</module>
                 <module>spring-boot-admin</module>
                 <module>spring-boot-angular</module>
-<<<<<<< HEAD
-                <module>spring-boot-artifacts</module>
-=======
-                <module>spring-boot-autoconfiguration</module>
->>>>>>> 18ee45c7
                 <module>spring-boot-bootstrap</module>
                 <module>spring-boot-camel</module>
                 <!-- <module>spring-boot-cli</module> --> <!-- Not a maven project -->
@@ -1180,11 +1175,6 @@
                 <module>spring-boot-modules</module>
                 <module>spring-boot-admin</module>
                 <module>spring-boot-angular</module>
-<<<<<<< HEAD
-                <module>spring-boot-artifacts</module>
-=======
-                <module>spring-boot-autoconfiguration</module>
->>>>>>> 18ee45c7
                 <module>spring-boot-bootstrap</module>
                 <module>spring-boot-camel</module>
                 <!-- <module>spring-boot-cli</module> --> <!-- Not a maven project -->
