--- conflicted
+++ resolved
@@ -640,14 +640,6 @@
                 <module>spring-bom</module>
                 <module>spring-boot-parent</module>
                 <module>spring-boot-rest</module>
-<<<<<<< HEAD
-                <module>spring-boot-runtime</module>
-                <module>spring-boot-runtime/disabling-console-jul</module>
-                <module>spring-boot-runtime/disabling-console-log4j2</module>
-                <module>spring-boot-runtime/disabling-console-logback</module>
-=======
-                <module>spring-boot-security</module>
->>>>>>> 5d8c9b1a
               
                 <module>spring-caching</module>
 
@@ -1148,14 +1140,6 @@
                 <module>spring-bom</module>
                 <module>spring-boot-parent</module>
                 <module>spring-boot-rest</module>
-<<<<<<< HEAD
-                <module>spring-boot-runtime</module>
-                <module>spring-boot-runtime/disabling-console-jul</module>
-                <module>spring-boot-runtime/disabling-console-log4j2</module>
-                <module>spring-boot-runtime/disabling-console-logback</module>
-=======
-                <module>spring-boot-security</module>
->>>>>>> 5d8c9b1a
 
                 <module>spring-caching</module>
 
