--- conflicted
+++ resolved
@@ -932,14 +932,9 @@
                 <module>language-interop</module>
                 <module>gradle-modules/gradle/maven-to-gradle</module>
                 <module>persistence-modules/spring-data-neo4j</module>
-<<<<<<< HEAD
                 <module>gcp-firebase</module>
                 <module>spring-di-4</module>
-                <!--<module>spring-kafka-2</module>--> <!--JAVA-25374-->
-=======
-                <module>parent-boot-3</module>
                 <module>spring-kafka-2</module>
->>>>>>> a4f2948b
                 <!--<module>java-panama</module> Java-19 module-->
             </modules>
 
@@ -1047,7 +1042,7 @@
                 <module>core-groovy-modules</module>
 
                 <module>core-java-modules</module>
-<<<<<<< HEAD
+                <module>gcp-firebase</module>
                 <!-- <module>core-java-modules/core-java-9-new-features</module> --> <!-- uses preview features, to be decided how to handle -->
                 <!-- <module>core-java-modules/core-java-12</module> --> <!-- uses preview features, to be decided how to handle -->
                 <!-- <module>core-java-modules/core-java-13</module> --> <!-- uses preview features, to be decided how to handle -->
@@ -1056,9 +1051,6 @@
                 <!-- <module>core-java-modules/core-java-16</module> --> <!-- uses preview features, to be decided how to handle -->
                 <!-- <module>core-java-modules/core-java-17</module> --> <!-- uses preview features, to be decided how to handle -->
                 <!-- <module>core-java-modules/core-java-19</module> --> <!-- uses preview features, to be decided how to handle -->
-=======
-                <module>gcp-firebase</module>
->>>>>>> a4f2948b
                 <module>spring-aop</module>
                 <module>spring-aop-2</module>
                 <module>custom-pmd</module>
@@ -1227,13 +1219,9 @@
                 <module>gradle-modules/gradle/maven-to-gradle</module>
                 <module>persistence-modules/spring-data-neo4j</module>
                 <module>spring-actuator</module>
-<<<<<<< HEAD
                 <module>gcp-firebase</module>
                 <module>spring-di-4</module>
-                <!--<module>spring-kafka-2</module>--> <!--JAVA-25374-->
-=======
                 <module>spring-kafka-2</module>
->>>>>>> a4f2948b
                 <!--<module>java-panama</module> Java-19 module-->
             </modules>
 
