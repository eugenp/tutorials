--- conflicted
+++ resolved
@@ -503,13 +503,9 @@
                 <module>spring-katharsis</module>
                 <module>spring-mobile</module>
                 <module>spring-remoting-modules</module>
-<<<<<<< HEAD
+
                 <module>spring-roo</module>
-=======
-                <!-- <module>spring-roo</module> --> <!-- JAVA-17327 -->
-
-                <module>spring-scheduling</module>
->>>>>>> 40f48c83
+
                 <module>spring-security-modules</module>
                 <module>spring-shell</module>
                 <module>spring-soap</module>
@@ -783,13 +779,9 @@
                 <module>spring-katharsis</module>
                 <module>spring-mobile</module>
                 <module>spring-remoting-modules</module>
-<<<<<<< HEAD
+                
                 <module>spring-roo</module>
-=======
-                <!-- <module>spring-roo</module> --> <!-- JAVA-17327 -->
-
-                <module>spring-scheduling</module>
->>>>>>> 40f48c83
+
                 <module>spring-security-modules</module>
                 <module>spring-shell</module>
                 <module>spring-soap</module>
@@ -924,7 +916,7 @@
                 <module>core-java-modules/core-java-9-improvements</module>
                 <module>core-java-modules/core-java-9-jigsaw</module>
                 <!-- <module>core-java-modules/core-java-9-new-features</module> --> <!-- uses preview features, to be decided how to handle -->
-<<<<<<< HEAD
+
 
                 <module>core-java-modules/core-java-9-streams</module>
                 <module>core-java-modules/core-java-10</module>
@@ -1081,64 +1073,7 @@
                 <module>tensorflow-java</module>
                 <module>xstream</module>
                 <module>webrtc</module>
-=======
-                 <module>core-java-modules/core-java-9-streams</module>
-                 <module>core-java-modules/core-java-10</module>
-                 <module>core-java-modules/core-java-11</module>
-                 <module>core-java-modules/core-java-11-2</module>
-                 <module>core-java-modules/core-java-11-3</module>
-                 <!-- <module>core-java-modules/core-java-12</module> --> <!-- uses preview features, to be decided how to handle -->
-                 <!-- <module>core-java-modules/core-java-13</module> --> <!-- uses preview features, to be decided how to handle -->
-                 <!-- <module>core-java-modules/core-java-14</module> --> <!-- uses preview features, to be decided how to handle -->
-                 <!-- <module>core-java-modules/core-java-15</module> --> <!-- uses preview features, to be decided how to handle -->
-                 <!-- <module>core-java-modules/core-java-16</module> --> <!-- uses preview features, to be decided how to handle -->
-                 <!-- <module>core-java-modules/core-java-17</module> --> <!-- uses preview features, to be decided how to handle -->
-                 <!-- <module>core-java-modules/core-java-19</module> --> <!-- uses preview features, to be decided how to handle -->
-                 <module>core-java-modules/core-java-collections-set</module>
-                 <module>core-java-modules/core-java-collections-list-4</module>
-                 <module>core-java-modules/core-java-collections-maps-4</module>
-                 <module>core-java-modules/core-java-collections-maps-5</module>
-                 <module>core-java-modules/core-java-concurrency-simple</module>
-                 <module>core-java-modules/core-java-date-operations-1</module>
-                 <module>core-java-modules/core-java-datetime-conversion</module>
-                 <module>core-java-modules/core-java-datetime-string</module>
-                 <module>core-java-modules/core-java-io-conversions-2</module>
-                 <module>core-java-modules/core-java-jpms</module>
-                 <module>core-java-modules/core-java-os</module>
-                 <module>core-java-modules/core-java-streams-4</module>
-                 <module>core-java-modules/core-java-string-algorithms-3</module>
-                 <module>core-java-modules/core-java-string-operations-3</module>
-                 <module>core-java-modules/core-java-string-operations-4</module>
-                 <module>core-java-modules/core-java-string-operations-5</module>
-                 <module>core-java-modules/core-java-time-measurements</module>
-                 <module>core-java-modules/core-java-networking-3</module>
-                 <module>core-java-modules/core-java-strings</module>
-                 <module>core-java-modules/core-java-httpclient</module>
-                 <module>spring-core-6</module>
-                 <module>ddd-contexts</module>
-                 <module>docker-modules</module>
-                 <module>apache-httpclient-2</module>
-                 <module>kubernetes-modules/kubernetes-spring</module>
-                 <module>libraries-concurrency</module>
-                 <module>maven-modules/compiler-plugin-java-9</module>
-                 <module>maven-modules/maven-generate-war</module>
-                 <module>maven-modules/multimodulemavenproject</module>
-                 <module>optaplanner</module>
-                 <module>persistence-modules/sirix</module>
-                 <module>persistence-modules/spring-data-cassandra-2</module>
-                 <module>quarkus-modules/quarkus-vs-springboot</module>
-                 <module>quarkus-modules/quarkus-jandex</module>
-                 <module>spring-boot-modules/spring-boot-cassandre</module>
-                 <module>spring-boot-modules/spring-boot-camel</module>
-                 <module>spring-boot-modules/spring-boot-3</module>
-                 <module>spring-boot-modules/spring-boot-3-native</module>
-                <module>spring-boot-modules/spring-boot-3-observation</module>
-                 <module>spring-swagger-codegen/custom-validations-opeanpi-codegen</module>
-                 <module>testing-modules/testing-assertions</module>
-                 <module>persistence-modules/fauna</module>
-                 <module>lightrun</module>
-                 <module>tablesaw</module>
->>>>>>> 40f48c83
+
             </modules>
 
             <properties>
