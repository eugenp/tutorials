<?xml version="1.0" encoding="UTF-8"?>
<project xmlns="http://maven.apache.org/POM/4.0.0"
		 xmlns:xsi="http://www.w3.org/2001/XMLSchema-instance"
		 xsi:schemaLocation="http://maven.apache.org/POM/4.0.0 http://maven.apache.org/xsd/maven-4.0.0.xsd">
	<modelVersion>4.0.0</modelVersion>

	<groupId>com.baeldung</groupId>
	<artifactId>parent-modules</artifactId>
	<version>1.0.0-SNAPSHOT</version>
	<name>parent-modules</name>
	<packaging>pom</packaging>

	<dependencies>
		<!-- logging -->
		<dependency>
			<groupId>org.slf4j</groupId>
			<artifactId>slf4j-api</artifactId>
			<version>${org.slf4j.version}</version>
		</dependency>
		<dependency>
			<groupId>ch.qos.logback</groupId>
			<artifactId>logback-classic</artifactId>
			<version>${logback.version}</version>
		</dependency>
		<dependency>
			<groupId>ch.qos.logback</groupId>
			<artifactId>logback-core</artifactId>
			<version>${logback.version}</version>
		</dependency>
		<dependency>
			<groupId>org.slf4j</groupId>
			<artifactId>jcl-over-slf4j</artifactId>
			<version>${org.slf4j.version}</version>
		</dependency>

		<!-- test -->
		<dependency>
			<groupId>junit</groupId>
			<artifactId>junit</artifactId>
			<version>${junit.version}</version>
			<scope>test</scope>
		</dependency>
		<dependency>
			<groupId>org.junit.jupiter</groupId>
			<artifactId>junit-jupiter-engine</artifactId>
			<version>${junit-jupiter.version}</version>
			<scope>test</scope>
		</dependency>
		<dependency>
			<groupId>org.junit.jupiter</groupId>
			<artifactId>junit-jupiter-params</artifactId>
			<version>${junit-jupiter.version}</version>
			<scope>test</scope>
		</dependency>
		<dependency>
			<groupId>org.junit.jupiter</groupId>
			<artifactId>junit-jupiter-api</artifactId>
			<version>${junit-jupiter.version}</version>
			<scope>test</scope>
		</dependency>
		<dependency>
			<groupId>org.hamcrest</groupId>
			<artifactId>hamcrest-core</artifactId>
			<version>${org.hamcrest.version}</version>
			<scope>test</scope>
		</dependency>
		<dependency>
			<groupId>org.hamcrest</groupId>
			<artifactId>hamcrest-library</artifactId>
			<version>${org.hamcrest.version}</version>
			<scope>test</scope>
		</dependency>
		<dependency>
			<groupId>org.hamcrest</groupId>
			<artifactId>hamcrest-all</artifactId>
			<version>${org.hamcrest.version}</version>
			<scope>test</scope>
		</dependency>
		<dependency>
			<groupId>org.mockito</groupId>
			<artifactId>mockito-core</artifactId>
			<version>${mockito.version}</version>
			<scope>test</scope>
		</dependency>
		<dependency>
			<groupId>org.apache.maven.surefire</groupId>
			<artifactId>surefire-logger-api</artifactId>
			<version>${maven-surefire-plugin.version}</version>
			<!-- to get around bug https://github.com/junit-team/junit5/issues/801 -->
			<scope>test</scope>
			<optional>true</optional>
		</dependency>
	</dependencies>

	<build>
		<plugins>
			<plugin>
				<groupId>org.codehaus.mojo</groupId>
				<artifactId>exec-maven-plugin</artifactId>
				<version>${exec-maven-plugin.version}</version>
				<configuration>
					<executable>maven</executable>
				</configuration>
			</plugin>
			<plugin>
				<groupId>org.apache.maven.plugins</groupId>
				<artifactId>maven-surefire-plugin</artifactId>
				<version>${maven-surefire-plugin.version}</version>
				<configuration>
					<forkCount>3</forkCount>
					<reuseForks>true</reuseForks>
					<excludes>
						<exclude>**/*IntegrationTest.java</exclude>
						<exclude>**/*IntTest.java</exclude>
						<exclude>**/*LongRunningUnitTest.java</exclude>
						<exclude>**/*ManualTest.java</exclude>
						<exclude>**/JdbcTest.java</exclude>
						<exclude>**/*LiveTest.java</exclude>
					</excludes>
				</configuration>
				<dependencies>
					<dependency>
						<groupId>org.junit.platform</groupId>
						<artifactId>junit-platform-surefire-provider</artifactId>
						<version>${junit-platform.version}</version>
					</dependency>
					<dependency>
						<groupId>org.junit.jupiter</groupId>
						<artifactId>junit-jupiter-engine</artifactId>
						<version>${junit-jupiter.version}</version>
					</dependency>
					<dependency>
						<groupId>org.junit.vintage</groupId>
						<artifactId>junit-vintage-engine</artifactId>
						<version>${junit-jupiter.version}</version>
					</dependency>
				</dependencies>
			</plugin>
			<plugin>
				<groupId>org.apache.maven.plugins</groupId>
				<artifactId>maven-compiler-plugin</artifactId>
				<version>${maven-compiler-plugin.version}</version>
				<configuration>
					<source>${java.version}</source>
					<target>${java.version}</target>
				</configuration>
			</plugin>
			<plugin>
				<groupId>org.apache.maven.plugins</groupId>
				<artifactId>maven-pmd-plugin</artifactId>
				<version>${maven-pmd-plugin.version}</version>
				<dependencies>
					<dependency>
						<groupId>org.baeldung.pmd</groupId>
						<artifactId>custom-pmd</artifactId>
						<version>${custom-pmd.version}</version>
					</dependency>
				</dependencies>
				<configuration>
					<failurePriority>5</failurePriority>
					<aggregate>false</aggregate>
					<failOnViolation>true</failOnViolation>
					<verbose>true</verbose>
					<linkXRef>true</linkXRef>
					<includeTests>true</includeTests>
					<sourceEncoding>UTF-8</sourceEncoding>
					<targetJdk>${java.version}</targetJdk>
					<rulesets>
						<ruleset>${tutorialsproject.basedir}/baeldung-pmd-rules.xml</ruleset>
					</rulesets>
					<excludeRoots>
						<excludeRoot>target/generated-sources</excludeRoot>
					</excludeRoots>
				</configuration>
				<executions>
					<execution>
						<phase>compile</phase>
						<goals>
							<goal>check</goal>
						</goals>
					</execution>
				</executions>
			</plugin>
			<plugin>
				<groupId>org.commonjava.maven.plugins</groupId>
				<artifactId>directory-maven-plugin</artifactId>
				<version>${directory-maven-plugin.version}</version>
				<executions>
					<execution>
						<id>directories</id>
						<goals>
							<goal>directory-of</goal>
						</goals>
						<phase>validate</phase>
						<configuration>
							<property>tutorialsproject.basedir</property>
							<project>
								<groupId>com.baeldung</groupId>
								<artifactId>parent-modules</artifactId>
							</project>
						</configuration>
					</execution>
				</executions>
			</plugin>
			<plugin>
				<groupId>org.apache.maven.plugins</groupId>
				<artifactId>maven-install-plugin</artifactId>
				<version>${maven-install-plugin.version}</version>
				<configuration>
					<groupId>org.baeldung.pmd</groupId>
					<artifactId>custom-pmd</artifactId>
					<version>${custom-pmd.version}</version>
					<packaging>jar</packaging>
					<file>${tutorialsproject.basedir}/custom-pmd-${custom-pmd.version}.jar</file>
					<generatePom>true</generatePom>
				</configuration>
				<executions>
					<execution>
						<id>install-jar-lib</id>
						<goals>
							<goal>install-file</goal>
						</goals>
						<phase>validate</phase>
					</execution>
				</executions>
			</plugin>
			<plugin>
				<artifactId>maven-war-plugin</artifactId>
				<version>${maven-war-plugin.version}</version>
			</plugin>
		</plugins>

		<extensions>
			<extension>
				<groupId>com.vackosar.gitflowincrementalbuilder</groupId>
				<artifactId>gitflow-incremental-builder</artifactId>
				<version>${gitflow-incremental-builder.version}</version>
			</extension>
		</extensions>
		<pluginManagement>
			<plugins>
				<!--This plugin's configuration is used to store Eclipse m2e settings
					only. It has no influence on the Maven build itself. -->
				<plugin>
					<groupId>org.eclipse.m2e</groupId>
					<artifactId>lifecycle-mapping</artifactId>
					<version>1.0.0</version>
					<configuration>
						<lifecycleMappingMetadata>
							<pluginExecutions>
								<pluginExecution>
									<pluginExecutionFilter>
										<groupId>
											org.commonjava.maven.plugins
										</groupId>
										<artifactId>
											directory-maven-plugin
										</artifactId>
										<versionRange>
											[0.3.1,)
										</versionRange>
										<goals>
											<goal>directory-of</goal>
										</goals>
									</pluginExecutionFilter>
									<action>
										<ignore></ignore>
									</action>
								</pluginExecution>
								<pluginExecution>
									<pluginExecutionFilter>
										<groupId>
											org.apache.maven.plugins
										</groupId>
										<artifactId>
											maven-install-plugin
										</artifactId>
										<versionRange>
											[2.5.1,)
										</versionRange>
										<goals>
											<goal>install-file</goal>
										</goals>
									</pluginExecutionFilter>
									<action>
										<ignore></ignore>
									</action>
								</pluginExecution>
							</pluginExecutions>
						</lifecycleMappingMetadata>
					</configuration>
				</plugin>
			</plugins>
		</pluginManagement>
	</build>

	<profiles>

		<profile>
			<id>default-first</id>
			<build>
				<plugins>

					<plugin>
						<groupId>org.apache.maven.plugins</groupId>
						<artifactId>maven-surefire-plugin</artifactId>
						<version>${maven-surefire-plugin.version}</version>
						<configuration>
							<forkCount>3</forkCount>
							<reuseForks>true</reuseForks>
							<includes>
								<include>SpringContextTest</include>
								<include>**/*UnitTest</include>
							</includes>
							<excludes>
								<exclude>**/*IntegrationTest.java</exclude>
								<exclude>**/*IntTest.java</exclude>
								<exclude>**/*LongRunningUnitTest.java</exclude>
								<exclude>**/*ManualTest.java</exclude>
								<exclude>**/JdbcTest.java</exclude>
								<exclude>**/*LiveTest.java</exclude>
							</excludes>
						</configuration>
					</plugin>

				</plugins>
			</build>

			<modules>
				<module>parent-boot-1</module>
				<module>parent-boot-2</module>
				<module>parent-spring-4</module>
				<module>parent-spring-5</module>
				<module>parent-java</module>
				<module>parent-kotlin</module>
				<!-- <module>akka-http</module> --> <!-- Unit test is failing -->
				<module>akka-streams</module>
				<module>algorithms-genetic</module>
				<module>algorithms-miscellaneous-1</module>
				<module>algorithms-miscellaneous-2</module>
				<module>algorithms-miscellaneous-3</module>
<<<<<<< HEAD
				<module>algorithms-miscellaneous-4</module>
=======
				<module>algorithms-miscellaneous-5</module>
>>>>>>> 84fb7810
				<module>algorithms-sorting</module>
				<module>animal-sniffer-mvn-plugin</module>
				<module>annotations</module>
				<module>antlr</module>
				<module>apache-avro</module>
				<module>apache-bval</module>
				<module>apache-curator</module>
				<module>apache-cxf</module>
				<module>apache-fop</module>
				<module>apache-geode</module>
				<module>apache-meecrowave</module>
				<module>apache-olingo/olingo2</module>
				<module>apache-opennlp</module>
				<module>apache-poi</module>
				<module>apache-pulsar</module>
				<module>apache-shiro</module>
				<module>apache-solrj</module>
				<module>apache-spark</module>
				<module>apache-thrift</module>
				<module>apache-tika</module>
				<module>apache-velocity</module>
				<module>apache-zookeeper</module>
				<module>asciidoctor</module>
				<module>asm</module>
				<module>atomix</module>
				<module>autovalue</module>
				<module>aws</module>
				<module>aws-lambda</module>
				<module>axon</module>
				<module>azure</module>

				<module>bazel</module>
				<module>blade</module>
				<module>bootique</module>

				<module>cas</module>
				<module>cdi</module>
				<module>checker-plugin</module>
				<module>cloud-foundry-uaa/cf-uaa-oauth2-client</module>
				<module>cloud-foundry-uaa/cf-uaa-oauth2-resource-server</module>
				<module>core-groovy</module>
				<module>core-groovy-2</module>
				<module>core-groovy-collections</module>
				<!-- <module>core-java-modules/core-java-10</module> --> <!-- We haven't upgraded to java 10. Fixing in BAEL-10841 -->
				<!-- <module>core-java-modules/core-java-11</module> --> <!-- We haven't upgraded to java 11. Fixing in BAEL-10841 -->
				<!-- <module>core-java-modules/core-java-12</module> --> <!-- We haven't upgraded to java 12. Fixing in BAEL-10841 -->
				<module>core-java-modules/core-java-8</module>
				<module>core-java-modules/core-java-8-2</module>
				<module>core-java-modules/core-java-lambdas</module>
                <!--<module>core-java-modules/core-java-9</module> --> <!-- We haven't upgraded to java 9. Fixing in BAEL-10841 -->
                <!--<module>core-java-modules/core-java-os</module> --> <!-- We haven't upgraded to java 9.-->
                <module>core-java-modules/core-java-arrays</module>
                <module>core-java-modules/core-java-arrays-2</module>
                <module>core-java-modules/core-java-collections</module>
                <module>core-java-modules/core-java-collections-list</module>
                <module>core-java-modules/core-java-collections-list-2</module>
                <module>core-java-modules/core-java-collections-list-3</module>
                <module>core-java-modules/core-java-collections-array-list</module>
                <module>core-java-modules/core-java-collections-set</module>
                <module>core-java-modules/core-java-concurrency-basic</module>
                <module>core-java-modules/core-java-concurrency-collections</module>
                <module>core-java-modules/core-java-io</module>
                <module>core-java-modules/core-java-nio</module>
                <module>core-java-modules/core-java-security</module>
                <module>core-java-modules/core-java-lang-syntax</module>
                <module>core-java-modules/core-java-lang</module>
				<module>core-java-modules/core-java-lang-2</module>
                <module>core-java-modules/core-java-lang-oop</module>
                <module>core-java-modules/core-java-lang-oop-2</module>
				<module>core-java-modules/core-java-lang-oop-3</module>
                <module>core-java-modules</module>
                <module>core-java-modules/core-java-networking</module>
                <module>core-java-modules/core-java-perf</module>
                <module>core-java-modules/core-java-reflection</module>
                <module>core-java-modules/core-java-sun</module>
                <module>core-java-modules/core-java</module>
                <module>core-java-modules/core-java-jvm</module>
                <module>core-scala</module>
                <module>couchbase</module>
                <module>custom-pmd</module>

                <module>dagger</module>
                <module>data-structures</module>
                <module>ddd</module>
                <module>deeplearning4j</module>
                <module>disruptor</module>
                <module>dozer</module>
                <module>drools</module>
                <module>dubbo</module>

                <module>ethereum</module>

                <module>feign</module>
                <module>flyway-cdi-extension</module>

                <module>geotools</module>
                <module>google-cloud</module>
                <module>google-web-toolkit</module>
                <!-- <module>gradle</module> --> <!-- Not a maven project -->
                <!-- <module>grails</module> --> <!-- Not a maven project -->
                <module>graphql/graphql-java</module>
                <module>grpc</module>
                <module>gson</module>
                <module>guava</module>
				<module>guava-io</module>
                <module>guava-collections</module>
				<module>guava-collections-set</module>
                <module>guava-modules</module>
                <!-- <module>guest</module> --> <!-- not to be built as its for guest articles  -->
                <module>guice</module>

                <module>hazelcast</module>
                <module>helidon</module>
                <module>httpclient</module>
                <module>httpclient-simple</module>
                <module>hystrix</module>

                <module>image-processing</module>
                <module>immutables</module>

                <module>jackson</module>
                <module>jackson-2</module>
                <module>jackson-simple</module>
                <module>java-collections-conversions</module>
                <module>java-collections-maps</module>
                <module>java-collections-maps-2</module>
                <module>java-jdi</module>
                <!-- <module>java-dates</module> --> <!-- We haven't upgraded to java 9. Fixing in BAEL-10841 -->
                <!-- <module>java-dates-2</module> --> <!-- We haven't upgraded to java 9. Fixing in BAEL-10841 -->
                <!-- <module>java-ee-8-security-api</module> --> <!-- long running -->
                <module>java-lite</module>
				<module>java-math</module>
                <module>java-numbers</module>
                <module>java-numbers-2</module>
                <module>java-rmi</module>
                <module>java-spi</module>
                <module>java-streams</module>
                <!-- <module>java-streams-2</module> --> <!-- We haven't upgraded to java 9. Fixing in BAEL-10841 -->
                <module>java-strings</module>
                <module>java-strings-2</module>
                <module>java-strings-3</module>
                <module>java-strings-ops</module>
                <module>java-vavr-stream</module>
                <module>java-websocket</module>
                <module>javafx</module>
                <module>javax-servlets</module>
                <module>javaxval</module>
                <module>jaxb</module>
                <!-- JIRA-10842
                <module>jee-7</module> -->
				<module>jee-7-security</module>
				<module>jee-kotlin</module>
				<module>jersey</module>
				<module>jgit</module>
				<module>jgroups</module>
				<module>jhipster-5</module>
				<module>jib</module>
				<module>jjwt</module>
				<module>jmeter</module>
				<module>jmh</module>
				<module>jni</module>
				<module>jooby</module>
				<module>jsf</module>
				<module>json</module>
				<module>json-path</module>
				<module>jsoup</module>
				<module>jta</module>

				<!-- <module>kotlin-js</module> --> <!-- Not a maven project -->
				<module>kotlin-libraries</module>
				<module>kotlin-libraries-2</module>

				<!-- <module>lagom</module> --> <!-- Not a maven project -->
				<module>libraries</module>
				<module>libraries-2</module>
				<module>libraries-data</module>
				<module>libraries-data-2</module>
				<module>libraries-apache-commons</module>
				<module>libraries-primitive</module>
				<module>libraries-testing</module>
				<module>libraries-security</module>
				<module>libraries-server</module>
				<module>libraries-http</module>
				<module>libraries-io</module>
				<module>linkrest</module>
				<module>logging-modules</module>
				<module>lombok</module>
				<module>lucene</module>

				<module>mapstruct</module>
				<module>maven</module>
				<module>maven-archetype</module>
				<!-- <module>maven-polyglot/maven-polyglot-json-app</module> --> <!-- Not a maven project -->
				<module>maven-polyglot/maven-polyglot-json-extension</module>
				<!-- <module>maven-polyglot/maven-polyglot-yml-app</module> --> <!-- Not a maven project -->
				<module>mesos-marathon</module>
				<module>metrics</module>
				<!-- <module>micronaut</module> --> <!-- Fixing in BAEL-10877 -->
				<module>microprofile</module>
                <module>ml</module>
				<module>msf4j</module>
				<!-- <module>muleesb</module> --> <!-- Fixing in BAEL-10878 -->
				<module>mustache</module>
				<module>mybatis</module>


				<module>optaplanner</module>
				<module>orika</module>
				<module>osgi</module>

				<module>patterns</module>
				<module>pdf</module>
				<module>performance-tests</module>
				<!-- <module>play-framework</module> --> <!-- Not a maven project -->
				<module>protobuffer</module>

				<module>persistence-modules</module>
				<module>quarkus</module>

				<module>rabbitmq</module>
				<!-- <module>raml</module> --> <!-- Not a maven project -->
				<module>ratpack</module>
				<module>reactor-core</module>
				<module>resteasy</module>
				<module>restx</module>
				<!-- <module>rmi</module> --> <!-- Not a maven project -->
				<module>rule-engines</module>
				<module>rsocket</module>
				<module>rxjava</module>
				<module>rxjava-2</module>
				<module>software-security/sql-injection-samples</module>

				<module>tensorflow-java</module>
				<module>spf4j</module>
				<module>spring-boot-flowable</module>
				<module>spring-boot-mvc-2</module>
				<module>spring-boot-performance</module>
				<module>spring-boot-properties</module>
				<!-- <module>spring-mvc-basics</module> --> <!-- Compilation failure -->
				<module>spring-security-kerberos</module>
				<module>oauth2-framework-impl</module>
				
				<module>spring-boot-nashorn</module>
				<module>java-blockchain</module>
			
			</modules>

		</profile>

		<profile>
			<id>default-second</id>
			<build>
				<plugins>

					<plugin>
						<groupId>org.apache.maven.plugins</groupId>
						<artifactId>maven-surefire-plugin</artifactId>
						<version>${maven-surefire-plugin.version}</version>
						<configuration>
							<forkCount>3</forkCount>
							<reuseForks>true</reuseForks>
							<includes>
								<include>SpringContextTest</include>
								<include>**/*UnitTest</include>
							</includes>
							<excludes>
								<exclude>**/*IntegrationTest.java</exclude>
								<exclude>**/*IntTest.java</exclude>
								<exclude>**/*LongRunningUnitTest.java</exclude>
								<exclude>**/*ManualTest.java</exclude>
								<exclude>**/*JdbcTest.java</exclude>
								<exclude>**/*LiveTest.java</exclude>
							</excludes>
						</configuration>
					</plugin>

				</plugins>
			</build>

			<modules>
				<module>parent-boot-1</module>
				<module>parent-boot-2</module>
				<module>parent-spring-4</module>
				<module>parent-spring-5</module>
				<module>parent-java</module>
				<module>parent-kotlin</module>

				<module>saas</module>
				<module>spark-java</module>

				<module>spring-4</module>

				<module>spring-5</module>
				<module>spring-5-webflux</module>
				<module>spring-5-data-reactive</module>
				<module>spring-5-mvc</module>
				<module>spring-5-reactive</module>
				<module>spring-5-reactive-2</module>
				<module>spring-5-reactive-client</module>
				<module>spring-5-reactive-oauth</module>
				<module>spring-5-reactive-security</module>
				<module>spring-5-security</module>
				<module>spring-5-security-oauth</module>
				<module>spring-5-security-cognito</module>

				<module>spring-activiti</module>
				<module>spring-akka</module>
				<module>spring-all</module>
				<module>spring-amqp</module>
				<module>spring-aop</module>
				<module>spring-apache-camel</module>
				<module>spring-batch</module>
				<module>spring-bom</module>

				<module>spring-boot</module>
				<module>spring-boot-admin</module>
				<module>spring-boot-angular</module>
				<module>spring-boot-angular-ecommerce</module>
				<module>spring-boot-autoconfiguration</module>
				<module>spring-boot-bootstrap</module>
				<module>spring-boot-camel</module>
				<!-- <module>spring-boot-cli</module> --> <!-- Not a maven project -->
				<module>spring-boot-client</module>

				<module>spring-boot-crud</module>
				<module>spring-boot-ctx-fluent</module>
				<module>spring-boot-custom-starter</module>
				<module>spring-boot-disable-console-logging</module>
				<!-- <module>spring-boot-gradle</module> --> <!-- Not a maven project -->
				<module>spring-boot-jasypt</module>
				<module>spring-boot-keycloak</module>
				<module>spring-boot-kotlin</module>
				<module>spring-boot-logging-log4j2</module>
				<module>spring-boot-management</module>
				<module>spring-boot-mvc</module>
				<module>spring-boot-mvc-birt</module>
				<module>spring-boot-ops</module>
				<module>spring-boot-ops-2</module>
				<module>spring-boot-rest</module>
				<module>spring-boot-data</module>
				<module>spring-boot-parent</module>
				<module>spring-boot-property-exp</module>
				<module>spring-boot-security</module>
				<module>spring-boot-testing</module>
				<module>spring-boot-vue</module>
				<module>spring-boot-libraries</module>

				
				<module>spring-cloud</module>
				<module>spring-cloud-bus</module>
				<!-- <module>spring-cloud-cli</module> --> <!-- Not a maven project -->
				<module>spring-cloud-data-flow</module>

				<module>spring-core</module>
				<module>spring-core-2</module>
				<module>spring-cucumber</module>

				<module>spring-data-rest</module>
				<module>spring-data-rest-querydsl</module>
				<module>spring-dispatcher-servlet</module>
				<module>spring-drools</module>
				<module>spring-di</module>

				<module>spring-ehcache</module>
				<module>spring-ejb</module>
				<module>spring-exceptions</module>

				<module>spring-freemarker</module>

				<module>spring-groovy</module>

				<module>spring-integration</module>

				<module>spring-jenkins-pipeline</module>
				<module>spring-jersey</module>
				<module>spring-jinq</module>
				<module>spring-jms</module>
				<module>spring-jooq</module>

				<module>spring-kafka</module>
				<module>spring-katharsis</module>

				<module>spring-ldap</module>

				<module>spring-mobile</module>
				<module>spring-mockito</module>
				<module>spring-mvc-forms-jsp</module>
				<module>spring-mvc-forms-thymeleaf</module>
				<module>spring-mvc-java</module>
				<module>spring-mvc-kotlin</module>
				<module>spring-mvc-simple</module>
				<module>spring-mvc-simple-2</module>
				<module>spring-mvc-velocity</module>
				<module>spring-mvc-webflow</module>
				<module>spring-mvc-xml</module>

				<module>spring-protobuf</module>
				<!-- <module>spring-security-cors</module> -->  <!-- PMD violation -->

				<module>spring-quartz</module>

				<module>spring-reactive-kotlin</module>
				<module>spring-reactor</module>
				<module>spring-remoting</module>
				<module>spring-rest</module>
				<module>spring-rest-angular</module>
				<module>spring-rest-compress</module>
				<module>spring-rest-full</module>
				<module>spring-rest-hal-browser</module>
				<module>spring-rest-query-language</module>
				<module>spring-rest-shell</module>
				<module>spring-rest-simple</module>
				<module>spring-resttemplate</module>
				<module>spring-roo</module>
				<module>spring-security-acl</module>
				<module>spring-security-angular/server</module>
				<module>spring-security-cache-control</module>

				<module>spring-security-core</module>
				<module>spring-security-mvc-boot</module>
				<module>spring-security-mvc-custom</module>
				<module>spring-security-mvc-digest-auth</module>
				<module>spring-security-mvc-jsonview</module>
				<module>spring-security-mvc-ldap</module>
				<module>spring-security-mvc-login</module>
				<module>spring-security-mvc-persisted-remember-me</module>
				<module>spring-security-mvc</module>
				<module>spring-security-mvc-socket</module>
				<module>spring-security-openid</module>
				<!--<module>spring-security-react</module> --> <!-- fails on Travis, fails intermittently on the new Jenkins (01.12.2018) BAEL-10834 -->
				<module>spring-security-rest</module>
				<module>spring-security-rest-basic-auth</module>
				<module>spring-security-rest-custom</module>
				<module>spring-security-sso</module>
				<module>spring-security-stormpath</module>
				<module>spring-security-thymeleaf</module>
				<module>spring-security-x509</module>
				<module>spring-session</module>
				<module>spring-sleuth</module>
				<module>spring-soap</module>
				<module>spring-social-login</module>
				<module>spring-spel</module>
				<module>spring-state-machine</module>
				<module>spring-static-resources</module>
				<module>spring-swagger-codegen</module>

				<module>spring-thymeleaf</module>

				<module>spring-vault</module>
				<module>spring-vertx</module>

				<module>spring-webflux-amqp</module> <!-- long --> 

				<module>spring-zuul</module>

				<module>static-analysis</module>
				<module>stripe</module>
				<module>structurizr</module>
				<module>struts-2</module>

				<module>testing-modules</module>

				<module>twilio</module>
				<module>twitter4j</module>

				<module>undertow</module>

				<module>vertx</module>
				<module>vertx-and-rxjava</module>
				<module>video-tutorials</module>
				<module>vraptor</module>

				<module>wicket</module>

				<module>xml</module>
				<module>xstream</module>

				<module>tensorflow-java</module>
				<module>spring-boot-flowable</module>
				<module>spring-security-kerberos</module>
				
				<module>spring-boot-nashorn</module>
				<module>java-blockchain</module>

			</modules>

		</profile>

		<profile>
			<id>spring-context</id>
			<build>
				<plugins>

					<plugin>
						<groupId>org.apache.maven.plugins</groupId>
						<artifactId>maven-surefire-plugin</artifactId>
						<version>${maven-surefire-plugin.version}</version>
						<configuration>
							<forkCount>3</forkCount>
							<reuseForks>true</reuseForks>
							<includes>
								<include>**/*SpringContextIntegrationTest.java</include>
							</includes>
						</configuration>
					</plugin>

				</plugins>
			</build>

			<modules>
				<module>spring-5</module>
				<module>spring-5-data-reactive</module>
				<module>spring-5-reactive</module>
				<module>spring-5-reactive-2</module>
				<module>spring-5-reactive-client</module>
				<module>spring-5-reactive-security</module>
				<module>spring-5-security</module>
				<module>spring-5-security-oauth</module>
				<module>spring-5-security-cognito</module>
				<module>spring-activiti</module>
				<module>spring-akka</module>
				<module>spring-all</module>
				<module>spring-aop</module>
				<module>spring-apache-camel</module>
				<module>spring-batch</module>
				<module>spring-bom</module>
				<module>spring-boot-admin</module>
				<module>spring-boot-bootstrap</module>
				<module>spring-boot-bootstrap</module>
				<module>spring-boot-camel</module>
				<module>spring-boot-client</module>
				<module>spring-boot-custom-starter</module>
				<module>spring-boot-di</module>
		 		<module>greeter-spring-boot-autoconfigure</module>
				<module>greeter-spring-boot-sample-app</module>
				<module>persistence-modules/spring-boot-h2/spring-boot-h2-database</module>
				<module>spring-boot-jasypt</module>
				<module>spring-boot-keycloak</module>
				<module>spring-boot-mvc</module>
				<module>spring-boot-property-exp</module>
				<module>spring-boot-vue</module>
				<module>spring-cloud</module>
				<module>spring-cloud/spring-cloud-archaius/basic-config</module>
				<module>spring-cloud/spring-cloud-archaius/extra-configs</module>
				<module>spring-cloud/spring-cloud-bootstrap/config</module>
				<module>spring-cloud/spring-cloud-contract</module>
				<module>spring-cloud/spring-cloud-gateway</module>
				<module>spring-cloud/spring-cloud-kubernetes/demo-backend</module>
				<module>spring-cloud/spring-cloud-rest/spring-cloud-rest-config-server</module>
				<module>spring-cloud/spring-cloud-ribbon-client                </module>
				<module>spring-cloud/spring-cloud-security</module>
				<module>spring-cloud/spring-cloud-stream/spring-cloud-stream-rabbit</module>
				<module>spring-cloud/spring-cloud-task/springcloudtasksink</module>
				<module>spring-cloud/spring-cloud-zookeeper                     </module>
				<module>spring-cloud/spring-cloud-bus/spring-cloud-config-server</module>
				<module>spring-cloud/spring-cloud-data-flow/log-sink</module>
				<module>spring-cloud/spring-cloud-data-flow/time-processor</module>
				<module>spring-cloud/spring-cloud-data-flow/time-source</module>
				<module>spring-cucumber</module>
				<module>persistence-modules/spring-data-keyvalue</module>
				<module>spring-data-rest</module>
				<module>spring-dispatcher-servlet</module>
				<module>spring-drools</module>
				<module>spring-di</module>
				<module>spring-ehcache</module>
				<module>spring-freemarker</module>
				<module>persistence-modules/spring-hibernate-3</module>
				<module>persistence-modules/spring-hibernate4</module>
				<module>persistence-modules/spring-mybatis</module>
				<module>spring-integration</module>
				<module>spring-jenkins-pipeline</module>
				<module>spring-jersey</module>
				<module>spring-jinq</module>
				<module>spring-jms</module>
				<module>spring-kafka</module>
				<module>spring-katharsis</module>
				<module>spring-ldap</module>
				<module>spring-mobile</module>
				<module>spring-mockito</module>
				<module>spring-mvc-forms-thymeleaf</module>
				<module>spring-mvc-java</module>
				<module>spring-mvc-velocity</module>
				<module>spring-mvc-webflow</module>
				<module>spring-protobuf</module>
				<module>spring-quartz</module>
				<module>remoting-hessian-burlap/spring-remoting-hessian-burlap-client</module>
				<module>remoting-hessian-burlap/remoting-hessian-burlap-server</module>
				<module>spring-reactor</module>
				<module>spring-remoting/</module>
				<module>spring-remoting/remoting-http/remoting-http-server</module>
				<module>spring-remoting/remoting-jms/remoting-jms-client</module>
				<module>spring-remoting/remoting-rmi/remoting-rmi-server</module>
				<module>spring-rest</module>
				<module>spring-rest-angular</module>
				<module>spring-rest-compress</module>
				<module>spring-rest-full</module>
				<module>spring-rest-simple</module>
				<module>spring-resttemplate</module>
				<module>spring-security-acl</module>
				<module>spring-security-angular</module>
				<module>spring-security-cache-control</module>
				<module>spring-security-core</module>
				<module>spring-security-mvc-boot</module>
				<module>spring-security-mvc-custom</module>
				<module>spring-security-mvc-digest-auth</module>
				<module>spring-security-mvc-ldap</module>
				<module>spring-security-mvc-persisted-remember-me</module>
				<module>spring-security-mvc</module>
				<module>spring-security-mvc-socket</module>
				<module>spring-security-rest</module>
				<module>spring-security-sso</module>
				<module>spring-security-thymeleaf/spring-security-thymeleaf-authentication</module>
				<module>spring-security-thymeleaf/spring-security-thymeleaf-authorize</module>
				<module>spring-security-thymeleaf/spring-security-thymeleaf-config</module>
				<module>spring-security-x509</module>
				<module>spring-session/spring-session-jdbc</module>
				<module>spring-sleuth</module>
				<module>spring-social-login</module>
				<module>spring-spel</module>
				<module>spring-state-machine</module>
				<module>spring-swagger-codegen/spring-swagger-codegen-app</module>
				<module>spring-thymeleaf</module>
				<module>spring-vault</module>
				<module>spring-vertx</module>
				<module>spring-zuul/spring-zuul-foos-resource</module>
				<module>persistence-modules/hibernate-mapping</module>
				<module>persistence-modules/spring-data-dynamodb</module>
				<module>persistence-modules/spring-data-eclipselink</module>
				<module>persistence-modules/spring-data-solr</module>
				<module>persistence-modules/spring-hibernate-5</module>

				<module>spring-boot-flowable</module>
				<module>spring-security-kerberos</module>
				<module>spring-boot-nashorn</module>
			</modules>

		</profile>

		<profile>
			<id>default-heavy</id>
			<build>
				<plugins>

					<plugin>
						<groupId>org.apache.maven.plugins</groupId>
						<artifactId>maven-surefire-plugin</artifactId>
						<version>${maven-surefire-plugin.version}</version>
						<configuration>
							<forkCount>3</forkCount>
							<reuseForks>true</reuseForks>
							<includes>
								<include>SpringContextTest</include>
								<include>**/*UnitTest</include>
							</includes>
							<excludes>
								<exclude>**/*IntegrationTest.java</exclude>
								<exclude>**/*IntTest.java</exclude>
								<exclude>**/*LongRunningUnitTest.java</exclude>
								<exclude>**/*ManualTest.java</exclude>
								<exclude>**/*JdbcTest.java</exclude>
								<exclude>**/*LiveTest.java</exclude>
							</excludes>
						</configuration>
					</plugin>

				</plugins>
			</build>

			<modules>
				<module>parent-boot-1</module>
				<module>parent-boot-2</module>
				<module>parent-spring-4</module>
				<module>parent-spring-5</module>
				<module>parent-java</module>
				<module>parent-kotlin</module>

				<module>core-java-modules/core-java-concurrency-advanced</module> <!-- very long running? -->
				<module>core-kotlin</module> <!-- long running? -->
				<module>core-kotlin-2</module>
				<module>core-kotlin-io</module>

				<module>jenkins/hello-world</module>
				<module>jhipster</module>
				<module>jws</module>

				<module>libraries</module> <!-- very long running -->
				<module>persistence-modules/hibernate5</module>
				<module>persistence-modules/hibernate-mapping</module>
				<module>persistence-modules/java-jpa</module>
				<module>persistence-modules/java-jpa-2</module>
				<module>persistence-modules/java-mongodb</module>
				<module>persistence-modules/jnosql</module>

				<module>vaadin</module>
				<module>vavr</module>
			</modules>
		</profile>

		<profile>
			<id>integration-lite-first</id>

			<build>
				<plugins>
					<plugin>
						<groupId>org.apache.maven.plugins</groupId>
						<artifactId>maven-surefire-plugin</artifactId>
						<configuration>
							<excludes>
								<exclude>**/*ManualTest.java</exclude>
								<exclude>**/*LiveTest.java</exclude>
							</excludes>
							<includes>
								<include>**/*IntegrationTest.java</include>
								<include>**/*IntTest.java</include>
							</includes>
						</configuration>
					</plugin>
				</plugins>
			</build>

			<modules>
				<module>parent-boot-1</module>
				<module>parent-boot-2</module>
				<module>parent-spring-4</module>
				<module>parent-spring-5</module>
				<module>parent-java</module>
				<module>parent-kotlin</module>
				<!-- <module>akka-http</module> --> <!-- Unit test is failing -->
				<module>akka-streams</module>
				<module>algorithms-genetic</module>
				<module>algorithms-miscellaneous-1</module>
				<module>algorithms-miscellaneous-2</module>
				<module>algorithms-miscellaneous-3</module>
<<<<<<< HEAD
				<module>algorithms-miscellaneous-4</module>
=======
				<module>algorithms-miscellaneous-5</module>
>>>>>>> 84fb7810
				<module>algorithms-sorting</module>
				<module>animal-sniffer-mvn-plugin</module>
				<module>annotations</module>
				<module>antlr</module>
				<module>apache-avro</module>
				<module>apache-bval</module>
				<module>apache-curator</module>
				<module>apache-cxf</module>
				<module>apache-fop</module>
				<module>apache-geode</module>
				<module>apache-meecrowave</module>
				<module>apache-olingo/olingo2</module>
				<module>apache-opennlp</module>
				<module>apache-poi</module>
				<module>apache-pulsar</module>
				<module>apache-shiro</module>
				<module>apache-solrj</module>
				<module>apache-spark</module>
				<module>apache-thrift</module>
				<module>apache-tika</module>
				<module>apache-velocity</module>
				<module>apache-zookeeper</module>
				<module>asciidoctor</module>
				<module>asm</module>
				<module>atomix</module>
				<module>autovalue</module>
				<module>aws</module>
				<module>aws-lambda</module>
				<module>axon</module>
				<module>azure</module>
				<module>bazel</module>
				<module>bootique</module>

				<module>cas</module>
				<module>cdi</module>
				<module>checker-plugin</module>
				<module>cloud-foundry-uaa/cf-uaa-oauth2-client</module>
				<module>cloud-foundry-uaa/cf-uaa-oauth2-resource-server</module>
				<module>core-groovy</module>
				<module>core-groovy-2</module>
				<module>core-groovy-collections</module>
				<!-- <module>core-java-modules/core-java-10</module> --> <!-- We haven't upgraded to java 10. Fixing in BAEL-10841 -->
				<!-- <module>core-java-modules/core-java-11</module> --> <!-- We haven't upgraded to java 11. Fixing in BAEL-10841 -->
				<module>core-java-modules/core-java-8</module>
				<module>core-java-modules/core-java-8-2</module>
				<!--<module>core-java-modules/core-java-9</module> --> <!-- We haven't upgraded to java 9. Fixing in BAEL-10841 -->
				<!--<module>core-java-modules/core-java-os</module> --> <!-- We haven't upgraded to java 9.-->
				<module>core-java-modules/core-java-arrays</module>
				<module>core-java-modules/core-java-arrays-2</module>
				<module>core-java-modules/core-java-collections</module>
				<module>core-java-modules/core-java-collections-list</module>
				<module>core-java-modules/core-java-collections-list-2</module>
				<module>core-java-modules/core-java-collections-list-3</module>
				<module>core-java-modules/core-java-collections-array-list</module>
				<module>core-java-modules/core-java-collections-set</module>
				<module>core-java-modules/core-java-concurrency-basic</module>
				<module>core-java-modules/core-java-concurrency-collections</module>
				<module>core-java-modules/core-java-io</module>
				<module>core-java-modules/core-java-nio</module>
				<module>core-java-modules/core-java-security</module>
				<module>core-java-modules/core-java-lang-syntax</module>
				<module>core-java-modules/core-java-lang</module>
				<module>core-java-modules/core-java-lang-2</module>
				<module>core-java-modules/core-java-lang-oop</module>
				<module>core-java-modules/core-java-lang-oop-2</module>
				<module>core-java-modules/core-java-lang-oop-3</module>
				<module>core-java-modules</module>
				<module>core-java-modules/core-java-networking</module>
				<module>core-java-modules/core-java-perf</module>
				<module>core-java-modules/core-java-sun</module>
				<module>core-scala</module>
				<module>couchbase</module>
				<module>custom-pmd</module>

				<module>dagger</module>
				<module>data-structures</module>
				<module>ddd</module>
				<module>deeplearning4j</module>
				<module>disruptor</module>
				<module>dozer</module>
				<module>drools</module>
				<module>dubbo</module>

				<module>ethereum</module>

				<module>feign</module>
				<module>flyway-cdi-extension</module>

				<module>geotools</module>
				<module>google-cloud</module>
				<module>google-web-toolkit</module>
				<!-- <module>gradle</module> --> <!-- Not a maven project -->
				<!-- <module>grails</module> --> <!-- Not a maven project -->
				<module>graphql/graphql-java</module>
				<module>grpc</module>
				<module>gson</module>
				<module>guava</module>
				<module>guava-io</module>
				<module>guava-collections</module>
				<module>guava-collections-set</module>
				<module>guava-modules</module>
				<!-- <module>guest</module> --> <!-- not to be built as its for guest articles  -->
				<module>guice</module>

				<module>hazelcast</module>
				<module>helidon</module>
				<module>httpclient</module>
				<module>httpclient-simple</module>
				<module>hystrix</module>

				<module>image-processing</module>
				<module>immutables</module>

				<module>jackson</module>
				<module>jackson-2</module>
				<module>jackson-simple</module>
				<module>java-collections-conversions</module>
				<module>java-collections-maps</module>
				<module>java-collections-maps-2</module>
				<module>java-jdi</module>
				<!-- <module>java-dates</module> --> <!-- We haven't upgraded to java 9. Fixing in BAEL-10841 -->
				<module>java-ee-8-security-api</module>
				<module>java-lite</module>
				<module>java-math</module>
				<module>java-numbers</module>
				<module>java-numbers-2</module>
				<module>java-rmi</module>
				<module>java-spi</module>
				<module>java-streams</module>
				<!-- <module>java-streams-2</module> --> <!-- We haven't upgraded to java 9. Fixing in BAEL-10841 -->
				<module>java-strings</module>
				<module>java-strings-2</module>
				<module>java-strings-3</module>
				<module>java-strings-ops</module>
				<module>java-vavr-stream</module>
				<module>java-websocket</module>
				<module>javafx</module>
				<module>javax-servlets</module>
				<module>javaxval</module>
				<module>jaxb</module>
				<!-- JIRA-10842
                <module>jee-7</module> -->
				<module>jee-7-security</module>
				<module>jee-kotlin</module>
				<module>jersey</module>
				<module>jgit</module>
				<module>jgroups</module>
				<module>jhipster-5</module>
				<module>jib</module>
				<module>jjwt</module>
				<module>jmeter</module>
				<module>jmh</module>
				<module>jni</module>
				<module>jooby</module>
				<module>jsf</module>
				<module>json</module>
				<module>json-path</module>
				<module>jsoup</module>
				<module>jta</module>

				<!-- <module>kotlin-js</module> --> <!-- Not a maven project -->
				<module>kotlin-libraries</module>

				<!-- <module>lagom</module> --> <!-- Not a maven project -->
				<module>libraries</module>
				<module>libraries-data</module>
				<module>libraries-data-2</module>
				<module>libraries-apache-commons</module>
				<module>libraries-testing</module>
				<module>libraries-security</module>
				<module>libraries-server</module>
				<module>libraries-http</module>
				<module>linkrest</module>
				<module>logging-modules</module>
				<module>lombok</module>
				<module>lucene</module>

				<module>mapstruct</module>
				<module>maven</module>
				<!-- <module>maven-java-11</module> --> <!-- we haven't upgraded to Java 11 -->
				<module>maven-archetype</module>
				<!-- <module>maven-polyglot/maven-polyglot-json-app</module> --> <!-- Not a maven project -->
				<module>maven-polyglot/maven-polyglot-json-extension</module>
				<!-- <module>maven-polyglot/maven-polyglot-yml-app</module> --> <!-- Not a maven project -->
				<module>mesos-marathon</module>
				<module>metrics</module>
				<!-- <module>micronaut</module> --> <!-- Fixing in BAEL-10877 -->
				<module>microprofile</module>
                <module>ml</module>
				<module>msf4j</module>
				<!-- <module>muleesb</module> --> <!-- Fixing in BAEL-10878 -->
				<module>mustache</module>
				<module>mybatis</module>


				<module>optaplanner</module>
				<module>orika</module>
				<module>osgi</module>

				<module>patterns</module>
				<module>pdf</module>
				<module>performance-tests</module>
				<!-- <module>play-framework</module> --> <!-- Not a maven project -->
				<module>protobuffer</module>

				<module>persistence-modules</module>

				<module>rabbitmq</module>
				<!-- <module>raml</module> --> <!-- Not a maven project -->
				<module>ratpack</module>
				<module>reactor-core</module>
				<module>resteasy</module>
				<module>restx</module>
				<!-- <module>rmi</module> --> <!-- Not a maven project -->
				<module>rule-engines</module>
				<module>rsocket</module>
				<module>rxjava</module>
				<module>rxjava-2</module>
				<module>oauth2-framework-impl</module>
				<module>spf4j</module>
				<module>spring-boot-performance</module>
				<module>spring-boot-properties</module>
				<!-- <module>spring-mvc-basics</module> --> <!-- Compilation failure -->
				<!-- <module>Twitter4J</module> --> <!-- Builds locally, but fails in Jenkins, Failed to parse POMs -->

			</modules>

		</profile>

		<profile>
			<id>integration-lite-second</id>

			<build>
				<plugins>
					<plugin>
						<groupId>org.apache.maven.plugins</groupId>
						<artifactId>maven-surefire-plugin</artifactId>
						<configuration>
							<excludes>
								<exclude>**/*ManualTest.java</exclude>
								<exclude>**/*LiveTest.java</exclude>
							</excludes>
							<includes>
								<include>**/*IntegrationTest.java</include>
								<include>**/*IntTest.java</include>
							</includes>
						</configuration>
					</plugin>
				</plugins>
			</build>

			<modules>
				<module>parent-boot-1</module>
				<module>parent-boot-2</module>
				<module>parent-spring-4</module>
				<module>parent-spring-5</module>
				<module>parent-java</module>
				<module>parent-kotlin</module>

				<module>saas</module>
				<module>spark-java</module>

				<module>spring-4</module>

				<module>spring-5</module>
				<module>spring-5-data-reactive</module>
				<module>spring-5-mvc</module>
				<module>spring-5-reactive</module>
				<module>spring-5-reactive-2</module>
				<module>spring-5-reactive-client</module>
				<module>spring-5-reactive-oauth</module>
				<module>spring-5-reactive-security</module>
				<module>spring-5-security</module>
				<module>spring-5-security-oauth</module>
				<module>spring-5-security-cognito</module>
				<module>spring-activiti</module>
				<module>spring-akka</module>
				<module>spring-all</module>
				<module>spring-amqp</module>
				<module>spring-aop</module>
				<module>spring-apache-camel</module>
				<module>spring-batch</module>
				<module>spring-bom</module>

				<module>spring-boot</module>
				<module>spring-boot-admin</module>
				<module>spring-boot-angular</module>
				<module>spring-boot-angular-ecommerce</module>
				<module>spring-boot-autoconfiguration</module>
				<module>spring-boot-bootstrap</module>
				<module>spring-boot-camel</module>
				<!-- <module>spring-boot-cli</module> --> <!-- Not a maven project -->
				<module>spring-boot-client</module>
				<module>spring-boot-crud</module>
				<module>spring-boot-ctx-fluent</module>
				<module>spring-boot-custom-starter</module>
				<module>spring-boot-disable-console-logging</module>
				<!-- <module>spring-boot-gradle</module> --> <!-- Not a maven project -->
				<module>spring-boot-jasypt</module>
				<module>spring-boot-keycloak</module>
				<module>spring-boot-logging-log4j2</module>
				<module>spring-boot-management</module>
				<module>spring-boot-mvc</module>
				<module>spring-boot-mvc-birt</module>
				<module>spring-boot-ops</module>
				<module>spring-boot-ops-2</module>
				<module>spring-boot-rest</module>
				<module>spring-boot-data</module>
				<module>spring-boot-parent</module>
				<module>spring-boot-property-exp</module>
				<module>spring-boot-security</module>
				<module>spring-boot-vue</module>

				<module>spring-cloud</module>
				<module>spring-cloud-bus</module>
				<!-- <module>spring-cloud-cli</module> --> <!-- Not a maven project -->
				<module>spring-cloud-data-flow</module>

				<module>spring-core</module>
				<module>spring-core-2</module>
				<module>spring-cucumber</module>

				<module>spring-data-rest</module>
				<module>spring-data-rest-querydsl</module>
				<module>spring-dispatcher-servlet</module>
				<module>spring-drools</module>
				<module>spring-di</module>

				<module>spring-ehcache</module>
				<module>spring-ejb</module>
				<module>spring-exceptions</module>

				<module>spring-freemarker</module>

				<module>spring-groovy</module>

				<module>spring-integration</module>

				<module>spring-jenkins-pipeline</module>
				<module>spring-jersey</module>
				<module>spring-jinq</module>
				<module>spring-jms</module>
				<module>spring-jooq</module>

				<module>spring-kafka</module>
				<module>spring-katharsis</module>

				<module>spring-ldap</module>

				<module>spring-mobile</module>
				<module>spring-mockito</module>
				<module>spring-mvc-forms-jsp</module>
				<module>spring-mvc-forms-thymeleaf</module>
				<module>spring-mvc-java</module>
				<module>spring-mvc-kotlin</module>
				<module>spring-mvc-simple</module>
				<module>spring-mvc-simple-2</module>
				<module>spring-mvc-velocity</module>
				<module>spring-mvc-webflow</module>
				<module>spring-mvc-xml</module>

				<module>spring-protobuf</module>
				<!-- <module>spring-security-cors</module> -->  <!-- PMD violation -->

				<module>spring-quartz</module>

				<module>spring-reactive-kotlin</module>
				<module>spring-reactor</module>
				<module>spring-remoting</module>
				<module>spring-rest</module>
				<module>spring-rest-angular</module>
				<module>spring-rest-compress</module>
				<module>spring-rest-full</module>
				<module>spring-rest-hal-browser</module>
				<module>spring-rest-query-language</module>
				<module>spring-rest-shell</module>
				<module>spring-rest-simple</module>
				<module>spring-resttemplate</module>
				<module>spring-roo</module>

				<module>spring-security-acl</module>
				<module>spring-security-angular/server</module>
				<module>spring-security-cache-control</module>
				<module>spring-security-core</module>
				<module>spring-security-mvc-boot</module>
				<module>spring-security-mvc-custom</module>
				<module>spring-security-mvc-digest-auth</module>
				<module>spring-security-mvc-ldap</module>
				<module>spring-security-mvc-login</module>
				<module>spring-security-mvc-persisted-remember-me</module>
				<module>spring-security-mvc</module>
				<module>spring-security-mvc-socket</module>
				<module>spring-security-openid</module>
				<!--<module>spring-security-react</module> --> <!-- fails on Travis, fails intermittently on the new Jenkins (01.12.2018) BAEL-10834 -->
				<module>spring-security-rest</module>
				<module>spring-security-rest-basic-auth</module>
				<module>spring-security-rest-custom</module>
				<module>spring-security-sso</module>
				<module>spring-security-stormpath</module>
				<module>spring-security-thymeleaf</module>
				<module>spring-security-x509</module>
				<module>spring-session</module>
				<module>spring-sleuth</module>
				<module>spring-soap</module>
				<module>spring-social-login</module>
				<module>spring-spel</module>
				<module>spring-state-machine</module>
				<module>spring-static-resources</module>
				<module>spring-swagger-codegen</module>

				<module>spring-thymeleaf</module>

				<module>spring-vault</module>
				<module>spring-vertx</module>

				<module>spring-webflux-amqp</module> <!-- long -->

				<module>spring-zuul</module>

				<module>static-analysis</module>
				<module>stripe</module>
				<module>structurizr</module>
				<module>struts-2</module>

				<module>testing-modules</module>

				<module>twilio</module>
				<module>twitter4j</module>

				<module>undertow</module>

				<module>vertx</module>
				<module>vertx-and-rxjava</module>
				<module>video-tutorials</module>
				<module>vraptor</module>

				<module>wicket</module>

				<module>xml</module>
				<module>xstream</module>
			</modules>

		</profile>

		<profile>
			<id>integration-heavy</id>

			<build>
				<plugins>
					<plugin>
						<groupId>org.apache.maven.plugins</groupId>
						<artifactId>maven-surefire-plugin</artifactId>
						<configuration>
							<excludes>
								<exclude>**/*ManualTest.java</exclude>
								<exclude>**/*LiveTest.java</exclude>
							</excludes>
							<includes>
								<include>**/*IntegrationTest.java</include>
								<include>**/*IntTest.java</include>
							</includes>
						</configuration>
					</plugin>
				</plugins>
			</build>

			<modules>
				<module>parent-boot-1</module>
				<module>parent-boot-2</module>
				<module>parent-spring-4</module>
				<module>parent-spring-5</module>
				<module>parent-java</module>
				<module>parent-kotlin</module>

				<module>core-java-modules/core-java</module>
				<module>core-java-modules/core-java-concurrency-advanced</module> <!-- very long running? -->
				<module>core-kotlin</module> <!-- long running? -->
				<module>core-kotlin-2</module>

				<module>jenkins/hello-world</module>
				<module>jhipster</module>
				<module>jws</module>

				<module>libraries</module> <!-- very long running -->

				<module>persistence-modules/hibernate5</module>
				<module>persistence-modules/java-jpa</module>
				<module>persistence-modules/java-jpa-2</module>
				<module>persistence-modules/java-mongodb</module>
				<module>persistence-modules/jnosql</module>

				<module>vaadin</module>
				<module>vavr</module>
			</modules>

		</profile>


	</profiles>

	<reporting>
		<plugins>
			<plugin>
				<groupId>org.apache.maven.plugins</groupId>
				<artifactId>maven-jxr-plugin</artifactId>
				<version>${maven-jxr-plugin.version}</version>
			</plugin>
		</plugins>
	</reporting>

	<properties>
		<project.build.sourceEncoding>UTF-8</project.build.sourceEncoding>
		<project.reporting.outputEncoding>UTF-8</project.reporting.outputEncoding>
		<gib.referenceBranch>refs/remotes/origin/master</gib.referenceBranch>
		<gib.skipTestsForUpstreamModules>true</gib.skipTestsForUpstreamModules>
		<gib.buildUpstream>false</gib.buildUpstream>
		<gib.failOnMissingGitDir>false</gib.failOnMissingGitDir>
		<gib.failOnError>false</gib.failOnError>
		<gib.enabled>false</gib.enabled>

		<junit.version>4.12</junit.version>
		<org.hamcrest.version>1.3</org.hamcrest.version>
		<mockito.version>2.21.0</mockito.version>

		<!-- logging -->
		<org.slf4j.version>1.7.21</org.slf4j.version>
		<logback.version>1.1.7</logback.version>

		<!-- plugins -->
		<!-- can't upgrade the plugin yet; as there is an issue with 2.22 no longer running all the tests-->
		<maven-surefire-plugin.version>2.21.0</maven-surefire-plugin.version>
		<maven-compiler-plugin.version>3.7.0</maven-compiler-plugin.version>
		<exec-maven-plugin.version>1.6.0</exec-maven-plugin.version>
		<java.version>1.8</java.version>
		<log4j.version>1.2.17</log4j.version>
		<moneta.version>1.1</moneta.version>
		<esapi.version>2.1.0.1</esapi.version>
		<jmh-core.version>1.19</jmh-core.version>
		<jmh-generator.version>1.19</jmh-generator.version>
		<hamcrest-all.version>1.3</hamcrest-all.version>
		<exec-maven-plugin.version>1.6.0</exec-maven-plugin.version>
		<maven-failsafe-plugin.version>2.21.0</maven-failsafe-plugin.version>
		<commons-io.version>2.5</commons-io.version>
		<commons-lang.version>2.6</commons-lang.version>
		<commons-lang3.version>3.5</commons-lang3.version>
		<commons-cli.version>1.4</commons-cli.version>
		<maven-war-plugin.version>3.0.0</maven-war-plugin.version>
		<javax.servlet-api.version>3.1.0</javax.servlet-api.version>
		<jstl-api.version>1.2</jstl-api.version>
		<javax.servlet.jsp-api.version>2.3.1</javax.servlet.jsp-api.version>
		<jackson-mapper-asl.version>1.9.13</jackson-mapper-asl.version>
		<jstl.version>1.2</jstl.version>
		<jackson.version>2.9.8</jackson.version>
		<commons-fileupload.version>1.3</commons-fileupload.version>
		<junit-platform.version>1.2.0</junit-platform.version>
		<junit-jupiter.version>5.2.0</junit-jupiter.version>
		<directory-maven-plugin.version>0.3.1</directory-maven-plugin.version>
		<maven-install-plugin.version>2.5.1</maven-install-plugin.version>
		<custom-pmd.version>0.0.1</custom-pmd.version>
		<gitflow-incremental-builder.version>3.8</gitflow-incremental-builder.version>
		<maven-jxr-plugin.version>2.3</maven-jxr-plugin.version>
		<!-- <maven-pmd-plugin.version>3.9.0</maven-pmd-plugin.version> -->
		<maven-pmd-plugin.version>3.8</maven-pmd-plugin.version>
		<lombok.version>1.16.12</lombok.version>
		<h2.version>1.4.197</h2.version>
	</properties>

</project>
<|MERGE_RESOLUTION|>--- conflicted
+++ resolved
@@ -339,11 +339,8 @@
 				<module>algorithms-miscellaneous-1</module>
 				<module>algorithms-miscellaneous-2</module>
 				<module>algorithms-miscellaneous-3</module>
-<<<<<<< HEAD
 				<module>algorithms-miscellaneous-4</module>
-=======
 				<module>algorithms-miscellaneous-5</module>
->>>>>>> 84fb7810
 				<module>algorithms-sorting</module>
 				<module>animal-sniffer-mvn-plugin</module>
 				<module>annotations</module>
@@ -1077,11 +1074,8 @@
 				<module>algorithms-miscellaneous-1</module>
 				<module>algorithms-miscellaneous-2</module>
 				<module>algorithms-miscellaneous-3</module>
-<<<<<<< HEAD
 				<module>algorithms-miscellaneous-4</module>
-=======
 				<module>algorithms-miscellaneous-5</module>
->>>>>>> 84fb7810
 				<module>algorithms-sorting</module>
 				<module>animal-sniffer-mvn-plugin</module>
 				<module>annotations</module>
