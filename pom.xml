--- conflicted
+++ resolved
@@ -278,11 +278,8 @@
         <module>lucene</module>
         <module>vraptor</module>
         <module>persistence-modules/java-cockroachdb</module>
-<<<<<<< HEAD
         <module>apache-zookeeper</module>
-=======
         <module>java-spi</module>
->>>>>>> 2028662c
     </modules>
 
     <dependencies>
