--- conflicted
+++ resolved
@@ -364,18 +364,11 @@
                 <module>lombok-modules/lombok-custom</module>
 
                 <module>muleesb</module>
-<<<<<<< HEAD
-
-                <module>web-modules</module>
-                <module>image-processing</module>
-                <module>persistence-modules/deltaspike</module> <!-- delta spike it doesn't yet the jakarta API-->
-=======
                 <module>web-modules/java-lite</module>
                 <module>web-modules/restx</module>
                 <module>persistence-modules/deltaspike</module> <!-- delta spike it doesn't support yet the jakarta API-->
                 <module>persistence-modules/hibernate-ogm</module> <!-- hibernate-ogm wasn't updated because it doesn't support jakarta API -->
                 <module>persistence-modules/java-cassandra</module> <!-- JAVA-21464 cassandra-unit library doesn't support to run with jdk9 and above -->
->>>>>>> 1a2c446f
             </modules>
 
         </profile>
@@ -547,18 +540,11 @@
 
                 <module>lombok-modules/lombok-custom</module>
                 <module>muleesb</module>
-<<<<<<< HEAD
-
-                <module>web-modules</module>
-                <module>image-processing</module>
-                <module>persistence-modules/deltaspike</module> <!-- delta spike it doesn't yet the jakarta API-->
-=======
                 <module>web-modules/java-lite</module>
                 <module>web-modules/restx</module>
                 <module>persistence-modules/deltaspike</module> <!-- delta spike it doesn't support yet the jakarta API-->
                 <module>persistence-modules/hibernate-ogm</module> <!-- hibernate-ogm wasn't updated because it doesn't support jakarta API -->
                 <module>persistence-modules/java-cassandra</module> <!-- JAVA-21464 cassandra-unit library doesn't support to run with jdk9 and above -->
->>>>>>> 1a2c446f
             </modules>
 
         </profile>
