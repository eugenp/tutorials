--- conflicted
+++ resolved
@@ -676,11 +676,6 @@
                 <module>spring-rest-http-2</module>
                 <module>spring-rest-shell</module>
                 <module>spring-rest-simple</module>
-<<<<<<< HEAD
-                <module>spring-resttemplate-2</module>
-=======
-                <module>spring-resttemplate</module>
->>>>>>> 50e9411d
                 <module>spring-rest-testing</module>
                 <module>spring-roo</module>
 
