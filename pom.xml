<?xml version="1.0" encoding="UTF-8"?>
<project xmlns="http://maven.apache.org/POM/4.0.0"
         xmlns:xsi="http://www.w3.org/2001/XMLSchema-instance"
         xsi:schemaLocation="http://maven.apache.org/POM/4.0.0 http://maven.apache.org/xsd/maven-4.0.0.xsd">
    <modelVersion>4.0.0</modelVersion>
    <groupId>com.baeldung</groupId>
    <artifactId>parent-modules</artifactId>
    <version>1.0.0-SNAPSHOT</version>
    <name>parent-modules</name>
    <packaging>pom</packaging>

    <dependencies>
        <!-- logging -->
        <dependency>
            <groupId>org.slf4j</groupId>
            <artifactId>slf4j-api</artifactId>
            <version>${org.slf4j.version}</version>
        </dependency>
        <dependency>
            <groupId>ch.qos.logback</groupId>
            <artifactId>logback-classic</artifactId>
            <version>${logback.version}</version>
        </dependency>
        <dependency>
            <groupId>ch.qos.logback</groupId>
            <artifactId>logback-core</artifactId>
            <version>${logback.version}</version>
        </dependency>
        <dependency>
            <groupId>org.slf4j</groupId>
            <artifactId>jcl-over-slf4j</artifactId>
            <version>${org.slf4j.version}</version>
        </dependency>

        <!-- test -->
        <dependency>
            <groupId>junit</groupId>
            <artifactId>junit</artifactId>
            <version>${junit.version}</version>
            <scope>test</scope>
        </dependency>
        <dependency>
            <groupId>org.junit.jupiter</groupId>
            <artifactId>junit-jupiter-engine</artifactId>
            <version>${junit-jupiter.version}</version>
            <scope>test</scope>
        </dependency>
        <dependency>
            <groupId>org.junit.jupiter</groupId>
            <artifactId>junit-jupiter-params</artifactId>
            <version>${junit-jupiter.version}</version>
            <scope>test</scope>
        </dependency>
        <dependency>
            <groupId>org.junit.jupiter</groupId>
            <artifactId>junit-jupiter-api</artifactId>
            <version>${junit-jupiter.version}</version>
            <scope>test</scope>
        </dependency>
        <dependency>
            <groupId>org.hamcrest</groupId>
            <artifactId>hamcrest-core</artifactId>
            <version>${org.hamcrest.version}</version>
            <scope>test</scope>
        </dependency>
        <dependency>
            <groupId>org.hamcrest</groupId>
            <artifactId>hamcrest-library</artifactId>
            <version>${org.hamcrest.version}</version>
            <scope>test</scope>
        </dependency>
        <dependency>
            <groupId>org.hamcrest</groupId>
            <artifactId>hamcrest-all</artifactId>
            <version>${org.hamcrest.version}</version>
            <scope>test</scope>
        </dependency>
        <dependency>
            <groupId>org.mockito</groupId>
            <artifactId>mockito-core</artifactId>
            <version>${mockito.version}</version>
            <scope>test</scope>
        </dependency>
        <dependency>
            <groupId>org.apache.maven.surefire</groupId>
            <artifactId>surefire-logger-api</artifactId>
            <version>${maven-surefire-plugin.version}</version>
            <!-- to get around bug https://github.com/junit-team/junit5/issues/801 -->
            <scope>test</scope>
            <optional>true</optional>
        </dependency>
    </dependencies>

    <build>
        <plugins>
            <plugin>
                <groupId>org.codehaus.mojo</groupId>
                <artifactId>exec-maven-plugin</artifactId>
                <version>${exec-maven-plugin.version}</version>
                <configuration>
                    <executable>maven</executable>
                </configuration>
            </plugin>
            <plugin>
                <groupId>org.apache.maven.plugins</groupId>
                <artifactId>maven-surefire-plugin</artifactId>
                <version>${maven-surefire-plugin.version}</version>
                <configuration>
                    <forkCount>3</forkCount>
                    <reuseForks>true</reuseForks>
                    <excludes>
                        <exclude>**/*IntegrationTest.java</exclude>
                        <exclude>**/*IntTest.java</exclude>
                        <exclude>**/*LongRunningUnitTest.java</exclude>
                        <exclude>**/*ManualTest.java</exclude>
                        <exclude>**/JdbcTest.java</exclude>
                        <exclude>**/*LiveTest.java</exclude>
                    </excludes>
                </configuration>
                <dependencies>
                    <dependency>
                        <groupId>org.junit.platform</groupId>
                        <artifactId>junit-platform-surefire-provider</artifactId>
                        <version>${junit-platform.version}</version>
                    </dependency>
                    <dependency>
                        <groupId>org.junit.jupiter</groupId>
                        <artifactId>junit-jupiter-engine</artifactId>
                        <version>${junit-jupiter.version}</version>
                    </dependency>
                    <dependency>
                        <groupId>org.junit.vintage</groupId>
                        <artifactId>junit-vintage-engine</artifactId>
                        <version>${junit-jupiter.version}</version>
                    </dependency>
                </dependencies>
            </plugin>
            <plugin>
                <groupId>org.apache.maven.plugins</groupId>
                <artifactId>maven-compiler-plugin</artifactId>
                <version>${maven-compiler-plugin.version}</version>
                <configuration>
                    <source>${java.version}</source>
                    <target>${java.version}</target>
                </configuration>
            </plugin>
            <plugin>
                <groupId>org.apache.maven.plugins</groupId>
                <artifactId>maven-pmd-plugin</artifactId>
                <version>${maven-pmd-plugin.version}</version>
                <dependencies>
                    <dependency>
                        <groupId>org.baeldung.pmd</groupId>
                        <artifactId>custom-pmd</artifactId>
                        <version>${custom-pmd.version}</version>
                    </dependency>
                </dependencies>
                <configuration>
                    <failurePriority>5</failurePriority>
                    <aggregate>false</aggregate>
                    <failOnViolation>true</failOnViolation>
                    <verbose>true</verbose>
                    <linkXRef>true</linkXRef>
                    <includeTests>true</includeTests>
                    <sourceEncoding>UTF-8</sourceEncoding>
                    <targetJdk>${java.version}</targetJdk>
                    <rulesets>
                        <ruleset>${tutorialsproject.basedir}/baeldung-pmd-rules.xml</ruleset>
                    </rulesets>
                    <excludeRoots>
                        <excludeRoot>target/generated-sources</excludeRoot>
                    </excludeRoots>
                </configuration>
                <executions>
                    <execution>
                        <phase>compile</phase>
                        <goals>
                            <goal>check</goal>
                        </goals>
                    </execution>
                </executions>
            </plugin>
            <plugin>
                <groupId>org.commonjava.maven.plugins</groupId>
                <artifactId>directory-maven-plugin</artifactId>
                <version>${directory-maven-plugin.version}</version>
                <executions>
                    <execution>
                        <id>directories</id>
                        <goals>
                            <goal>directory-of</goal>
                        </goals>
                        <phase>validate</phase>
                        <configuration>
                            <property>tutorialsproject.basedir</property>
                            <project>
                                <groupId>com.baeldung</groupId>
                                <artifactId>parent-modules</artifactId>
                            </project>
                        </configuration>
                    </execution>
                </executions>
            </plugin>
            <plugin>
                <groupId>org.apache.maven.plugins</groupId>
                <artifactId>maven-install-plugin</artifactId>
                <version>${maven-install-plugin.version}</version>
                <configuration>
                    <groupId>org.baeldung.pmd</groupId>
                    <artifactId>custom-pmd</artifactId>
                    <version>${custom-pmd.version}</version>
                    <packaging>jar</packaging>
                    <file>${tutorialsproject.basedir}/custom-pmd-${custom-pmd.version}.jar</file>
                    <generatePom>true</generatePom>
                </configuration>
                <executions>
                    <execution>
                        <id>install-jar-lib</id>
                        <goals>
                            <goal>install-file</goal>
                        </goals>
                        <phase>validate</phase>
                    </execution>
                </executions>
            </plugin>
            <plugin>
                <artifactId>maven-war-plugin</artifactId>
                <version>${maven-war-plugin.version}</version>
            </plugin>
        </plugins>

        <extensions>
            <extension>
                <groupId>com.vackosar.gitflowincrementalbuilder</groupId>
                <artifactId>gitflow-incremental-builder</artifactId>
                <version>${gitflow-incremental-builder.version}</version>
            </extension>
        </extensions>
        <pluginManagement>
            <plugins>
                <!--This plugin's configuration is used to store Eclipse m2e settings
                    only. It has no influence on the Maven build itself. -->
                <plugin>
                    <groupId>org.eclipse.m2e</groupId>
                    <artifactId>lifecycle-mapping</artifactId>
                    <version>1.0.0</version>
                    <configuration>
                        <lifecycleMappingMetadata>
                            <pluginExecutions>
                                <pluginExecution>
                                    <pluginExecutionFilter>
                                        <groupId>
                                            org.commonjava.maven.plugins
                                        </groupId>
                                        <artifactId>
                                            directory-maven-plugin
                                        </artifactId>
                                        <versionRange>
                                            [0.3.1,)
                                        </versionRange>
                                        <goals>
                                            <goal>directory-of</goal>
                                        </goals>
                                    </pluginExecutionFilter>
                                    <action>
                                        <ignore></ignore>
                                    </action>
                                </pluginExecution>
                                <pluginExecution>
                                    <pluginExecutionFilter>
                                        <groupId>
                                            org.apache.maven.plugins
                                        </groupId>
                                        <artifactId>
                                            maven-install-plugin
                                        </artifactId>
                                        <versionRange>
                                            [2.5.1,)
                                        </versionRange>
                                        <goals>
                                            <goal>install-file</goal>
                                        </goals>
                                    </pluginExecutionFilter>
                                    <action>
                                        <ignore></ignore>
                                    </action>
                                </pluginExecution>
                            </pluginExecutions>
                        </lifecycleMappingMetadata>
                    </configuration>
                </plugin>
            </plugins>
        </pluginManagement>
    </build>

    <profiles>

        <profile>
            <id>default-first</id>
            <build>
                <plugins>

                    <plugin>
                        <groupId>org.apache.maven.plugins</groupId>
                        <artifactId>maven-surefire-plugin</artifactId>
                        <version>${maven-surefire-plugin.version}</version>
                        <configuration>
                            <forkCount>3</forkCount>
                            <reuseForks>true</reuseForks>
                            <includes>
                                <include>SpringContextTest</include>
                                <include>**/*UnitTest</include>
                            </includes>
                            <excludes>
                                <exclude>**/*IntegrationTest.java</exclude>
                                <exclude>**/*IntTest.java</exclude>
                                <exclude>**/*LongRunningUnitTest.java</exclude>
                                <exclude>**/*ManualTest.java</exclude>
                                <exclude>**/JdbcTest.java</exclude>
                                <exclude>**/*LiveTest.java</exclude>
                            </excludes>
                        </configuration>
                    </plugin>

                </plugins>
            </build>

            <modules>
                <module>parent-boot-1</module>
                <module>parent-boot-2</module>
                <module>parent-spring-4</module>
                <module>parent-spring-5</module>
                <module>parent-java</module>
                <module>parent-kotlin</module>
                <!-- <module>akka-http</module> --> <!-- Unit test is failing -->
                <module>akka-streams</module>
                <module>algorithms-genetic</module>
                <module>algorithms-miscellaneous-1</module>
                <module>algorithms-miscellaneous-2</module>
                <module>algorithms-miscellaneous-3</module>
                <module>algorithms-miscellaneous-4</module>
                <module>algorithms-miscellaneous-5</module>
                <module>algorithms-sorting</module>
                <module>algorithms-searching</module>
                <module>animal-sniffer-mvn-plugin</module>
                <module>annotations</module>
                <module>antlr</module>
                <module>apache-avro</module>
                <module>apache-bval</module>
                <module>apache-curator</module>
                <module>apache-cxf</module>
                <module>apache-fop</module>
                <module>apache-geode</module>
                <module>apache-meecrowave</module>
                <module>apache-olingo/olingo2</module>
                <module>apache-opennlp</module>
                <module>apache-poi</module>
                <module>apache-pulsar</module>
                <module>apache-rocketmq</module>
                <module>apache-shiro</module>
                <module>apache-solrj</module>
                <module>apache-spark</module>
                <module>apache-tapestry</module>
                <module>apache-thrift</module>
                <module>apache-tika</module>
                <module>apache-velocity</module>
                <module>apache-zookeeper</module>
                <module>asciidoctor</module>
                <module>asm</module>
                <module>atomix</module>
                <module>aws</module>
                <module>aws-lambda</module>
                <module>axon</module>
                <module>azure</module>

                <module>bazel</module>
                <module>blade</module>
                <module>bootique</module>

                <module>cas</module>
                <module>cdi</module>
                <module>checker-plugin</module>
                <module>cloud-foundry-uaa/cf-uaa-oauth2-client</module>
                <module>cloud-foundry-uaa/cf-uaa-oauth2-resource-server</module>
                <module>code-generation</module>
                <module>core-groovy</module>
                <module>core-groovy-2</module>
                <module>core-groovy-collections</module>
                <!-- <module>core-java-modules/core-java-10</module> --> <!-- We haven't upgraded to java 10. Fixing in BAEL-10841 -->
                <!-- <module>core-java-modules/core-java-11</module> --> <!-- We haven't upgraded to java 11. Fixing in BAEL-10841 -->
                <!-- <module>core-java-modules/core-java-12</module> --> <!-- We haven't upgraded to java 12. Fixing in BAEL-10841 -->
                <module>core-java-modules/core-java-8</module>
                <module>core-java-modules/core-java-8-2</module>
                <module>core-java-modules/core-java-annotations</module>
                <module>core-java-modules/core-java-streams</module>
                <module>core-java-modules/core-java-streams-2</module>
                <module>core-java-modules/core-java-streams-3</module>
                <!-- <module>core-java-modules/core-java-9-streams</module> --> <!-- We haven't upgraded to java 9. Fixing in BAEL-10841 -->
                <module>core-java-modules/core-java-function</module>
                <module>core-java-modules/core-java-lang-math</module>
                <!-- We haven't upgraded to java 9.-->
                <!--
                <module>core-java-modules/core-java-datetime-computations</module>
                <module>core-java-modules/core-java-datetime-conversion</module>
                <module>core-java-modules/core-java-datetime-java8</module>
                <module>core-java-modules/core-java-datetime-string</module>
                <module>core-java-modules/core-java-time-measurements</module>
                -->
                <module>core-java-modules/core-java-text</module>
                <module>core-java-modules/core-java-lambdas</module>
                <!--<module>core-java-modules/core-java-9-jigsaw</module> --> <!-- We haven't upgraded to java 9. Fixing in BAEL-10841 -->
                <!--<module>core-java-modules/core-java-os</module> --> <!-- We haven't upgraded to java 9.-->
                <module>core-java-modules/core-java-arrays</module>
                <module>core-java-modules/core-java-arrays-2</module>
                <module>core-java-modules/core-java-collections</module>
                <module>core-java-modules/core-java-collections-2</module>
                <module>core-java-modules/core-java-collections-3</module>
                <module>core-java-modules/core-java-collections-list</module>
                <module>core-java-modules/core-java-collections-list-2</module>
                <module>core-java-modules/core-java-collections-list-3</module>
                <module>core-java-modules/core-java-collections-array-list</module>
                <module>core-java-modules/core-java-collections-set</module>
                <module>core-java-modules/core-java-concurrency-basic</module>
                <module>core-java-modules/core-java-concurrency-basic-2</module>
                <module>core-java-modules/core-java-concurrency-collections</module>
                <module>core-java-modules/core-java-io</module>
                <module>core-java-modules/core-java-io-2</module>
                <module>core-java-modules/core-java-io-apis</module>
                <module>core-java-modules/core-java-io-conversions</module>
                <module>core-java-modules/core-java-nio</module>
                <module>core-java-modules/core-java-nio-2</module>
                <module>core-java-modules/core-java-security</module>
                <module>core-java-modules/core-java-exceptions</module>
                <module>core-java-modules/core-java-lang-syntax</module>
                <module>core-java-modules/core-java-lang-syntax-2</module>
                <module>core-java-modules/core-java-lang</module>
                <module>core-java-modules/core-java-lang-2</module>
                <module>core-java-modules/core-java-lang-oop</module>
                <module>core-java-modules/core-java-lang-oop-2</module>
                <module>core-java-modules/core-java-lang-oop-3</module>
                <module>core-java-modules/core-java-lang-oop-4</module>
                <module>core-java-modules</module>
                <module>core-java-modules/core-java-networking</module>
                <module>core-java-modules/core-java-perf</module>
                <module>core-java-modules/core-java-reflection</module>
                <module>core-java-modules/core-java-sun</module>
                <module>core-java-modules/core-java-string-conversions</module>
                <module>core-java-modules/core-java-string-conversions-2</module>
                <module>core-java-modules/core-java-string-operations</module>
                <module>core-java-modules/core-java-string-operations-2</module>
                <module>core-java-modules/core-java-string-algorithms</module>
                <module>core-java-modules/core-java-string-algorithms-2</module>
                <module>core-java-modules/core-java-string-apis</module>
                <module>core-java-modules/core-java-strings</module>
                <module>core-java-modules/core-java</module>
                <module>core-java-modules/core-java-jar</module>
                <module>core-java-modules/core-java-jvm</module>
                <module>core-kotlin-modules</module>
                <module>core-scala</module>
                <module>couchbase</module>
                <module>custom-pmd</module>

                <module>dagger</module>
                <module>data-structures</module>
                <module>ddd</module>
                <module>deeplearning4j</module>
                <module>disruptor</module>
                <module>dozer</module>
                <module>drools</module>
                <module>dubbo</module>

                <module>ethereum</module>

                <module>feign</module>
                <module>flyway-cdi-extension</module>

                <module>geotools</module>
                <module>google-cloud</module>
                <module>google-web-toolkit</module>
                <!-- <module>gradle</module> --> <!-- Not a maven project -->
                <!-- <module>grails</module> --> <!-- Not a maven project -->
                <module>graphql/graphql-java</module>
                <module>grpc</module>
                <module>gson</module>
                <module>guava</module>
                <module>guava-io</module>
                <module>guava-collections</module>
                <module>guava-collections-map</module>
                <module>guava-collections-set</module>
                <module>guava-modules</module>
                <!-- <module>guest</module> --> <!-- not to be built as its for guest articles  -->
                <module>guice</module>

                <module>hazelcast</module>
                <module>helidon</module>
                <module>httpclient</module>
                <module>httpclient-simple</module>
                <module>hystrix</module>

                <module>image-processing</module>
                <module>immutables</module>

                <module>jackson</module>
                <module>jackson-simple</module>
                <module>jackson-annotations</module>
                <module>jackson-exceptions</module>
                <module>jackson-conversions</module>
                <module>jackson-conversions-2</module>
                <module>jackson-custom-conversions</module>
<<<<<<< HEAD
                <module>java-async</module>
=======
>>>>>>> 98d67611
                <module>jackson-modules</module>
                <module>java-async</module>
                <module>java-collections-conversions</module>
                <module>java-collections-conversions-2</module>
                <module>java-collections-maps</module>
                <module>java-collections-maps-2</module>
                <module>java-jdi</module>
                <!-- <module>java-ee-8-security-api</module> --> <!-- long running -->
                <module>java-lite</module>
                <module>java-math</module>
                <module>java-math-2</module> <!-- Added for BAEL-3506 -->
                <module>java-numbers</module>
                <module>java-numbers-2</module>
                <module>java-numbers-3</module>
                <module>java-rmi</module>
                <module>java-spi</module>
                <module>java-vavr-stream</module>
                <module>java-websocket</module>
                <module>javafx</module>
                <module>javax-servlets</module>
                <module>javaxval</module>
                <module>jaxb</module>
                <!-- JIRA-10842
                <module>jee-7</module> -->
                <module>jee-7-security</module>
                <module>jee-kotlin</module>
                <module>jersey</module>
                <module>jgit</module>
                <module>jgroups</module>
                <module>jhipster-5</module>
                <module>jib</module>
                <module>jjwt</module>
                <module>jmeter</module>
                <module>jmh</module>
                <module>jni</module>
                <module>jooby</module>
                <module>jsf</module>
                <module>json</module>
                <module>json-path</module>
                <module>jsoup</module>
                <module>jta</module>

                <!-- <module>kotlin-js</module> --> <!-- Not a maven project -->
                <module>kotlin-libraries</module>
                <module>kotlin-libraries-2</module>

                <!-- <module>lagom</module> --> <!-- Not a maven project -->
                <module>libraries</module>
                <module>libraries-2</module>
                <module>libraries-3</module>
                <module>libraries-data</module>
                <module>libraries-data-2</module>
                <module>libraries-data-db</module>
                <module>libraries-data-io</module>
                <module>libraries-apache-commons</module>
                <module>libraries-apache-commons-collections</module>
                <module>libraries-apache-commons-io</module>
                <module>libraries-primitive</module>
                <module>libraries-testing</module>
                <module>libraries-security</module>
                <module>libraries-server</module>
                <module>libraries-http</module>
                <module>libraries-io</module>
                <module>linkrest</module>
                <module>logging-modules</module>
                <module>lombok</module>
                <module>lucene</module>

                <module>mapstruct</module>
                <!-- <module>maven-all/compiler-plugin-java-9</module> --> <!-- We haven't upgraded to java 9. -->
                <module>maven-all/maven</module>
                <module>maven-all/maven-custom-plugin/counter-maven-plugin</module>
                <module>maven-all/maven-war-plugin</module>
                <module>maven-all/profiles</module>
                <module>maven-all/versions-maven-plugin</module>
                <module>maven-archetype</module>
                <!-- <module>maven-polyglot/maven-polyglot-json-app</module> --> <!-- Not a maven project -->
                <module>maven-polyglot/maven-polyglot-json-extension</module>
                <!-- <module>maven-polyglot/maven-polyglot-yml-app</module> --> <!-- Not a maven project -->
                <module>mesos-marathon</module>
                <module>metrics</module>
                <!-- <module>micronaut</module> --> <!-- Fixing in BAEL-10877 -->
                <module>microprofile</module>
                <module>msf4j</module>
                <!-- <module>muleesb</module> --> <!-- Fixing in BAEL-10878 -->
                <module>mustache</module>
                <module>mybatis</module>
                <module>ninja</module>
                <module>netflix</module>

                <module>optaplanner</module>
                <module>orika</module>
                <module>osgi</module>

                <module>patterns</module>
                <module>pdf</module>
                <module>performance-tests</module>
                <!-- <module>play-framework</module> --> <!-- Not a maven project -->
                <module>protobuffer</module>

                <module>persistence-modules</module>
                <module>quarkus</module>

                <module>rabbitmq</module>
                <!-- <module>raml</module> --> <!-- Not a maven project -->
                <module>ratpack</module>
                <module>reactor-core</module>
                <module>resteasy</module>
                <module>restx</module>
                <!-- <module>rmi</module> --> <!-- Not a maven project -->
                <module>rule-engines</module>
                <module>rsocket</module>
                <module>rxjava-core</module>
                <module>rxjava-observables</module>
                <module>rxjava-operators</module>
                <module>rxjava-libraries</module>
                <module>software-security/sql-injection-samples</module>

                <module>tensorflow-java</module>
                <module>spf4j</module>
                <module>spring-boot-config-jpa-error</module>
                <module>spring-boot-flowable</module>
                <module>spring-boot-mvc-2</module>
                <module>spring-boot-performance</module>
                <module>spring-boot-properties</module>
                <module>spring-mvc-basics</module>
                <module>spring-security-modules/spring-security-kerberos</module>
                <module>oauth2-framework-impl</module>

                <module>spring-boot-nashorn</module>
                <module>java-blockchain</module>
                <module>machine-learning</module>
                <module>webrtc</module>
                <module>wildfly</module>
                <module>quarkus-extension</module>
            </modules>

        </profile>

        <profile>
            <id>default-second</id>
            <build>
                <plugins>

                    <plugin>
                        <groupId>org.apache.maven.plugins</groupId>
                        <artifactId>maven-surefire-plugin</artifactId>
                        <version>${maven-surefire-plugin.version}</version>
                        <configuration>
                            <forkCount>3</forkCount>
                            <reuseForks>true</reuseForks>
                            <includes>
                                <include>SpringContextTest</include>
                                <include>**/*UnitTest</include>
                            </includes>
                            <excludes>
                                <exclude>**/*IntegrationTest.java</exclude>
                                <exclude>**/*IntTest.java</exclude>
                                <exclude>**/*LongRunningUnitTest.java</exclude>
                                <exclude>**/*ManualTest.java</exclude>
                                <exclude>**/*JdbcTest.java</exclude>
                                <exclude>**/*LiveTest.java</exclude>
                            </excludes>
                        </configuration>
                    </plugin>

                </plugins>
            </build>

            <modules>
                <module>netflix</module>

                <module>parent-boot-1</module>
                <module>parent-boot-2</module>
                <module>parent-spring-4</module>
                <module>parent-spring-5</module>
                <module>parent-java</module>
                <module>parent-kotlin</module>

                <module>saas</module>
                <module>spark-java</module>

                <module>spring-4</module>

                <module>spring-5</module>
                <module>spring-5-webflux</module>
                <module>spring-5-data-reactive</module>
                <module>spring-5-mvc</module>
                <module>spring-5-reactive</module>
                <module>spring-5-reactive-2</module>
                <module>spring-5-reactive-client</module>
                <module>spring-5-reactive-oauth</module>
                <module>spring-5-reactive-security</module>
                <module>spring-5-security</module>
                <module>spring-5-security-oauth</module>
                <module>spring-5-security-cognito</module>

                <module>spring-activiti</module>
                <module>spring-akka</module>
                <module>spring-amqp</module>
                <module>spring-aop</module>
                <module>spring-apache-camel</module>
                <module>spring-batch</module>
                <module>spring-bom</module>

                <module>spring-boot</module>
                <module>spring-boot-admin</module>
                <module>spring-boot-angular</module>
                <module>spring-boot-autoconfiguration</module>
                <module>spring-boot-bootstrap</module>
                <module>spring-boot-camel</module>
                <!-- <module>spring-boot-cli</module> --> <!-- Not a maven project -->
                <module>spring-boot-config-jpa-error</module>
                <module>spring-boot-client</module>

                <module>spring-boot-crud</module>
                <module>spring-boot-ctx-fluent</module>
                <module>spring-boot-custom-starter</module>
                <!-- <module>spring-boot-gradle</module> --> <!-- Not a maven project -->
                <module>spring-boot-jasypt</module>
                <module>spring-boot-keycloak</module>
                <module>spring-boot-kotlin</module>
                <module>spring-boot-logging-log4j2</module>
                <module>spring-boot-mvc</module>
                <module>spring-boot-mvc-birt</module>
                <module>spring-boot-environment</module>
                <module>spring-boot-deployment</module>
                <module>spring-boot-runtime</module>
                <module>spring-boot-runtime/disabling-console-jul</module>
                <module>spring-boot-runtime/disabling-console-log4j2</module>
                <module>spring-boot-runtime/disabling-console-logback</module>
                <module>spring-boot-artifacts</module>
                <module>spring-boot-rest</module>
                <module>spring-boot-data</module>
                <module>spring-boot-parent</module>
                <module>spring-boot-property-exp</module>
                <module>spring-boot-security</module>
                <module>spring-boot-springdoc</module>
                <module>spring-boot-testing</module>
                <module>spring-boot-vue</module>
                <module>spring-caching</module>
                <module>spring-boot-libraries</module>


                <module>spring-cloud</module>
                <module>spring-cloud-bus</module>
                <!-- <module>spring-cloud-cli</module> --> <!-- Not a maven project -->
                <module>spring-cloud-data-flow</module>

                <module>spring-core</module>
                <module>spring-core-2</module>
                <module>spring-core-3</module>
                <module>spring-cucumber</module>

                <module>spring-data-rest</module>
                <module>spring-data-rest-querydsl</module>
                <module>spring-dispatcher-servlet</module>
                <module>spring-drools</module>
                <module>spring-di</module>

                <module>spring-ehcache</module>
                <module>spring-ejb</module>
                <module>spring-exceptions</module>

                <module>spring-freemarker</module>

                <module>spring-groovy</module>

                <module>spring-integration</module>

                <module>spring-jenkins-pipeline</module>
                <module>spring-jersey</module>
                <module>spring-jinq</module>
                <module>spring-jms</module>
                <module>spring-jooq</module>

                <module>spring-kafka</module>
                <module>spring-katharsis</module>

                <module>spring-ldap</module>

                <module>spring-mobile</module>
                <module>spring-mockito</module>
                <module>spring-websockets</module>
                <module>spring-mvc-basics-4</module>
                <module>spring-mvc-forms-jsp</module>
                <module>spring-mvc-forms-thymeleaf</module>
                <module>spring-mvc-java</module>
                <module>spring-mvc-kotlin</module>
                <module>spring-mvc-basics-2</module>
                <module>spring-mvc-basics-3</module>
                <module>spring-mvc-views</module>
                <module>spring-mvc-velocity</module>
                <module>spring-mvc-webflow</module>
                <module>spring-mvc-xml</module>

                <module>spring-protobuf</module>
                <!-- <module>spring-security-cors</module> -->  <!-- PMD violation -->

                <module>spring-quartz</module>

                <module>spring-reactive-kotlin</module>
                <module>spring-reactor</module>
                <module>spring-remoting</module>
                <module>spring-rest-http</module>
                <module>spring-rest-angular</module>
                <module>spring-rest-compress</module>
                <module>spring-rest-testing</module>
                <module>spring-rest-hal-browser</module>
                <module>spring-rest-query-language</module>
                <module>spring-rest-shell</module>
                <module>spring-rest-simple</module>
                <module>spring-resttemplate</module>
                <module>spring-roo</module>
                <module>spring-scheduling</module>
                <module>spring-security-modules/spring-security-acl</module>
                <module>spring-security-modules/spring-security-angular/server</module>
                <module>spring-security-modules/spring-security-cache-control</module>
                <module>spring-security-modules/spring-security-core</module>
                <module>spring-security-modules/spring-security-mvc</module>
                <module>spring-security-modules/spring-security-mvc-boot</module>
                <module>spring-security-modules/spring-security-mvc-custom</module>
                <module>spring-security-modules/spring-security-mvc-digest-auth</module>
                <module>spring-security-modules/spring-security-mvc-jsonview</module>
                <module>spring-security-modules/spring-security-mvc-ldap</module>
                <module>spring-security-modules/spring-security-mvc-login</module>
                <module>spring-security-modules/spring-security-mvc-persisted-remember-me</module>
                <module>spring-security-modules/spring-security-mvc-socket</module>
                <module>spring-security-modules/spring-security-oidc</module>
                <!--<module>spring-security-react</module> --> <!-- fails on Travis, fails intermittently on the new Jenkins (01.12.2018) BAEL-10834 -->
                <module>spring-security-modules/spring-security-rest</module>
                <module>spring-security-modules/spring-security-rest-basic-auth</module>
                <module>spring-security-modules/spring-security-rest-custom</module>
                <module>spring-security-modules/spring-security-sso</module>
                <module>spring-security-modules/spring-security-stormpath</module>
                <module>spring-security-modules/spring-security-thymeleaf</module>
                <module>spring-security-modules/spring-security-x509</module>
                <module>spring-session</module>
                <module>spring-shell</module>
                <module>spring-sleuth</module>
                <module>spring-soap</module>
                <module>spring-social-login</module>
                <module>spring-spel</module>
                <module>spring-state-machine</module>
                <module>spring-static-resources</module>
                <module>spring-swagger-codegen</module>

                <module>spring-thymeleaf</module>

                <module>spring-vault</module>
                <module>spring-vertx</module>

                <module>spring-webflux-amqp</module> <!-- long -->

                <module>static-analysis</module>
                <module>stripe</module>
                <module>structurizr</module>
                <module>struts-2</module>

                <module>testing-modules</module>

                <module>twilio</module>
                <module>twitter4j</module>

                <!-- <module>undertow</module> --> <!-- 19.11.2019 - disabling temporarily as it's causing a major issue with the build (TODO: create a jira to fix it) -->

                <module>vertx</module>
                <module>vertx-and-rxjava</module>
                <module>video-tutorials</module>
                <module>vraptor</module>

                <module>wicket</module>

                <module>xml</module>
                <module>xstream</module>

                <module>tensorflow-java</module>
                <module>spring-boot-flowable</module>
                <module>spring-security-modules/spring-security-kerberos</module>

                <module>spring-boot-nashorn</module>
                <module>java-blockchain</module>
            </modules>

        </profile>

        <profile>
            <id>default-heavy</id>
            <build>
                <plugins>

                    <plugin>
                        <groupId>org.apache.maven.plugins</groupId>
                        <artifactId>maven-surefire-plugin</artifactId>
                        <version>${maven-surefire-plugin.version}</version>
                        <configuration>
                            <forkCount>3</forkCount>
                            <reuseForks>true</reuseForks>
                            <includes>
                                <include>SpringContextTest</include>
                                <include>**/*UnitTest</include>
                            </includes>
                            <excludes>
                                <exclude>**/*IntegrationTest.java</exclude>
                                <exclude>**/*IntTest.java</exclude>
                                <exclude>**/*LongRunningUnitTest.java</exclude>
                                <exclude>**/*ManualTest.java</exclude>
                                <exclude>**/*JdbcTest.java</exclude>
                                <exclude>**/*LiveTest.java</exclude>
                            </excludes>
                        </configuration>
                    </plugin>

                </plugins>
            </build>

            <modules>
                <module>parent-boot-1</module>
                <module>parent-boot-2</module>
                <module>parent-spring-4</module>
                <module>parent-spring-5</module>
                <module>parent-java</module>
                <module>parent-kotlin</module>

                <module>core-java-modules/core-java-concurrency-advanced</module> <!-- very long running? -->
                <module>core-java-modules/core-java-concurrency-advanced-2</module>
                <module>core-java-modules/core-java-concurrency-advanced-3</module>
                <module>core-kotlin</module> <!-- long running? -->
                <module>core-kotlin-2</module>

                <module>jenkins/plugins</module>
                <module>jhipster</module>
                <module>jws</module>

                <module>libraries</module> <!-- very long running -->
                <module>persistence-modules/hibernate5</module>
                <module>persistence-modules/hibernate-mapping</module>
                <module>persistence-modules/java-jpa</module>
                <module>persistence-modules/java-jpa-2</module>
                <module>persistence-modules/java-mongodb</module>
                <module>persistence-modules/jnosql</module>

                <module>vaadin</module>
                <module>vavr</module>
            </modules>
        </profile>

        <profile>
            <id>integration-lite-first</id>

            <build>
                <plugins>
                    <plugin>
                        <groupId>org.apache.maven.plugins</groupId>
                        <artifactId>maven-surefire-plugin</artifactId>
                        <configuration>
                            <excludes>
                                <exclude>**/*ManualTest.java</exclude>
                                <exclude>**/*LiveTest.java</exclude>
                            </excludes>
                            <includes>
                                <include>**/*IntegrationTest.java</include>
                                <include>**/*IntTest.java</include>
                            </includes>
                        </configuration>
                    </plugin>
                </plugins>
            </build>

            <modules>
                <module>parent-boot-1</module>
                <module>parent-boot-2</module>
                <module>parent-spring-4</module>
                <module>parent-spring-5</module>
                <module>parent-java</module>
                <module>parent-kotlin</module>
                <!-- <module>akka-http</module> --> <!-- Unit test is failing -->
                <module>akka-streams</module>
                <module>algorithms-genetic</module>
                <module>algorithms-miscellaneous-1</module>
                <module>algorithms-miscellaneous-2</module>
                <module>algorithms-miscellaneous-3</module>
                <module>algorithms-miscellaneous-4</module>
                <module>algorithms-miscellaneous-5</module>
                <module>algorithms-sorting</module>
                <module>algorithms-searching</module>
                <module>animal-sniffer-mvn-plugin</module>
                <module>annotations</module>
                <module>antlr</module>
                <module>apache-avro</module>
                <module>apache-bval</module>
                <module>apache-curator</module>
                <module>apache-cxf</module>
                <module>apache-fop</module>
                <module>apache-geode</module>
                <module>apache-meecrowave</module>
                <module>apache-olingo/olingo2</module>
                <module>apache-opennlp</module>
                <module>apache-poi</module>
                <module>apache-pulsar</module>
                <module>apache-rocketmq</module>
                <module>apache-shiro</module>
                <module>apache-solrj</module>
                <module>apache-spark</module>
                <module>apache-tapestry</module>
                <module>apache-thrift</module>
                <module>apache-tika</module>
                <module>apache-velocity</module>
                <module>apache-zookeeper</module>
                <module>asciidoctor</module>
                <module>asm</module>
                <module>atomix</module>
                <module>aws</module>
                <module>aws-lambda</module>
                <module>axon</module>
                <module>azure</module>
                <module>bazel</module>
                <module>bootique</module>

                <module>cas</module>
                <module>cdi</module>
                <module>checker-plugin</module>
                <module>cloud-foundry-uaa/cf-uaa-oauth2-client</module>
                <module>cloud-foundry-uaa/cf-uaa-oauth2-resource-server</module>
                <module>code-generation</module>
                <module>core-groovy</module>
                <module>core-groovy-2</module>
                <module>core-groovy-collections</module>
                <!-- <module>core-java-modules/core-java-10</module> --> <!-- We haven't upgraded to java 10. Fixing in BAEL-10841 -->
                <!-- <module>core-java-modules/core-java-11</module> --> <!-- We haven't upgraded to java 11. Fixing in BAEL-10841 -->
                <module>core-java-modules/core-java-8</module>
                <module>core-java-modules/core-java-8-2</module>
                <module>core-java-modules/core-java-annotations</module>
                <module>core-java-modules/core-java-streams</module>
                <module>core-java-modules/core-java-streams-2</module>
                <module>core-java-modules/core-java-streams-3</module>
                <!-- <module>core-java-modules/core-java-9-streams</module> --> <!-- We haven't upgraded to java 9. Fixing in BAEL-10841 -->
                <module>core-java-modules/core-java-function</module>
                <module>core-java-modules/core-java-lang-math</module>
                <!-- We haven't upgraded to java 9.-->
                <!--
                <module>core-java-modules/core-java-datetime-computations</module>
                <module>core-java-modules/core-java-datetime-conversion</module>
                <module>core-java-modules/core-java-datetime-java8</module>
                <module>core-java-modules/core-java-datetime-string</module>
                <module>core-java-modules/core-java-time-measurements</module>
                -->
                <module>core-java-modules/core-java-text</module>
                <!--<module>core-java-modules/core-java-9-jigsaw</module> --> <!-- We haven't upgraded to java 9. Fixing in BAEL-10841 -->
                <!--<module>core-java-modules/core-java-os</module> --> <!-- We haven't upgraded to java 9.-->
                <module>core-java-modules/core-java-arrays</module>
                <module>core-java-modules/core-java-arrays-2</module>
                <module>core-java-modules/core-java-collections</module>
                <module>core-java-modules/core-java-collections-2</module>
                <module>core-java-modules/core-java-collections-3</module>
                <module>core-java-modules/core-java-collections-list</module>
                <module>core-java-modules/core-java-collections-list-2</module>
                <module>core-java-modules/core-java-collections-list-3</module>
                <module>core-java-modules/core-java-collections-array-list</module>
                <module>core-java-modules/core-java-collections-set</module>
                <module>core-java-modules/core-java-concurrency-basic</module>
                <module>core-java-modules/core-java-concurrency-basic-2</module>
                <module>core-java-modules/core-java-concurrency-collections</module>
                <module>core-java-modules/core-java-io</module>
                <module>core-java-modules/core-java-io-2</module>
                <module>core-java-modules/core-java-io-apis</module>
                <module>core-java-modules/core-java-io-conversions</module>
                <module>core-java-modules/core-java-nio</module>
                <module>core-java-modules/core-java-nio-2</module>
                <module>core-java-modules/core-java-security</module>
                <module>core-java-modules/core-java-exceptions</module>
                <module>core-java-modules/core-java-lang-syntax</module>
                <module>core-java-modules/core-java-lang-syntax-2</module>
                <module>core-java-modules/core-java-lang</module>
                <module>core-java-modules/core-java-lang-2</module>
                <module>core-java-modules/core-java-lang-oop</module>
                <module>core-java-modules/core-java-lang-oop-2</module>
                <module>core-java-modules/core-java-lang-oop-3</module>
                <module>core-java-modules/core-java-lang-oop-4</module>
                <module>core-java-modules</module>
                <module>core-java-modules/core-java-networking</module>
                <module>core-java-modules/core-java-perf</module>
                <module>core-java-modules/core-java-sun</module>
                <module>core-java-modules/core-java-string-conversions</module>
                <module>core-java-modules/core-java-string-conversions-2</module>
                <module>core-java-modules/core-java-string-operations</module>
                <module>core-java-modules/core-java-string-operations-2</module>
                <module>core-java-modules/core-java-string-algorithms</module>
                <module>core-java-modules/core-java-string-algorithms-2</module>
                <module>core-java-modules/core-java-string-apis</module>
                <module>core-java-modules/core-java-strings</module>
                <module>core-kotlin-modules</module>
                <module>core-scala</module>
                <module>couchbase</module>
                <module>custom-pmd</module>

                <module>dagger</module>
                <module>data-structures</module>
                <module>ddd</module>
                <module>deeplearning4j</module>
                <module>disruptor</module>
                <module>dozer</module>
                <module>drools</module>
                <module>dubbo</module>

                <module>ethereum</module>

                <module>feign</module>
                <module>flyway-cdi-extension</module>

                <module>geotools</module>
                <module>google-cloud</module>
                <module>google-web-toolkit</module>
                <!-- <module>gradle</module> --> <!-- Not a maven project -->
                <!-- <module>grails</module> --> <!-- Not a maven project -->
                <module>graphql/graphql-java</module>
                <module>grpc</module>
                <module>gson</module>
                <module>guava</module>
                <module>guava-io</module>
                <module>guava-collections</module>
                <module>guava-collections-map</module>
                <module>guava-collections-set</module>
                <module>guava-modules</module>
                <!-- <module>guest</module> --> <!-- not to be built as its for guest articles  -->
                <module>guice</module>

                <module>hazelcast</module>
                <module>helidon</module>
                <module>httpclient</module>
                <module>httpclient-simple</module>
                <module>hystrix</module>

                <module>image-processing</module>
                <module>immutables</module>

                <module>jackson</module>
                <module>jackson-simple</module>
                <module>jackson-annotations</module>
                <module>jackson-exceptions</module>
                <module>jackson-conversions</module>
                <module>jackson-conversions-2</module>
                <module>jackson-custom-conversions</module>
<<<<<<< HEAD
                <module>java-async</module>
=======
>>>>>>> 98d67611
                <module>jackson-modules</module>
                <module>java-async</module>
                <module>java-collections-conversions</module>
                <module>java-collections-conversions-2</module>
                <module>java-collections-maps</module>
                <module>java-collections-maps-2</module>
                <module>java-jdi</module>
                <module>java-ee-8-security-api</module>
                <module>java-lite</module>
                <module>java-math</module>
                <module>java-math-2</module>  <!-- Added for BAEL-3506 -->
                <module>java-numbers</module>
                <module>java-numbers-2</module>
                <module>java-numbers-3</module>
                <module>java-rmi</module>
                <module>java-spi</module>
                <module>java-vavr-stream</module>
                <module>java-websocket</module>
                <module>javafx</module>
                <module>javax-servlets</module>
                <module>javaxval</module>
                <module>jaxb</module>
                <!-- JIRA-10842
                <module>jee-7</module> -->
                <module>jee-7-security</module>
                <module>jee-kotlin</module>
                <module>jersey</module>
                <module>jgit</module>
                <module>jgroups</module>
                <module>jhipster-5</module>
                <module>jib</module>
                <module>jjwt</module>
                <module>jmeter</module>
                <module>jmh</module>
                <module>jni</module>
                <module>jooby</module>
                <module>jsf</module>
                <module>json</module>
                <module>json-path</module>
                <module>jsoup</module>
                <module>jta</module>

                <!-- <module>kotlin-js</module> --> <!-- Not a maven project -->
                <module>kotlin-libraries</module>

                <!-- <module>lagom</module> --> <!-- Not a maven project -->
                <module>libraries</module>
                <module>libraries-3</module>
                <module>libraries-data</module>
                <module>libraries-data-2</module>
                <module>libraries-data-db</module>
                <module>libraries-data-io</module>
                <module>libraries-apache-commons</module>
                <module>libraries-apache-commons-collections</module>
                <module>libraries-apache-commons-io</module>
                <module>libraries-testing</module>
                <module>libraries-security</module>
                <module>libraries-server</module>
                <module>libraries-http</module>
                <module>linkrest</module>
                <module>logging-modules</module>
                <module>lombok</module>
                <module>lucene</module>

                <module>mapstruct</module>
                <!-- <module>maven-all/compiler-plugin-java-9</module> --> <!-- We haven't upgraded to java 9. -->
                <module>maven-all/maven</module>
                <module>maven-all/maven-custom-plugin/counter-maven-plugin</module>
                <module>maven-all/maven-war-plugin</module>
                <module>maven-all/profiles</module>
                <module>maven-all/versions-maven-plugin</module>
                <!-- <module>maven-java-11</module> --> <!-- we haven't upgraded to Java 11 -->
                <module>maven-archetype</module>
                <!-- <module>maven-polyglot/maven-polyglot-json-app</module> --> <!-- Not a maven project -->
                <module>maven-polyglot/maven-polyglot-json-extension</module>
                <!-- <module>maven-polyglot/maven-polyglot-yml-app</module> --> <!-- Not a maven project -->
                <module>mesos-marathon</module>
                <module>metrics</module>
                <!-- <module>micronaut</module> --> <!-- Fixing in BAEL-10877 -->
                <module>microprofile</module>
                <module>msf4j</module>
                <!-- <module>muleesb</module> --> <!-- Fixing in BAEL-10878 -->
                <module>mustache</module>
                <module>mybatis</module>
                <module>ninja</module>
                <module>netflix</module>

                <module>optaplanner</module>
                <module>orika</module>
                <module>osgi</module>

                <module>patterns</module>
                <module>pdf</module>
                <module>performance-tests</module>
                <!-- <module>play-framework</module> --> <!-- Not a maven project -->
                <module>protobuffer</module>

                <module>persistence-modules</module>

                <module>rabbitmq</module>
                <!-- <module>raml</module> --> <!-- Not a maven project -->
                <module>ratpack</module>
                <module>reactor-core</module>
                <module>resteasy</module>
                <module>restx</module>
                <!-- <module>rmi</module> --> <!-- Not a maven project -->
                <module>rule-engines</module>
                <module>rsocket</module>
                <module>rxjava-core</module>
                <module>rxjava-observables</module>
                <module>rxjava-operators</module>
                <module>rxjava-libraries</module>
                <module>oauth2-framework-impl</module>
                <module>spf4j</module>
                <module>spring-boot-performance</module>
                <module>spring-boot-properties</module>
                <module>spring-mvc-basics</module>
                <!-- <module>Twitter4J</module> --> <!-- Builds locally, but fails in Jenkins, Failed to parse POMs -->

            </modules>

        </profile>

        <profile>
            <id>integration-lite-second</id>

            <build>
                <plugins>
                    <plugin>
                        <groupId>org.apache.maven.plugins</groupId>
                        <artifactId>maven-surefire-plugin</artifactId>
                        <configuration>
                            <excludes>
                                <exclude>**/*ManualTest.java</exclude>
                                <exclude>**/*LiveTest.java</exclude>
                            </excludes>
                            <includes>
                                <include>**/*IntegrationTest.java</include>
                                <include>**/*IntTest.java</include>
                            </includes>
                        </configuration>
                    </plugin>
                </plugins>
            </build>

            <modules>
                <module>parent-boot-1</module>
                <module>parent-boot-2</module>
                <module>parent-spring-4</module>
                <module>parent-spring-5</module>
                <module>parent-java</module>
                <module>parent-kotlin</module>

                <module>saas</module>
                <module>spark-java</module>

                <module>spring-4</module>

                <module>spring-5</module>
                <module>spring-5-data-reactive</module>
                <module>spring-5-mvc</module>
                <module>spring-5-reactive</module>
                <module>spring-5-reactive-2</module>
                <module>spring-5-reactive-client</module>
                <module>spring-5-reactive-oauth</module>
                <module>spring-5-reactive-security</module>
                <module>spring-5-security</module>
                <module>spring-5-security-oauth</module>
                <module>spring-5-security-cognito</module>
                <module>spring-activiti</module>
                <module>spring-akka</module>
                <module>spring-amqp</module>
                <module>spring-aop</module>
                <module>spring-apache-camel</module>
                <module>spring-batch</module>
                <module>spring-bom</module>

                <module>spring-boot</module>
                <module>spring-boot-admin</module>
                <module>spring-boot-angular</module>
                <module>spring-boot-autoconfiguration</module>
                <module>spring-boot-bootstrap</module>
                <module>spring-boot-camel</module>
                <!-- <module>spring-boot-cli</module> --> <!-- Not a maven project -->
                <module>spring-boot-client</module>
                <module>spring-boot-crud</module>
                <module>spring-boot-ctx-fluent</module>
                <module>spring-boot-custom-starter</module>
                <!-- <module>spring-boot-gradle</module> --> <!-- Not a maven project -->
                <module>spring-boot-jasypt</module>
                <module>spring-boot-keycloak</module>
                <module>spring-boot-logging-log4j2</module>
                <module>spring-boot-mvc</module>
                <module>spring-boot-mvc-birt</module>
                <module>spring-boot-environment</module>
                <module>spring-boot-deployment</module>
                <module>spring-boot-runtime</module>
                <module>spring-boot-runtime/disabling-console-jul</module>
                <module>spring-boot-runtime/disabling-console-log4j2</module>
                <module>spring-boot-runtime/disabling-console-logback</module>
                <module>spring-boot-artifacts</module>
                <module>spring-boot-rest</module>
                <module>spring-boot-data</module>
                <module>spring-boot-parent</module>
                <module>spring-boot-property-exp</module>
                <module>spring-boot-security</module>
                <module>spring-boot-springdoc</module>
                <module>spring-boot-vue</module>
                <module>spring-caching</module>
                <module>spring-cloud</module>
                <module>spring-cloud-bus</module>
                <!-- <module>spring-cloud-cli</module> --> <!-- Not a maven project -->
                <module>spring-cloud-data-flow</module>

                <module>spring-core</module>
                <module>spring-core-2</module>
                <module>spring-core-3</module>
                <module>spring-cucumber</module>

                <module>spring-data-rest</module>
                <module>spring-data-rest-querydsl</module>
                <module>spring-dispatcher-servlet</module>
                <module>spring-drools</module>
                <module>spring-di</module>

                <module>spring-ehcache</module>
                <module>spring-ejb</module>
                <module>spring-exceptions</module>

                <module>spring-freemarker</module>

                <module>spring-groovy</module>

                <module>spring-integration</module>

                <module>spring-jenkins-pipeline</module>
                <module>spring-jersey</module>
                <module>spring-jinq</module>
                <module>spring-jms</module>
                <module>spring-jooq</module>

                <module>spring-kafka</module>
                <module>spring-katharsis</module>

                <module>spring-ldap</module>

                <module>spring-mobile</module>
                <module>spring-mockito</module>
                <module>spring-websockets</module>
                <module>spring-mvc-forms-jsp</module>
                <module>spring-mvc-forms-thymeleaf</module>
                <module>spring-mvc-java</module>
                <module>spring-mvc-kotlin</module>
                <module>spring-mvc-basics-2</module>
                <module>spring-mvc-basics-3</module>
                <module>spring-mvc-basics-4</module>
                <module>spring-mvc-views</module>
                <module>spring-mvc-velocity</module>
                <module>spring-mvc-webflow</module>
                <module>spring-mvc-xml</module>

                <module>spring-protobuf</module>
                <!-- <module>spring-security-cors</module> -->  <!-- PMD violation -->

                <module>spring-quartz</module>

                <module>spring-reactive-kotlin</module>
                <module>spring-reactor</module>
                <module>spring-remoting</module>
                <module>spring-rest-http</module>
                <module>spring-rest-angular</module>
                <module>spring-rest-compress</module>
                <module>spring-rest-testing</module>
                <module>spring-rest-hal-browser</module>
                <module>spring-rest-query-language</module>
                <module>spring-rest-shell</module>
                <module>spring-rest-simple</module>
                <module>spring-resttemplate</module>
                <module>spring-roo</module>

                <module>spring-scheduling</module>
                <module>spring-security-modules/spring-security-acl</module>
                <module>spring-security-modules/spring-security-angular/server</module>
                <module>spring-security-modules/spring-security-cache-control</module>
                <module>spring-security-modules/spring-security-core</module>
                <module>spring-security-modules/spring-security-mvc</module>
                <module>spring-security-modules/spring-security-mvc-boot</module>
                <module>spring-security-modules/spring-security-mvc-custom</module>
                <module>spring-security-modules/spring-security-mvc-digest-auth</module>
                <module>spring-security-modules/spring-security-mvc-ldap</module>
                <module>spring-security-modules/spring-security-mvc-login</module>
                <module>spring-security-modules/spring-security-mvc-persisted-remember-me</module>
                <module>spring-security-modules/spring-security-mvc-socket</module>
                <module>spring-security-modules/spring-security-oidc</module>
                <!--<module>spring-security-react</module> --> <!-- fails on Travis, fails intermittently on the new Jenkins (01.12.2018) BAEL-10834 -->
                <module>spring-security-modules/spring-security-rest</module>
                <module>spring-security-modules/spring-security-rest-basic-auth</module>
                <module>spring-security-modules/spring-security-rest-custom</module>
                <module>spring-security-modules/spring-security-sso</module>
                <module>spring-security-modules/spring-security-stormpath</module>
                <module>spring-security-modules/spring-security-thymeleaf</module>
                <module>spring-security-modules/spring-security-x509</module>
                <module>spring-session</module>
                <module>spring-shell</module>
                <module>spring-sleuth</module>
                <module>spring-soap</module>
                <module>spring-social-login</module>
                <module>spring-spel</module>
                <module>spring-state-machine</module>
                <module>spring-static-resources</module>
                <module>spring-swagger-codegen</module>

                <module>spring-thymeleaf</module>

                <module>spring-vault</module>
                <module>spring-vertx</module>

                <module>spring-webflux-amqp</module> <!-- long -->

                <module>static-analysis</module>
                <module>stripe</module>
                <module>structurizr</module>
                <module>struts-2</module>

                <module>testing-modules</module>

                <module>twilio</module>
                <module>twitter4j</module>

                <!-- <module>undertow</module> --> <!-- 19.11.2019 - disabling temporarily as it's causing a major issue with the build (TODO: create a jira to fix it) -->

                <module>vertx</module>
                <module>vertx-and-rxjava</module>
                <module>video-tutorials</module>
                <module>vraptor</module>

                <module>wicket</module>

                <module>xml</module>
                <module>xstream</module>
            </modules>

        </profile>

        <profile>
            <id>integration-heavy</id>

            <build>
                <plugins>
                    <plugin>
                        <groupId>org.apache.maven.plugins</groupId>
                        <artifactId>maven-surefire-plugin</artifactId>
                        <configuration>
                            <excludes>
                                <exclude>**/*ManualTest.java</exclude>
                                <exclude>**/*LiveTest.java</exclude>
                            </excludes>
                            <includes>
                                <include>**/*IntegrationTest.java</include>
                                <include>**/*IntTest.java</include>
                            </includes>
                        </configuration>
                    </plugin>
                </plugins>
            </build>

            <modules>
                <module>parent-boot-1</module>
                <module>parent-boot-2</module>
                <module>parent-spring-4</module>
                <module>parent-spring-5</module>
                <module>parent-java</module>
                <module>parent-kotlin</module>

                <module>core-java-modules/core-java</module>
                <module>core-java-modules/core-java-jar</module>
                <module>core-java-modules/core-java-concurrency-advanced</module> <!-- very long running? -->
                <module>core-java-modules/core-java-concurrency-advanced-2</module>
                <module>core-java-modules/core-java-concurrency-advanced-3</module>
                <module>core-kotlin</module> <!-- long running? -->
                <module>core-kotlin-2</module>

                <module>jenkins/plugins</module>
                <module>jhipster</module>
                <module>jws</module>

                <module>libraries</module> <!-- very long running -->

                <module>persistence-modules/hibernate5</module>
                <module>persistence-modules/hibernate-mapping</module>
                <module>persistence-modules/java-jpa</module>
                <module>persistence-modules/java-jpa-2</module>
                <module>persistence-modules/java-mongodb</module>
                <module>persistence-modules/jnosql</module>

                <module>vaadin</module>
                <module>vavr</module>
            </modules>

        </profile>

    </profiles>

    <reporting>
        <plugins>
            <plugin>
                <groupId>org.apache.maven.plugins</groupId>
                <artifactId>maven-jxr-plugin</artifactId>
                <version>${maven-jxr-plugin.version}</version>
            </plugin>
        </plugins>
    </reporting>

    <properties>
        <project.build.sourceEncoding>UTF-8</project.build.sourceEncoding>
        <project.reporting.outputEncoding>UTF-8</project.reporting.outputEncoding>
        <gib.referenceBranch>refs/remotes/origin/master</gib.referenceBranch>
        <gib.skipTestsForUpstreamModules>true</gib.skipTestsForUpstreamModules>
        <gib.buildUpstream>false</gib.buildUpstream>
        <gib.failOnMissingGitDir>false</gib.failOnMissingGitDir>
        <gib.failOnError>false</gib.failOnError>
        <gib.enabled>false</gib.enabled>

        <junit.version>4.12</junit.version>
        <org.hamcrest.version>1.3</org.hamcrest.version>
        <mockito.version>2.21.0</mockito.version>

        <!-- logging -->
        <org.slf4j.version>1.7.21</org.slf4j.version>
        <logback.version>1.1.7</logback.version>

        <!-- plugins -->
        <!-- can't upgrade the plugin yet; as there is an issue with 2.22 no longer running all the tests-->
        <maven-surefire-plugin.version>2.21.0</maven-surefire-plugin.version>
        <maven-compiler-plugin.version>3.7.0</maven-compiler-plugin.version>
        <exec-maven-plugin.version>1.6.0</exec-maven-plugin.version>
        <java.version>1.8</java.version>
        <log4j.version>1.2.17</log4j.version>
        <moneta.version>1.1</moneta.version>
        <esapi.version>2.1.0.1</esapi.version>
        <jmh-core.version>1.19</jmh-core.version>
        <jmh-generator.version>1.19</jmh-generator.version>
        <hamcrest-all.version>1.3</hamcrest-all.version>
        <exec-maven-plugin.version>1.6.0</exec-maven-plugin.version>
        <maven-failsafe-plugin.version>2.21.0</maven-failsafe-plugin.version>
        <commons-io.version>2.5</commons-io.version>
        <commons-lang.version>2.6</commons-lang.version>
        <commons-lang3.version>3.5</commons-lang3.version>
        <commons-cli.version>1.4</commons-cli.version>
        <maven-war-plugin.version>3.0.0</maven-war-plugin.version>
        <javax.servlet-api.version>3.1.0</javax.servlet-api.version>
        <jstl-api.version>1.2</jstl-api.version>
        <javax.servlet.jsp-api.version>2.3.1</javax.servlet.jsp-api.version>
        <jackson-mapper-asl.version>1.9.13</jackson-mapper-asl.version>
        <jstl.version>1.2</jstl.version>
        <jackson.version>2.9.8</jackson.version>
        <commons-fileupload.version>1.3</commons-fileupload.version>
        <junit-platform.version>1.2.0</junit-platform.version>
        <junit-jupiter.version>5.2.0</junit-jupiter.version>
        <directory-maven-plugin.version>0.3.1</directory-maven-plugin.version>
        <maven-install-plugin.version>2.5.1</maven-install-plugin.version>
        <custom-pmd.version>0.0.1</custom-pmd.version>
        <gitflow-incremental-builder.version>3.8</gitflow-incremental-builder.version>
        <maven-jxr-plugin.version>2.3</maven-jxr-plugin.version>
        <!-- <maven-pmd-plugin.version>3.9.0</maven-pmd-plugin.version> -->
        <maven-pmd-plugin.version>3.8</maven-pmd-plugin.version>
        <lombok.version>1.16.12</lombok.version>
        <h2.version>1.4.197</h2.version>
    </properties>

</project><|MERGE_RESOLUTION|>--- conflicted
+++ resolved
@@ -507,10 +507,6 @@
                 <module>jackson-conversions</module>
                 <module>jackson-conversions-2</module>
                 <module>jackson-custom-conversions</module>
-<<<<<<< HEAD
-                <module>java-async</module>
-=======
->>>>>>> 98d67611
                 <module>jackson-modules</module>
                 <module>java-async</module>
                 <module>java-collections-conversions</module>
@@ -1154,10 +1150,6 @@
                 <module>jackson-conversions</module>
                 <module>jackson-conversions-2</module>
                 <module>jackson-custom-conversions</module>
-<<<<<<< HEAD
-                <module>java-async</module>
-=======
->>>>>>> 98d67611
                 <module>jackson-modules</module>
                 <module>java-async</module>
                 <module>java-collections-conversions</module>
