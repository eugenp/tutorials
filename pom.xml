--- conflicted
+++ resolved
@@ -289,11 +289,6 @@
                 <version>1.6.0</version>
                 <configuration>
                     <executable>maven</executable>
-<<<<<<< HEAD
-        <module>hibernate5</module>
-
-=======
->>>>>>> 3b133759
                 </configuration>
             </plugin>
             <plugin>
