<?xml version="1.0" encoding="UTF-8"?>
<!--suppress PyInterpreter -->
<project xmlns="http://maven.apache.org/POM/4.0.0"
         xmlns:xsi="http://www.w3.org/2001/XMLSchema-instance"
         xsi:schemaLocation="http://maven.apache.org/POM/4.0.0 http://maven.apache.org/xsd/maven-4.0.0.xsd">
    <modelVersion>4.0.0</modelVersion>
    <groupId>com.baeldung</groupId>
    <artifactId>parent-modules</artifactId>
    <version>1.0.0-SNAPSHOT</version>
    <name>parent-modules</name>
    <packaging>pom</packaging>

    <dependencies>
        <!-- logging -->
        <dependency>
            <groupId>org.slf4j</groupId>
            <artifactId>slf4j-api</artifactId>
            <version>${org.slf4j.version}</version>
        </dependency>
        <dependency>
            <groupId>ch.qos.logback</groupId>
            <artifactId>logback-classic</artifactId>
            <version>${logback.version}</version>
        </dependency>
        <dependency>
            <groupId>ch.qos.logback</groupId>
            <artifactId>logback-core</artifactId>
            <version>${logback.version}</version>
        </dependency>
        <dependency>
            <groupId>org.slf4j</groupId>
            <artifactId>jcl-over-slf4j</artifactId>
            <version>${org.slf4j.version}</version>
        </dependency>

        <!-- test -->
        <dependency>
            <groupId>org.junit.jupiter</groupId>
            <artifactId>junit-jupiter-engine</artifactId>
            <version>${junit-jupiter.version}</version>
            <scope>test</scope>
        </dependency>
        <dependency>
            <groupId>org.junit.jupiter</groupId>
            <artifactId>junit-jupiter-params</artifactId>
            <version>${junit-jupiter.version}</version>
            <scope>test</scope>
        </dependency>
        <dependency>
            <groupId>org.junit.jupiter</groupId>
            <artifactId>junit-jupiter-api</artifactId>
            <version>${junit-jupiter.version}</version>
            <scope>test</scope>
        </dependency>
        <dependency>
            <groupId>org.junit.vintage</groupId>
            <artifactId>junit-vintage-engine</artifactId>
            <version>${junit-jupiter.version}</version>
            <scope>test</scope>
        </dependency>
        <dependency>
            <groupId>org.assertj</groupId>
            <artifactId>assertj-core</artifactId>
            <version>${assertj.version}</version>
            <scope>test</scope>
        </dependency>
        <dependency>
            <groupId>org.hamcrest</groupId>
            <artifactId>hamcrest</artifactId>
            <version>${hamcrest.version}</version>
            <scope>test</scope>
        </dependency>
        <dependency>
            <groupId>org.hamcrest</groupId>
            <artifactId>hamcrest-all</artifactId>
            <version>${hamcrest-all.version}</version>
            <scope>test</scope>
        </dependency>
        <dependency>
            <groupId>org.mockito</groupId>
            <artifactId>mockito-core</artifactId>
            <version>${mockito.version}</version>
            <scope>test</scope>
        </dependency>
        <dependency>
            <groupId>org.apache.maven.surefire</groupId>
            <artifactId>surefire-logger-api</artifactId>
            <version>${maven-surefire-plugin.version}</version>
            <!-- to get around bug https://github.com/junit-team/junit5/issues/801 -->
            <scope>test</scope>
            <optional>true</optional>
        </dependency>
    </dependencies>

    <build>
        <plugins>
            <plugin>
                <groupId>org.codehaus.mojo</groupId>
                <artifactId>exec-maven-plugin</artifactId>
                <version>${exec-maven-plugin.version}</version>
                <configuration>
                    <executable>maven</executable>
                </configuration>
            </plugin>
            <plugin>
                <groupId>org.apache.maven.plugins</groupId>
                <artifactId>maven-surefire-plugin</artifactId>
                <version>${maven-surefire-plugin.version}</version>
                <configuration>
                    <forkCount>3</forkCount>
                    <reuseForks>true</reuseForks>
                    <excludes>
                        <exclude>**/*IntegrationTest.java</exclude>
                        <exclude>**/*IntTest.java</exclude>
                        <exclude>**/*LongRunningUnitTest.java</exclude>
                        <exclude>**/*ManualTest.java</exclude>
                        <exclude>**/JdbcTest.java</exclude>
                        <exclude>**/*LiveTest.java</exclude>
                    </excludes>
                </configuration>
                <dependencies>
                    <dependency>
                        <groupId>org.junit.jupiter</groupId>
                        <artifactId>junit-jupiter-engine</artifactId>
                        <version>${junit-jupiter.version}</version>
                    </dependency>
                    <dependency>
                        <groupId>org.junit.vintage</groupId>
                        <artifactId>junit-vintage-engine</artifactId>
                        <version>${junit-jupiter.version}</version>
                    </dependency>
                </dependencies>
            </plugin>
            <plugin>
                <groupId>org.apache.maven.plugins</groupId>
                <artifactId>maven-compiler-plugin</artifactId>
                <version>${maven-compiler-plugin.version}</version>
                <configuration>
                    <source>${java.version}</source>
                    <target>${java.version}</target>
                </configuration>
            </plugin>
            <plugin>
                <groupId>org.apache.maven.plugins</groupId>
                <artifactId>maven-pmd-plugin</artifactId>
                <version>${maven-pmd-plugin.version}</version>
                <dependencies>
                    <dependency>
                        <groupId>org.baeldung.pmd</groupId>
                        <artifactId>custom-pmd</artifactId>
                        <version>${custom-pmd.version}</version>
                    </dependency>
                </dependencies>
                <configuration>
                    <failurePriority>5</failurePriority>
                    <aggregate>false</aggregate>
                    <failOnViolation>true</failOnViolation>
                    <verbose>true</verbose>
                    <linkXRef>true</linkXRef>
                    <includeTests>true</includeTests>
                    <sourceEncoding>UTF-8</sourceEncoding>
                    <targetJdk>${java.version}</targetJdk>
                    <rulesets>
                        <ruleset>${tutorialsproject.basedir}/baeldung-pmd-rules.xml</ruleset>
                    </rulesets>
                    <excludeRoots>
                        <excludeRoot>target/generated-sources</excludeRoot>
                    </excludeRoots>
                </configuration>
                <executions>
                    <execution>
                        <phase>compile</phase>
                        <goals>
                            <goal>check</goal>
                        </goals>
                    </execution>
                </executions>
            </plugin>
            <plugin>
                <groupId>org.commonjava.maven.plugins</groupId>
                <artifactId>directory-maven-plugin</artifactId>
                <version>${directory-maven-plugin.version}</version>
                <executions>
                    <execution>
                        <id>directories</id>
                        <goals>
                            <goal>directory-of</goal>
                        </goals>
                        <phase>validate</phase>
                        <configuration>
                            <property>tutorialsproject.basedir</property>
                            <project>
                                <groupId>com.baeldung</groupId>
                                <artifactId>parent-modules</artifactId>
                            </project>
                        </configuration>
                    </execution>
                </executions>
            </plugin>
            <plugin>
                <groupId>org.apache.maven.plugins</groupId>
                <artifactId>maven-install-plugin</artifactId>
                <version>${maven-install-plugin.version}</version>
                <configuration>
                    <groupId>org.baeldung.pmd</groupId>
                    <artifactId>custom-pmd</artifactId>
                    <version>${custom-pmd.version}</version>
                    <packaging>jar</packaging>
                    <file>${tutorialsproject.basedir}/custom-pmd-${custom-pmd.version}.jar</file>
                    <generatePom>true</generatePom>
                </configuration>
                <executions>
                    <execution>
                        <id>install-jar-lib</id>
                        <goals>
                            <goal>install-file</goal>
                        </goals>
                        <phase>validate</phase>
                    </execution>
                </executions>
            </plugin>
            <plugin>
                <artifactId>maven-war-plugin</artifactId>
                <version>${maven-war-plugin.version}</version>
            </plugin>
        </plugins>

        <extensions>
            <extension>
                <groupId>com.vackosar.gitflowincrementalbuilder</groupId>
                <artifactId>gitflow-incremental-builder</artifactId>
                <version>${gitflow-incremental-builder.version}</version>
            </extension>
        </extensions>
        <pluginManagement>
            <plugins>
                <!--This plugin's configuration is used to store Eclipse m2e settings
                    only. It has no influence on the Maven build itself. -->
                <plugin>
                    <groupId>org.eclipse.m2e</groupId>
                    <artifactId>lifecycle-mapping</artifactId>
                    <version>1.0.0</version>
                    <configuration>
                        <lifecycleMappingMetadata>
                            <pluginExecutions>
                                <pluginExecution>
                                    <pluginExecutionFilter>
                                        <groupId>
                                            org.commonjava.maven.plugins
                                        </groupId>
                                        <artifactId>
                                            directory-maven-plugin
                                        </artifactId>
                                        <versionRange>
                                            [0.3.1,)
                                        </versionRange>
                                        <goals>
                                            <goal>directory-of</goal>
                                        </goals>
                                    </pluginExecutionFilter>
                                    <action>
                                        <ignore/>
                                    </action>
                                </pluginExecution>
                                <pluginExecution>
                                    <pluginExecutionFilter>
                                        <groupId>
                                            org.apache.maven.plugins
                                        </groupId>
                                        <artifactId>
                                            maven-install-plugin
                                        </artifactId>
                                        <versionRange>
                                            [2.5.1,)
                                        </versionRange>
                                        <goals>
                                            <goal>install-file</goal>
                                        </goals>
                                    </pluginExecutionFilter>
                                    <action>
                                        <ignore/>
                                    </action>
                                </pluginExecution>
                            </pluginExecutions>
                        </lifecycleMappingMetadata>
                    </configuration>
                </plugin>
            </plugins>
        </pluginManagement>
    </build>

    <profiles>

        <profile>
            <id>default-first</id>
            <build>
                <plugins>
                    <plugin>
                        <groupId>org.apache.maven.plugins</groupId>
                        <artifactId>maven-surefire-plugin</artifactId>
                        <version>${maven-surefire-plugin.version}</version>
                        <configuration>
                            <forkCount>3</forkCount>
                            <reuseForks>true</reuseForks>
                            <includes>
                                <include>SpringContextTest</include>
                                <include>**/*UnitTest</include>
                            </includes>
                            <excludes>
                                <exclude>**/*IntegrationTest.java</exclude>
                                <exclude>**/*IntTest.java</exclude>
                                <exclude>**/*LongRunningUnitTest.java</exclude>
                                <exclude>**/*ManualTest.java</exclude>
                                <exclude>**/JdbcTest.java</exclude>
                                <exclude>**/*LiveTest.java</exclude>
                            </excludes>
                            <systemPropertyVariables>
                                <logback.configurationFile>${tutorialsproject.basedir}/logback-config.xml</logback.configurationFile>
                            </systemPropertyVariables>
                        </configuration>
                    </plugin>

                </plugins>
            </build>

            <modules>
                <module>parent-boot-1</module>
                <module>parent-boot-2</module>
                <module>parent-spring-4</module>
                <module>parent-spring-5</module>
                <module>parent-java</module>


                <module>azure</module>
                <module>checker-plugin</module>
                <!-- <module>clojure</module> --> <!-- Not a maven project -->

                <module>core-java-modules</module>

                <module>couchbase</module>

                <!-- <module>ethereum</module> --> <!-- JAVA-6001 -->
                <!-- <module>gradle-modules</module> --> <!-- Not a maven project -->
                <module>gradle-modules/gradle/maven-to-gradle</module>
                <!-- <module>grails</module> --> <!-- Not a maven project -->

                <!-- <module>guest</module> --> <!-- not to be built as its for guest articles  -->

                <module>apache-httpclient</module>
                <module>apache-httpclient4</module>


                <module>jackson-modules</module>

                <module>javafx</module>
                <module>java-jdi</module>
                <module>java-websocket</module>

                <module>jaxb</module>
                <module>jersey</module>
                <module>jhipster-5</module>

                <module>jmh</module>

                <module>jsf</module>

                <module>kubernetes-modules</module>

                <!-- <module>lagom</module> --> <!-- Not a maven project -->
                <module>language-interop</module>
                <module>libraries-3</module>

                <module>libraries-data-db</module>
                <module>libraries-security</module>
                <module>libraries-server-2</module>
                <module>logging-modules</module>
                <module>lombok-modules</module>

                <module>maven-modules</module>

                <module>messaging-modules</module>

                <module>microservices-modules</module>
                <module>muleesb</module>


                <module>netflix-modules</module>

                <module>osgi</module>
                <module>orika</module>


                <module>performance-tests</module>
                <module>persistence-modules</module>

                <module>security-modules</module>

                <module>vavr-modules</module>
                <module>web-modules</module>
            </modules>

        </profile>

        <profile>
            <id>default-second</id>
            <build>
                <plugins>

                    <plugin>
                        <groupId>org.apache.maven.plugins</groupId>
                        <artifactId>maven-surefire-plugin</artifactId>
                        <version>${maven-surefire-plugin.version}</version>
                        <configuration>
                            <forkCount>3</forkCount>
                            <reuseForks>true</reuseForks>
                            <includes>
                                <include>SpringContextTest</include>
                                <include>**/*UnitTest</include>
                            </includes>
                            <excludes>
                                <exclude>**/*IntegrationTest.java</exclude>
                                <exclude>**/*IntTest.java</exclude>
                                <exclude>**/*LongRunningUnitTest.java</exclude>
                                <exclude>**/*ManualTest.java</exclude>
                                <exclude>**/*JdbcTest.java</exclude>
                                <exclude>**/*LiveTest.java</exclude>
                            </excludes>
                            <systemPropertyVariables>
                                <logback.configurationFile>${tutorialsproject.basedir}/logback-config.xml</logback.configurationFile>
                            </systemPropertyVariables>
                        </configuration>
                    </plugin>

                </plugins>
            </build>

            <modules>
                <module>parent-boot-1</module>
                <module>parent-boot-2</module>
                <module>parent-spring-4</module>
                <module>parent-spring-5</module>
                <module>parent-java</module>

                <module>spf4j</module>
                <module>spring-4</module>
                <module>spring-aop</module>
                <module>spring-batch</module>
                <module>spring-bom</module>
                <module>spring-boot-modules</module>
                <module>spring-boot-rest</module>
                <module>spring-cloud-modules</module>
                <!-- <module>spring-cloud-cli</module> --> <!-- Not a maven project -->
                <module>spring-core</module>
                <module>spring-core-4</module>
                <module>spring-di</module>
                <module>spring-di-2</module>
                <module>spring-drools</module>
                <module>spring-ejb-modules</module>

                <module>spring-exceptions</module>
                <module>spring-integration</module>
                <module>spring-jenkins-pipeline</module>
                <module>spring-jersey</module>
                <module>spring-jinq</module>
                <module>spring-katharsis</module>
                <module>spring-mobile</module>
                <module>spring-remoting-modules</module>

                <!-- <module>spring-roo</module> --> <!-- JAVA-17327 -->

                <module>spring-security-modules</module>
                <module>spring-shell</module>
                <module>spring-soap</module>
                <module>spring-spel</module>
                <module>spring-static-resources</module>
                <module>spring-swagger-codegen</module>
                <module>spring-vault</module>
                <module>spring-web-modules</module>
                <module>spring-websockets</module>
                <module>static-analysis</module>
                <module>testing-modules</module>
                <module>vertx-modules</module>
                <module>video-tutorials</module>
                <module>xml</module>
                <module>xml-2</module>
            </modules>

        </profile>

        <profile>
            <id>default-heavy</id>
            <build>
                <plugins>

                    <plugin>
                        <groupId>org.apache.maven.plugins</groupId>
                        <artifactId>maven-surefire-plugin</artifactId>
                        <version>${maven-surefire-plugin.version}</version>
                        <configuration>
                            <forkCount>3</forkCount>
                            <reuseForks>true</reuseForks>
                            <includes>
                                <include>SpringContextTest</include>
                                <include>**/*UnitTest</include>
                            </includes>
                            <excludes>
                                <exclude>**/*IntegrationTest.java</exclude>
                                <exclude>**/*IntTest.java</exclude>
                                <exclude>**/*LongRunningUnitTest.java</exclude>
                                <exclude>**/*ManualTest.java</exclude>
                                <exclude>**/*JdbcTest.java</exclude>
                                <exclude>**/*LiveTest.java</exclude>
                            </excludes>
                        </configuration>
                    </plugin>

                </plugins>
            </build>

            <modules>
                <module>parent-boot-1</module>
                <module>parent-boot-2</module>
                <module>parent-spring-4</module>
                <module>parent-spring-5</module>
                <module>parent-java</module>

                <module>apache-spark</module>

                <module>image-processing</module>

                <module>jenkins-modules</module>
                <module>jhipster-modules</module>
                <module>jhipster-5</module>
                <module>jws</module>

                <module>libraries</module> <!-- very long running -->
                <module>libraries-4</module>
                <module>libraries-5</module>
                <module>libraries-6</module>
                <module>spring-boot-modules/spring-boot-react</module>
                <module>spring-ejb-modules/ejb-beans</module>

                <module>vaadin</module>
                <module>vavr-modules</module>
            </modules>
        </profile>

        <profile>
            <id>integration-lite-first</id>

            <build>
                <plugins>
                    <plugin>
                        <groupId>org.apache.maven.plugins</groupId>
                        <artifactId>maven-surefire-plugin</artifactId>
                        <configuration>
                            <excludes>
                                <exclude>**/*ManualTest.java</exclude>
                                <exclude>**/*LiveTest.java</exclude>
                            </excludes>
                            <includes>
                                <include>**/*IntegrationTest.java</include>
                                <include>**/*IntTest.java</include>
                            </includes>
                            <systemPropertyVariables>
                                <logback.configurationFile>${tutorialsproject.basedir}/logback-config.xml</logback.configurationFile>
                            </systemPropertyVariables>
                        </configuration>
                    </plugin>
                </plugins>
            </build>

            <modules>
                <module>parent-boot-1</module>
                <module>parent-boot-2</module>
                <module>parent-spring-4</module>
                <module>parent-spring-5</module>
                <module>parent-java</module>


                <module>azure</module>
                <module>checker-plugin</module>
                <!-- <module>clojure</module> --> <!-- Not a maven project -->

                <module>core-java-modules</module>
                <module>couchbase</module>
                <module>drools</module>
                <!-- <module>ethereum</module> --> <!-- JAVA-6001 -->
                <!-- <module>gradle-modules</module> --> <!-- Not a maven project -->
                <module>gradle-modules/gradle/maven-to-gradle</module>
                <!-- <module>grails</module> --> <!-- Not a maven project -->
                <!-- <module>guest</module> --> <!-- not to be built as its for guest articles  -->

                <module>apache-httpclient</module>
                <module>apache-httpclient4</module>


                <module>jackson-modules</module>

                <module>javafx</module>
                <module>java-jdi</module>
                <module>java-websocket</module>

                <module>jaxb</module>
                <module>jersey</module>
                <module>jhipster-5</module>
                <module>jmh</module>

                <module>jsf</module>

                <module>kubernetes-modules</module>

                <!-- <module>lagom</module> --> <!-- Not a maven project -->
                <module>language-interop</module>
                <module>libraries-3</module>



                <module>libraries-data-db</module>
                <module>libraries-security</module>
                <module>libraries-server-2</module>
                <module>logging-modules</module>
                <module>lombok-modules</module>

                <module>maven-modules</module>

                <module>messaging-modules</module>

                <module>microservices-modules</module>
                <module>muleesb</module>

                <module>netflix-modules</module>

                <module>osgi</module>
                <module>orika</module>


                <module>performance-tests</module>
                <module>persistence-modules</module>

                <module>security-modules</module>

                <module>vavr-modules</module>
                <module>web-modules</module>
            </modules>

        </profile>

        <profile>
            <id>integration-lite-second</id>

            <build>
                <plugins>
                    <plugin>
                        <groupId>org.apache.maven.plugins</groupId>
                        <artifactId>maven-surefire-plugin</artifactId>
                        <configuration>
                            <excludes>
                                <exclude>**/*ManualTest.java</exclude>
                                <exclude>**/*LiveTest.java</exclude>
                            </excludes>
                            <includes>
                                <include>**/*IntegrationTest.java</include>
                                <include>**/*IntTest.java</include>
                            </includes>
                            <systemPropertyVariables>
                                <logback.configurationFile>${tutorialsproject.basedir}/logback-config.xml</logback.configurationFile>
                            </systemPropertyVariables>
                        </configuration>
                    </plugin>
                </plugins>
            </build>

            <modules>
                <module>parent-boot-1</module>
                <module>parent-boot-2</module>
                <module>parent-spring-4</module>
                <module>parent-spring-5</module>
                <module>parent-java</module>


                <module>spf4j</module>
                <module>spring-4</module>
                <module>spring-batch</module>
                <module>spring-bom</module>
                <module>spring-boot-modules</module>
                <module>spring-boot-rest</module>
                <module>spring-cloud-modules</module>
                <!-- <module>spring-cloud-cli</module> --> <!-- Not a maven project -->
                <module>spring-core</module>
                <module>spring-core-4</module>
                <module>spring-di</module>
                <module>spring-di-2</module>
                <module>spring-drools</module>
                <module>spring-ejb-modules</module>
                <module>spring-exceptions</module>
                <module>spring-integration</module>
                <module>spring-jenkins-pipeline</module>
                <module>spring-jersey</module>
                <module>spring-jinq</module>
                <module>spring-katharsis</module>
                <module>spring-mobile</module>
                <module>spring-remoting-modules</module>

                <!-- <module>spring-roo</module> --> <!-- JAVA-17327 -->

                <module>spring-security-modules</module>
                <module>spring-shell</module>
                <module>spring-soap</module>
                <module>spring-spel</module>
                <module>spring-static-resources</module>
                <module>spring-swagger-codegen</module>
                <module>spring-vault</module>
                <module>spring-web-modules</module>
                <module>spring-websockets</module>
                <module>static-analysis</module>
                <module>testing-modules</module>
                <module>vertx-modules</module>
                <module>video-tutorials</module>
                <module>xml</module>
                <module>xml-2</module>
            </modules>

        </profile>

        <profile>
            <id>integration-heavy</id>

            <build>
                <plugins>
                    <plugin>
                        <groupId>org.apache.maven.plugins</groupId>
                        <artifactId>maven-surefire-plugin</artifactId>
                        <configuration>
                            <excludes>
                                <exclude>**/*ManualTest.java</exclude>
                                <exclude>**/*LiveTest.java</exclude>
                            </excludes>
                            <includes>
                                <include>**/*IntegrationTest.java</include>
                                <include>**/*IntTest.java</include>
                            </includes>
                        </configuration>
                    </plugin>
                </plugins>
            </build>

            <modules>
                <module>parent-boot-1</module>
                <module>parent-boot-2</module>
                <module>parent-spring-4</module>
                <module>parent-spring-5</module>
                <module>parent-java</module>

                <module>apache-spark</module>

                <module>image-processing</module>

                <module>jenkins-modules</module>
                <module>jhipster-modules</module>
                <module>jhipster-5</module>
                <module>jws</module>

                <module>libraries</module> <!-- very long running -->
                <module>libraries-4</module>
                <module>libraries-5</module>
                <module>libraries-6</module>
                <module>spring-boot-modules/spring-boot-react</module>
                <module>spring-ejb-modules/ejb-beans</module>
                <module>vaadin</module>
               <module>vavr-modules</module>
            </modules>

        </profile>

        <profile>
            <id>live-all</id>

            <build>
                <plugins>
                    <plugin>
                        <groupId>org.apache.maven.plugins</groupId>
                        <artifactId>maven-surefire-plugin</artifactId>
                        <configuration>
                            <excludes>
                                <exclude>**/SpringContextTest.java</exclude>
                                <exclude>**/*UnitTest.java</exclude>
                                <exclude>**/*IntegrationTest.java</exclude>
                                <exclude>**/*IntTest.java</exclude>
                                <exclude>**/*LongRunningUnitTest.java</exclude>
                                <exclude>**/*ManualTest.java</exclude>
                                <exclude>**/*JdbcTest.java</exclude>
                            </excludes>
                            <includes>
                                <include>**/*LiveTest.java</include>
                            </includes>
                        </configuration>
                    </plugin>

                </plugins>
            </build>


        </profile>

        <profile>
            <id>default-jdk9-and-above</id>

            <build>
                <plugins>

                    <plugin>
                        <groupId>org.apache.maven.plugins</groupId>
                        <artifactId>maven-surefire-plugin</artifactId>
                        <configuration>
                            <forkCount>3</forkCount>
                            <reuseForks>true</reuseForks>
                            <includes>
                                <include>SpringContextTest</include>
                                <include>**/*UnitTest</include>
                            </includes>
                            <excludes>
                                <exclude>**/*IntegrationTest.java</exclude>
                                <exclude>**/*IntTest.java</exclude>
                                <exclude>**/*LongRunningUnitTest.java</exclude>
                                <exclude>**/*ManualTest.java</exclude>
                                <exclude>**/JdbcTest.java</exclude>
                                <exclude>**/*LiveTest.java</exclude>
                            </excludes>
                        </configuration>
                    </plugin>

                </plugins>
            </build>

            <modules>
                <module>patterns-modules</module>
                <module>json-modules</module>
                <module>libraries-data</module>
                <module>saas-modules</module>
                <module>server-modules</module>
                <module>apache-cxf-modules</module>

                <module>spring-aop</module>
                <module>jmeter</module>
                <module>spring-aop-2</module>

                <module>algorithms-modules</module>
                <module>apache-libraries</module>
                <module>apache-poi</module>
                <module>apache-velocity</module>
                <module>di-modules</module>
                <module>asciidoctor</module>
                <module>aws-modules</module>
                
                <module>couchbase</module>
                <module>core-groovy-modules</module>

                <module>core-java-modules/core-java-9</module>
                <module>core-java-modules/core-java-9-improvements</module>
                <module>core-java-modules/core-java-9-jigsaw</module>
                <!-- <module>core-java-modules/core-java-9-new-features</module> --> <!-- uses preview features, to be decided how to handle -->
                <module>core-java-modules/core-java-9-streams</module>
                <module>core-java-modules/core-java-10</module>
                <module>core-java-modules/core-java-11</module>
                <module>core-java-modules/core-java-11-2</module>
                <module>core-java-modules/core-java-11-3</module>
                <!-- <module>core-java-modules/core-java-12</module> --> <!-- uses preview features, to be decided how to handle -->
                <!-- <module>core-java-modules/core-java-13</module> --> <!-- uses preview features, to be decided how to handle -->
                <!-- <module>core-java-modules/core-java-14</module> --> <!-- uses preview features, to be decided how to handle -->
                <!-- <module>core-java-modules/core-java-15</module> --> <!-- uses preview features, to be decided how to handle -->
                <!-- <module>core-java-modules/core-java-16</module> --> <!-- uses preview features, to be decided how to handle -->
                <!-- <module>core-java-modules/core-java-17</module> --> <!-- uses preview features, to be decided how to handle -->
                <!-- <module>core-java-modules/core-java-19</module> --> <!-- uses preview features, to be decided how to handle -->
                <module>core-java-modules/core-java-collections-set</module>
                <module>core-java-modules/core-java-collections-list-4</module>
                <module>core-java-modules/core-java-collections-array-list</module>
                <module>core-java-modules/core-java-collections-maps-4</module>
                <module>core-java-modules/core-java-collections-maps-5</module>
                <module>core-java-modules/core-java-concurrency-simple</module>
                <module>core-java-modules/core-java-date-operations-1</module>
                <module>core-java-modules/core-java-datetime-conversion</module>
                <module>core-java-modules/core-java-datetime-string</module>
                <module>core-java-modules/core-java-io-conversions-2</module>
                <module>core-java-modules/core-java-jpms</module>
                <module>core-java-modules/core-java-os</module>
                <module>core-java-modules/core-java-streams-4</module>
                <module>core-java-modules/core-java-string-algorithms-3</module>
                <module>core-java-modules/core-java-string-operations-3</module>
                <module>core-java-modules/core-java-string-operations-4</module>
                <module>core-java-modules/core-java-string-operations-5</module>
                <module>core-java-modules/core-java-time-measurements</module>
                <module>core-java-modules/core-java-networking-3</module>
                <module>core-java-modules/core-java-strings</module>
                <module>core-java-modules/core-java-httpclient</module>
                <module>custom-pmd</module>
                <module>spring-core-6</module>
                <module>data-structures</module>
                <module>ddd-contexts</module>
                <module>deeplearning4j</module>
                <module>docker-modules</module>
                <module>drools</module>
                <module>guava-modules</module>
                <module>apache-httpclient-2</module>
                <module>kubernetes-modules/kubernetes-spring</module>
                <module>libraries-concurrency</module>
                <module>libraries-testing</module>
                <module>maven-modules/compiler-plugin-java-9</module>
                <module>maven-modules/maven-generate-war</module>
                <module>maven-modules/multimodulemavenproject</module>
                <module>optaplanner</module>
                <module>persistence-modules/sirix</module>
                <module>persistence-modules/spring-data-cassandra-2</module>
                <module>quarkus-modules</module>
                <module>spring-boot-modules/spring-boot-cassandre</module>
                <module>spring-boot-modules/spring-boot-3</module>
                <module>spring-boot-modules/spring-boot-3-native</module>
                <module>spring-boot-modules/spring-boot-3-observation</module>
                <module>spring-boot-modules/spring-boot-3-test-pitfalls</module>
                <module>spring-reactive-modules</module>
                <module>spring-swagger-codegen/custom-validations-opeanpi-codegen</module>
                <module>testing-modules/testing-assertions</module>
                <module>persistence-modules/fauna</module>

                <module>rule-engines-modules</module>

                <module>reactive-systems</module>
                <module>rxjava-modules</module>

                <module>lightrun</module>
                <module>tablesaw</module>
                <module>geotools</module>

                <!-- Modules from default-first -->

                <module>akka-modules</module>
                <module>annotations</module>
                <module>apache-httpclient</module>
                <module>httpclient-simple</module>
                <module>antlr</module>
                <module>apache-kafka</module>
                <module>apache-kafka-2</module>
                <module>apache-olingo</module>

                <module>apache-poi-2</module>
                <module>apache-rocketmq</module>
                <module>apache-thrift</module>
                <module>apache-tika</module>

                <module>asm</module>
                <module>atomikos</module>
                <module>atomix</module>
<!--            <module>axon</module>--><!-- JAVA-18408 -->

                <module>bazel</module>
                <module>code-generation</module>
                <module>ddd</module>
                <module>discord4j</module>
                <module>disruptor</module>
                <module>dozer</module>
                <module>dubbo</module>
                <module>feign</module>
                <module>google-cloud</module>
                <module>graphql-modules</module>
                <module>grpc</module>
                <module>hazelcast</module>
                <module>hystrix</module>
                <module>jackson-simple</module>
                <module>java-blockchain</module>

                <module>java-rmi</module>
                <module>java-spi</module>
                <module>javax-sound</module>
                <module>javaxval</module>
                <module>javaxval-2</module>
                <module>javax-validation-advanced</module>
                <module>jgit</module>
                <module>jib</module>

                <module>java-native</module>
                <module>jsoup</module>
                <module>ksqldb</module>
                <module>libraries-2</module>
                <module>libraries-7</module>
                <module>libraries-apache-commons</module>
                <module>libraries-apache-commons-collections</module>
                <module>libraries-apache-commons-io</module>
                <module>libraries-data-2</module>
                <module>libraries-data-io</module>
                <module>libraries-files</module>
                <module>libraries-http</module>
                <module>libraries-http-2</module>
                <module>libraries-io</module>
                <module>libraries-primitive</module>
                <module>libraries-rpc</module>
                <module>libraries-server</module>

                <module>lucene</module>
                <module>mapstruct</module>
                <module>mesos-marathon</module>
                <module>metrics</module>
                <module>mustache</module>
                <module>mybatis</module>
                <module>pdf</module>
                <module>pdf-2</module>
                <module>protobuffer</module>
                <module>reactor-core</module>
                <module>rsocket</module>
                <module>slack</module>


                <!--  Modules from default second-->
                <module>spring-5</module>
                <module>spring-5-webflux</module>
                <module>spring-5-webflux-2</module>
                <module>spring-activiti</module>
                <module>spring-batch-2</module>
				<module>spring-boot-modules/spring-caching-2</module>
                <module>spring-core-2</module>
                <module>spring-core-3</module>
                <module>spring-core-5</module>
                <module>spring-di-3</module>
                <module>spring-cucumber</module>

                <module>spring-kafka</module>

                <module>spring-native</module>
                <module>spring-protobuf</module>
                <module>spring-quartz</module>

                <module>spring-scheduling</module>

                <module>spring-state-machine</module>
                <module>spring-threads</module>
                <module>tensorflow-java</module>
                <module>xstream</module>
                <module>webrtc</module>
                <module>persistence-modules/java-mongodb</module>
                <module>messaging-modules/spring-apache-camel</module>
            </modules>

            <properties>
                <project.build.sourceEncoding>UTF-8</project.build.sourceEncoding>
                <java.version>11</java.version>
                <maven.compiler.source>11</maven.compiler.source>
                <maven.compiler.target>11</maven.compiler.target>
            </properties>
        </profile>

        <profile>
            <id>integration-jdk9-and-above</id>

            <build>
                <plugins>
                    <plugin>
                        <groupId>org.apache.maven.plugins</groupId>
                        <artifactId>maven-surefire-plugin</artifactId>
                        <configuration>
                            <excludes>
                                <exclude>**/*ManualTest.java</exclude>
                                <exclude>**/*LiveTest.java</exclude>
                            </excludes>
                            <includes>
                                <include>**/*IntegrationTest.java</include>
                                <include>**/*IntTest.java</include>
                            </includes>
                        </configuration>
                    </plugin>
                </plugins>
            </build>

            <modules>
                <module>patterns-modules</module>
                <module>json-modules</module>
                <module>libraries-data</module>
                <module>saas-modules</module>
                <module>server-modules</module>
                <module>apache-cxf-modules</module>
                <module>algorithms-modules</module>
                <module>apache-libraries</module>
                <module>apache-poi</module>
                <module>apache-velocity</module>
                <module>di-modules</module>
                <module>asciidoctor</module>
                <module>aws-modules</module>

                <module>couchbase</module>

                <module>core-groovy-modules</module>
                <module>core-java-modules/core-java-9</module>
                <module>core-java-modules/core-java-9-improvements</module>
                <module>core-java-modules/core-java-9-jigsaw</module>
                <!-- <module>core-java-modules/core-java-9-new-features</module> --> <!-- uses preview features, to be decided how to handle -->
                <module>core-java-modules/core-java-9-streams</module>
                <module>core-java-modules/core-java-10</module>
                <module>core-java-modules/core-java-11</module>
                <module>core-java-modules/core-java-11-2</module>
                <module>core-java-modules/core-java-11-3</module>
                <!-- <module>core-java-modules/core-java-12</module> --> <!-- uses preview features, to be decided how to handle -->
                <!-- <module>core-java-modules/core-java-13</module> --> <!-- uses preview features, to be decided how to handle -->
                <!-- <module>core-java-modules/core-java-14</module> --> <!-- uses preview features, to be decided how to handle -->
                <!-- <module>core-java-modules/core-java-15</module> --> <!-- uses preview features, to be decided how to handle -->
                <!-- <module>core-java-modules/core-java-16</module> --> <!-- uses preview features, to be decided how to handle -->
                <!-- <module>core-java-modules/core-java-17</module> --> <!-- uses preview features, to be decided how to handle -->
                <!-- <module>core-java-modules/core-java-19</module> --> <!-- uses preview features, to be decided how to handle -->
                <module>core-java-modules/core-java-collections-set</module>
                <module>core-java-modules/core-java-collections-list-4</module>
                <module>core-java-modules/core-java-collections-array-list</module>
                <module>core-java-modules/core-java-collections-maps-4</module>
                <module>core-java-modules/core-java-collections-maps-5</module>
                <module>core-java-modules/core-java-concurrency-simple</module>
                <module>core-java-modules/core-java-date-operations-1</module>
                <module>core-java-modules/core-java-datetime-conversion</module>
                <module>core-java-modules/core-java-datetime-string</module>
                <module>core-java-modules/core-java-io-conversions-2</module>
                <module>core-java-modules/core-java-jpms</module>
                <module>core-java-modules/core-java-os</module>
                <module>core-java-modules/core-java-streams-4</module>
                <module>core-java-modules/core-java-string-algorithms-3</module>
                <module>core-java-modules/core-java-string-operations-3</module>
                <module>core-java-modules/core-java-string-operations-4</module>
                <module>core-java-modules/core-java-string-operations-5</module>
                <module>core-java-modules/core-java-time-measurements</module>
                <module>core-java-modules/core-java-networking-3</module>
                <module>core-java-modules/core-java-strings</module>
                <module>core-java-modules/core-java-httpclient</module>
                <module>spring-aop</module>
                <module>spring-aop-2</module>                
                <module>custom-pmd</module>
                <module>spring-core-6</module>
                <module>data-structures</module>
                <module>ddd-contexts</module>
                <module>deeplearning4j</module>
                <module>jmeter</module>
                <module>docker-modules</module>
                <module>drools</module>
                <module>guava-modules</module>
                <module>apache-httpclient-2</module>
                <module>kubernetes-modules/kubernetes-spring</module>
                <module>libraries-concurrency</module>
                <module>libraries-testing</module>
                <module>maven-modules/compiler-plugin-java-9</module>
                <module>maven-modules/maven-generate-war</module>
                <module>maven-modules/multimodulemavenproject</module>
                <module>optaplanner</module>
                <module>persistence-modules/sirix</module>
                <module>persistence-modules/spring-data-cassandra-2</module>
                <module>quarkus-modules</module>
                <module>spring-boot-modules/spring-boot-cassandre</module>
                <module>spring-boot-modules/spring-boot-3</module>
                <module>spring-boot-modules/spring-boot-3-native</module>
                <module>spring-boot-modules/spring-boot-3-observation</module>
                <module>spring-boot-modules/spring-boot-3-test-pitfalls</module>
                <module>spring-reactive-modules</module>
                <module>spring-swagger-codegen/custom-validations-opeanpi-codegen</module>
                <module>testing-modules/testing-assertions</module>
                <module>persistence-modules/fauna</module>

                <module>rule-engines-modules</module>

                <module>reactive-systems</module>
                <module>rxjava-modules</module>

                <module>lightrun</module>
                <module>tablesaw</module>
                <module>geotools</module>

                <!-- Modules from default-first -->

                <module>akka-modules</module>
                <module>annotations</module>
                <module>apache-httpclient</module>
                <module>antlr</module>
                <module>apache-kafka</module>
                <module>apache-kafka-2</module>
                <module>apache-olingo</module>

                <module>apache-poi-2</module>
                <module>apache-rocketmq</module>
                <module>apache-thrift</module>
                <module>apache-tika</module>

                <module>asm</module>
                <module>atomikos</module>
                <module>atomix</module>
                <!--                <module>axon</module>--><!-- JAVA-18408 -->

                <module>bazel</module>
                <module>code-generation</module>
                <module>ddd</module>
                <module>discord4j</module>
                <module>disruptor</module>
                <module>dozer</module>

                <module>dubbo</module>
                <module>feign</module>
                <module>google-cloud</module>
                <module>graphql-modules</module>
                <module>grpc</module>
                <module>hazelcast</module>
                <module>httpclient-simple</module>
                <module>hystrix</module>
                <module>jackson-simple</module>
                <module>java-blockchain</module>

                <module>java-rmi</module>
                <module>java-spi</module>
                <module>javax-sound</module>
                <module>javaxval</module>
                <module>javaxval-2</module>
                <module>javax-validation-advanced</module>
                <module>jgit</module>
                <module>jib</module>

                <module>java-native</module>
                <module>jsoup</module>
                <module>ksqldb</module>

                <module>libraries-7</module>
                <module>libraries-apache-commons</module>
                <module>libraries-apache-commons-collections</module>
                <module>libraries-apache-commons-io</module>
                <module>libraries-data-2</module>
                <module>libraries-data-io</module>
                <module>libraries-files</module>
                <module>libraries-http</module>
                <module>libraries-http-2</module>
                <module>libraries-io</module>
                <module>libraries-primitive</module>
                <module>libraries-rpc</module>
                <module>libraries-server</module>

                <module>lucene</module>
                <module>mapstruct</module>
                <module>mesos-marathon</module>
                <module>metrics</module>
                <module>mustache</module>
                <module>mybatis</module>
                <module>pdf</module>
                <module>pdf-2</module>
                <module>protobuffer</module>
                <module>reactor-core</module>
                <module>rsocket</module>
                <module>slack</module>


                <!--  Modules from default second-->

                <module>spring-5</module>
                <module>spring-5-webflux</module>
                <module>spring-5-webflux-2</module>
                <module>spring-activiti</module>
                <module>spring-batch-2</module>
				<module>spring-boot-modules/spring-caching-2</module>
                <module>spring-core-2</module>
                <module>spring-core-3</module>
                <module>spring-core-5</module>
                <module>spring-di-3</module>
                <module>spring-cucumber</module>

                <module>spring-kafka</module>

                <module>spring-native</module>
                <module>spring-protobuf</module>
                <module>spring-quartz</module>

                <module>spring-scheduling</module>

                <module>spring-state-machine</module>
                <module>spring-threads</module>
                <module>tensorflow-java</module>
                <module>xstream</module>
                <module>webrtc</module>
<<<<<<< HEAD
                <module>persistence-modules/java-mongodb</module>
=======
                <module>libraries-2</module>
>>>>>>> aa0c9c7d
                <module>messaging-modules/spring-apache-camel</module>
            </modules>

            <properties>
                <project.build.sourceEncoding>UTF-8</project.build.sourceEncoding>
                <java.version>11</java.version>
                <maven.compiler.source>11</maven.compiler.source>
                <maven.compiler.target>11</maven.compiler.target>
            </properties>
        </profile>

        <profile>
            <id>parents</id>
            <modules>
                <module>parent-boot-1</module>
                <module>parent-boot-2</module>
                <module>parent-spring-4</module>
                <module>parent-spring-5</module>
                <module>parent-java</module>
            </modules>

        </profile>
    </profiles>

    <reporting>
        <plugins>
            <plugin>
                <groupId>org.apache.maven.plugins</groupId>
                <artifactId>maven-jxr-plugin</artifactId>
                <version>${maven-jxr-plugin.version}</version>
            </plugin>
        </plugins>
    </reporting>

    <properties>
        <project.build.sourceEncoding>UTF-8</project.build.sourceEncoding>
        <project.reporting.outputEncoding>UTF-8</project.reporting.outputEncoding>
        <gib.referenceBranch>refs/remotes/origin/master</gib.referenceBranch>
        <gib.skipTestsForUpstreamModules>true</gib.skipTestsForUpstreamModules>
        <gib.buildUpstream>false</gib.buildUpstream>
        <gib.failOnMissingGitDir>false</gib.failOnMissingGitDir>
        <gib.failOnError>false</gib.failOnError>
        <gib.disable>true</gib.disable>

        <!-- used only in dependency management to force this version, not included as a direct dependency -->
        <junit.version>4.13.2</junit.version>
        <assertj.version>3.21.0</assertj.version>
        <hamcrest.version>2.2</hamcrest.version>
        <hamcrest-all.version>1.3</hamcrest-all.version>
        <mockito.version>4.4.0</mockito.version>
        <byte-buddy.version>1.12.13</byte-buddy.version>

        <!-- logging -->
        <org.slf4j.version>1.7.32</org.slf4j.version>
        <logback.version>1.2.7</logback.version>

        <!-- plugins -->
        <maven-surefire-plugin.version>2.22.2</maven-surefire-plugin.version>
        <maven-compiler-plugin.version>3.8.1</maven-compiler-plugin.version>
        <exec-maven-plugin.version>3.0.0</exec-maven-plugin.version>
        <java.version>1.8</java.version>
        <log4j.version>1.2.17</log4j.version>
        <esapi.version>2.5.0.0</esapi.version>
        <jmh-core.version>1.35</jmh-core.version>
        <jmh-generator.version>1.35</jmh-generator.version>
        <maven-failsafe-plugin.version>2.21.0</maven-failsafe-plugin.version>
        <commons-collections4.version>4.4</commons-collections4.version>
        <commons-io.version>2.11.0</commons-io.version>
        <commons-lang.version>2.6</commons-lang.version>
        <commons-lang3.version>3.12.0</commons-lang3.version>
        <commons-cli.version>1.5.0</commons-cli.version>
        <maven-war-plugin.version>3.0.0</maven-war-plugin.version>
        <javax.servlet-api.version>4.0.1</javax.servlet-api.version>
        <jstl-api.version>1.2</jstl-api.version>
        <javax.servlet.jsp-api.version>2.3.3</javax.servlet.jsp-api.version>
        <jstl.version>1.2</jstl.version>
        <jackson.version>2.13.3</jackson.version>
        <commons-fileupload.version>1.4</commons-fileupload.version>
        <junit-platform.version>1.9.2</junit-platform.version>
        <junit-jupiter.version>5.9.2</junit-jupiter.version>
        <junit-platform-surefire-provider.version>1.3.2</junit-platform-surefire-provider.version>
        <directory-maven-plugin.version>0.3.1</directory-maven-plugin.version>
        <maven-install-plugin.version>2.5.2</maven-install-plugin.version>
        <custom-pmd.version>0.0.1</custom-pmd.version>
        <gitflow-incremental-builder.version>3.12.2</gitflow-incremental-builder.version>
        <maven-jxr-plugin.version>3.0.0</maven-jxr-plugin.version>
        <maven-pmd-plugin.version>3.19.0</maven-pmd-plugin.version>
        <lombok.version>1.18.24</lombok.version>
        <h2.version>2.1.214</h2.version>
        <guava.version>31.1-jre</guava.version>
        <maven-jar-plugin.version>3.2.2</maven-jar-plugin.version>
    </properties>

</project><|MERGE_RESOLUTION|>--- conflicted
+++ resolved
@@ -1015,7 +1015,7 @@
                 <module>spring-5-webflux-2</module>
                 <module>spring-activiti</module>
                 <module>spring-batch-2</module>
-				<module>spring-boot-modules/spring-caching-2</module>
+				        <module>spring-boot-modules/spring-caching-2</module>
                 <module>spring-core-2</module>
                 <module>spring-core-3</module>
                 <module>spring-core-5</module>
@@ -1251,7 +1251,7 @@
                 <module>spring-5-webflux-2</module>
                 <module>spring-activiti</module>
                 <module>spring-batch-2</module>
-				<module>spring-boot-modules/spring-caching-2</module>
+				        <module>spring-boot-modules/spring-caching-2</module>
                 <module>spring-core-2</module>
                 <module>spring-core-3</module>
                 <module>spring-core-5</module>
@@ -1271,11 +1271,8 @@
                 <module>tensorflow-java</module>
                 <module>xstream</module>
                 <module>webrtc</module>
-<<<<<<< HEAD
                 <module>persistence-modules/java-mongodb</module>
-=======
                 <module>libraries-2</module>
->>>>>>> aa0c9c7d
                 <module>messaging-modules/spring-apache-camel</module>
             </modules>
 
