--- conflicted
+++ resolved
@@ -833,7 +833,7 @@
                 <module>di-modules</module>
                 <module>asciidoctor</module>
                 <module>aws-modules</module>
-                
+
                 <module>couchbase</module>
                 <module>core-groovy-modules</module>
 
@@ -893,13 +893,10 @@
                 <module>optaplanner</module>
                 <module>persistence-modules/sirix</module>
                 <module>persistence-modules/spring-data-cassandra-2</module>
-<<<<<<< HEAD
                 <module>persistence-modules/spring-data-jpa-repo-3</module>
                 <module>quarkus-modules/quarkus-vs-springboot</module>
                 <module>quarkus-modules/quarkus-jandex</module>
-=======
                 <module>quarkus-modules</module>
->>>>>>> 5479a122
                 <module>spring-boot-modules/spring-boot-cassandre</module>
                 <module>spring-boot-modules/spring-boot-3</module>
                 <module>spring-boot-modules/spring-boot-3-native</module>
@@ -1134,7 +1131,7 @@
                 <module>core-java-modules/core-java-strings</module>
                 <module>core-java-modules/core-java-httpclient</module>
                 <module>spring-aop</module>
-                <module>spring-aop-2</module>                
+                <module>spring-aop-2</module>
                 <module>custom-pmd</module>
                 <module>spring-core-6</module>
                 <module>data-structures</module>
@@ -1155,13 +1152,10 @@
                 <module>optaplanner</module>
                 <module>persistence-modules/sirix</module>
                 <module>persistence-modules/spring-data-cassandra-2</module>
-<<<<<<< HEAD
                 <module>persistence-modules/spring-data-jpa-repo-3</module>
                 <module>quarkus-modules/quarkus-vs-springboot</module>
                 <module>quarkus-modules/quarkus-jandex</module>
-=======
                 <module>quarkus-modules</module>
->>>>>>> 5479a122
                 <module>spring-boot-modules/spring-boot-cassandre</module>
                 <module>spring-boot-modules/spring-boot-3</module>
                 <module>spring-boot-modules/spring-boot-3-native</module>
