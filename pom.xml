<?xml version="1.0" encoding="UTF-8"?>
<!--suppress PyInterpreter -->
<project xmlns="http://maven.apache.org/POM/4.0.0"
         xmlns:xsi="http://www.w3.org/2001/XMLSchema-instance"
         xsi:schemaLocation="http://maven.apache.org/POM/4.0.0 http://maven.apache.org/xsd/maven-4.0.0.xsd">
    <modelVersion>4.0.0</modelVersion>
    <groupId>com.baeldung</groupId>
    <artifactId>parent-modules</artifactId>
    <version>1.0.0-SNAPSHOT</version>
    <name>parent-modules</name>
    <packaging>pom</packaging>

    <dependencies>
        <!-- logging -->
        <dependency>
            <groupId>org.slf4j</groupId>
            <artifactId>slf4j-api</artifactId>
            <version>${org.slf4j.version}</version>
        </dependency>
        <dependency>
            <groupId>ch.qos.logback</groupId>
            <artifactId>logback-classic</artifactId>
            <version>${logback.version}</version>
        </dependency>
        <dependency>
            <groupId>ch.qos.logback</groupId>
            <artifactId>logback-core</artifactId>
            <version>${logback.version}</version>
        </dependency>
        <dependency>
            <groupId>org.slf4j</groupId>
            <artifactId>jcl-over-slf4j</artifactId>
            <version>${org.slf4j.version}</version>
        </dependency>

        <!-- test -->
        <dependency>
            <groupId>org.junit.jupiter</groupId>
            <artifactId>junit-jupiter-engine</artifactId>
            <version>${junit-jupiter.version}</version>
            <scope>test</scope>
        </dependency>
        <dependency>
            <groupId>org.junit.jupiter</groupId>
            <artifactId>junit-jupiter-params</artifactId>
            <version>${junit-jupiter.version}</version>
            <scope>test</scope>
        </dependency>
        <dependency>
            <groupId>org.junit.jupiter</groupId>
            <artifactId>junit-jupiter-api</artifactId>
            <version>${junit-jupiter.version}</version>
            <scope>test</scope>
        </dependency>
        <dependency>
            <groupId>org.junit.vintage</groupId>
            <artifactId>junit-vintage-engine</artifactId>
            <version>${junit-jupiter.version}</version>
            <scope>test</scope>
        </dependency>
        <dependency>
            <groupId>org.assertj</groupId>
            <artifactId>assertj-core</artifactId>
            <version>${assertj.version}</version>
            <scope>test</scope>
        </dependency>
        <dependency>
            <groupId>org.hamcrest</groupId>
            <artifactId>hamcrest</artifactId>
            <version>${hamcrest.version}</version>
            <scope>test</scope>
        </dependency>
        <dependency>
            <groupId>org.hamcrest</groupId>
            <artifactId>hamcrest-all</artifactId>
            <version>${hamcrest-all.version}</version>
            <scope>test</scope>
        </dependency>
        <dependency>
            <groupId>org.mockito</groupId>
            <artifactId>mockito-core</artifactId>
            <version>${mockito.version}</version>
            <scope>test</scope>
        </dependency>
        <dependency>
            <groupId>org.apache.maven.surefire</groupId>
            <artifactId>surefire-logger-api</artifactId>
            <version>${maven-surefire-plugin.version}</version>
            <!-- to get around bug https://github.com/junit-team/junit5/issues/801 -->
            <scope>test</scope>
            <optional>true</optional>
        </dependency>
    </dependencies>

    <build>
        <plugins>
            <plugin>
                <groupId>org.codehaus.mojo</groupId>
                <artifactId>exec-maven-plugin</artifactId>
                <version>${exec-maven-plugin.version}</version>
                <configuration>
                    <executable>maven</executable>
                </configuration>
            </plugin>
            <plugin>
                <groupId>org.apache.maven.plugins</groupId>
                <artifactId>maven-surefire-plugin</artifactId>
                <version>${maven-surefire-plugin.version}</version>
                <configuration>
                    <forkCount>3</forkCount>
                    <reuseForks>true</reuseForks>
                    <excludes>
                        <exclude>**/*IntegrationTest.java</exclude>
                        <exclude>**/*IntTest.java</exclude>
                        <exclude>**/*LongRunningUnitTest.java</exclude>
                        <exclude>**/*ManualTest.java</exclude>
                        <exclude>**/JdbcTest.java</exclude>
                        <exclude>**/*LiveTest.java</exclude>
                    </excludes>
                    <systemPropertyVariables>
                        <logback.configurationFile>${tutorialsproject.basedir}/${logback.configurationFileName}</logback.configurationFile>
                    </systemPropertyVariables>
                </configuration>
                <dependencies>
                    <dependency>
                        <groupId>org.junit.jupiter</groupId>
                        <artifactId>junit-jupiter-engine</artifactId>
                        <version>${junit-jupiter.version}</version>
                    </dependency>
                    <dependency>
                        <groupId>org.junit.vintage</groupId>
                        <artifactId>junit-vintage-engine</artifactId>
                        <version>${junit-jupiter.version}</version>
                    </dependency>
                </dependencies>
            </plugin>
            <plugin>
                <groupId>org.apache.maven.plugins</groupId>
                <artifactId>maven-compiler-plugin</artifactId>
                <version>${maven-compiler-plugin.version}</version>
                <configuration>
                    <source>${java.version}</source>
                    <target>${java.version}</target>
                </configuration>
            </plugin>
            <plugin>
                <groupId>org.apache.maven.plugins</groupId>
                <artifactId>maven-pmd-plugin</artifactId>
                <version>${maven-pmd-plugin.version}</version>
                <dependencies>
                    <dependency>
                        <groupId>org.baeldung.pmd</groupId>
                        <artifactId>custom-pmd</artifactId>
                        <version>${custom-pmd.version}</version>
                    </dependency>
                </dependencies>
                <configuration>
                    <failurePriority>5</failurePriority>
                    <aggregate>false</aggregate>
                    <failOnViolation>true</failOnViolation>
                    <verbose>true</verbose>
                    <linkXRef>true</linkXRef>
                    <includeTests>true</includeTests>
                    <sourceEncoding>UTF-8</sourceEncoding>
                    <targetJdk>${java.version}</targetJdk>
                    <rulesets>
                        <ruleset>${tutorialsproject.basedir}/baeldung-pmd-rules.xml</ruleset>
                    </rulesets>
                    <excludeRoots>
                        <excludeRoot>target/generated-sources</excludeRoot>
                    </excludeRoots>
                    <excludeRoots>
                        <excludeRoot>src/main</excludeRoot>
                    </excludeRoots>
                </configuration>
                <executions>
                    <execution>
                        <phase>compile</phase>
                        <goals>
                            <goal>check</goal>
                        </goals>
                    </execution>
                </executions>
            </plugin>
            <plugin>
                <groupId>org.commonjava.maven.plugins</groupId>
                <artifactId>directory-maven-plugin</artifactId>
                <version>${directory-maven-plugin.version}</version>
                <executions>
                    <execution>
                        <id>directories</id>
                        <goals>
                            <goal>directory-of</goal>
                        </goals>
                        <phase>validate</phase>
                        <configuration>
                            <property>tutorialsproject.basedir</property>
                            <project>
                                <groupId>com.baeldung</groupId>
                                <artifactId>parent-modules</artifactId>
                            </project>
                        </configuration>
                    </execution>
                </executions>
            </plugin>
            <plugin>
                <groupId>org.apache.maven.plugins</groupId>
                <artifactId>maven-install-plugin</artifactId>
                <version>${maven-install-plugin.version}</version>
                <configuration>
                    <groupId>org.baeldung.pmd</groupId>
                    <artifactId>custom-pmd</artifactId>
                    <version>${custom-pmd.version}</version>
                    <packaging>jar</packaging>
                    <file>${tutorialsproject.basedir}/custom-pmd-${custom-pmd.version}.jar</file>
                    <generatePom>true</generatePom>
                </configuration>
                <executions>
                    <execution>
                        <id>install-jar-lib</id>
                        <goals>
                            <goal>install-file</goal>
                        </goals>
                        <phase>validate</phase>
                    </execution>
                </executions>
            </plugin>
            <plugin>
                <artifactId>maven-war-plugin</artifactId>
                <version>${maven-war-plugin.version}</version>
                <configuration>
                    <failOnMissingWebXml>false</failOnMissingWebXml>
                </configuration>
            </plugin>
        </plugins>

        <extensions>
            <extension>
                <groupId>io.github.gitflow-incremental-builder</groupId>
                <artifactId>gitflow-incremental-builder</artifactId>
                <version>${gitflow-incremental-builder.version}</version>
            </extension>
        </extensions>
        <pluginManagement>
            <plugins>
                <!--This plugin's configuration is used to store Eclipse m2e settings
                    only. It has no influence on the Maven build itself. -->
                <plugin>
                    <groupId>org.eclipse.m2e</groupId>
                    <artifactId>lifecycle-mapping</artifactId>
                    <version>1.0.0</version>
                    <configuration>
                        <lifecycleMappingMetadata>
                            <pluginExecutions>
                                <pluginExecution>
                                    <pluginExecutionFilter>
                                        <groupId>
                                            org.commonjava.maven.plugins
                                        </groupId>
                                        <artifactId>
                                            directory-maven-plugin
                                        </artifactId>
                                        <versionRange>
                                            [0.3.1,)
                                        </versionRange>
                                        <goals>
                                            <goal>directory-of</goal>
                                        </goals>
                                    </pluginExecutionFilter>
                                    <action>
                                        <ignore/>
                                    </action>
                                </pluginExecution>
                                <pluginExecution>
                                    <pluginExecutionFilter>
                                        <groupId>
                                            org.apache.maven.plugins
                                        </groupId>
                                        <artifactId>
                                            maven-install-plugin
                                        </artifactId>
                                        <versionRange>
                                            [2.5.1,)
                                        </versionRange>
                                        <goals>
                                            <goal>install-file</goal>
                                        </goals>
                                    </pluginExecutionFilter>
                                    <action>
                                        <ignore/>
                                    </action>
                                </pluginExecution>
                            </pluginExecutions>
                        </lifecycleMappingMetadata>
                    </configuration>
                </plugin>
            </plugins>
        </pluginManagement>
    </build>

    <profiles>

        <profile>
            <id>default-jdk8</id>
            <build>
                <plugins>
                    <plugin>
                        <groupId>org.apache.maven.plugins</groupId>
                        <artifactId>maven-surefire-plugin</artifactId>
                        <version>${maven-surefire-plugin.version}</version>
                        <configuration>
                            <forkCount>3</forkCount>
                            <reuseForks>true</reuseForks>
                            <includes>
                                <include>SpringContextTest</include>
                                <include>**/*UnitTest</include>
                            </includes>
                            <excludes>
                                <exclude>**/*IntegrationTest.java</exclude>
                                <exclude>**/*IntTest.java</exclude>
                                <exclude>**/*LongRunningUnitTest.java</exclude>
                                <exclude>**/*ManualTest.java</exclude>
                                <exclude>**/JdbcTest.java</exclude>
                                <exclude>**/*LiveTest.java</exclude>
                            </excludes>
                        </configuration>
                    </plugin>
                </plugins>
            </build>

            <modules>
                <module>core-java-modules/core-java-8</module>
                <module>core-java-modules/core-java-8-2</module>
                <module>core-java-modules/core-java-8-datetime</module>
                <module>core-java-modules/core-java-8-datetime-2</module>
                <module>core-java-modules/core-java-sun</module>
                <module>core-java-modules/core-java-lang</module>
                <module>core-java-modules/core-java-streams-2</module>
                <module>libraries-jdk8</module>
                <module>lombok-modules/lombok-custom</module>
                <module>muleesb</module>
                <module>web-modules/java-lite</module>
                <module>persistence-modules/deltaspike</module> <!-- delta spike it doesn't support yet the jakarta API-->
                <module>persistence-modules/hibernate-ogm</module> <!-- hibernate-ogm wasn't updated because a workaround for jakarta namespace wasn't found JAVA-20557 -->
                <module>persistence-modules/spring-data-cassandra-reactive</module>
                <module>java-nashorn</module>
                <module>jeromq</module>
                <module>spring-ejb-modules/ejb-beans</module>
                <module>jenkins-modules</module> <!-- Not able to upgrade now to jdk17. JAVA-21748 -->
                <module>spring-4</module>
                <module>spring-cloud-modules</module>
                <module>spring-exceptions</module>
                <module>spring-integration</module>
                <module>spring-security-modules/spring-security-ldap</module>
                <module>spring-swagger-codegen-modules</module>
                <module>video-tutorials</module>
                <module>jhipster-6</module>
            </modules>

            <properties>
                <maven.compiler.source>1.8</maven.compiler.source>
                <maven.compiler.target>1.8</maven.compiler.target>
            </properties>

        </profile>


        <profile>
            <id>default-heavy</id>
            <build>
                <plugins>
                    <plugin>
                        <groupId>org.apache.maven.plugins</groupId>
                        <artifactId>maven-surefire-plugin</artifactId>
                        <version>${maven-surefire-plugin.version}</version>
                        <configuration>
                            <forkCount>3</forkCount>
                            <reuseForks>true</reuseForks>
                            <includes>
                                <include>SpringContextTest</include>
                                <include>**/*UnitTest</include>
                            </includes>
                            <excludes>
                                <exclude>**/*IntegrationTest.java</exclude>
                                <exclude>**/*IntTest.java</exclude>
                                <exclude>**/*LongRunningUnitTest.java</exclude>
                                <exclude>**/*ManualTest.java</exclude>
                                <exclude>**/*JdbcTest.java</exclude>
                                <exclude>**/*LiveTest.java</exclude>
                            </excludes>
                        </configuration>
                    </plugin>
                </plugins>
            </build>

            <modules>
                <module>jhipster-8-modules</module>
                <module>microservices-modules/microprofile</module>
                <module>spring-cloud-modules/spring-cloud-azure</module>
                <module>kubernetes-modules/k8s-operator</module>
                <module>web-modules/restx</module>
                <module>libraries-testing</module>
                <module>text-processing-libraries-modules</module>
                <module>core-java-modules/core-java-concurrency-advanced-5</module>
                <module>spring-boot-modules/spring-boot-react</module>
                <module>testing-modules/jmeter</module>
                <module>core-java-modules/core-java-networking-5</module>
                <module>quarkus-modules/quarkus-hibernate-reactive</module>
            </modules>

            <properties>
                <project.build.sourceEncoding>UTF-8</project.build.sourceEncoding>
                <java.version>17</java.version>
                <maven.compiler.source>17</maven.compiler.source>
                <maven.compiler.target>17</maven.compiler.target>
            </properties>

        </profile>

        <profile>
            <id>integration-jdk8</id>
            <build>
                <plugins>
                    <plugin>
                        <groupId>org.apache.maven.plugins</groupId>
                        <artifactId>maven-surefire-plugin</artifactId>
                        <version>${maven-surefire-plugin.version}</version>
                        <configuration>
                            <excludes>
                                <exclude>**/*ManualTest.java</exclude>
                                <exclude>**/*LiveTest.java</exclude>
                            </excludes>
                            <includes>
                                <include>**/*IntegrationTest.java</include>
                                <include>**/*IntTest.java</include>
                            </includes>
                        </configuration>
                    </plugin>
                </plugins>
            </build>

            <modules>
                <module>core-java-modules/core-java-8</module>
                <module>core-java-modules/core-java-8-2</module>
                <module>core-java-modules/core-java-8-datetime</module>
                <module>core-java-modules/core-java-8-datetime-2</module>
                <module>core-java-modules/core-java-sun</module>
                <module>core-java-modules/core-java-lang</module>
                <module>core-java-modules/core-java-streams-2</module>
                <module>libraries-jdk8</module>
                <module>lombok-modules/lombok-custom</module>
                <module>muleesb</module>
                <module>web-modules/java-lite</module>
                <module>persistence-modules/deltaspike</module> <!-- delta spike it doesn't support yet the jakarta API-->
                <module>persistence-modules/hibernate-ogm</module> <!-- hibernate-ogm wasn't updated because a workaround for jakarta namespace wasn't found JAVA-20557 -->
                <module>persistence-modules/spring-data-cassandra-reactive</module>
                <module>java-nashorn</module>
                <module>jeromq</module>
                <module>spring-ejb-modules/ejb-beans</module>
                <module>jenkins-modules</module> <!-- Not able to upgrade now to jdk17. JAVA-21748 -->
                <module>spring-4</module>
                <module>spring-cloud-modules</module>
                <module>spring-exceptions</module>
                <module>spring-integration</module>
                <module>spring-security-modules/spring-security-ldap</module>
                <module>spring-swagger-codegen-modules</module>
                <module>video-tutorials</module>
                <module>jhipster-6</module>
            </modules>

            <properties>
                <maven.compiler.source>1.8</maven.compiler.source>
                <maven.compiler.target>1.8</maven.compiler.target>
            </properties>

        </profile>

        <profile>
            <id>integration-heavy</id>
            <build>
                <plugins>
                    <plugin>
                        <groupId>org.apache.maven.plugins</groupId>
                        <artifactId>maven-surefire-plugin</artifactId>
                        <version>${maven-surefire-plugin.version}</version>
                        <configuration>
                            <excludes>
                                <exclude>**/*ManualTest.java</exclude>
                                <exclude>**/*LiveTest.java</exclude>
                            </excludes>
                            <includes>
                                <include>**/*IntegrationTest.java</include>
                                <include>**/*IntTest.java</include>
                            </includes>
                        </configuration>
                    </plugin>
                </plugins>
            </build>

            <modules>
                <module>jhipster-8-modules</module>
                <module>microservices-modules/microprofile</module>
                <module>spring-cloud-modules/spring-cloud-azure</module>
                <module>web-modules/restx</module>
                <module>libraries-testing</module>
                <module>kubernetes-modules/k8s-operator</module>
                <module>text-processing-libraries-modules</module>
                <module>core-java-modules/core-java-concurrency-advanced-5</module>
                <module>spring-boot-modules/spring-boot-react</module>
                <module>testing-modules/jmeter</module>
                <module>core-java-modules/core-java-networking-5</module>
                <module>quarkus-modules/quarkus-hibernate-reactive</module>
            </modules>

            <properties>
                <project.build.sourceEncoding>UTF-8</project.build.sourceEncoding>
                <java.version>17</java.version>
                <maven.compiler.source>17</maven.compiler.source>
                <maven.compiler.target>17</maven.compiler.target>
            </properties>

        </profile>

        <profile>
            <id>default-jdk17</id>
            <build>
                <plugins>
                    <plugin>
                        <groupId>org.apache.maven.plugins</groupId>
                        <artifactId>maven-surefire-plugin</artifactId>
                        <version>${maven-surefire-plugin.version}</version>
                        <configuration>
                            <forkCount>3</forkCount>
                            <reuseForks>true</reuseForks>
                            <includes>
                                <include>SpringContextTest</include>
                                <include>**/*UnitTest</include>
                            </includes>
                            <excludes>
                                <exclude>**/*IntegrationTest.java</exclude>
                                <exclude>**/*IntTest.java</exclude>
                                <exclude>**/*LongRunningUnitTest.java</exclude>
                                <exclude>**/*ManualTest.java</exclude>
                                <exclude>**/JdbcTest.java</exclude>
                                <exclude>**/*LiveTest.java</exclude>
                            </excludes>
                        </configuration>
                    </plugin>
                </plugins>
            </build>

            <modules>
                <module>parent-boot-1</module>
                <module>parent-boot-2</module>
                <module>parent-boot-3</module>
                <module>parent-spring-5</module>
                <module>parent-spring-6</module>
                <module>apache-kafka</module>
                <module>core-groovy-modules</module>
                <module>core-java-modules/core-java-concurrency-simple</module>
                <module>core-java-modules/core-java-exceptions-4</module>
                <module>core-java-modules/core-java-io-6</module>
                <module>core-java-modules/core-java-jvm</module>
                <module>core-java-modules/core-java-lang-7</module>
                <module>core-java-modules/core-java-datetime-conversion</module>
                <module>libraries-data-io</module>
                <module>persistence-modules/spring-data-neo4j</module>
                <module>persistence-modules/spring-persistence-simple</module>
                <module>quarkus-modules/quarkus</module>
                <module>quarkus-modules/quarkus-vs-springboot/quarkus-project</module>
                <module>spring-di-2</module>
                <module>spring-security-modules/spring-security-legacy-oidc</module>
<<<<<<< HEAD
                <!--<module>static-analysis-modules</module> - requires additional configuration to be compiled due to the JVM strong encapsulation -->
                <!--<module>tablesaw</module>--><!-- failing after upgrading to jdk17-->
                <!--<module>spring-swagger-codegen-modules/openapi-custom-generator</module>
                <module>spring-swagger-codegen-modules/openapi-custom-generator-api-client</module> --> <!-- cannot add the individual modules here because the order is not guaranteed -->
                <module>vavr-modules/vavr</module>
                <module>spring-boot-modules/newrelic</module>
=======
                <module>spring-reactive-modules/spring-reactive-kafka-stream-binder</module>              
>>>>>>> b8badb96
            </modules>

            <properties>
                <project.build.sourceEncoding>UTF-8</project.build.sourceEncoding>
                <java.version>17</java.version>
                <maven.compiler.source>17</maven.compiler.source>
                <maven.compiler.target>17</maven.compiler.target>
            </properties>

        </profile>

        <profile>
            <id>default</id>
            <build>
                <plugins>
                    <plugin>
                        <groupId>org.apache.maven.plugins</groupId>
                        <artifactId>maven-surefire-plugin</artifactId>
                        <configuration>
                            <forkCount>3</forkCount>
                            <reuseForks>true</reuseForks>
                            <includes>
                                <include>SpringContextTest</include>
                                <include>**/*UnitTest</include>
                            </includes>
                            <excludes>
                                <exclude>**/*IntegrationTest.java</exclude>
                                <exclude>**/*IntTest.java</exclude>
                                <exclude>**/*LongRunningUnitTest.java</exclude>
                                <exclude>**/*ManualTest.java</exclude>
                                <exclude>**/JdbcTest.java</exclude>
                                <exclude>**/*LiveTest.java</exclude>
                            </excludes>
                        </configuration>
                    </plugin>
                </plugins>
            </build>

            <modules>
                <module>parent-boot-1</module>
                <module>parent-boot-2</module>
                <module>parent-boot-3</module>
                <module>parent-spring-5</module>
                <module>parent-spring-6</module>
                <module>akka-modules</module>
                <module>algorithms-modules</module>
                <module>apache-cxf-modules</module>
                <module>apache-httpclient</module>
                <module>apache-httpclient-2</module>
                <module>apache-httpclient4</module>
                <module>apache-kafka-2</module>
                <module>apache-kafka-3</module>
                <module>apache-libraries</module>
                <module>apache-libraries-2</module>
                <module>apache-libraries-3</module>
                <module>apache-olingo</module><!-- apache-olingo wasn't updated to boot-3 because a workaround for jakarta namespace wasn't found JAVA-27818 -->
                <module>apache-poi</module>
                <module>apache-poi-2</module>
                <module>apache-poi-3</module>
                <module>apache-poi-4</module>
                <module>apache-thrift</module>
                <module>apache-velocity</module>
                <module>atomix</module>
                <module>aws-modules</module>
                <module>azure</module>
                <module>azure-functions</module>
                <module>bazel</module>
                <module>checker-framework</module>
                <module>choco-solver</module>
                <module>core-java-modules</module>
                <module>custom-pmd</module>
                <module>data-structures</module>
                <module>deeplearning4j</module>
                <module>di-modules</module>
                <module>disruptor</module>
                <module>docker-modules</module>
                <module>drools</module>
                <module>dubbo</module>
                <module>feign</module>
                <module>gcp-firebase</module>
                <module>geotools</module>
                <module>google-auto-project</module>
                <module>google-cloud</module>
                <module>gradle-modules/gradle/maven-to-gradle</module>
                <module>graphql-modules</module>
                <module>grpc</module>
                <module>guava-modules</module>
                <module>hazelcast</module>
                <module>heroku</module>
                <module>hilla</module>
                <module>httpclient-simple</module>
                <module>hystrix</module>
                <module>image-compressing</module>
                <module>image-processing</module>
                <module>jackson-modules</module>
                <module>jackson-simple</module>
                <module>java-blockchain</module>
                <module>java-jdi</module>
                <module>java-panama</module>
                <module>javafx</module>
                <module>javax-sound</module>
                <module>javaxval</module>
                <module>javaxval-2</module>
                <module>jaxb</module>
                <module>jdbc-cp</module>
                <module>jetbrains</module>
                <module>jgit</module>
                <module>jmh</module>
                <module>jmonkeyengine</module>
                <module>json-modules</module>
                <module>jsoup</module>
                <module>jws</module>
                <module>ksqldb</module>
                <module>kubernetes-modules</module>
                <module>libraries</module> <!-- very long running -->
                <module>libraries-2</module>
                <module>libraries-3</module>
                <module>libraries-4</module>
                <module>libraries-5</module>
                <module>libraries-ai</module>
                <module>libraries-apache-commons</module>
                <module>libraries-apache-commons-2</module>
                <module>libraries-apache-commons-collections</module>
                <module>libraries-apache-commons-io</module>
                <module>libraries-bytecode</module>
                <module>libraries-cli</module>
                <module>libraries-concurrency</module>
                <module>libraries-data</module>
                <module>libraries-data-2</module>
                <module>libraries-data-3</module>
                <module>libraries-data-db</module>
                <module>libraries-data-io-2</module>
                <module>libraries-data-mariadb4j</module>
                <module>libraries-files</module>
                <module>libraries-http</module>
		        <module>libraries-http-2</module>
	            <module>libraries-http-3</module>
                <module>libraries-io</module>
                <module>libraries-llms</module>
                <module>libraries-open-telemetry</module>
                <module>libraries-primitive</module>
                <module>libraries-reporting</module>
                <module>libraries-rpc</module>
                <module>libraries-security</module>
                <module>libraries-security-2</module>
                <module>libraries-server</module>
                <module>libraries-server-2</module>
                <module>libraries-stream</module>
                <module>libraries-testing-2</module>
                <module>libraries-transform</module>
                <module>lightrun</module>
                <module>logging-modules</module>
                <module>lombok-modules</module>
                <module>lucene</module>
                <module>lwjgl</module>
                <module>mapstruct</module>
                <module>mapstruct-2</module>
                <module>maven-modules</module>
                <module>messaging-modules</module>
                <module>metrics</module>
                <module>microservices-modules</module>
                <module>mustache</module>
                <module>mybatis</module>
                <module>mybatis-plus</module>
                <module>netflix-modules</module>
                <module>optaplanner</module>
                <module>orika</module>
                <module>osgi</module>
                <module>patterns-modules</module>
                <module>performance-tests</module>
                <module>persistence-modules</module>
                <module>podman</module>
                <module>protobuffer</module>
                <module>quarkus-modules</module>
                <module>reactive-systems</module>
                <module>reactor-core</module>
                <module>reactor-core-2</module>
                <module>rsocket</module>
                <module>rule-engines-modules</module>
                <module>rxjava-modules</module>
                <module>saas-modules</module>
                <module>security-modules</module>
                <module>server-modules</module>
                <module>spf4j</module>
                <module>spring-5</module>
                <module>spring-5-rest-docs</module>
                <module>spring-6-rsocket</module>
                <module>spring-activiti</module>
                <module>spring-actuator</module>
                <module>spring-ai</module>
                <module>spring-ai-2</module>
                <module>spring-aop</module>
                <module>spring-aop-2</module>
                <module>spring-batch</module>
                <module>spring-batch-2</module>
                <module>spring-boot-modules</module>
                <module>spring-boot-rest</module>
                <module>spring-boot-rest-2</module>
                <module>spring-cloud-modules/spring-cloud-bootstrap</module>
                <module>spring-cloud-modules/spring-cloud-circuit-breaker</module>
                <module>spring-cloud-modules/spring-cloud-contract</module>
                <module>spring-cloud-modules/spring-cloud-eureka</module>
                <module>spring-cloud-modules/spring-cloud-netflix-feign</module>
                <module>spring-cloud-modules/spring-cloud-security</module>
                <module>spring-cloud-modules/spring-cloud-task</module>
                <module>spring-cloud-modules/spring-cloud-zuul-eureka-integration</module>
                <module>spring-core</module>
                <module>spring-core-2</module>
                <module>spring-core-3</module>
                <module>spring-core-4</module>
                <module>spring-credhub</module>
                <module>spring-cucumber</module>
                <module>spring-di</module>
                <module>spring-di-3</module>
                <module>spring-di-4</module>
                <module>spring-drools</module>
                <module>spring-ejb-modules</module>
                <module>spring-exceptions</module>
                <module>spring-jersey</module>
                <module>spring-kafka</module>
                <module>spring-kafka-2</module>
                <module>spring-kafka-3</module>
                <module>spring-kafka-4</module>
                <module>spring-katharsis</module> <!-- Upgrade to Boot 3 not possible as the project has not been upgraded to Support Jakarta dependencies-->
                <module>spring-mobile</module>
                <module>spring-native</module>
                <module>spring-protobuf</module>
                <module>spring-pulsar</module>
                <module>spring-quartz</module>
                <module>spring-reactive-modules</module>
                <module>spring-remoting-modules</module> <!-- Upgrade to Boot 3 not possible as since Spring 6 the remoting modules has been removed from Spring. -->
                <module>spring-scheduling-2</module>
                <module>spring-security-modules</module>
                <module>spring-shell</module>
                <module>spring-soap</module>
                <module>spring-spel</module>
                <module>spring-state-machine</module>
                <module>spring-static-resources</module>
                <module>spring-swagger-codegen-modules/custom-validations-opeanpi-codegen</module>
                <module>spring-threads</module>
                <module>spring-vault</module>
                <module>spring-web-modules</module>
                <module>spring-websockets</module>
                <module>tensorflow-java</module>
                <module>testing-modules</module>
                <module>timefold-solver</module>
                <module>vaadin</module>
                <module>vavr-modules</module>
                <module>vector-db</module>
                <module>vertx-modules</module>
                <module>web-modules</module>
                <module>webrtc</module>
                <module>xml</module>
                <module>xml-2</module>
                <module>xml-3</module>
                <module>xstream</module>
            </modules>

            <properties>
                <project.build.sourceEncoding>UTF-8</project.build.sourceEncoding>
                <java.version>21</java.version>
                <maven.compiler.source>21</maven.compiler.source>
                <maven.compiler.target>21</maven.compiler.target>
            </properties>

        </profile>

        <profile>
            <id>default-jdk22</id>
            <build>
                <plugins>
                    <plugin>
                        <groupId>org.apache.maven.plugins</groupId>
                        <artifactId>maven-surefire-plugin</artifactId>
                        <configuration>
                            <forkCount>3</forkCount>
                            <reuseForks>true</reuseForks>
                            <includes>
                                <include>SpringContextTest</include>
                                <include>**/*UnitTest</include>
                            </includes>
                            <excludes>
                                <exclude>**/*IntegrationTest.java</exclude>
                                <exclude>**/*IntTest.java</exclude>
                                <exclude>**/*LongRunningUnitTest.java</exclude>
                                <exclude>**/*ManualTest.java</exclude>
                                <exclude>**/JdbcTest.java</exclude>
                                <exclude>**/*LiveTest.java</exclude>
                            </excludes>
                        </configuration>
                    </plugin>
                </plugins>
            </build>

            <modules>
                <module>core-java-modules/core-java-22</module>
                <module>core-java-modules/core-java-concurrency-advanced-6</module>
            </modules>

            <properties>
                <project.build.sourceEncoding>UTF-8</project.build.sourceEncoding>
                <java.version>22</java.version>
                <maven.compiler.source>22</maven.compiler.source>
                <maven.compiler.target>22</maven.compiler.target>
            </properties>

        </profile>

        <profile>
            <id>default-jdk23</id>
            <build>
                <plugins>
                    <plugin>
                        <groupId>org.apache.maven.plugins</groupId>
                        <artifactId>maven-surefire-plugin</artifactId>
                        <configuration>
                            <forkCount>3</forkCount>
                            <reuseForks>true</reuseForks>
                            <includes>
                                <include>SpringContextTest</include>
                                <include>**/*UnitTest</include>
                            </includes>
                            <excludes>
                                <exclude>**/*IntegrationTest.java</exclude>
                                <exclude>**/*IntTest.java</exclude>
                                <exclude>**/*LongRunningUnitTest.java</exclude>
                                <exclude>**/*ManualTest.java</exclude>
                                <exclude>**/JdbcTest.java</exclude>
                                <exclude>**/*LiveTest.java</exclude>
                            </excludes>
                        </configuration>
                    </plugin>
                </plugins>
            </build>

            <modules>
                <module>core-java-modules/core-java-23</module>
            </modules>

            <properties>
                <project.build.sourceEncoding>UTF-8</project.build.sourceEncoding>
                <java.version>23</java.version>
                <maven.compiler.source>23</maven.compiler.source>
                <maven.compiler.target>23</maven.compiler.target>
                <maven-pmd-plugin.version>3.26.0</maven-pmd-plugin.version>
            </properties>

        </profile>

        <profile>
            <id>integration-jdk17</id>
            <build>
                <plugins>
                    <plugin>
                        <groupId>org.apache.maven.plugins</groupId>
                        <artifactId>maven-surefire-plugin</artifactId>
                        <version>${maven-surefire-plugin.version}</version>
                        <configuration>
                            <excludes>
                                <exclude>**/*ManualTest.java</exclude>
                                <exclude>**/*LiveTest.java</exclude>
                            </excludes>
                            <includes>
                                <include>**/*IntegrationTest.java</include>
                                <include>**/*IntTest.java</include>
                            </includes>
                        </configuration>
                    </plugin>
                </plugins>
            </build>

            <modules>
                <module>parent-boot-1</module>
                <module>parent-boot-2</module>
                <module>parent-boot-3</module>
                <module>parent-spring-5</module>
                <module>parent-spring-6</module>
                <module>apache-kafka</module>
                <module>core-groovy-modules</module>
                <module>core-java-modules/core-java-concurrency-simple</module>
                <module>core-java-modules/core-java-exceptions-4</module>
                <module>core-java-modules/core-java-io-6</module>
                <module>core-java-modules/core-java-jvm</module>
                <module>core-java-modules/core-java-lang-7</module>
                <module>core-java-modules/core-java-datetime-conversion</module>
                <module>libraries-data-io</module>
                <module>persistence-modules/spring-data-neo4j</module>
                <module>persistence-modules/spring-persistence-simple</module>
                <module>quarkus-modules/quarkus</module>
                <module>quarkus-modules/quarkus-vs-springboot/quarkus-project</module>
                <module>spring-di-2</module>
                <module>spring-security-modules/spring-security-legacy-oidc</module>
                <module>spring-reactive-modules/spring-reactive-kafka-stream-binder</module>
            </modules>

            <properties>
                <project.build.sourceEncoding>UTF-8</project.build.sourceEncoding>
                <java.version>17</java.version>
                <maven.compiler.source>17</maven.compiler.source>
                <maven.compiler.target>17</maven.compiler.target>
            </properties>

        </profile>

        <profile>
            <id>integration</id>
            <build>
                <plugins>
                    <plugin>
                        <groupId>org.apache.maven.plugins</groupId>
                        <artifactId>maven-surefire-plugin</artifactId>
                        <configuration>
                            <excludes>
                                <exclude>**/*ManualTest.java</exclude>
                                <exclude>**/*LiveTest.java</exclude>
                            </excludes>
                            <includes>
                                <include>**/*IntegrationTest.java</include>
                                <include>**/*IntTest.java</include>
                            </includes>
                        </configuration>
                    </plugin>
                </plugins>
            </build>

            <modules>
                <module>parent-boot-1</module>
                <module>parent-boot-2</module>
                <module>parent-boot-3</module>
                <module>parent-spring-5</module>
                <module>parent-spring-6</module>
                <module>akka-modules</module>
                <module>algorithms-modules</module>
                <module>apache-cxf-modules</module>
                <module>apache-httpclient</module>
                <module>apache-httpclient-2</module>
                <module>apache-httpclient4</module>
                <module>apache-kafka-2</module>
                <module>apache-kafka-3</module>
                <module>apache-libraries</module>
                <module>apache-libraries-2</module>
                <module>apache-libraries-3</module>
                <module>apache-olingo</module><!-- apache-olingo wasn't updated to boot-3 because a workaround for jakarta namespace wasn't found JAVA-27818 -->
                <module>apache-poi</module>
                <module>apache-poi-2</module>
                <module>apache-poi-3</module>
                <module>apache-poi-4</module>
                <module>apache-thrift</module>
                <module>apache-velocity</module>
                <module>atomix</module>
                <module>aws-modules</module>
                <module>azure</module>
                <module>azure-functions</module>
                <module>bazel</module>
                <module>checker-framework</module>
                <module>choco-solver</module>
                <module>core-java-modules</module>
                <module>custom-pmd</module>
                <module>data-structures</module>
                <module>deeplearning4j</module>
                <module>di-modules</module>
                <module>disruptor</module>
                <module>docker-modules</module>
                <module>drools</module>
                <module>dubbo</module>
                <module>feign</module>
                <module>gcp-firebase</module>
                <module>geotools</module>
                <module>google-auto-project</module>
                <module>google-cloud</module>
                <module>gradle-modules/gradle/maven-to-gradle</module>
                <module>graphql-modules</module>
                <module>grpc</module>
                <module>guava-modules</module>
                <module>hazelcast</module>
                <module>heroku</module>
                <module>hilla</module>
                <module>httpclient-simple</module>
                <module>hystrix</module>
                <module>image-compressing</module>
                <module>image-processing</module>
                <module>jackson-modules</module>
                <module>jackson-simple</module>
                <module>java-blockchain</module>
                <module>java-jdi</module>
                <module>java-panama</module>
                <module>javafx</module>
                <module>javax-sound</module>
                <module>javaxval</module>
                <module>javaxval-2</module>
                <module>jaxb</module>
                <module>jdbc-cp</module>
                <module>jetbrains</module>
                <module>jgit</module>
                <module>jmh</module>
                <module>jmonkeyengine</module>
                <module>json-modules</module>
                <module>jsoup</module>
                <module>jws</module>
                <module>ksqldb</module>
                <module>kubernetes-modules</module>
                <module>libraries</module> <!-- very long running -->
                <module>libraries-2</module>
                <module>libraries-3</module>
                <module>libraries-4</module>
                <module>libraries-5</module>
                <module>libraries-ai</module>
                <module>libraries-apache-commons</module>
                <module>libraries-apache-commons-2</module>
                <module>libraries-apache-commons-collections</module>
                <module>libraries-apache-commons-io</module>
                <module>libraries-apm</module>
                <module>libraries-bytecode</module>
                <module>libraries-cli</module>
                <module>libraries-concurrency</module>
                <module>libraries-data</module>
                <module>libraries-data-2</module>
                <module>libraries-data-3</module>
                <module>libraries-data-db</module>
                <module>libraries-data-io-2</module>
                <module>libraries-data-mariadb4j</module>
                <module>libraries-files</module>
                <module>libraries-http</module>
                <module>libraries-http-2</module>
                <module>libraries-http-3</module>
                <module>libraries-io</module>
                <module>libraries-llms</module>
                <module>libraries-open-telemetry</module>
                <module>libraries-primitive</module>
                <module>libraries-reporting</module>
                <module>libraries-rpc</module>
                <module>libraries-security</module>
                <module>libraries-security-2</module>
                <module>libraries-server</module>
                <module>libraries-server-2</module>
                <module>libraries-stream</module>
                <module>libraries-testing-2</module>
                <module>libraries-transform</module>
                <module>lightrun</module>
                <module>logging-modules</module>
                <module>lombok-modules</module>
                <module>lucene</module>
                <module>lwjgl</module>
                <module>mapstruct</module>
                <module>mapstruct-2</module>
                <module>maven-modules</module>
                <module>messaging-modules</module>
                <module>metrics</module>
                <module>microservices-modules</module>
                <module>mustache</module>
                <module>mybatis</module>
                <module>mybatis-plus</module>
                <module>netflix-modules</module>
                <module>optaplanner</module>
                <module>orika</module>
                <module>osgi</module>
                <module>patterns-modules</module>
                <module>performance-tests</module>
                <module>persistence-modules</module>
                <module>podman</module>
                <module>protobuffer</module>
                <module>quarkus-modules</module>
                <module>reactive-systems</module>
                <module>reactor-core</module>
                <module>reactor-core-2</module>
                <module>rsocket</module>
                <module>rule-engines-modules</module>
                <module>rxjava-modules</module>
                <module>saas-modules</module>
                <module>security-modules</module>
                <module>server-modules</module>
                <module>spf4j</module>
                <module>spring-5</module>
                <module>spring-5-rest-docs</module>
                <module>spring-6-rsocket</module>
                <module>spring-activiti</module>
                <module>spring-actuator</module>
                <module>spring-ai</module>
                <module>spring-ai-2</module>
                <module>spring-aop</module>
                <module>spring-aop-2</module>
                <module>spring-batch</module>
                <module>spring-batch-2</module>
                <module>spring-boot-modules</module>
                <module>spring-boot-rest</module>
                <module>spring-boot-rest-2</module>
                <module>spring-cloud-modules/spring-cloud-bootstrap</module>
                <module>spring-cloud-modules/spring-cloud-circuit-breaker</module>
                <module>spring-cloud-modules/spring-cloud-contract</module>
                <module>spring-cloud-modules/spring-cloud-eureka</module>
                <module>spring-cloud-modules/spring-cloud-netflix-feign</module>
                <module>spring-cloud-modules/spring-cloud-security</module>
                <module>spring-cloud-modules/spring-cloud-task</module>
                <module>spring-cloud-modules/spring-cloud-zuul-eureka-integration</module>
                <module>spring-core</module>
                <module>spring-core-2</module>
                <module>spring-core-3</module>
                <module>spring-core-4</module>
                <module>spring-credhub</module>
                <module>spring-cucumber</module>
                <module>spring-di</module>
                <module>spring-di-3</module>
                <module>spring-di-4</module>
                <module>spring-drools</module>
                <module>spring-ejb-modules</module>
                <module>spring-exceptions</module>
                <module>spring-jersey</module>
                <module>spring-kafka</module>
                <module>spring-kafka-2</module>
                <module>spring-kafka-3</module>
                <module>spring-kafka-4</module>
                <module>spring-katharsis</module> <!-- Upgrade to Boot 3 not possible as the project has not been upgraded to Support Jakarta dependencies-->
                <module>spring-mobile</module>
                <module>spring-native</module>
                <module>spring-protobuf</module>
                <module>spring-pulsar</module>
                <module>spring-quartz</module>
                <module>spring-reactive-modules</module>
                <module>spring-remoting-modules</module> <!-- Upgrade to Boot 3 not possible as since Spring 6 the remoting modules has been removed from Spring. -->
                <module>spring-scheduling-2</module>
                <module>spring-security-modules</module>
                <module>spring-shell</module>
                <module>spring-soap</module>
                <module>spring-spel</module>
                <module>spring-state-machine</module>
                <module>spring-static-resources</module>
                <module>spring-swagger-codegen-modules/custom-validations-opeanpi-codegen</module>
                <module>spring-threads</module>
                <module>spring-vault</module>
                <module>spring-web-modules</module>
                <module>spring-websockets</module>
                <module>tensorflow-java</module>
                <module>testing-modules</module>
                <module>timefold-solver</module>
                <module>vaadin</module>
                <module>vavr-modules</module>
                <module>vector-db</module>
                <module>vertx-modules</module>
                <module>web-modules</module>
                <module>webrtc</module>
                <module>xml</module>
                <module>xml-2</module>
                <module>xml-3</module>
                <module>xstream</module>
            </modules>

            <properties>
                <project.build.sourceEncoding>UTF-8</project.build.sourceEncoding>
                <java.version>21</java.version>
                <maven.compiler.source>21</maven.compiler.source>
                <maven.compiler.target>21</maven.compiler.target>
            </properties>

        </profile>

        <profile>
            <id>integration-jdk22</id>
            <build>
                <plugins>
                    <plugin>
                        <groupId>org.apache.maven.plugins</groupId>
                        <artifactId>maven-surefire-plugin</artifactId>
                        <version>${maven-surefire-plugin.version}</version>
                        <configuration>
                            <excludes>
                                <exclude>**/*ManualTest.java</exclude>
                                <exclude>**/*LiveTest.java</exclude>
                            </excludes>
                            <includes>
                                <include>**/*IntegrationTest.java</include>
                                <include>**/*IntTest.java</include>
                            </includes>
                        </configuration>
                    </plugin>
                </plugins>
            </build>

            <modules>
                <module>core-java-modules/core-java-22</module>
                <module>core-java-modules/core-java-concurrency-advanced-6</module>
            </modules>

            <properties>
                <project.build.sourceEncoding>UTF-8</project.build.sourceEncoding>
                <java.version>22</java.version>
                <maven.compiler.source>22</maven.compiler.source>
                <maven.compiler.target>22</maven.compiler.target>
            </properties>

        </profile>

        <profile>
            <id>integration-jdk23</id>
            <build>
                <plugins>
                    <plugin>
                        <groupId>org.apache.maven.plugins</groupId>
                        <artifactId>maven-surefire-plugin</artifactId>
                        <version>${maven-surefire-plugin.version}</version>
                        <configuration>
                            <excludes>
                                <exclude>**/*ManualTest.java</exclude>
                                <exclude>**/*LiveTest.java</exclude>
                            </excludes>
                            <includes>
                                <include>**/*IntegrationTest.java</include>
                                <include>**/*IntTest.java</include>
                            </includes>
                        </configuration>
                    </plugin>
                </plugins>
            </build>

            <modules>
                <module>core-java-modules/core-java-23</module>
            </modules>

            <properties>
                <project.build.sourceEncoding>UTF-8</project.build.sourceEncoding>
                <java.version>23</java.version>
                <maven.compiler.source>23</maven.compiler.source>
                <maven.compiler.target>23</maven.compiler.target>
                <maven-pmd-plugin.version>3.26.0</maven-pmd-plugin.version>
            </properties>

        </profile>

        <profile>
            <id>live-all</id>
            <build>
                <plugins>
                    <plugin>
                        <groupId>org.apache.maven.plugins</groupId>
                        <artifactId>maven-surefire-plugin</artifactId>
                        <configuration>
                            <excludes>
                                <exclude>**/SpringContextTest.java</exclude>
                                <exclude>**/*UnitTest.java</exclude>
                                <exclude>**/*IntegrationTest.java</exclude>
                                <exclude>**/*IntTest.java</exclude>
                                <exclude>**/*LongRunningUnitTest.java</exclude>
                                <exclude>**/*ManualTest.java</exclude>
                                <exclude>**/*JdbcTest.java</exclude>
                            </excludes>
                            <includes>
                                <include>**/*LiveTest.java</include>
                            </includes>
                        </configuration>
                    </plugin>
                </plugins>
            </build>

            <modules>
                <module>apache-kafka</module>
                <module>apache-libraries</module>
                <module>apache-spark</module> <!-- failing after upgrading to jdk17 -->
                <module>atomix</module>
                <module>gcp-firebase</module>
                <module>libraries-data-io</module>
                <module>persistence-modules/spring-data-jpa-enterprise</module>
                <module>persistence-modules/spring-data-jpa-query-2</module>
                <module>spring-boot-modules/spring-boot-3-2</module>
                <module>spring-kafka</module>
                <module>spring-reactive-modules/spring-reactive-2</module>
                <module>spring-reactive-modules/spring-reactive-client-2</module>
                <module>spring-reactive-modules/spring-reactive-data-couchbase</module>
                <module>spring-reactive-modules/spring-reactive-oauth</module>
                <module>spring-reactive-modules/spring-reactive-security</module>
                <module>spring-reactive-modules/spring-reactive</module>
                <module>spring-reactive-modules/spring-webflux</module>
                <module>spring-reactive-modules/spring-webflux-2</module>
                <module>spring-reactive-modules/spring-webflux-amqp</module>
                <module>spring-web-modules/spring-rest-http</module>
                <module>web-modules/jee-7</module>
                <module>web-modules/ratpack</module>
            </modules>

            <properties>
                <project.build.sourceEncoding>UTF-8</project.build.sourceEncoding>
                <java.version>17</java.version>
                <maven.compiler.source>17</maven.compiler.source>
                <maven.compiler.target>17</maven.compiler.target>
            </properties>
        </profile>

        <profile>
            <id>parents</id>
            <modules>
                <module>parent-boot-1</module>
                <module>parent-boot-2</module>
                <module>parent-spring-5</module>
                <module>parent-spring-6</module>
            </modules>
        </profile>

        <profile>
            <id>default-disabled</id>
            <build>
                <plugins>
                    <plugin>
                        <groupId>org.apache.maven.plugins</groupId>
                        <artifactId>maven-surefire-plugin</artifactId>
                    </plugin>
                </plugins>
            </build>

            <modules>
                <module>persistence-modules/spring-data-gemfire</module> <!-- Won't Fix in JAVA-14499 -->
                <module>persistence-modules/spring-jooq</module> <!--JAVA-31341-->
                <module>rule-engines-modules/jess</module> <!-- requires dependencies which are not publicly available -->
                <module>persistence-modules/jdbc/solving-class-not-found-exception-mysql-jdbc/junit5-jupiter-starter-maven</module> <!-- JAVA-42058 -->
                <module>patterns-modules/axon</module> <!-- JAVA-42358 -->
                <module>core-java-modules/core-java-14</module> <!-- JAVA-26056 -->
                <module>core-java-modules/core-java-17</module> <!-- JAVA-26056 -->
                <module>core-java-modules/core-java-19</module> <!-- JAVA-26056 -->
                <module>core-java-modules/core-java-20</module> <!--JAVA-29040-->
                <module>clojure-modules</module> <!-- Not a maven project -->
                <module>ethereum</module> <!-- JAVA-6001 -->
                <module>gradle-modules</module> <!-- Not a maven project -->
                <module>guest</module> <!-- not to be built as its for guest articles  -->
                <module>pants</module> <!-- Not a maven project -->
                <module>spring-cloud-cli</module> <!-- Not a maven project -->
                <module>spring-roo</module> <!-- Not supported JAVA-17327 -->
                <module>apache-spark</module> <!-- JAVA-42030 -->
                <module>jhipster-modules</module><!-- failing after upgrading to jdk17-->
                <module>persistence-modules/java-harperdb</module> <!-- This module requires a library to download manually --> <!-- JAVA-42044 -->
                <module>spring-cloud-modules/spring-cloud-data-flow</module> <!-- failing after upgrading to jdk17--> <!-- JAVA-42054 -->
                <module>spring-cloud-modules/spring-cloud-stream-starters</module> <!-- failing after upgrading to jdk17--> <!-- JAVA-42055 -->
                <module>spring-jinq</module> <!--disabling the jinq modules, as the default build profile is failing due to bad mv files. Please refer: JAVA-31341-->
                <module>static-analysis-modules</module> <!-- requires additional configuration to be compiled due to the JVM strong encapsulation -->
                <module>tablesaw</module> <!-- failing after upgrading to jdk17--> <!-- JAVA-42037 -->
                <module>spring-swagger-codegen-modules/openapi-custom-generator</module>
                <module>spring-swagger-codegen-modules/openapi-custom-generator-api-client</module> <!-- cannot add the individual modules here because the order is not guaranteed -->
                <module>persistence-modules/spring-data-cassandra</module>   <!-- failing after upgrading to jdk17. JDK 17 compatibility in progress CASSANDRA-16895 --> <!-- JAVA-42047 -->
                <module>language-interop</module>
                <module>spring-scheduling</module> <!-- BAEL-8382 -->
                <module>persistence-modules/spring-boot-persistence-mongodb</module> <!-- JAVA-42144 -->
                <module>persistence-modules/spring-boot-persistence-mongodb-2</module> <!-- JAVA-42371 -->
                <module>persistence-modules/spring-boot-persistence-mongodb-4</module> <!-- JAVA-42372 -->
                <module>persistence-modules/spring-data-elasticsearch</module> <!-- JAVA-42359 -->
                <module>persistence-modules/spring-data-mongodb-2</module> <!-- JAVA-42145 -->
                <module>quarkus-modules/mongo-db</module> <!-- JAVA-42048 -->
                <module>quarkus-modules/quarkus-rbac</module> <!-- JAVA-42048 -->
                <module>quarkus-modules/consume-rest-api/consume-api</module>
                <module>maven-modules/maven-exec-plugin</module> <!-- JAVA-42059 -->
                <module>maven-modules/dependencygraph</module> <!-- JAVA-42057 -->
                <module>spring-boot-modules/spring-boot-groovy</module> <!-- JAVA-42052 -->
                <module>spring-boot-modules/spring-boot-data-3</module> <!-- JAVA-42051 -->
                <module>spring-reactive-modules/spring-reactive-performance</module> <!-- JAVA-42050 -->
                <module>spring-boot-modules/spring-boot-3-3</module> <!-- JAVA-42049 -->
                <module>spring-boot-modules/spring-boot-cli</module> <!-- Not a maven project -->
                <module>spring-boot-modules/spring-boot-graphql-2</module> <!-- JAVA-42053 -->
                <module>spring-remoting-modules/remoting-hessian-burlap</module> <!-- cannot upgrade logback due to usage of old spring boot 1 version -->
                <module>spring-security-modules/spring-security-saml</module> <!-- This module wasn't able to update to spring boot 3 because Jakarta clashes with javax -->
                <module>spring-security-modules/spring-security-web-boot-3</module> <!-- JAVA-42146 -->
                <module>web-modules/ninja</module> <!-- JAVA-24584 -->
                <module>spring-cloud-modules/spring-cloud-task/springcloudtaskbatch</module> <!-- JAVA-34716 -->
                <module>aspectj</module> <!-- JAVA-42031 -->
                <module>core-java-modules/core-java-classloader</module> <!-- JAVA-42033 -->
                <module>core-java-modules/core-java-conditionals</module> <!-- JAVA-42035 -->
                <module>persistence-modules/hibernate-queries-2</module> <!-- JAVA-42042 -->
                <module>spring-boot-modules/spring-boot-3</module> <!-- JAVA-42049 -->
            </modules>
        </profile>

        <profile>
            <id>integration-disabled</id>
            <build>
                <plugins>
                    <plugin>
                        <groupId>org.apache.maven.plugins</groupId>
                        <artifactId>maven-surefire-plugin</artifactId>
                    </plugin>
                </plugins>
            </build>

            <modules>
                <module>persistence-modules/spring-data-gemfire</module> <!-- Won't Fix in JAVA-14499 -->
                <module>persistence-modules/spring-jooq</module> <!--JAVA-31341-->
                <module>rule-engines-modules/jess</module> <!-- requires dependencies which are not publicly available -->
                <module>persistence-modules/jdbc/solving-class-not-found-exception-mysql-jdbc/junit5-jupiter-starter-maven</module> <!-- JAVA-42058 -->
                <module>patterns-modules/axon</module> <!-- JAVA-42358 -->
                <module>core-java-modules/core-java-14</module> <!-- JAVA-26056 -->
                <module>core-java-modules/core-java-17</module> <!-- JAVA-26056 -->
                <module>core-java-modules/core-java-19</module> <!-- JAVA-26056 -->
                <module>core-java-modules/core-java-20</module> <!--JAVA-29040-->
                <module>clojure-modules</module> <!-- Not a maven project -->
                <module>ethereum</module> <!-- JAVA-6001 -->
                <module>gradle-modules</module> <!-- Not a maven project -->
                <module>guest</module> <!-- not to be built as its for guest articles  -->
                <module>pants</module> <!-- Not a maven project -->
                <module>spring-cloud-cli</module> <!-- Not a maven project -->
                <module>spring-roo</module> <!-- Not supported JAVA-17327 -->
                <module>apache-spark</module> <!-- JAVA-42030 -->
                <module>jhipster-modules</module><!-- failing after upgrading to jdk17-->
                <module>persistence-modules/java-harperdb</module> <!-- This module requires a library to download manually --> <!-- JAVA-42044 -->
                <module>spring-cloud-modules/spring-cloud-data-flow</module> <!-- failing after upgrading to jdk17--> <!-- JAVA-42054 -->
                <module>spring-cloud-modules/spring-cloud-stream-starters</module> <!-- failing after upgrading to jdk17--> <!-- JAVA-42055 -->
                <module>spring-jinq</module> <!--disabling the jinq modules, as the default build profile is failing due to bad mv files. Please refer: JAVA-31341-->
                <module>static-analysis-modules</module> <!-- requires additional configuration to be compiled due to the JVM strong encapsulation -->
                <module>tablesaw</module> <!-- failing after upgrading to jdk17--> <!-- JAVA-42037 -->
                <module>spring-swagger-codegen-modules/openapi-custom-generator</module>
                <module>spring-swagger-codegen-modules/openapi-custom-generator-api-client</module> <!-- cannot add the individual modules here because the order is not guaranteed -->
                <module>persistence-modules/spring-data-cassandra</module>   <!-- failing after upgrading to jdk17. JDK 17 compatibility in progress CASSANDRA-16895 --> <!-- JAVA-42047 -->
                <module>language-interop</module>
                <module>spring-scheduling</module> <!-- BAEL-8382 -->
                <module>persistence-modules/spring-boot-persistence-mongodb</module> <!-- JAVA-42144 -->
                <module>persistence-modules/spring-boot-persistence-mongodb-2</module> <!-- JAVA-42371 -->
                <module>persistence-modules/spring-boot-persistence-mongodb-4</module> <!-- JAVA-42372 -->
                <module>persistence-modules/spring-data-elasticsearch</module> <!-- JAVA-42359 -->
                <module>persistence-modules/spring-data-mongodb-2</module> <!-- JAVA-42145 -->
                <module>quarkus-modules/mongo-db</module> <!-- JAVA-42048 -->
                <module>quarkus-modules/quarkus-rbac</module> <!-- JAVA-42048 -->
                <module>quarkus-modules/consume-rest-api/consume-api</module>
                <module>maven-modules/maven-exec-plugin</module> <!-- JAVA-42059 -->
                <module>maven-modules/dependencygraph</module> <!-- JAVA-42057 -->
                <module>spring-boot-modules/spring-boot-groovy</module> <!-- JAVA-42052 -->
                <module>spring-boot-modules/spring-boot-data-3</module> <!-- JAVA-42051 -->
                <module>spring-reactive-modules/spring-reactive-performance</module> <!-- JAVA-42050 -->
                <module>spring-boot-modules/spring-boot-3-3</module> <!-- JAVA-42049 -->
                <module>spring-boot-modules/spring-boot-cli</module> <!-- Not a maven project -->
                <module>spring-boot-modules/spring-boot-graphql-2</module> <!-- JAVA-42053 -->
                <module>spring-remoting-modules/remoting-hessian-burlap</module> <!-- cannot upgrade logback due to usage of old spring boot 1 version -->
                <module>spring-security-modules/spring-security-saml</module> <!-- This module wasn't able to update to spring boot 3 because Jakarta clashes with javax -->
                <module>spring-security-modules/spring-security-web-boot-3</module> <!-- JAVA-42146 -->
                <module>web-modules/ninja</module> <!-- JAVA-24584 -->
                <module>spring-cloud-modules/spring-cloud-task/springcloudtaskbatch</module> <!-- JAVA-34716 -->
                <module>aspectj</module> <!-- JAVA-42031 -->
                <module>core-java-modules/core-java-classloader</module> <!-- JAVA-42033 -->
                <module>core-java-modules/core-java-conditionals</module> <!-- JAVA-42035 -->
                <module>persistence-modules/hibernate-queries-2</module> <!-- JAVA-42042 -->
                <module>spring-boot-modules/spring-boot-3</module> <!-- JAVA-42049 -->
            </modules>
        </profile>

    </profiles>

    <reporting>
        <plugins>
            <plugin>
                <groupId>org.apache.maven.plugins</groupId>
                <artifactId>maven-jxr-plugin</artifactId>
                <version>${maven-jxr-plugin.version}</version>
            </plugin>
        </plugins>
    </reporting>

    <properties>
        <project.build.sourceEncoding>UTF-8</project.build.sourceEncoding>
        <project.reporting.outputEncoding>UTF-8</project.reporting.outputEncoding>
        <gib.referenceBranch>refs/remotes/origin/master</gib.referenceBranch>
        <gib.skipTestsForUpstreamModules>true</gib.skipTestsForUpstreamModules>
        <gib.buildUpstream>false</gib.buildUpstream>
        <gib.failOnMissingGitDir>false</gib.failOnMissingGitDir>
        <gib.failOnError>false</gib.failOnError>
        <gib.disable>true</gib.disable>
        <gib.excludePathsMatching>.*gradle-modules.*</gib.excludePathsMatching>

        <!-- used only in dependency management to force this version, not included as a direct dependency -->
        <junit.version>4.13.2</junit.version>
        <assertj.version>3.26.0</assertj.version>
        <hamcrest.version>2.2</hamcrest.version>
        <hamcrest-all.version>1.3</hamcrest-all.version>
        <mockito.version>5.12.0</mockito.version>
        <byte-buddy.version>1.14.18</byte-buddy.version>

        <!-- logging -->
        <!-- overwriting in the slf4j and logback in the hibernate-jpa, spring-data-eclipselink. When updated to the latest version remove the version from that module-->
        <org.slf4j.version>2.0.13</org.slf4j.version>
        <logback.version>1.5.6</logback.version>

        <!-- plugins -->
        <maven-surefire-plugin.version>3.2.5</maven-surefire-plugin.version>
        <maven-compiler-plugin.version>3.13.0</maven-compiler-plugin.version>
        <exec-maven-plugin.version>3.3.0</exec-maven-plugin.version>
        <java.version>8</java.version>
        <log4j.version>1.2.17</log4j.version>
        <jmh-core.version>1.37</jmh-core.version>
        <jmh-generator.version>1.37</jmh-generator.version>
        <maven-failsafe-plugin.version>3.3.0</maven-failsafe-plugin.version>
        <commons-io.version>2.16.1</commons-io.version>
        <commons-collections4.version>4.5.0-M2</commons-collections4.version>
        <commons-lang3.version>3.14.0</commons-lang3.version>
        <commons-cli.version>1.8.0</commons-cli.version>
        <maven-war-plugin.version>3.4.0</maven-war-plugin.version>
        <javax.servlet-api.version>4.0.1</javax.servlet-api.version>
        <jstl-api.version>1.2</jstl-api.version>
        <javax.servlet.jsp-api.version>2.3.3</javax.servlet.jsp-api.version>
        <jstl.version>1.2</jstl.version>
        <jackson.version>2.17.2</jackson.version>
        <commons-fileupload.version>1.5</commons-fileupload.version>
        <junit-platform.version>1.11.0-M2</junit-platform.version>
        <junit-jupiter.version>5.11.0-M2</junit-jupiter.version>
        <junit-platform-surefire-provider.version>1.3.2</junit-platform-surefire-provider.version>
        <directory-maven-plugin.version>1.0</directory-maven-plugin.version>
        <maven-install-plugin.version>3.1.2</maven-install-plugin.version>
        <custom-pmd.version>0.0.1</custom-pmd.version>
        <maven-jxr-plugin.version>3.4.0</maven-jxr-plugin.version>
        <gitflow-incremental-builder.version>4.5.4</gitflow-incremental-builder.version>
        <maven-pmd-plugin.version>3.26.0</maven-pmd-plugin.version>
        <lombok.version>1.18.36</lombok.version>
        <h2.version>2.2.224</h2.version>
        <guava.version>33.2.1-jre</guava.version>
        <maven-jar-plugin.version>3.4.2</maven-jar-plugin.version>
        <mockito-inline.version>5.2.0</mockito-inline.version>
        <mockito-junit-jupiter.version>5.12.0</mockito-junit-jupiter.version>
        <logback.configurationFileName>logback-config-global.xml</logback.configurationFileName>
    </properties>

</project><|MERGE_RESOLUTION|>--- conflicted
+++ resolved
@@ -570,16 +570,7 @@
                 <module>quarkus-modules/quarkus-vs-springboot/quarkus-project</module>
                 <module>spring-di-2</module>
                 <module>spring-security-modules/spring-security-legacy-oidc</module>
-<<<<<<< HEAD
-                <!--<module>static-analysis-modules</module> - requires additional configuration to be compiled due to the JVM strong encapsulation -->
-                <!--<module>tablesaw</module>--><!-- failing after upgrading to jdk17-->
-                <!--<module>spring-swagger-codegen-modules/openapi-custom-generator</module>
-                <module>spring-swagger-codegen-modules/openapi-custom-generator-api-client</module> --> <!-- cannot add the individual modules here because the order is not guaranteed -->
-                <module>vavr-modules/vavr</module>
-                <module>spring-boot-modules/newrelic</module>
-=======
-                <module>spring-reactive-modules/spring-reactive-kafka-stream-binder</module>              
->>>>>>> b8badb96
+                <module>spring-reactive-modules/spring-reactive-kafka-stream-binder</module>
             </modules>
 
             <properties>
