<?xml version="1.0" encoding="UTF-8"?>
<!--suppress PyInterpreter -->
<project xmlns="http://maven.apache.org/POM/4.0.0"
         xmlns:xsi="http://www.w3.org/2001/XMLSchema-instance"
         xsi:schemaLocation="http://maven.apache.org/POM/4.0.0 http://maven.apache.org/xsd/maven-4.0.0.xsd">
    <modelVersion>4.0.0</modelVersion>
    <groupId>com.baeldung</groupId>
    <artifactId>parent-modules</artifactId>
    <version>1.0.0-SNAPSHOT</version>
    <name>parent-modules</name>
    <packaging>pom</packaging>

    <dependencies>
        <!-- logging -->
        <dependency>
            <groupId>org.slf4j</groupId>
            <artifactId>slf4j-api</artifactId>
            <version>${org.slf4j.version}</version>
        </dependency>
        <dependency>
            <groupId>ch.qos.logback</groupId>
            <artifactId>logback-classic</artifactId>
            <version>${logback.version}</version>
        </dependency>
        <dependency>
            <groupId>ch.qos.logback</groupId>
            <artifactId>logback-core</artifactId>
            <version>${logback.version}</version>
        </dependency>
        <dependency>
            <groupId>org.slf4j</groupId>
            <artifactId>jcl-over-slf4j</artifactId>
            <version>${org.slf4j.version}</version>
        </dependency>

        <!-- test -->
        <dependency>
            <groupId>org.junit.jupiter</groupId>
            <artifactId>junit-jupiter-engine</artifactId>
            <version>${junit-jupiter.version}</version>
            <scope>test</scope>
        </dependency>
        <dependency>
            <groupId>org.junit.jupiter</groupId>
            <artifactId>junit-jupiter-params</artifactId>
            <version>${junit-jupiter.version}</version>
            <scope>test</scope>
        </dependency>
        <dependency>
            <groupId>org.junit.jupiter</groupId>
            <artifactId>junit-jupiter-api</artifactId>
            <version>${junit-jupiter.version}</version>
            <scope>test</scope>
        </dependency>
        <dependency>
            <groupId>org.junit.vintage</groupId>
            <artifactId>junit-vintage-engine</artifactId>
            <version>${junit-jupiter.version}</version>
            <scope>test</scope>
        </dependency>
        <dependency>
            <groupId>org.assertj</groupId>
            <artifactId>assertj-core</artifactId>
            <version>${assertj.version}</version>
            <scope>test</scope>
        </dependency>
        <dependency>
            <groupId>org.hamcrest</groupId>
            <artifactId>hamcrest</artifactId>
            <version>${hamcrest.version}</version>
            <scope>test</scope>
        </dependency>
        <dependency>
            <groupId>org.hamcrest</groupId>
            <artifactId>hamcrest-all</artifactId>
            <version>${hamcrest-all.version}</version>
            <scope>test</scope>
        </dependency>
        <dependency>
            <groupId>org.mockito</groupId>
            <artifactId>mockito-core</artifactId>
            <version>${mockito.version}</version>
            <scope>test</scope>
        </dependency>
        <dependency>
            <groupId>org.apache.maven.surefire</groupId>
            <artifactId>surefire-logger-api</artifactId>
            <version>${maven-surefire-plugin.version}</version>
            <!-- to get around bug https://github.com/junit-team/junit5/issues/801 -->
            <scope>test</scope>
            <optional>true</optional>
        </dependency>
    </dependencies>

    <build>
        <plugins>
            <plugin>
                <groupId>org.codehaus.mojo</groupId>
                <artifactId>exec-maven-plugin</artifactId>
                <version>${exec-maven-plugin.version}</version>
                <configuration>
                    <executable>maven</executable>
                </configuration>
            </plugin>
            <plugin>
                <groupId>org.apache.maven.plugins</groupId>
                <artifactId>maven-surefire-plugin</artifactId>
                <version>${maven-surefire-plugin.version}</version>
                <configuration>
                    <forkCount>3</forkCount>
                    <reuseForks>true</reuseForks>
                    <excludes>
                        <exclude>**/*IntegrationTest.java</exclude>
                        <exclude>**/*IntTest.java</exclude>
                        <exclude>**/*LongRunningUnitTest.java</exclude>
                        <exclude>**/*ManualTest.java</exclude>
                        <exclude>**/JdbcTest.java</exclude>
                        <exclude>**/*LiveTest.java</exclude>
                    </excludes>
                </configuration>
                <dependencies>
                    <dependency>
                        <groupId>org.junit.jupiter</groupId>
                        <artifactId>junit-jupiter-engine</artifactId>
                        <version>${junit-jupiter.version}</version>
                    </dependency>
                    <dependency>
                        <groupId>org.junit.vintage</groupId>
                        <artifactId>junit-vintage-engine</artifactId>
                        <version>${junit-jupiter.version}</version>
                    </dependency>
                </dependencies>
            </plugin>
            <plugin>
                <groupId>org.apache.maven.plugins</groupId>
                <artifactId>maven-compiler-plugin</artifactId>
                <version>${maven-compiler-plugin.version}</version>
                <configuration>
                    <source>${java.version}</source>
                    <target>${java.version}</target>
                </configuration>
            </plugin>
            <plugin>
                <groupId>org.apache.maven.plugins</groupId>
                <artifactId>maven-pmd-plugin</artifactId>
                <version>${maven-pmd-plugin.version}</version>
                <dependencies>
                    <dependency>
                        <groupId>org.baeldung.pmd</groupId>
                        <artifactId>custom-pmd</artifactId>
                        <version>${custom-pmd.version}</version>
                    </dependency>
                </dependencies>
                <configuration>
                    <failurePriority>5</failurePriority>
                    <aggregate>false</aggregate>
                    <failOnViolation>true</failOnViolation>
                    <verbose>true</verbose>
                    <linkXRef>true</linkXRef>
                    <includeTests>true</includeTests>
                    <sourceEncoding>UTF-8</sourceEncoding>
                    <targetJdk>${java.version}</targetJdk>
                    <rulesets>
                        <ruleset>${tutorialsproject.basedir}/baeldung-pmd-rules.xml</ruleset>
                    </rulesets>
                    <excludeRoots>
                        <excludeRoot>target/generated-sources</excludeRoot>
                    </excludeRoots>
                </configuration>
                <executions>
                    <execution>
                        <phase>compile</phase>
                        <goals>
                            <goal>check</goal>
                        </goals>
                    </execution>
                </executions>
            </plugin>
            <plugin>
                <groupId>org.commonjava.maven.plugins</groupId>
                <artifactId>directory-maven-plugin</artifactId>
                <version>${directory-maven-plugin.version}</version>
                <executions>
                    <execution>
                        <id>directories</id>
                        <goals>
                            <goal>directory-of</goal>
                        </goals>
                        <phase>validate</phase>
                        <configuration>
                            <property>tutorialsproject.basedir</property>
                            <project>
                                <groupId>com.baeldung</groupId>
                                <artifactId>parent-modules</artifactId>
                            </project>
                        </configuration>
                    </execution>
                </executions>
            </plugin>
            <plugin>
                <groupId>org.apache.maven.plugins</groupId>
                <artifactId>maven-install-plugin</artifactId>
                <version>${maven-install-plugin.version}</version>
                <configuration>
                    <groupId>org.baeldung.pmd</groupId>
                    <artifactId>custom-pmd</artifactId>
                    <version>${custom-pmd.version}</version>
                    <packaging>jar</packaging>
                    <file>${tutorialsproject.basedir}/custom-pmd-${custom-pmd.version}.jar</file>
                    <generatePom>true</generatePom>
                </configuration>
                <executions>
                    <execution>
                        <id>install-jar-lib</id>
                        <goals>
                            <goal>install-file</goal>
                        </goals>
                        <phase>validate</phase>
                    </execution>
                </executions>
            </plugin>
            <plugin>
                <artifactId>maven-war-plugin</artifactId>
                <version>${maven-war-plugin.version}</version>
            </plugin>
        </plugins>

        <extensions>
            <extension>
                <groupId>com.vackosar.gitflowincrementalbuilder</groupId>
                <artifactId>gitflow-incremental-builder</artifactId>
                <version>${gitflow-incremental-builder.version}</version>
            </extension>
        </extensions>
        <pluginManagement>
            <plugins>
                <!--This plugin's configuration is used to store Eclipse m2e settings
                    only. It has no influence on the Maven build itself. -->
                <plugin>
                    <groupId>org.eclipse.m2e</groupId>
                    <artifactId>lifecycle-mapping</artifactId>
                    <version>1.0.0</version>
                    <configuration>
                        <lifecycleMappingMetadata>
                            <pluginExecutions>
                                <pluginExecution>
                                    <pluginExecutionFilter>
                                        <groupId>
                                            org.commonjava.maven.plugins
                                        </groupId>
                                        <artifactId>
                                            directory-maven-plugin
                                        </artifactId>
                                        <versionRange>
                                            [0.3.1,)
                                        </versionRange>
                                        <goals>
                                            <goal>directory-of</goal>
                                        </goals>
                                    </pluginExecutionFilter>
                                    <action>
                                        <ignore/>
                                    </action>
                                </pluginExecution>
                                <pluginExecution>
                                    <pluginExecutionFilter>
                                        <groupId>
                                            org.apache.maven.plugins
                                        </groupId>
                                        <artifactId>
                                            maven-install-plugin
                                        </artifactId>
                                        <versionRange>
                                            [2.5.1,)
                                        </versionRange>
                                        <goals>
                                            <goal>install-file</goal>
                                        </goals>
                                    </pluginExecutionFilter>
                                    <action>
                                        <ignore/>
                                    </action>
                                </pluginExecution>
                            </pluginExecutions>
                        </lifecycleMappingMetadata>
                    </configuration>
                </plugin>
            </plugins>
        </pluginManagement>
    </build>

    <profiles>

        <profile>
            <id>default-first</id>
            <build>
                <plugins>
                    <plugin>
                        <groupId>org.apache.maven.plugins</groupId>
                        <artifactId>maven-surefire-plugin</artifactId>
                        <version>${maven-surefire-plugin.version}</version>
                        <configuration>
                            <forkCount>3</forkCount>
                            <reuseForks>true</reuseForks>
                            <includes>
                                <include>SpringContextTest</include>
                                <include>**/*UnitTest</include>
                            </includes>
                            <excludes>
                                <exclude>**/*IntegrationTest.java</exclude>
                                <exclude>**/*IntTest.java</exclude>
                                <exclude>**/*LongRunningUnitTest.java</exclude>
                                <exclude>**/*ManualTest.java</exclude>
                                <exclude>**/JdbcTest.java</exclude>
                                <exclude>**/*LiveTest.java</exclude>
                            </excludes>
                            <systemPropertyVariables>
                                <logback.configurationFile>${tutorialsproject.basedir}/logback-config.xml</logback.configurationFile>
                            </systemPropertyVariables>
                        </configuration>
                    </plugin>

                </plugins>
            </build>

            <modules>
                <module>parent-boot-1</module>
                <module>parent-boot-2</module>
                <module>parent-spring-4</module>
                <module>parent-spring-5</module>
                <module>parent-java</module>

                <module>apache-cxf-modules</module>
                <module>apache-libraries</module>

                <module>azure</module>
                <module>checker-plugin</module>
                <!-- <module>clojure</module> --> <!-- Not a maven project -->

                <module>core-groovy-modules</module>
                <module>core-java-modules</module>
                <module>couchbase</module>
                <module>custom-pmd</module>

                <module>drools</module>
                <!-- <module>ethereum</module> --> <!-- JAVA-6001 -->
                <!-- <module>gradle-modules</module> --> <!-- Not a maven project -->
                <module>gradle-modules/gradle/maven-to-gradle</module>
                <!-- <module>grails</module> --> <!-- Not a maven project -->

                <module>guava-modules</module>
                <!-- <module>guest</module> --> <!-- not to be built as its for guest articles  -->

                <module>apache-httpclient</module>
                <module>httpclient4</module>


                <module>jackson-modules</module>

                <module>javafx</module>
                <module>java-jdi</module>
                <module>java-websocket</module>

                <module>jaxb</module>
                <module>jersey</module>
                <module>jhipster-5</module>
                <module>jmeter</module>
                <module>jmh</module>

                <module>jsf</module>
                <module>json-modules</module>

                <module>kubernetes-modules</module>

                <!-- <module>lagom</module> --> <!-- Not a maven project -->
                <module>language-interop</module>
                <module>libraries-2</module>
                <module>libraries-3</module>
                <module>libraries-data</module>


                <module>libraries-data-db</module>
                <module>libraries-security</module>
                <module>libraries-server-2</module>
                <module>libraries-testing</module>
                <module>logging-modules</module>
                <module>lombok-modules</module>

                <module>maven-modules</module>

                <module>messaging-modules</module>

                <module>microservices-modules</module>
                <module>muleesb</module>


                <module>netflix-modules</module>

                <module>osgi</module>
                <module>orika</module>

                <module>patterns-modules</module>

                <module>performance-tests</module>
                <module>persistence-modules</module>


                <module>quarkus-modules</module>

                <module>rule-engines-modules</module>
                <module>rxjava-modules</module>

                <module>reactive-systems</module>
                <module>security-modules</module>

                <module>vavr-modules</module>
                <module>web-modules</module>
            </modules>

        </profile>

        <profile>
            <id>default-second</id>
            <build>
                <plugins>

                    <plugin>
                        <groupId>org.apache.maven.plugins</groupId>
                        <artifactId>maven-surefire-plugin</artifactId>
                        <version>${maven-surefire-plugin.version}</version>
                        <configuration>
                            <forkCount>3</forkCount>
                            <reuseForks>true</reuseForks>
                            <includes>
                                <include>SpringContextTest</include>
                                <include>**/*UnitTest</include>
                            </includes>
                            <excludes>
                                <exclude>**/*IntegrationTest.java</exclude>
                                <exclude>**/*IntTest.java</exclude>
                                <exclude>**/*LongRunningUnitTest.java</exclude>
                                <exclude>**/*ManualTest.java</exclude>
                                <exclude>**/*JdbcTest.java</exclude>
                                <exclude>**/*LiveTest.java</exclude>
                            </excludes>
                            <systemPropertyVariables>
                                <logback.configurationFile>${tutorialsproject.basedir}/logback-config.xml</logback.configurationFile>
                            </systemPropertyVariables>
                        </configuration>
                    </plugin>

                </plugins>
            </build>

            <modules>
                <module>parent-boot-1</module>
                <module>parent-boot-2</module>
                <module>parent-spring-4</module>
                <module>parent-spring-5</module>
                <module>parent-java</module>

                <module>saas-modules</module>
                <module>server-modules</module>
                <module>spf4j</module>
                <module>spring-4</module>
                <module>spring-aop</module>
                <module>spring-aop-2</module>
                <module>spring-batch</module>
                <module>spring-bom</module>
                <module>spring-boot-modules</module>
                <module>spring-boot-rest</module>
                <module>spring-caching</module>
                <module>spring-cloud-modules</module>
                <!-- <module>spring-cloud-cli</module> --> <!-- Not a maven project -->
                <module>spring-core</module>
                <module>spring-core-4</module>
                <module>spring-di</module>
                <module>spring-di-2</module>
                <module>spring-drools</module>
                <module>spring-ejb-modules</module>

                <module>spring-exceptions</module>
                <module>spring-integration</module>
                <module>spring-jenkins-pipeline</module>
                <module>spring-jersey</module>
                <module>spring-jinq</module>
                <module>spring-katharsis</module>
                <module>spring-mobile</module>
                <module>spring-remoting-modules</module>

                <!-- <module>spring-roo</module> --> <!-- JAVA-17327 -->

                <module>spring-security-modules</module>
                <module>spring-shell</module>
                <module>spring-soap</module>
                <module>spring-spel</module>
                <module>spring-static-resources</module>
                <module>spring-swagger-codegen</module>
                <module>spring-vault</module>
                <module>spring-web-modules</module>
                <module>spring-websockets</module>
                <module>static-analysis</module>
                <module>testing-modules</module>
                <module>vertx-modules</module>
                <module>video-tutorials</module>
                <module>xml</module>
                <module>xml-2</module>
            </modules>

        </profile>

        <profile>
            <id>default-heavy</id>
            <build>
                <plugins>

                    <plugin>
                        <groupId>org.apache.maven.plugins</groupId>
                        <artifactId>maven-surefire-plugin</artifactId>
                        <version>${maven-surefire-plugin.version}</version>
                        <configuration>
                            <forkCount>3</forkCount>
                            <reuseForks>true</reuseForks>
                            <includes>
                                <include>SpringContextTest</include>
                                <include>**/*UnitTest</include>
                            </includes>
                            <excludes>
                                <exclude>**/*IntegrationTest.java</exclude>
                                <exclude>**/*IntTest.java</exclude>
                                <exclude>**/*LongRunningUnitTest.java</exclude>
                                <exclude>**/*ManualTest.java</exclude>
                                <exclude>**/*JdbcTest.java</exclude>
                                <exclude>**/*LiveTest.java</exclude>
                            </excludes>
                        </configuration>
                    </plugin>

                </plugins>
            </build>

            <modules>
                <module>parent-boot-1</module>
                <module>parent-boot-2</module>
                <module>parent-spring-4</module>
                <module>parent-spring-5</module>
                <module>parent-java</module>

                <module>apache-spark</module>

                <module>image-processing</module>

                <module>jenkins-modules</module>
                <module>jhipster-modules</module>
                <module>jhipster-5</module>
                <module>jws</module>

                <module>libraries</module> <!-- very long running -->
                <module>libraries-4</module>
                <module>libraries-5</module>
                <module>libraries-6</module>
                <module>spring-boot-modules/spring-boot-react</module>
                <module>spring-ejb-modules/ejb-beans</module>

                <module>vaadin</module>
                <module>vavr-modules</module>
            </modules>
        </profile>

        <profile>
            <id>integration-lite-first</id>

            <build>
                <plugins>
                    <plugin>
                        <groupId>org.apache.maven.plugins</groupId>
                        <artifactId>maven-surefire-plugin</artifactId>
                        <configuration>
                            <excludes>
                                <exclude>**/*ManualTest.java</exclude>
                                <exclude>**/*LiveTest.java</exclude>
                            </excludes>
                            <includes>
                                <include>**/*IntegrationTest.java</include>
                                <include>**/*IntTest.java</include>
                            </includes>
                            <systemPropertyVariables>
                                <logback.configurationFile>${tutorialsproject.basedir}/logback-config.xml</logback.configurationFile>
                            </systemPropertyVariables>
                        </configuration>
                    </plugin>
                </plugins>
            </build>

            <modules>
                <module>parent-boot-1</module>
                <module>parent-boot-2</module>
                <module>parent-spring-4</module>
                <module>parent-spring-5</module>
                <module>parent-java</module>

                <module>apache-cxf-modules</module>
                <module>apache-libraries</module>

                <module>azure</module>
                <module>checker-plugin</module>
                <!-- <module>clojure</module> --> <!-- Not a maven project -->

                <module>core-groovy-modules</module>
                <module>core-java-modules</module>
                <module>couchbase</module>
                <module>custom-pmd</module>
                <module>drools</module>
                <!-- <module>ethereum</module> --> <!-- JAVA-6001 -->
                <!-- <module>gradle-modules</module> --> <!-- Not a maven project -->
                <module>gradle-modules/gradle/maven-to-gradle</module>
                <!-- <module>grails</module> --> <!-- Not a maven project -->

                <module>guava-modules</module>
                <!-- <module>guest</module> --> <!-- not to be built as its for guest articles  -->

                <module>apache-httpclient</module>
                <module>httpclient4</module>


                <module>jackson-modules</module>

                <module>javafx</module>
                <module>java-jdi</module>
                <module>java-websocket</module>

                <module>jaxb</module>
                <module>jersey</module>
                <module>jhipster-5</module>
                <module>jmeter</module>
                <module>jmh</module>

                <module>jsf</module>
                <module>json-modules</module>

                <module>kubernetes-modules</module>

                <!-- <module>lagom</module> --> <!-- Not a maven project -->
                <module>language-interop</module>
                <module>libraries-2</module>
                <module>libraries-3</module>
                <module>libraries-data</module>


                <module>libraries-data-db</module>
                <module>libraries-security</module>
                <module>libraries-server-2</module>
                <module>libraries-testing</module>
                <module>logging-modules</module>
                <module>lombok-modules</module>

                <module>maven-modules</module>

                <module>messaging-modules</module>

                <module>microservices-modules</module>
                <module>muleesb</module>


                <module>netflix-modules</module>

                <module>osgi</module>
                <module>orika</module>

                <module>patterns-modules</module>

                <module>performance-tests</module>
                <module>persistence-modules</module>


                <module>quarkus-modules</module>

                <module>rule-engines-modules</module>
                <module>rxjava-modules</module>

                <module>reactive-systems</module>
                <module>security-modules</module>

                <module>vavr-modules</module>
                <module>web-modules</module>
            </modules>

        </profile>

        <profile>
            <id>integration-lite-second</id>

            <build>
                <plugins>
                    <plugin>
                        <groupId>org.apache.maven.plugins</groupId>
                        <artifactId>maven-surefire-plugin</artifactId>
                        <configuration>
                            <excludes>
                                <exclude>**/*ManualTest.java</exclude>
                                <exclude>**/*LiveTest.java</exclude>
                            </excludes>
                            <includes>
                                <include>**/*IntegrationTest.java</include>
                                <include>**/*IntTest.java</include>
                            </includes>
                            <systemPropertyVariables>
                                <logback.configurationFile>${tutorialsproject.basedir}/logback-config.xml</logback.configurationFile>
                            </systemPropertyVariables>
                        </configuration>
                    </plugin>
                </plugins>
            </build>

            <modules>
                <module>parent-boot-1</module>
                <module>parent-boot-2</module>
                <module>parent-spring-4</module>
                <module>parent-spring-5</module>
                <module>parent-java</module>

                <module>saas-modules</module>
                <module>server-modules</module>
                <module>spf4j</module>
                <module>spring-4</module>
                <module>spring-aop</module>
                <module>spring-aop-2</module>
                <module>spring-batch</module>
                <module>spring-bom</module>
                <module>spring-boot-modules</module>
                <module>spring-boot-rest</module>
                <module>spring-caching</module>
                <module>spring-cloud-modules</module>
                <!-- <module>spring-cloud-cli</module> --> <!-- Not a maven project -->
                <module>spring-core</module>
                <module>spring-core-4</module>
                <module>spring-di</module>
                <module>spring-di-2</module>
                <module>spring-drools</module>
                <module>spring-ejb-modules</module>
                <module>spring-exceptions</module>
                <module>spring-integration</module>
                <module>spring-jenkins-pipeline</module>
                <module>spring-jersey</module>
                <module>spring-jinq</module>
                <module>spring-katharsis</module>
                <module>spring-mobile</module>
                <module>spring-remoting-modules</module>

                <!-- <module>spring-roo</module> --> <!-- JAVA-17327 -->

                <module>spring-security-modules</module>
                <module>spring-shell</module>
                <module>spring-soap</module>
                <module>spring-spel</module>
                <module>spring-static-resources</module>
                <module>spring-swagger-codegen</module>
                <module>spring-vault</module>
                <module>spring-web-modules</module>
                <module>spring-websockets</module>
                <module>static-analysis</module>
                <module>testing-modules</module>
                <module>vertx-modules</module>
                <module>video-tutorials</module>
                <module>xml</module>
                <module>xml-2</module>
            </modules>

        </profile>

        <profile>
            <id>integration-heavy</id>

            <build>
                <plugins>
                    <plugin>
                        <groupId>org.apache.maven.plugins</groupId>
                        <artifactId>maven-surefire-plugin</artifactId>
                        <configuration>
                            <excludes>
                                <exclude>**/*ManualTest.java</exclude>
                                <exclude>**/*LiveTest.java</exclude>
                            </excludes>
                            <includes>
                                <include>**/*IntegrationTest.java</include>
                                <include>**/*IntTest.java</include>
                            </includes>
                        </configuration>
                    </plugin>
                </plugins>
            </build>

            <modules>
                <module>parent-boot-1</module>
                <module>parent-boot-2</module>
                <module>parent-spring-4</module>
                <module>parent-spring-5</module>
                <module>parent-java</module>

                <module>apache-spark</module>

                <module>image-processing</module>

                <module>jenkins-modules</module>
                <module>jhipster-modules</module>
                <module>jhipster-5</module>
                <module>jws</module>

                <module>libraries</module> <!-- very long running -->
                <module>libraries-4</module>
                <module>libraries-5</module>
                <module>libraries-6</module>
                <module>spring-boot-modules/spring-boot-react</module>
                <module>spring-ejb-modules/ejb-beans</module>
                <module>vaadin</module>
               <module>vavr-modules</module>
            </modules>

        </profile>

        <profile>
            <id>live-all</id>

            <build>
                <plugins>
                    <plugin>
                        <groupId>org.apache.maven.plugins</groupId>
                        <artifactId>maven-surefire-plugin</artifactId>
                        <configuration>
                            <excludes>
                                <exclude>**/SpringContextTest.java</exclude>
                                <exclude>**/*UnitTest.java</exclude>
                                <exclude>**/*IntegrationTest.java</exclude>
                                <exclude>**/*IntTest.java</exclude>
                                <exclude>**/*LongRunningUnitTest.java</exclude>
                                <exclude>**/*ManualTest.java</exclude>
                                <exclude>**/*JdbcTest.java</exclude>
                            </excludes>
                            <includes>
                                <include>**/*LiveTest.java</include>
                            </includes>
                        </configuration>
                    </plugin>

                </plugins>
            </build>


        </profile>

        <profile>
            <id>default-jdk9-and-above</id>

            <build>
                <plugins>

                    <plugin>
                        <groupId>org.apache.maven.plugins</groupId>
                        <artifactId>maven-surefire-plugin</artifactId>
                        <configuration>
                            <forkCount>3</forkCount>
                            <reuseForks>true</reuseForks>
                            <includes>
                                <include>SpringContextTest</include>
                                <include>**/*UnitTest</include>
                            </includes>
                            <excludes>
                                <exclude>**/*IntegrationTest.java</exclude>
                                <exclude>**/*IntTest.java</exclude>
                                <exclude>**/*LongRunningUnitTest.java</exclude>
                                <exclude>**/*ManualTest.java</exclude>
                                <exclude>**/JdbcTest.java</exclude>
                                <exclude>**/*LiveTest.java</exclude>
                            </excludes>
                        </configuration>
                    </plugin>

                </plugins>
            </build>

            <modules>
                <module>algorithms-modules</module>
                <module>apache-poi</module>
                <module>apache-velocity</module>
                <module>di-modules</module>
                <module>asciidoctor</module>
                <module>aws-modules</module>
                <module>core-java-modules/core-java-9</module>
                <module>core-java-modules/core-java-9-improvements</module>
                <module>core-java-modules/core-java-9-jigsaw</module>
                <!-- <module>core-java-modules/core-java-9-new-features</module> --> <!-- uses preview features, to be decided how to handle -->
                <module>core-java-modules/core-java-9-streams</module>
                <module>core-java-modules/core-java-10</module>
                <module>core-java-modules/core-java-11</module>
                <module>core-java-modules/core-java-11-2</module>
                <module>core-java-modules/core-java-11-3</module>
                <!-- <module>core-java-modules/core-java-12</module> --> <!-- uses preview features, to be decided how to handle -->
                <!-- <module>core-java-modules/core-java-13</module> --> <!-- uses preview features, to be decided how to handle -->
                <!-- <module>core-java-modules/core-java-14</module> --> <!-- uses preview features, to be decided how to handle -->
                <!-- <module>core-java-modules/core-java-15</module> --> <!-- uses preview features, to be decided how to handle -->
                <!-- <module>core-java-modules/core-java-16</module> --> <!-- uses preview features, to be decided how to handle -->
                <!-- <module>core-java-modules/core-java-17</module> --> <!-- uses preview features, to be decided how to handle -->
                <!-- <module>core-java-modules/core-java-19</module> --> <!-- uses preview features, to be decided how to handle -->
                <module>core-java-modules/core-java-collections-set</module>
                <module>core-java-modules/core-java-collections-list-4</module>
                <module>core-java-modules/core-java-collections-array-list</module>
                <module>core-java-modules/core-java-collections-maps-4</module>
                <module>core-java-modules/core-java-collections-maps-5</module>
                <module>core-java-modules/core-java-concurrency-simple</module>
                <module>core-java-modules/core-java-date-operations-1</module>
                <module>core-java-modules/core-java-datetime-conversion</module>
                <module>core-java-modules/core-java-datetime-string</module>
                <module>core-java-modules/core-java-io-conversions-2</module>
                <module>core-java-modules/core-java-jpms</module>
                <module>core-java-modules/core-java-os</module>
                <module>core-java-modules/core-java-streams-4</module>
                <module>core-java-modules/core-java-string-algorithms-3</module>
                <module>core-java-modules/core-java-string-operations-3</module>
                <module>core-java-modules/core-java-string-operations-4</module>
                <module>core-java-modules/core-java-string-operations-5</module>
                <module>core-java-modules/core-java-time-measurements</module>
                <module>core-java-modules/core-java-networking-3</module>
                <module>core-java-modules/core-java-strings</module>
                <module>core-java-modules/core-java-httpclient</module>
                <module>spring-core-6</module>
                <module>data-structures</module>
                <module>ddd-contexts</module>
                <module>deeplearning4j</module>
                <module>docker-modules</module>
                <module>apache-httpclient-2</module>
                <module>kubernetes-modules/kubernetes-spring</module>
                <module>libraries-concurrency</module>
                <module>maven-modules/compiler-plugin-java-9</module>
                <module>maven-modules/maven-generate-war</module>
                <module>maven-modules/multimodulemavenproject</module>
                <module>optaplanner</module>
                <module>persistence-modules/sirix</module>
                <module>persistence-modules/spring-data-cassandra-2</module>
                <module>quarkus-modules/quarkus-vs-springboot</module>
                <module>quarkus-modules/quarkus-jandex</module>
                <module>spring-boot-modules/spring-boot-cassandre</module>
                <module>spring-boot-modules/spring-boot-camel</module>
                <module>spring-boot-modules/spring-boot-3</module>
                <module>spring-boot-modules/spring-boot-3-native</module>
                <module>spring-boot-modules/spring-boot-3-observation</module>
<<<<<<< HEAD
                <module>spring-reactive-modules</module>
=======
                <module>spring-boot-modules/spring-boot-3-test-pitfalls</module>
>>>>>>> 6f5d19cb
                <module>spring-swagger-codegen/custom-validations-opeanpi-codegen</module>
                <module>testing-modules/testing-assertions</module>
                <module>persistence-modules/fauna</module>
                <module>lightrun</module>
                <module>tablesaw</module>
                <module>geotools</module>

                <!-- Modules from default-first -->

                <module>akka-modules</module>
                <module>annotations</module>
                <module>apache-httpclient</module>
                <module>httpclient-simple</module>
                <module>antlr</module>
                <module>apache-kafka</module>
                <module>apache-kafka-2</module>
                <module>apache-olingo</module>

                <module>apache-poi-2</module>
                <module>apache-rocketmq</module>
                <module>apache-thrift</module>
                <module>apache-tika</module>

                <module>asm</module>
                <module>atomikos</module>
                <module>atomix</module>
                <module>axon</module>

                <module>bazel</module>
                <module>code-generation</module>
                <module>ddd</module>
                <module>discord4j</module>
                <module>disruptor</module>
                <module>dozer</module>
                <module>dubbo</module>
                <module>feign</module>
                <module>google-cloud</module>
                <module>graphql-modules</module>
                <module>grpc</module>
                <module>hazelcast</module>
                <module>hystrix</module>
                <module>jackson-simple</module>
                <module>java-blockchain</module>

                <module>java-rmi</module>
                <module>java-spi</module>
                <module>javax-sound</module>
                <module>javaxval</module>
                <module>javaxval-2</module>
                <module>javax-validation-advanced</module>
                <module>jgit</module>
                <module>jib</module>

                <module>java-native</module>
                <module>jsoup</module>
                <module>ksqldb</module>
                <module>libraries-7</module>
                <module>libraries-apache-commons</module>
                <module>libraries-apache-commons-collections</module>
                <module>libraries-apache-commons-io</module>
                <module>libraries-data-2</module>
                <module>libraries-data-io</module>
                <module>libraries-files</module>
                <module>libraries-http</module>
                <module>libraries-http-2</module>
                <module>libraries-io</module>
                <module>libraries-primitive</module>
                <module>libraries-rpc</module>
                <module>libraries-server</module>

                <module>lucene</module>
                <module>mapstruct</module>
                <module>mesos-marathon</module>
                <module>metrics</module>
                <module>mustache</module>
                <module>mybatis</module>
                <module>pdf</module>
                <module>pdf-2</module>
                <module>protobuffer</module>
                <module>reactor-core</module>
                <module>rsocket</module>
                <module>slack</module>


                <!--  Modules from default second-->
                <module>spring-5</module>
                <module>spring-5-webflux</module>
                <module>spring-5-webflux-2</module>
                <module>spring-activiti</module>
                <module>spring-batch-2</module>
                <module>spring-caching-2</module>
                <module>spring-core-2</module>
                <module>spring-core-3</module>
                <module>spring-core-5</module>
                <module>spring-di-3</module>
                <module>spring-cucumber</module>

                <module>spring-kafka</module>

                <module>spring-native</module>
                <module>spring-protobuf</module>
                <module>spring-quartz</module>

                <module>spring-scheduling</module>

                <module>spring-state-machine</module>
                <module>spring-threads</module>
                <module>tensorflow-java</module>
                <module>xstream</module>
                <module>webrtc</module>
            </modules>

            <properties>
                <project.build.sourceEncoding>UTF-8</project.build.sourceEncoding>
                <java.version>11</java.version>
                <java.version>11</java.version>
            </properties>
        </profile>

        <profile>
            <id>integration-jdk9-and-above</id>

            <build>
                <plugins>
                    <plugin>
                        <groupId>org.apache.maven.plugins</groupId>
                        <artifactId>maven-surefire-plugin</artifactId>
                        <configuration>
                            <excludes>
                                <exclude>**/*ManualTest.java</exclude>
                                <exclude>**/*LiveTest.java</exclude>
                            </excludes>
                            <includes>
                                <include>**/*IntegrationTest.java</include>
                                <include>**/*IntTest.java</include>
                            </includes>
                        </configuration>
                    </plugin>
                </plugins>
            </build>

            <modules>
                <module>algorithms-modules</module>
                <module>apache-poi</module>
                <module>apache-velocity</module>
                <module>di-modules</module>
                <module>asciidoctor</module>
                <module>aws-modules</module>

                <module>core-java-modules/core-java-9</module>
                <module>core-java-modules/core-java-9-improvements</module>
                <module>core-java-modules/core-java-9-jigsaw</module>
                <!-- <module>core-java-modules/core-java-9-new-features</module> --> <!-- uses preview features, to be decided how to handle -->
                <module>core-java-modules/core-java-9-streams</module>
                <module>core-java-modules/core-java-10</module>
                <module>core-java-modules/core-java-11</module>
                <module>core-java-modules/core-java-11-2</module>
                <module>core-java-modules/core-java-11-3</module>
                <!-- <module>core-java-modules/core-java-12</module> --> <!-- uses preview features, to be decided how to handle -->
                <!-- <module>core-java-modules/core-java-13</module> --> <!-- uses preview features, to be decided how to handle -->
                <!-- <module>core-java-modules/core-java-14</module> --> <!-- uses preview features, to be decided how to handle -->
                <!-- <module>core-java-modules/core-java-15</module> --> <!-- uses preview features, to be decided how to handle -->
                <!-- <module>core-java-modules/core-java-16</module> --> <!-- uses preview features, to be decided how to handle -->
                <!-- <module>core-java-modules/core-java-17</module> --> <!-- uses preview features, to be decided how to handle -->
                <!-- <module>core-java-modules/core-java-19</module> --> <!-- uses preview features, to be decided how to handle -->
                <module>core-java-modules/core-java-collections-set</module>
                <module>core-java-modules/core-java-collections-list-4</module>
                <module>core-java-modules/core-java-collections-array-list</module>
                <module>core-java-modules/core-java-collections-maps-4</module>
                <module>core-java-modules/core-java-collections-maps-5</module>
                <module>core-java-modules/core-java-concurrency-simple</module>
                <module>core-java-modules/core-java-date-operations-1</module>
                <module>core-java-modules/core-java-datetime-conversion</module>
                <module>core-java-modules/core-java-datetime-string</module>
                <module>core-java-modules/core-java-io-conversions-2</module>
                <module>core-java-modules/core-java-jpms</module>
                <module>core-java-modules/core-java-os</module>
                <module>core-java-modules/core-java-streams-4</module>
                <module>core-java-modules/core-java-string-algorithms-3</module>
                <module>core-java-modules/core-java-string-operations-3</module>
                <module>core-java-modules/core-java-string-operations-4</module>
                <module>core-java-modules/core-java-string-operations-5</module>
                <module>core-java-modules/core-java-time-measurements</module>
                <module>core-java-modules/core-java-networking-3</module>
                <module>core-java-modules/core-java-strings</module>
                <module>core-java-modules/core-java-httpclient</module>
                <module>spring-core-6</module>
                <module>data-structures</module>
                <module>ddd-contexts</module>
                <module>deeplearning4j</module>
                <module>docker-modules</module>
                <module>apache-httpclient-2</module>
                <module>kubernetes-modules/kubernetes-spring</module>
                <module>libraries-concurrency</module>
                <module>maven-modules/compiler-plugin-java-9</module>
                <module>maven-modules/maven-generate-war</module>
                <module>maven-modules/multimodulemavenproject</module>
                <module>optaplanner</module>
                <module>persistence-modules/sirix</module>
                <module>persistence-modules/spring-data-cassandra-2</module>
                <module>quarkus-modules/quarkus-vs-springboot</module>
                <module>quarkus-modules/quarkus-jandex</module>
                <module>spring-boot-modules/spring-boot-cassandre</module>
                <module>spring-boot-modules/spring-boot-camel</module>
                <module>spring-boot-modules/spring-boot-3</module>
                <module>spring-boot-modules/spring-boot-3-native</module>
                <module>spring-boot-modules/spring-boot-3-observation</module>
<<<<<<< HEAD
                <module>spring-reactive-modules</module>
=======
                <module>spring-boot-modules/spring-boot-3-test-pitfalls</module>
>>>>>>> 6f5d19cb
                <module>spring-swagger-codegen/custom-validations-opeanpi-codegen</module>
                <module>testing-modules/testing-assertions</module>
                <module>persistence-modules/fauna</module>
                <module>lightrun</module>
                <module>tablesaw</module>
                <module>geotools</module>

                <!-- Modules from default-first -->

                <module>akka-modules</module>
                <module>annotations</module>
                <module>apache-httpclient</module>
                <module>antlr</module>
                <module>apache-kafka</module>
                <module>apache-kafka-2</module>
                <module>apache-olingo</module>

                <module>apache-poi-2</module>
                <module>apache-rocketmq</module>
                <module>apache-thrift</module>
                <module>apache-tika</module>

                <module>asm</module>
                <module>atomikos</module>
                <module>atomix</module>
                <module>axon</module>

                <module>bazel</module>
                <module>code-generation</module>
                <module>ddd</module>
                <module>discord4j</module>
                <module>disruptor</module>
                <module>dozer</module>

                <module>dubbo</module>
                <module>feign</module>
                <module>google-cloud</module>
                <module>graphql-modules</module>
                <module>grpc</module>
                <module>hazelcast</module>
                <module>httpclient-simple</module>
                <module>hystrix</module>
                <module>jackson-simple</module>
                <module>java-blockchain</module>

                <module>java-rmi</module>
                <module>java-spi</module>
                <module>javax-sound</module>
                <module>javaxval</module>
                <module>javaxval-2</module>
                <module>javax-validation-advanced</module>
                <module>jgit</module>
                <module>jib</module>

                <module>java-native</module>
                <module>jsoup</module>
                <module>ksqldb</module>

                <module>libraries-7</module>
                <module>libraries-apache-commons</module>
                <module>libraries-apache-commons-collections</module>
                <module>libraries-apache-commons-io</module>
                <module>libraries-data-2</module>
                <module>libraries-data-io</module>
                <module>libraries-files</module>
                <module>libraries-http</module>
                <module>libraries-http-2</module>
                <module>libraries-io</module>
                <module>libraries-primitive</module>
                <module>libraries-rpc</module>
                <module>libraries-server</module>

                <module>lucene</module>
                <module>mapstruct</module>
                <module>mesos-marathon</module>
                <module>metrics</module>
                <module>mustache</module>
                <module>mybatis</module>
                <module>pdf</module>
                <module>pdf-2</module>
                <module>protobuffer</module>
                <module>reactor-core</module>
                <module>rsocket</module>
                <module>slack</module>


                <!--  Modules from default second-->

                <module>spring-5</module>
                <module>spring-5-webflux</module>
                <module>spring-5-webflux-2</module>
                <module>spring-activiti</module>
                <module>spring-batch-2</module>
                <module>spring-caching-2</module>
                <module>spring-core-2</module>
                <module>spring-core-3</module>
                <module>spring-core-5</module>
                <module>spring-di-3</module>
                <module>spring-cucumber</module>

                <module>spring-kafka</module>

                <module>spring-native</module>
                <module>spring-protobuf</module>
                <module>spring-quartz</module>

                <module>spring-scheduling</module>

                <module>spring-state-machine</module>
                <module>spring-threads</module>
                <module>tensorflow-java</module>
                <module>xstream</module>
                <module>webrtc</module>
            </modules>

            <properties>
                <project.build.sourceEncoding>UTF-8</project.build.sourceEncoding>
                <java.version>11</java.version>
                <java.version>11</java.version>
            </properties>
        </profile>

        <profile>
            <id>parents</id>
            <modules>
                <module>parent-boot-1</module>
                <module>parent-boot-2</module>
                <module>parent-spring-4</module>
                <module>parent-spring-5</module>
                <module>parent-java</module>
            </modules>

        </profile>
    </profiles>

    <reporting>
        <plugins>
            <plugin>
                <groupId>org.apache.maven.plugins</groupId>
                <artifactId>maven-jxr-plugin</artifactId>
                <version>${maven-jxr-plugin.version}</version>
            </plugin>
        </plugins>
    </reporting>

    <properties>
        <project.build.sourceEncoding>UTF-8</project.build.sourceEncoding>
        <project.reporting.outputEncoding>UTF-8</project.reporting.outputEncoding>
        <gib.referenceBranch>refs/remotes/origin/master</gib.referenceBranch>
        <gib.skipTestsForUpstreamModules>true</gib.skipTestsForUpstreamModules>
        <gib.buildUpstream>false</gib.buildUpstream>
        <gib.failOnMissingGitDir>false</gib.failOnMissingGitDir>
        <gib.failOnError>false</gib.failOnError>
        <gib.disable>true</gib.disable>

        <!-- used only in dependency management to force this version, not included as a direct dependency -->
        <junit.version>4.13.2</junit.version>
        <assertj.version>3.21.0</assertj.version>
        <hamcrest.version>2.2</hamcrest.version>
        <hamcrest-all.version>1.3</hamcrest-all.version>
        <mockito.version>4.4.0</mockito.version>
        <byte-buddy.version>1.12.13</byte-buddy.version>

        <!-- logging -->
        <org.slf4j.version>1.7.32</org.slf4j.version>
        <logback.version>1.2.7</logback.version>

        <!-- plugins -->
        <maven-surefire-plugin.version>2.22.2</maven-surefire-plugin.version>
        <maven-compiler-plugin.version>3.8.1</maven-compiler-plugin.version>
        <exec-maven-plugin.version>3.0.0</exec-maven-plugin.version>
        <java.version>1.8</java.version>
        <log4j.version>1.2.17</log4j.version>
        <esapi.version>2.5.0.0</esapi.version>
        <jmh-core.version>1.35</jmh-core.version>
        <jmh-generator.version>1.35</jmh-generator.version>
        <maven-failsafe-plugin.version>2.21.0</maven-failsafe-plugin.version>
        <commons-collections4.version>4.4</commons-collections4.version>
        <commons-io.version>2.11.0</commons-io.version>
        <commons-lang.version>2.6</commons-lang.version>
        <commons-lang3.version>3.12.0</commons-lang3.version>
        <commons-cli.version>1.5.0</commons-cli.version>
        <maven-war-plugin.version>3.0.0</maven-war-plugin.version>
        <javax.servlet-api.version>4.0.1</javax.servlet-api.version>
        <jstl-api.version>1.2</jstl-api.version>
        <javax.servlet.jsp-api.version>2.3.3</javax.servlet.jsp-api.version>
        <jstl.version>1.2</jstl.version>
        <jackson.version>2.13.3</jackson.version>
        <commons-fileupload.version>1.4</commons-fileupload.version>
        <junit-platform.version>1.8.1</junit-platform.version>
        <junit-jupiter.version>5.8.1</junit-jupiter.version>
        <junit-platform-surefire-provider.version>1.3.2</junit-platform-surefire-provider.version>
        <directory-maven-plugin.version>0.3.1</directory-maven-plugin.version>
        <maven-install-plugin.version>2.5.2</maven-install-plugin.version>
        <custom-pmd.version>0.0.1</custom-pmd.version>
        <gitflow-incremental-builder.version>3.12.2</gitflow-incremental-builder.version>
        <maven-jxr-plugin.version>3.0.0</maven-jxr-plugin.version>
        <maven-pmd-plugin.version>3.19.0</maven-pmd-plugin.version>
        <lombok.version>1.18.24</lombok.version>
        <h2.version>2.1.214</h2.version>
        <guava.version>31.1-jre</guava.version>
        <maven-jar-plugin.version>3.2.2</maven-jar-plugin.version>
    </properties>

</project><|MERGE_RESOLUTION|>--- conflicted
+++ resolved
@@ -943,11 +943,8 @@
                 <module>spring-boot-modules/spring-boot-3</module>
                 <module>spring-boot-modules/spring-boot-3-native</module>
                 <module>spring-boot-modules/spring-boot-3-observation</module>
-<<<<<<< HEAD
+                <module>spring-boot-modules/spring-boot-3-test-pitfalls</module>
                 <module>spring-reactive-modules</module>
-=======
-                <module>spring-boot-modules/spring-boot-3-test-pitfalls</module>
->>>>>>> 6f5d19cb
                 <module>spring-swagger-codegen/custom-validations-opeanpi-codegen</module>
                 <module>testing-modules/testing-assertions</module>
                 <module>persistence-modules/fauna</module>
@@ -1155,11 +1152,8 @@
                 <module>spring-boot-modules/spring-boot-3</module>
                 <module>spring-boot-modules/spring-boot-3-native</module>
                 <module>spring-boot-modules/spring-boot-3-observation</module>
-<<<<<<< HEAD
+                <module>spring-boot-modules/spring-boot-3-test-pitfalls</module>
                 <module>spring-reactive-modules</module>
-=======
-                <module>spring-boot-modules/spring-boot-3-test-pitfalls</module>
->>>>>>> 6f5d19cb
                 <module>spring-swagger-codegen/custom-validations-opeanpi-codegen</module>
                 <module>testing-modules/testing-assertions</module>
                 <module>persistence-modules/fauna</module>
