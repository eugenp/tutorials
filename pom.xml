<?xml version="1.0" encoding="UTF-8"?>
<!--suppress PyInterpreter -->
<project xmlns="http://maven.apache.org/POM/4.0.0"
         xmlns:xsi="http://www.w3.org/2001/XMLSchema-instance"
         xsi:schemaLocation="http://maven.apache.org/POM/4.0.0 http://maven.apache.org/xsd/maven-4.0.0.xsd">
    <modelVersion>4.0.0</modelVersion>
    <groupId>com.baeldung</groupId>
    <artifactId>parent-modules</artifactId>
    <version>1.0.0-SNAPSHOT</version>
    <name>parent-modules</name>
    <packaging>pom</packaging>

    <dependencies>
        <!-- logging -->
        <dependency>
            <groupId>org.slf4j</groupId>
            <artifactId>slf4j-api</artifactId>
            <version>${org.slf4j.version}</version>
        </dependency>
        <dependency>
            <groupId>ch.qos.logback</groupId>
            <artifactId>logback-classic</artifactId>
            <version>${logback.version}</version>
        </dependency>
        <dependency>
            <groupId>ch.qos.logback</groupId>
            <artifactId>logback-core</artifactId>
            <version>${logback.version}</version>
        </dependency>
        <dependency>
            <groupId>org.slf4j</groupId>
            <artifactId>jcl-over-slf4j</artifactId>
            <version>${org.slf4j.version}</version>
        </dependency>

        <!-- test -->
        <dependency>
            <groupId>org.junit.jupiter</groupId>
            <artifactId>junit-jupiter-engine</artifactId>
            <version>${junit-jupiter.version}</version>
            <scope>test</scope>
        </dependency>
        <dependency>
            <groupId>org.junit.jupiter</groupId>
            <artifactId>junit-jupiter-params</artifactId>
            <version>${junit-jupiter.version}</version>
            <scope>test</scope>
        </dependency>
        <dependency>
            <groupId>org.junit.jupiter</groupId>
            <artifactId>junit-jupiter-api</artifactId>
            <version>${junit-jupiter.version}</version>
            <scope>test</scope>
        </dependency>
        <dependency>
            <groupId>org.junit.vintage</groupId>
            <artifactId>junit-vintage-engine</artifactId>
            <version>${junit-jupiter.version}</version>
            <scope>test</scope>
        </dependency>
        <dependency>
            <groupId>org.assertj</groupId>
            <artifactId>assertj-core</artifactId>
            <version>${assertj.version}</version>
            <scope>test</scope>
        </dependency>
        <dependency>
            <groupId>org.hamcrest</groupId>
            <artifactId>hamcrest</artifactId>
            <version>${hamcrest.version}</version>
            <scope>test</scope>
        </dependency>
        <dependency>
            <groupId>org.hamcrest</groupId>
            <artifactId>hamcrest-all</artifactId>
            <version>${hamcrest-all.version}</version>
            <scope>test</scope>
        </dependency>
        <dependency>
            <groupId>org.mockito</groupId>
            <artifactId>mockito-core</artifactId>
            <version>${mockito.version}</version>
            <scope>test</scope>
        </dependency>
        <dependency>
            <groupId>org.apache.maven.surefire</groupId>
            <artifactId>surefire-logger-api</artifactId>
            <version>${maven-surefire-plugin.version}</version>
            <!-- to get around bug https://github.com/junit-team/junit5/issues/801 -->
            <scope>test</scope>
            <optional>true</optional>
        </dependency>
    </dependencies>

    <build>
        <plugins>
            <plugin>
                <groupId>org.codehaus.mojo</groupId>
                <artifactId>exec-maven-plugin</artifactId>
                <version>${exec-maven-plugin.version}</version>
                <configuration>
                    <executable>maven</executable>
                </configuration>
            </plugin>
            <plugin>
                <groupId>org.apache.maven.plugins</groupId>
                <artifactId>maven-surefire-plugin</artifactId>
                <version>${maven-surefire-plugin.version}</version>
                <configuration>
                    <forkCount>3</forkCount>
                    <reuseForks>true</reuseForks>
                    <excludes>
                        <exclude>**/*IntegrationTest.java</exclude>
                        <exclude>**/*IntTest.java</exclude>
                        <exclude>**/*LongRunningUnitTest.java</exclude>
                        <exclude>**/*ManualTest.java</exclude>
                        <exclude>**/JdbcTest.java</exclude>
                        <exclude>**/*LiveTest.java</exclude>
                    </excludes>
                </configuration>
                <dependencies>
                    <dependency>
                        <groupId>org.junit.jupiter</groupId>
                        <artifactId>junit-jupiter-engine</artifactId>
                        <version>${junit-jupiter.version}</version>
                    </dependency>
                    <dependency>
                        <groupId>org.junit.vintage</groupId>
                        <artifactId>junit-vintage-engine</artifactId>
                        <version>${junit-jupiter.version}</version>
                    </dependency>
                </dependencies>
            </plugin>
            <plugin>
                <groupId>org.apache.maven.plugins</groupId>
                <artifactId>maven-compiler-plugin</artifactId>
                <version>${maven-compiler-plugin.version}</version>
                <configuration>
                    <source>${java.version}</source>
                    <target>${java.version}</target>
                </configuration>
            </plugin>
            <plugin>
                <groupId>org.apache.maven.plugins</groupId>
                <artifactId>maven-pmd-plugin</artifactId>
                <version>${maven-pmd-plugin.version}</version>
                <dependencies>
                    <dependency>
                        <groupId>org.baeldung.pmd</groupId>
                        <artifactId>custom-pmd</artifactId>
                        <version>${custom-pmd.version}</version>
                    </dependency>
                </dependencies>
                <configuration>
                    <failurePriority>5</failurePriority>
                    <aggregate>false</aggregate>
                    <failOnViolation>true</failOnViolation>
                    <verbose>true</verbose>
                    <linkXRef>true</linkXRef>
                    <includeTests>true</includeTests>
                    <sourceEncoding>UTF-8</sourceEncoding>
                    <targetJdk>${java.version}</targetJdk>
                    <rulesets>
                        <ruleset>${tutorialsproject.basedir}/baeldung-pmd-rules.xml</ruleset>
                    </rulesets>
                    <excludeRoots>
                        <excludeRoot>target/generated-sources</excludeRoot>
                    </excludeRoots>
                </configuration>
                <executions>
                    <execution>
                        <phase>compile</phase>
                        <goals>
                            <goal>check</goal>
                        </goals>
                    </execution>
                </executions>
            </plugin>
            <plugin>
                <groupId>org.commonjava.maven.plugins</groupId>
                <artifactId>directory-maven-plugin</artifactId>
                <version>${directory-maven-plugin.version}</version>
                <executions>
                    <execution>
                        <id>directories</id>
                        <goals>
                            <goal>directory-of</goal>
                        </goals>
                        <phase>validate</phase>
                        <configuration>
                            <property>tutorialsproject.basedir</property>
                            <project>
                                <groupId>com.baeldung</groupId>
                                <artifactId>parent-modules</artifactId>
                            </project>
                        </configuration>
                    </execution>
                </executions>
            </plugin>
            <plugin>
                <groupId>org.apache.maven.plugins</groupId>
                <artifactId>maven-install-plugin</artifactId>
                <version>${maven-install-plugin.version}</version>
                <configuration>
                    <groupId>org.baeldung.pmd</groupId>
                    <artifactId>custom-pmd</artifactId>
                    <version>${custom-pmd.version}</version>
                    <packaging>jar</packaging>
                    <file>${tutorialsproject.basedir}/custom-pmd-${custom-pmd.version}.jar</file>
                    <generatePom>true</generatePom>
                </configuration>
                <executions>
                    <execution>
                        <id>install-jar-lib</id>
                        <goals>
                            <goal>install-file</goal>
                        </goals>
                        <phase>validate</phase>
                    </execution>
                </executions>
            </plugin>
            <plugin>
                <artifactId>maven-war-plugin</artifactId>
                <version>${maven-war-plugin.version}</version>
            </plugin>
        </plugins>

        <extensions>
            <extension>
                <groupId>com.vackosar.gitflowincrementalbuilder</groupId>
                <artifactId>gitflow-incremental-builder</artifactId>
                <version>${gitflow-incremental-builder.version}</version>
            </extension>
        </extensions>
        <pluginManagement>
            <plugins>
                <!--This plugin's configuration is used to store Eclipse m2e settings
                    only. It has no influence on the Maven build itself. -->
                <plugin>
                    <groupId>org.eclipse.m2e</groupId>
                    <artifactId>lifecycle-mapping</artifactId>
                    <version>1.0.0</version>
                    <configuration>
                        <lifecycleMappingMetadata>
                            <pluginExecutions>
                                <pluginExecution>
                                    <pluginExecutionFilter>
                                        <groupId>
                                            org.commonjava.maven.plugins
                                        </groupId>
                                        <artifactId>
                                            directory-maven-plugin
                                        </artifactId>
                                        <versionRange>
                                            [0.3.1,)
                                        </versionRange>
                                        <goals>
                                            <goal>directory-of</goal>
                                        </goals>
                                    </pluginExecutionFilter>
                                    <action>
                                        <ignore/>
                                    </action>
                                </pluginExecution>
                                <pluginExecution>
                                    <pluginExecutionFilter>
                                        <groupId>
                                            org.apache.maven.plugins
                                        </groupId>
                                        <artifactId>
                                            maven-install-plugin
                                        </artifactId>
                                        <versionRange>
                                            [2.5.1,)
                                        </versionRange>
                                        <goals>
                                            <goal>install-file</goal>
                                        </goals>
                                    </pluginExecutionFilter>
                                    <action>
                                        <ignore/>
                                    </action>
                                </pluginExecution>
                            </pluginExecutions>
                        </lifecycleMappingMetadata>
                    </configuration>
                </plugin>
            </plugins>
        </pluginManagement>
    </build>

    <profiles>

        <profile>
            <id>default-first</id>
            <build>
                <plugins>
                    <plugin>
                        <groupId>org.apache.maven.plugins</groupId>
                        <artifactId>maven-surefire-plugin</artifactId>
                        <version>${maven-surefire-plugin.version}</version>
                        <configuration>
                            <forkCount>3</forkCount>
                            <reuseForks>true</reuseForks>
                            <includes>
                                <include>SpringContextTest</include>
                                <include>**/*UnitTest</include>
                            </includes>
                            <excludes>
                                <exclude>**/*IntegrationTest.java</exclude>
                                <exclude>**/*IntTest.java</exclude>
                                <exclude>**/*LongRunningUnitTest.java</exclude>
                                <exclude>**/*ManualTest.java</exclude>
                                <exclude>**/JdbcTest.java</exclude>
                                <exclude>**/*LiveTest.java</exclude>
                            </excludes>
                            <systemPropertyVariables>
                                <logback.configurationFile>${tutorialsproject.basedir}/logback-config.xml</logback.configurationFile>
                            </systemPropertyVariables>
                        </configuration>
                    </plugin>

                </plugins>
            </build>

            <modules>
                <module>parent-boot-1</module>
                <module>parent-boot-2</module>
                <module>parent-spring-4</module>
                <module>parent-spring-5</module>
                <module>parent-java</module>


                <module>azure</module>
                <module>checker-plugin</module>
                <!-- <module>clojure</module> --> <!-- Not a maven project -->

                <module>core-java-modules</module>

                <module>couchbase</module>

                <!-- <module>ethereum</module> --> <!-- JAVA-6001 -->
                <!-- <module>gradle-modules</module> --> <!-- Not a maven project -->
                <module>gradle-modules/gradle/maven-to-gradle</module>
                <!-- <module>grails</module> --> <!-- Not a maven project -->

                <!-- <module>guest</module> --> <!-- not to be built as its for guest articles  -->

                <module>apache-httpclient</module>
                <module>apache-httpclient4</module>

                <module>java-jdi</module>
                <module>java-websocket</module>

                <module>jhipster-5</module>

                <module>jmh</module>

                <module>kubernetes-modules</module>

                <!-- <module>lagom</module> --> <!-- Not a maven project -->
                <module>language-interop</module>
                <module>libraries-3</module>

                <module>libraries-data-db</module>

                <module>logging-modules</module>
                <module>lombok-modules</module>

                <module>maven-modules</module>

                <module>messaging-modules</module>

                <module>microservices-modules</module>
                <module>muleesb</module>


                <module>netflix-modules</module>

                <module>osgi</module>


                <module>persistence-modules</module>

                <module>vavr-modules</module>
                <module>web-modules</module>
            </modules>

        </profile>

        <profile>
            <id>default-second</id>
            <build>
                <plugins>

                    <plugin>
                        <groupId>org.apache.maven.plugins</groupId>
                        <artifactId>maven-surefire-plugin</artifactId>
                        <version>${maven-surefire-plugin.version}</version>
                        <configuration>
                            <forkCount>3</forkCount>
                            <reuseForks>true</reuseForks>
                            <includes>
                                <include>SpringContextTest</include>
                                <include>**/*UnitTest</include>
                            </includes>
                            <excludes>
                                <exclude>**/*IntegrationTest.java</exclude>
                                <exclude>**/*IntTest.java</exclude>
                                <exclude>**/*LongRunningUnitTest.java</exclude>
                                <exclude>**/*ManualTest.java</exclude>
                                <exclude>**/*JdbcTest.java</exclude>
                                <exclude>**/*LiveTest.java</exclude>
                            </excludes>
                            <systemPropertyVariables>
                                <logback.configurationFile>${tutorialsproject.basedir}/logback-config.xml</logback.configurationFile>
                            </systemPropertyVariables>
                        </configuration>
                    </plugin>

                </plugins>
            </build>

            <modules>
                <module>parent-boot-1</module>
                <module>parent-boot-2</module>
                <module>parent-spring-4</module>
                <module>parent-spring-5</module>
                <module>parent-java</module>

                <module>spf4j</module>
                <module>spring-4</module>
                <module>spring-aop</module>

                <module>spring-bom</module>
                <module>spring-boot-modules</module>
                <module>spring-cloud-modules</module>
                <!-- <module>spring-cloud-cli</module> --> <!-- Not a maven project -->
                <module>spring-core</module>
                <module>spring-core-4</module>

                <module>spring-drools</module>
                
                <module>spring-ejb-modules</module>
                <module>spring-exceptions</module>
                <module>spring-integration</module>
                <module>spring-jenkins-pipeline</module>

                <module>spring-jinq</module>
                <module>spring-katharsis</module>
                <module>spring-mobile</module>
                <module>spring-remoting-modules</module>

                <!-- <module>spring-roo</module> --> <!-- JAVA-17327 -->

                <module>spring-security-modules</module>
                <module>spring-shell</module>
                <module>spring-soap</module>
                <module>spring-spel</module>
                <module>spring-static-resources</module>
                <module>spring-swagger-codegen</module>
                <module>spring-vault</module>
                <module>spring-web-modules</module>
                <module>spring-websockets</module>
                <module>static-analysis</module>
                <module>testing-modules</module>
                <module>vertx-modules</module>
                <module>video-tutorials</module>
                <module>xml</module>
                <module>xml-2</module>
            </modules>

        </profile>

        <profile>
            <id>default-heavy</id>
            <build>
                <plugins>

                    <plugin>
                        <groupId>org.apache.maven.plugins</groupId>
                        <artifactId>maven-surefire-plugin</artifactId>
                        <version>${maven-surefire-plugin.version}</version>
                        <configuration>
                            <forkCount>3</forkCount>
                            <reuseForks>true</reuseForks>
                            <includes>
                                <include>SpringContextTest</include>
                                <include>**/*UnitTest</include>
                            </includes>
                            <excludes>
                                <exclude>**/*IntegrationTest.java</exclude>
                                <exclude>**/*IntTest.java</exclude>
                                <exclude>**/*LongRunningUnitTest.java</exclude>
                                <exclude>**/*ManualTest.java</exclude>
                                <exclude>**/*JdbcTest.java</exclude>
                                <exclude>**/*LiveTest.java</exclude>
                            </excludes>
                        </configuration>
                    </plugin>

                </plugins>
            </build>

            <modules>
                <module>parent-boot-1</module>
                <module>parent-boot-2</module>
                <module>parent-spring-4</module>
                <module>parent-spring-5</module>
                <module>parent-java</module>

                <module>apache-spark</module>

                <module>image-processing</module>

                <module>jenkins-modules</module>
                <module>jhipster-modules</module>
                <module>jhipster-5</module>
                <module>jws</module>

                <module>libraries</module> <!-- very long running -->
                <module>libraries-4</module>
                <module>libraries-5</module>
                <module>libraries-6</module>
                <module>spring-boot-modules/spring-boot-react</module>
                <module>spring-ejb-modules/ejb-beans</module>

                <module>vaadin</module>
                <module>vavr-modules</module>
            </modules>
        </profile>

        <profile>
            <id>integration-lite-first</id>

            <build>
                <plugins>
                    <plugin>
                        <groupId>org.apache.maven.plugins</groupId>
                        <artifactId>maven-surefire-plugin</artifactId>
                        <configuration>
                            <excludes>
                                <exclude>**/*ManualTest.java</exclude>
                                <exclude>**/*LiveTest.java</exclude>
                            </excludes>
                            <includes>
                                <include>**/*IntegrationTest.java</include>
                                <include>**/*IntTest.java</include>
                            </includes>
                            <systemPropertyVariables>
                                <logback.configurationFile>${tutorialsproject.basedir}/logback-config.xml</logback.configurationFile>
                            </systemPropertyVariables>
                        </configuration>
                    </plugin>
                </plugins>
            </build>

            <modules>
                <module>parent-boot-1</module>
                <module>parent-boot-2</module>
                <module>parent-spring-4</module>
                <module>parent-spring-5</module>
                <module>parent-java</module>


                <module>azure</module>
                <module>checker-plugin</module>
                <!-- <module>clojure</module> --> <!-- Not a maven project -->

                <module>core-java-modules</module>
                <module>couchbase</module>
                <!-- <module>ethereum</module> --> <!-- JAVA-6001 -->
                <!-- <module>gradle-modules</module> --> <!-- Not a maven project -->
                <module>gradle-modules/gradle/maven-to-gradle</module>
                <!-- <module>grails</module> --> <!-- Not a maven project -->
                <!-- <module>guest</module> --> <!-- not to be built as its for guest articles  -->

                <module>apache-httpclient</module>
                <module>apache-httpclient4</module>

                <module>java-jdi</module>
                <module>java-websocket</module>

                <module>jhipster-5</module>
                <module>jmh</module>

                <module>kubernetes-modules</module>

                <!-- <module>lagom</module> --> <!-- Not a maven project -->
                <module>language-interop</module>
                <module>libraries-3</module>

                <module>libraries-data-db</module>

                <module>logging-modules</module>
                <module>lombok-modules</module>

                <module>maven-modules</module>

                <module>messaging-modules</module>

                <module>microservices-modules</module>
                <module>muleesb</module>

                <module>netflix-modules</module>

                <module>osgi</module>



                <module>persistence-modules</module>

                <module>vavr-modules</module>
                <module>web-modules</module>
            </modules>

        </profile>

        <profile>
            <id>integration-lite-second</id>

            <build>
                <plugins>
                    <plugin>
                        <groupId>org.apache.maven.plugins</groupId>
                        <artifactId>maven-surefire-plugin</artifactId>
                        <configuration>
                            <excludes>
                                <exclude>**/*ManualTest.java</exclude>
                                <exclude>**/*LiveTest.java</exclude>
                            </excludes>
                            <includes>
                                <include>**/*IntegrationTest.java</include>
                                <include>**/*IntTest.java</include>
                            </includes>
                            <systemPropertyVariables>
                                <logback.configurationFile>${tutorialsproject.basedir}/logback-config.xml</logback.configurationFile>
                            </systemPropertyVariables>
                        </configuration>
                    </plugin>
                </plugins>
            </build>

            <modules>
                <module>parent-boot-1</module>
                <module>parent-boot-2</module>
                <module>parent-spring-4</module>
                <module>parent-spring-5</module>
                <module>parent-java</module>


                <module>spf4j</module>
                <module>spring-4</module>

                <module>spring-bom</module>
                <module>spring-boot-modules</module>
                <module>spring-cloud-modules</module>
                <!-- <module>spring-cloud-cli</module> --> <!-- Not a maven project -->
                <module>spring-core</module>
                <module>spring-core-4</module>

                <module>spring-drools</module>

                <module>spring-ejb-modules</module>
                <module>spring-exceptions</module>
                <module>spring-integration</module>
                <module>spring-jenkins-pipeline</module>
                <module>spring-jinq</module>
                <module>spring-katharsis</module>
                <module>spring-mobile</module>
                <module>spring-remoting-modules</module>

                <!-- <module>spring-roo</module> --> <!-- JAVA-17327 -->

                <module>spring-security-modules</module>
                <module>spring-shell</module>
                <module>spring-soap</module>
                <module>spring-spel</module>
                <module>spring-static-resources</module>
                <module>spring-swagger-codegen</module>
                <module>spring-vault</module>
                <module>spring-web-modules</module>
                <module>spring-websockets</module>
                <module>static-analysis</module>
                <module>testing-modules</module>
                <module>vertx-modules</module>
                <module>video-tutorials</module>
                <module>xml</module>
                <module>xml-2</module>
            </modules>

        </profile>

        <profile>
            <id>integration-heavy</id>

            <build>
                <plugins>
                    <plugin>
                        <groupId>org.apache.maven.plugins</groupId>
                        <artifactId>maven-surefire-plugin</artifactId>
                        <configuration>
                            <excludes>
                                <exclude>**/*ManualTest.java</exclude>
                                <exclude>**/*LiveTest.java</exclude>
                            </excludes>
                            <includes>
                                <include>**/*IntegrationTest.java</include>
                                <include>**/*IntTest.java</include>
                            </includes>
                        </configuration>
                    </plugin>
                </plugins>
            </build>

            <modules>
                <module>parent-boot-1</module>
                <module>parent-boot-2</module>
                <module>parent-spring-4</module>
                <module>parent-spring-5</module>
                <module>parent-java</module>

                <module>apache-spark</module>

                <module>image-processing</module>

                <module>jenkins-modules</module>
                <module>jhipster-modules</module>
                <module>jhipster-5</module>
                <module>jws</module>

                <module>libraries</module> <!-- very long running -->
                <module>libraries-4</module>
                <module>libraries-5</module>
                <module>libraries-6</module>
                <module>spring-boot-modules/spring-boot-react</module>
                <module>spring-ejb-modules/ejb-beans</module>
                <module>vaadin</module>
               <module>vavr-modules</module>
            </modules>

        </profile>

        <profile>
            <id>live-all</id>

            <build>
                <plugins>
                    <plugin>
                        <groupId>org.apache.maven.plugins</groupId>
                        <artifactId>maven-surefire-plugin</artifactId>
                        <configuration>
                            <excludes>
                                <exclude>**/SpringContextTest.java</exclude>
                                <exclude>**/*UnitTest.java</exclude>
                                <exclude>**/*IntegrationTest.java</exclude>
                                <exclude>**/*IntTest.java</exclude>
                                <exclude>**/*LongRunningUnitTest.java</exclude>
                                <exclude>**/*ManualTest.java</exclude>
                                <exclude>**/*JdbcTest.java</exclude>
                            </excludes>
                            <includes>
                                <include>**/*LiveTest.java</include>
                            </includes>
                        </configuration>
                    </plugin>

                </plugins>
            </build>


        </profile>

        <profile>
            <id>default-jdk9-and-above</id>

            <build>
                <plugins>

                    <plugin>
                        <groupId>org.apache.maven.plugins</groupId>
                        <artifactId>maven-surefire-plugin</artifactId>
                        <configuration>
                            <forkCount>3</forkCount>
                            <reuseForks>true</reuseForks>
                            <includes>
                                <include>SpringContextTest</include>
                                <include>**/*UnitTest</include>
                            </includes>
                            <excludes>
                                <exclude>**/*IntegrationTest.java</exclude>
                                <exclude>**/*IntTest.java</exclude>
                                <exclude>**/*LongRunningUnitTest.java</exclude>
                                <exclude>**/*ManualTest.java</exclude>
                                <exclude>**/JdbcTest.java</exclude>
                                <exclude>**/*LiveTest.java</exclude>
                            </excludes>
                        </configuration>
                    </plugin>

                </plugins>
            </build>

            <modules>
<<<<<<< HEAD
                <module>spring-di</module>
                <module>spring-di-2</module>

=======
                <module>spring-jersey</module>
                <module>jersey</module>
                <module>jaxb</module>
>>>>>>> 11cfc12d
                <module>javafx</module>
                <module>spring-batch</module>
                <module>spring-boot-rest</module>
                <module>spring-drools</module>
                <module>spring-exceptions</module>
                <module>spring-jenkins-pipeline</module>
                <module>spring-core</module>
                <module>spring-core-4</module>
                <module>spring-integration</module>
                <module>libraries-security</module>

                <module>performance-tests</module>
                <module>security-modules</module>
                <module>libraries-server-2</module>
                <module>orika</module>
                <module>patterns-modules</module>
                <module>json-modules</module>
                <module>libraries-data</module>
                <module>saas-modules</module>
                <module>server-modules</module>
                <module>apache-cxf-modules</module>


                <module>spring-aop</module>
                <module>jmeter</module>
                <module>spring-aop-2</module>

                <module>algorithms-modules</module>
                <module>apache-libraries</module>
                <module>apache-poi</module>
                <module>apache-velocity</module>
                <module>di-modules</module>
                <module>asciidoctor</module>
                <module>aws-modules</module>
                
                <module>couchbase</module>
                <module>core-groovy-modules</module>

                <module>core-java-modules/core-java-9</module>
                <module>core-java-modules/core-java-9-improvements</module>
                <module>core-java-modules/core-java-9-jigsaw</module>
                <!-- <module>core-java-modules/core-java-9-new-features</module> --> <!-- uses preview features, to be decided how to handle -->
                <module>core-java-modules/core-java-9-streams</module>
                <module>core-java-modules/core-java-10</module>
                <module>core-java-modules/core-java-11</module>
                <module>core-java-modules/core-java-11-2</module>
                <module>core-java-modules/core-java-11-3</module>
                <!-- <module>core-java-modules/core-java-12</module> --> <!-- uses preview features, to be decided how to handle -->
                <!-- <module>core-java-modules/core-java-13</module> --> <!-- uses preview features, to be decided how to handle -->
                <!-- <module>core-java-modules/core-java-14</module> --> <!-- uses preview features, to be decided how to handle -->
                <!-- <module>core-java-modules/core-java-15</module> --> <!-- uses preview features, to be decided how to handle -->
                <!-- <module>core-java-modules/core-java-16</module> --> <!-- uses preview features, to be decided how to handle -->
                <!-- <module>core-java-modules/core-java-17</module> --> <!-- uses preview features, to be decided how to handle -->
                <!-- <module>core-java-modules/core-java-19</module> --> <!-- uses preview features, to be decided how to handle -->
                <module>core-java-modules/core-java-collections-set</module>
                <module>core-java-modules/core-java-collections-list-4</module>
                <module>core-java-modules/core-java-collections-array-list</module>
                <module>core-java-modules/core-java-collections-maps-4</module>
                <module>core-java-modules/core-java-collections-maps-5</module>
                <module>core-java-modules/core-java-concurrency-simple</module>
                <module>core-java-modules/core-java-date-operations-1</module>
                <module>core-java-modules/core-java-datetime-conversion</module>
                <module>core-java-modules/core-java-datetime-string</module>
                <module>core-java-modules/core-java-io-conversions-2</module>
                <module>core-java-modules/core-java-jpms</module>
                <module>core-java-modules/core-java-os</module>
                <module>core-java-modules/core-java-streams-4</module>
                <module>core-java-modules/core-java-string-algorithms-3</module>
                <module>core-java-modules/core-java-string-operations-3</module>
                <module>core-java-modules/core-java-string-operations-4</module>
                <module>core-java-modules/core-java-string-operations-5</module>
                <module>core-java-modules/core-java-time-measurements</module>
                <module>core-java-modules/core-java-networking-3</module>
                <module>core-java-modules/core-java-strings</module>
                <module>core-java-modules/core-java-httpclient</module>
                <module>custom-pmd</module>
                <module>spring-core-6</module>
                <module>data-structures</module>
                <module>ddd-contexts</module>
                <module>jackson-modules</module>
                <module>deeplearning4j</module>
                <module>docker-modules</module>
                <module>drools</module>
                <module>guava-modules</module>
                <module>apache-httpclient-2</module>
                <module>kubernetes-modules/kubernetes-spring</module>
                <module>libraries-concurrency</module>
                <module>libraries-testing</module>
                <module>maven-modules/compiler-plugin-java-9</module>
                <module>maven-modules/maven-generate-war</module>
                <module>maven-modules/multimodulemavenproject</module>
                <module>optaplanner</module>
                <module>persistence-modules/sirix</module>
                <module>persistence-modules/spring-data-cassandra-2</module>
                <module>quarkus-modules</module>
                <module>spring-boot-modules/spring-boot-cassandre</module>
                <module>spring-boot-modules/spring-boot-3</module>
                <module>spring-boot-modules/spring-boot-3-native</module>
                <module>spring-boot-modules/spring-boot-3-observation</module>
                <module>spring-boot-modules/spring-boot-3-test-pitfalls</module>
                <module>spring-reactive-modules</module>
                <module>spring-swagger-codegen/custom-validations-opeanpi-codegen</module>
                <module>testing-modules/testing-assertions</module>
                <module>persistence-modules/fauna</module>

                <module>rule-engines-modules</module>

                <module>reactive-systems</module>
                <module>rxjava-modules</module>

                <module>lightrun</module>
                <module>tablesaw</module>
                <module>geotools</module>

                <!-- Modules from default-first -->

                <module>akka-modules</module>
                <module>annotations</module>
                <module>apache-httpclient</module>
                <module>httpclient-simple</module>
                <module>antlr</module>
                <module>apache-kafka</module>
                <module>apache-kafka-2</module>
                <module>apache-olingo</module>

                <module>apache-poi-2</module>
                <module>apache-rocketmq</module>
                <module>apache-thrift</module>
                <module>apache-tika</module>

                <module>asm</module>
                <module>atomikos</module>
                <module>atomix</module>
<!--            <module>axon</module>--><!-- JAVA-18408 -->

                <module>bazel</module>
                <module>code-generation</module>
                <module>ddd</module>
                <module>discord4j</module>
                <module>disruptor</module>
                <module>dozer</module>
                <module>dubbo</module>
                <module>feign</module>
                <module>google-cloud</module>
                <module>graphql-modules</module>
                <module>grpc</module>
                <module>hazelcast</module>
                <module>hystrix</module>
                <module>jackson-simple</module>
                <module>java-blockchain</module>

                <module>java-rmi</module>
                <module>java-spi</module>
                <module>javax-sound</module>
                <module>javaxval</module>
                <module>javaxval-2</module>
                <module>javax-validation-advanced</module>
                <module>jgit</module>
                <module>jib</module>

                <module>java-native</module>
                <module>jsoup</module>
                <module>ksqldb</module>
                <module>jsf</module>
                <module>libraries-2</module>
                <module>libraries-7</module>
                <module>libraries-apache-commons</module>
                <module>libraries-apache-commons-collections</module>
                <module>libraries-apache-commons-io</module>
                <module>libraries-data-2</module>
                <module>libraries-data-io</module>
                <module>libraries-files</module>
                <module>libraries-http</module>
                <module>libraries-http-2</module>
                <module>libraries-io</module>
                <module>libraries-primitive</module>
                <module>libraries-rpc</module>
                <module>libraries-server</module>

                <module>lucene</module>
                <module>mapstruct</module>
                <module>mesos-marathon</module>
                <module>metrics</module>
                <module>mustache</module>
                <module>mybatis</module>
                <module>pdf</module>
                <module>pdf-2</module>
                <module>protobuffer</module>
                <module>reactor-core</module>
                <module>rsocket</module>
                <module>slack</module>


                <!--  Modules from default second-->
                <module>spring-5</module>
                <module>spring-5-webflux</module>
                <module>spring-5-webflux-2</module>
                <module>spring-activiti</module>
                <module>spring-batch-2</module>
				        <module>spring-boot-modules/spring-caching-2</module>
                <module>spring-core-2</module>
                <module>spring-core-3</module>
                <module>spring-core-5</module>
                <module>spring-di-3</module>
                <module>spring-cucumber</module>

                <module>spring-kafka</module>

                <module>spring-native</module>
                <module>spring-security-modules/spring-security-oauth2-testing</module>
                <module>spring-protobuf</module>
                <module>spring-quartz</module>

                <module>spring-scheduling</module>

                <module>spring-state-machine</module>
                <module>spring-threads</module>
                <module>tensorflow-java</module>
                <module>xstream</module>
                <module>webrtc</module>
                <module>persistence-modules/java-mongodb</module>
                <module>messaging-modules/spring-apache-camel</module>
            </modules>

            <properties>
                <project.build.sourceEncoding>UTF-8</project.build.sourceEncoding>
                <java.version>11</java.version>
                <maven.compiler.source>11</maven.compiler.source>
                <maven.compiler.target>11</maven.compiler.target>
            </properties>
        </profile>

        <profile>
            <id>integration-jdk9-and-above</id>

            <build>
                <plugins>
                    <plugin>
                        <groupId>org.apache.maven.plugins</groupId>
                        <artifactId>maven-surefire-plugin</artifactId>
                        <configuration>
                            <excludes>
                                <exclude>**/*ManualTest.java</exclude>
                                <exclude>**/*LiveTest.java</exclude>
                            </excludes>
                            <includes>
                                <include>**/*IntegrationTest.java</include>
                                <include>**/*IntTest.java</include>
                            </includes>
                        </configuration>
                    </plugin>
                </plugins>
            </build>

            <modules>
<<<<<<< HEAD
                <module>spring-di</module>
                <module>spring-di-2</module>
=======
                <module>spring-jersey</module>
                <module>jersey</module>
                <module>jaxb</module>
>>>>>>> 11cfc12d
                <module>javafx</module>
                <module>spring-batch</module>
                <module>spring-boot-rest</module>
                <module>spring-drools</module>
                <module>spring-exceptions</module>
                <module>spring-jenkins-pipeline</module>
                <module>spring-core</module>
                <module>spring-core-4</module>
                <module>spring-integration</module>
                <module>libraries-security</module>

                <module>performance-tests</module>
                <module>security-modules</module>
                <module>libraries-server-2</module>
                <module>orika</module>
                <module>patterns-modules</module>
                <module>json-modules</module>
                <module>libraries-data</module>
                <module>saas-modules</module>
                <module>server-modules</module>
                <module>apache-cxf-modules</module>

                <module>algorithms-modules</module>
                <module>apache-libraries</module>
                <module>apache-poi</module>
                <module>apache-velocity</module>
                <module>di-modules</module>
                <module>asciidoctor</module>
                <module>aws-modules</module>

                <module>couchbase</module>

                <module>core-groovy-modules</module>
                <module>core-java-modules/core-java-9</module>
                <module>core-java-modules/core-java-9-improvements</module>
                <module>core-java-modules/core-java-9-jigsaw</module>
                <!-- <module>core-java-modules/core-java-9-new-features</module> --> <!-- uses preview features, to be decided how to handle -->
                <module>core-java-modules/core-java-9-streams</module>
                <module>core-java-modules/core-java-10</module>
                <module>core-java-modules/core-java-11</module>
                <module>core-java-modules/core-java-11-2</module>
                <module>core-java-modules/core-java-11-3</module>
                <!-- <module>core-java-modules/core-java-12</module> --> <!-- uses preview features, to be decided how to handle -->
                <!-- <module>core-java-modules/core-java-13</module> --> <!-- uses preview features, to be decided how to handle -->
                <!-- <module>core-java-modules/core-java-14</module> --> <!-- uses preview features, to be decided how to handle -->
                <!-- <module>core-java-modules/core-java-15</module> --> <!-- uses preview features, to be decided how to handle -->
                <!-- <module>core-java-modules/core-java-16</module> --> <!-- uses preview features, to be decided how to handle -->
                <!-- <module>core-java-modules/core-java-17</module> --> <!-- uses preview features, to be decided how to handle -->
                <!-- <module>core-java-modules/core-java-19</module> --> <!-- uses preview features, to be decided how to handle -->
                <module>core-java-modules/core-java-collections-set</module>
                <module>core-java-modules/core-java-collections-list-4</module>
                <module>core-java-modules/core-java-collections-array-list</module>
                <module>core-java-modules/core-java-collections-maps-4</module>
                <module>core-java-modules/core-java-collections-maps-5</module>
                <module>core-java-modules/core-java-concurrency-simple</module>
                <module>core-java-modules/core-java-date-operations-1</module>
                <module>core-java-modules/core-java-datetime-conversion</module>
                <module>core-java-modules/core-java-datetime-string</module>
                <module>core-java-modules/core-java-io-conversions-2</module>
                <module>core-java-modules/core-java-jpms</module>
                <module>core-java-modules/core-java-os</module>
                <module>core-java-modules/core-java-streams-4</module>
                <module>core-java-modules/core-java-string-algorithms-3</module>
                <module>core-java-modules/core-java-string-operations-3</module>
                <module>core-java-modules/core-java-string-operations-4</module>
                <module>core-java-modules/core-java-string-operations-5</module>
                <module>core-java-modules/core-java-time-measurements</module>
                <module>core-java-modules/core-java-networking-3</module>
                <module>core-java-modules/core-java-strings</module>
                <module>core-java-modules/core-java-httpclient</module>
                <module>spring-aop</module>
                <module>spring-aop-2</module>                
                <module>custom-pmd</module>
                <module>spring-core-6</module>
                <module>data-structures</module>
                <module>ddd-contexts</module>
                <module>jackson-modules</module>
                <module>deeplearning4j</module>
                <module>jmeter</module>
                <module>docker-modules</module>
                <module>drools</module>
                <module>guava-modules</module>
                <module>apache-httpclient-2</module>
                <module>kubernetes-modules/kubernetes-spring</module>
                <module>libraries-concurrency</module>
                <module>libraries-testing</module>
                <module>maven-modules/compiler-plugin-java-9</module>
                <module>maven-modules/maven-generate-war</module>
                <module>maven-modules/multimodulemavenproject</module>
                <module>optaplanner</module>
                <module>persistence-modules/sirix</module>
                <module>persistence-modules/spring-data-cassandra-2</module>
                <module>quarkus-modules</module>
                <module>spring-boot-modules/spring-boot-cassandre</module>
                <module>spring-boot-modules/spring-boot-3</module>
                <module>spring-boot-modules/spring-boot-3-native</module>
                <module>spring-boot-modules/spring-boot-3-observation</module>
                <module>spring-boot-modules/spring-boot-3-test-pitfalls</module>
                <module>spring-reactive-modules</module>
                <module>spring-swagger-codegen/custom-validations-opeanpi-codegen</module>
                <module>testing-modules/testing-assertions</module>
                <module>persistence-modules/fauna</module>

                <module>rule-engines-modules</module>

                <module>reactive-systems</module>
                <module>rxjava-modules</module>

                <module>lightrun</module>
                <module>tablesaw</module>
                <module>geotools</module>

                <!-- Modules from default-first -->

                <module>akka-modules</module>
                <module>annotations</module>
                <module>apache-httpclient</module>
                <module>antlr</module>
                <module>apache-kafka</module>
                <module>apache-kafka-2</module>
                <module>apache-olingo</module>

                <module>apache-poi-2</module>
                <module>apache-rocketmq</module>
                <module>apache-thrift</module>
                <module>apache-tika</module>

                <module>asm</module>
                <module>atomikos</module>
                <module>atomix</module>
                <!--                <module>axon</module>--><!-- JAVA-18408 -->

                <module>bazel</module>
                <module>code-generation</module>
                <module>ddd</module>
                <module>discord4j</module>
                <module>disruptor</module>
                <module>dozer</module>

                <module>dubbo</module>
                <module>feign</module>
                <module>google-cloud</module>
                <module>graphql-modules</module>
                <module>grpc</module>
                <module>hazelcast</module>
                <module>httpclient-simple</module>
                <module>hystrix</module>
                <module>jackson-simple</module>
                <module>java-blockchain</module>

                <module>java-rmi</module>
                <module>java-spi</module>
                <module>javax-sound</module>
                <module>javaxval</module>
                <module>javaxval-2</module>
                <module>javax-validation-advanced</module>
                <module>jgit</module>
                <module>jib</module>

                <module>java-native</module>
                <module>jsoup</module>
                <module>jsf</module>
                <module>ksqldb</module>

                <module>libraries-7</module>
                <module>libraries-apache-commons</module>
                <module>libraries-apache-commons-collections</module>
                <module>libraries-apache-commons-io</module>
                <module>libraries-data-2</module>
                <module>libraries-data-io</module>
                <module>libraries-files</module>
                <module>libraries-http</module>
                <module>libraries-http-2</module>
                <module>libraries-io</module>
                <module>libraries-primitive</module>
                <module>libraries-rpc</module>
                <module>libraries-server</module>

                <module>lucene</module>
                <module>mapstruct</module>
                <module>mesos-marathon</module>
                <module>metrics</module>
                <module>mustache</module>
                <module>mybatis</module>
                <module>pdf</module>
                <module>pdf-2</module>
                <module>protobuffer</module>
                <module>reactor-core</module>
                <module>rsocket</module>
                <module>slack</module>


                <!--  Modules from default second-->

                <module>spring-5</module>
                <module>spring-5-webflux</module>
                <module>spring-5-webflux-2</module>
                <module>spring-activiti</module>
                <module>spring-batch-2</module>
				<module>spring-boot-modules/spring-caching-2</module>
                <module>spring-core-2</module>
                <module>spring-core-3</module>
                <module>spring-core-5</module>
                <module>spring-di-3</module>
                <module>spring-cucumber</module>

                <module>spring-kafka</module>

                <module>spring-native</module>
                <module>spring-protobuf</module>
                <module>spring-quartz</module>

                <module>spring-scheduling</module>

                <module>spring-state-machine</module>
                <module>spring-threads</module>
                <module>tensorflow-java</module>
                <module>xstream</module>
                <module>webrtc</module>
                <module>persistence-modules/java-mongodb</module>
                <module>libraries-2</module>
                <module>messaging-modules/spring-apache-camel</module>
            </modules>

            <properties>
                <project.build.sourceEncoding>UTF-8</project.build.sourceEncoding>
                <java.version>11</java.version>
                <maven.compiler.source>11</maven.compiler.source>
                <maven.compiler.target>11</maven.compiler.target>
            </properties>
        </profile>

        <profile>
            <id>parents</id>
            <modules>
                <module>parent-boot-1</module>
                <module>parent-boot-2</module>
                <module>parent-spring-4</module>
                <module>parent-spring-5</module>
                <module>parent-java</module>
            </modules>

        </profile>
    </profiles>

    <reporting>
        <plugins>
            <plugin>
                <groupId>org.apache.maven.plugins</groupId>
                <artifactId>maven-jxr-plugin</artifactId>
                <version>${maven-jxr-plugin.version}</version>
            </plugin>
        </plugins>
    </reporting>

    <properties>
        <project.build.sourceEncoding>UTF-8</project.build.sourceEncoding>
        <project.reporting.outputEncoding>UTF-8</project.reporting.outputEncoding>
        <gib.referenceBranch>refs/remotes/origin/master</gib.referenceBranch>
        <gib.skipTestsForUpstreamModules>true</gib.skipTestsForUpstreamModules>
        <gib.buildUpstream>false</gib.buildUpstream>
        <gib.failOnMissingGitDir>false</gib.failOnMissingGitDir>
        <gib.failOnError>false</gib.failOnError>
        <gib.disable>true</gib.disable>

        <!-- used only in dependency management to force this version, not included as a direct dependency -->
        <junit.version>4.13.2</junit.version>
        <assertj.version>3.21.0</assertj.version>
        <hamcrest.version>2.2</hamcrest.version>
        <hamcrest-all.version>1.3</hamcrest-all.version>
        <mockito.version>4.4.0</mockito.version>
        <byte-buddy.version>1.12.13</byte-buddy.version>

        <!-- logging -->
        <org.slf4j.version>1.7.32</org.slf4j.version>
        <logback.version>1.2.7</logback.version>

        <!-- plugins -->
        <maven-surefire-plugin.version>2.22.2</maven-surefire-plugin.version>
        <maven-compiler-plugin.version>3.8.1</maven-compiler-plugin.version>
        <exec-maven-plugin.version>3.0.0</exec-maven-plugin.version>
        <java.version>1.8</java.version>
        <log4j.version>1.2.17</log4j.version>
        <esapi.version>2.5.0.0</esapi.version>
        <jmh-core.version>1.35</jmh-core.version>
        <jmh-generator.version>1.35</jmh-generator.version>
        <maven-failsafe-plugin.version>2.21.0</maven-failsafe-plugin.version>
        <commons-collections4.version>4.4</commons-collections4.version>
        <commons-io.version>2.11.0</commons-io.version>
        <commons-lang.version>2.6</commons-lang.version>
        <commons-lang3.version>3.12.0</commons-lang3.version>
        <commons-cli.version>1.5.0</commons-cli.version>
        <maven-war-plugin.version>3.0.0</maven-war-plugin.version>
        <javax.servlet-api.version>4.0.1</javax.servlet-api.version>
        <jstl-api.version>1.2</jstl-api.version>
        <javax.servlet.jsp-api.version>2.3.3</javax.servlet.jsp-api.version>
        <jstl.version>1.2</jstl.version>
        <jackson.version>2.13.3</jackson.version>
        <commons-fileupload.version>1.4</commons-fileupload.version>
        <junit-platform.version>1.9.2</junit-platform.version>
        <junit-jupiter.version>5.9.2</junit-jupiter.version>
        <junit-platform-surefire-provider.version>1.3.2</junit-platform-surefire-provider.version>
        <directory-maven-plugin.version>0.3.1</directory-maven-plugin.version>
        <maven-install-plugin.version>2.5.2</maven-install-plugin.version>
        <custom-pmd.version>0.0.1</custom-pmd.version>
        <gitflow-incremental-builder.version>3.12.2</gitflow-incremental-builder.version>
        <maven-jxr-plugin.version>3.0.0</maven-jxr-plugin.version>
        <maven-pmd-plugin.version>3.19.0</maven-pmd-plugin.version>
        <lombok.version>1.18.24</lombok.version>
        <h2.version>2.1.214</h2.version>
        <guava.version>31.1-jre</guava.version>
        <maven-jar-plugin.version>3.2.2</maven-jar-plugin.version>
    </properties>

</project><|MERGE_RESOLUTION|>--- conflicted
+++ resolved
@@ -802,15 +802,11 @@
             </build>
 
             <modules>
-<<<<<<< HEAD
                 <module>spring-di</module>
                 <module>spring-di-2</module>
-
-=======
                 <module>spring-jersey</module>
                 <module>jersey</module>
                 <module>jaxb</module>
->>>>>>> 11cfc12d
                 <module>javafx</module>
                 <module>spring-batch</module>
                 <module>spring-boot-rest</module>
@@ -1066,14 +1062,11 @@
             </build>
 
             <modules>
-<<<<<<< HEAD
                 <module>spring-di</module>
                 <module>spring-di-2</module>
-=======
                 <module>spring-jersey</module>
                 <module>jersey</module>
                 <module>jaxb</module>
->>>>>>> 11cfc12d
                 <module>javafx</module>
                 <module>spring-batch</module>
                 <module>spring-boot-rest</module>
