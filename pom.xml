--- conflicted
+++ resolved
@@ -979,11 +979,8 @@
                 <module>persistence-modules/java-mongodb</module>
                 <module>messaging-modules</module>
                 <module>spring-boot-modules/spring-boot-redis</module>
-<<<<<<< HEAD
                 <module>spring-security-modules/spring-security-saml2</module>
-=======
                 <module>persistence-modules/questdb</module>
->>>>>>> 4a1ff6ad
             </modules>
 
             <properties>
@@ -1256,11 +1253,8 @@
                 <module>libraries-2</module>
                 <module>messaging-modules</module>
                 <module>spring-boot-modules/spring-boot-redis</module>
-<<<<<<< HEAD
                 <module>spring-security-modules/spring-security-saml2</module>
-=======
                 <module>persistence-modules/questdb</module>
->>>>>>> 4a1ff6ad
             </modules>
 
             <properties>
