--- conflicted
+++ resolved
@@ -535,11 +535,7 @@
 
                 <module>netflix-modules</module>
                 <module>ninja</module>
-<<<<<<< HEAD
-                <module>netflix</module>
                 <module>open-liberty</module>
-=======
->>>>>>> be43c916
 
                 <module>oauth2-framework-impl</module>
                 <module>optaplanner</module>
@@ -1089,11 +1085,7 @@
 
                 <module>netflix-modules</module>
                 <module>ninja</module>
-<<<<<<< HEAD
-                <module>netflix</module>
                 <module>open-liberty</module>
-=======
->>>>>>> be43c916
 
                 <module>oauth2-framework-impl</module>
                 <module>optaplanner</module>
