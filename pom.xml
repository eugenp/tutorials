<?xml version="1.0" encoding="UTF-8"?>
<!--suppress PyInterpreter -->
<project xmlns="http://maven.apache.org/POM/4.0.0"
         xmlns:xsi="http://www.w3.org/2001/XMLSchema-instance"
         xsi:schemaLocation="http://maven.apache.org/POM/4.0.0 http://maven.apache.org/xsd/maven-4.0.0.xsd">
    <modelVersion>4.0.0</modelVersion>
    <groupId>com.baeldung</groupId>
    <artifactId>parent-modules</artifactId>
    <version>1.0.0-SNAPSHOT</version>
    <name>parent-modules</name>
    <packaging>pom</packaging>

    <dependencies>
        <!-- logging -->
        <dependency>
            <groupId>org.slf4j</groupId>
            <artifactId>slf4j-api</artifactId>
            <version>${org.slf4j.version}</version>
        </dependency>
        <dependency>
            <groupId>ch.qos.logback</groupId>
            <artifactId>logback-classic</artifactId>
            <version>${logback.version}</version>
        </dependency>
        <dependency>
            <groupId>ch.qos.logback</groupId>
            <artifactId>logback-core</artifactId>
            <version>${logback.version}</version>
        </dependency>
        <dependency>
            <groupId>org.slf4j</groupId>
            <artifactId>jcl-over-slf4j</artifactId>
            <version>${org.slf4j.version}</version>
        </dependency>

        <!-- test -->
        <dependency>
            <groupId>org.junit.jupiter</groupId>
            <artifactId>junit-jupiter-engine</artifactId>
            <version>${junit-jupiter.version}</version>
            <scope>test</scope>
        </dependency>
        <dependency>
            <groupId>org.junit.jupiter</groupId>
            <artifactId>junit-jupiter-params</artifactId>
            <version>${junit-jupiter.version}</version>
            <scope>test</scope>
        </dependency>
        <dependency>
            <groupId>org.junit.jupiter</groupId>
            <artifactId>junit-jupiter-api</artifactId>
            <version>${junit-jupiter.version}</version>
            <scope>test</scope>
        </dependency>
        <dependency>
            <groupId>org.junit.vintage</groupId>
            <artifactId>junit-vintage-engine</artifactId>
            <version>${junit-jupiter.version}</version>
            <scope>test</scope>
        </dependency>
        <dependency>
            <groupId>org.assertj</groupId>
            <artifactId>assertj-core</artifactId>
            <version>${assertj.version}</version>
            <scope>test</scope>
        </dependency>
        <dependency>
            <groupId>org.hamcrest</groupId>
            <artifactId>hamcrest</artifactId>
            <version>${hamcrest.version}</version>
            <scope>test</scope>
        </dependency>
        <dependency>
            <groupId>org.hamcrest</groupId>
            <artifactId>hamcrest-all</artifactId>
            <version>${hamcrest-all.version}</version>
            <scope>test</scope>
        </dependency>
        <dependency>
            <groupId>org.mockito</groupId>
            <artifactId>mockito-core</artifactId>
            <version>${mockito.version}</version>
            <scope>test</scope>
        </dependency>
        <dependency>
            <groupId>org.apache.maven.surefire</groupId>
            <artifactId>surefire-logger-api</artifactId>
            <version>${maven-surefire-plugin.version}</version>
            <!-- to get around bug https://github.com/junit-team/junit5/issues/801 -->
            <scope>test</scope>
            <optional>true</optional>
        </dependency>
    </dependencies>

    <build>
        <plugins>
            <plugin>
                <groupId>org.codehaus.mojo</groupId>
                <artifactId>exec-maven-plugin</artifactId>
                <version>${exec-maven-plugin.version}</version>
                <configuration>
                    <executable>maven</executable>
                </configuration>
            </plugin>
            <plugin>
                <groupId>org.apache.maven.plugins</groupId>
                <artifactId>maven-surefire-plugin</artifactId>
                <version>${maven-surefire-plugin.version}</version>
                <configuration>
                    <forkCount>3</forkCount>
                    <reuseForks>true</reuseForks>
                    <excludes>
                        <exclude>**/*IntegrationTest.java</exclude>
                        <exclude>**/*IntTest.java</exclude>
                        <exclude>**/*LongRunningUnitTest.java</exclude>
                        <exclude>**/*ManualTest.java</exclude>
                        <exclude>**/JdbcTest.java</exclude>
                        <exclude>**/*LiveTest.java</exclude>
                    </excludes>
                </configuration>
                <dependencies>
                    <dependency>
                        <groupId>org.junit.jupiter</groupId>
                        <artifactId>junit-jupiter-engine</artifactId>
                        <version>${junit-jupiter.version}</version>
                    </dependency>
                    <dependency>
                        <groupId>org.junit.vintage</groupId>
                        <artifactId>junit-vintage-engine</artifactId>
                        <version>${junit-jupiter.version}</version>
                    </dependency>
                </dependencies>
            </plugin>
            <plugin>
                <groupId>org.apache.maven.plugins</groupId>
                <artifactId>maven-compiler-plugin</artifactId>
                <version>${maven-compiler-plugin.version}</version>
                <configuration>
                    <source>${java.version}</source>
                    <target>${java.version}</target>
                </configuration>
            </plugin>
            <plugin>
                <groupId>org.apache.maven.plugins</groupId>
                <artifactId>maven-pmd-plugin</artifactId>
                <version>${maven-pmd-plugin.version}</version>
                <dependencies>
                    <dependency>
                        <groupId>org.baeldung.pmd</groupId>
                        <artifactId>custom-pmd</artifactId>
                        <version>${custom-pmd.version}</version>
                    </dependency>
                </dependencies>
                <configuration>
                    <failurePriority>5</failurePriority>
                    <aggregate>false</aggregate>
                    <failOnViolation>true</failOnViolation>
                    <verbose>true</verbose>
                    <linkXRef>true</linkXRef>
                    <includeTests>true</includeTests>
                    <sourceEncoding>UTF-8</sourceEncoding>
                    <targetJdk>${java.version}</targetJdk>
                    <rulesets>
                        <ruleset>${tutorialsproject.basedir}/baeldung-pmd-rules.xml</ruleset>
                    </rulesets>
                    <excludeRoots>
                        <excludeRoot>target/generated-sources</excludeRoot>
                    </excludeRoots>
                </configuration>
                <executions>
                    <execution>
                        <phase>compile</phase>
                        <goals>
                            <goal>check</goal>
                        </goals>
                    </execution>
                </executions>
            </plugin>
            <plugin>
                <groupId>org.commonjava.maven.plugins</groupId>
                <artifactId>directory-maven-plugin</artifactId>
                <version>${directory-maven-plugin.version}</version>
                <executions>
                    <execution>
                        <id>directories</id>
                        <goals>
                            <goal>directory-of</goal>
                        </goals>
                        <phase>validate</phase>
                        <configuration>
                            <property>tutorialsproject.basedir</property>
                            <project>
                                <groupId>com.baeldung</groupId>
                                <artifactId>parent-modules</artifactId>
                            </project>
                        </configuration>
                    </execution>
                </executions>
            </plugin>
            <plugin>
                <groupId>org.apache.maven.plugins</groupId>
                <artifactId>maven-install-plugin</artifactId>
                <version>${maven-install-plugin.version}</version>
                <configuration>
                    <groupId>org.baeldung.pmd</groupId>
                    <artifactId>custom-pmd</artifactId>
                    <version>${custom-pmd.version}</version>
                    <packaging>jar</packaging>
                    <file>${tutorialsproject.basedir}/custom-pmd-${custom-pmd.version}.jar</file>
                    <generatePom>true</generatePom>
                </configuration>
                <executions>
                    <execution>
                        <id>install-jar-lib</id>
                        <goals>
                            <goal>install-file</goal>
                        </goals>
                        <phase>validate</phase>
                    </execution>
                </executions>
            </plugin>
            <plugin>
                <artifactId>maven-war-plugin</artifactId>
                <version>${maven-war-plugin.version}</version>
            </plugin>
        </plugins>

        <extensions>
            <extension>
                <groupId>com.vackosar.gitflowincrementalbuilder</groupId>
                <artifactId>gitflow-incremental-builder</artifactId>
                <version>${gitflow-incremental-builder.version}</version>
            </extension>
        </extensions>
        <pluginManagement>
            <plugins>
                <!--This plugin's configuration is used to store Eclipse m2e settings
                    only. It has no influence on the Maven build itself. -->
                <plugin>
                    <groupId>org.eclipse.m2e</groupId>
                    <artifactId>lifecycle-mapping</artifactId>
                    <version>1.0.0</version>
                    <configuration>
                        <lifecycleMappingMetadata>
                            <pluginExecutions>
                                <pluginExecution>
                                    <pluginExecutionFilter>
                                        <groupId>
                                            org.commonjava.maven.plugins
                                        </groupId>
                                        <artifactId>
                                            directory-maven-plugin
                                        </artifactId>
                                        <versionRange>
                                            [0.3.1,)
                                        </versionRange>
                                        <goals>
                                            <goal>directory-of</goal>
                                        </goals>
                                    </pluginExecutionFilter>
                                    <action>
                                        <ignore/>
                                    </action>
                                </pluginExecution>
                                <pluginExecution>
                                    <pluginExecutionFilter>
                                        <groupId>
                                            org.apache.maven.plugins
                                        </groupId>
                                        <artifactId>
                                            maven-install-plugin
                                        </artifactId>
                                        <versionRange>
                                            [2.5.1,)
                                        </versionRange>
                                        <goals>
                                            <goal>install-file</goal>
                                        </goals>
                                    </pluginExecutionFilter>
                                    <action>
                                        <ignore/>
                                    </action>
                                </pluginExecution>
                            </pluginExecutions>
                        </lifecycleMappingMetadata>
                    </configuration>
                </plugin>
            </plugins>
        </pluginManagement>
    </build>

    <profiles>

        <profile>
            <id>default-first</id>
            <build>
                <plugins>
                    <plugin>
                        <groupId>org.apache.maven.plugins</groupId>
                        <artifactId>maven-surefire-plugin</artifactId>
                        <version>${maven-surefire-plugin.version}</version>
                        <configuration>
                            <forkCount>3</forkCount>
                            <reuseForks>true</reuseForks>
                            <includes>
                                <include>SpringContextTest</include>
                                <include>**/*UnitTest</include>
                            </includes>
                            <excludes>
                                <exclude>**/*IntegrationTest.java</exclude>
                                <exclude>**/*IntTest.java</exclude>
                                <exclude>**/*LongRunningUnitTest.java</exclude>
                                <exclude>**/*ManualTest.java</exclude>
                                <exclude>**/JdbcTest.java</exclude>
                                <exclude>**/*LiveTest.java</exclude>
                            </excludes>
                            <systemPropertyVariables>
                                <logback.configurationFile>${tutorialsproject.basedir}/logback-config.xml</logback.configurationFile>
                            </systemPropertyVariables>
                        </configuration>
                    </plugin>

                </plugins>
            </build>

            <modules>
                <module>parent-boot-1</module>
                <module>parent-boot-2</module>
                <module>parent-spring-4</module>
                <module>parent-spring-5</module>
                <module>parent-java</module>

                <module>checker-plugin</module>
                <!-- <module>clojure</module> --> <!-- Not a maven project -->
                <module>core-java-modules</module>
                <module>couchbase</module>
                <!-- <module>ethereum</module> --> <!-- JAVA-6001 -->
                <!-- <module>gradle-modules</module> --> <!-- Not a maven project -->
                <module>gradle-modules/gradle/maven-to-gradle</module>
                <!-- <module>grails</module> --> <!-- Not a maven project -->
                <!-- <module>guest</module> --> <!-- not to be built as its for guest articles  -->

                <module>java-jdi</module>

                <module>jetbrains</module>
                <module>jhipster-5</module>
                <module>jmh</module>
                <!-- <module>lagom</module> --> <!-- Not a maven project -->
                <module>language-interop</module>
                <module>libraries-3</module>
                <module>libraries-data-db</module>

                <module>lombok-modules</module>

                <module>muleesb</module>

                <module>osgi</module>
                <module>persistence-modules</module>
                <module>web-modules</module>
            </modules>

        </profile>

        <profile>
            <id>default-second</id>
            <build>
                <plugins>

                    <plugin>
                        <groupId>org.apache.maven.plugins</groupId>
                        <artifactId>maven-surefire-plugin</artifactId>
                        <version>${maven-surefire-plugin.version}</version>
                        <configuration>
                            <forkCount>3</forkCount>
                            <reuseForks>true</reuseForks>
                            <includes>
                                <include>SpringContextTest</include>
                                <include>**/*UnitTest</include>
                            </includes>
                            <excludes>
                                <exclude>**/*IntegrationTest.java</exclude>
                                <exclude>**/*IntTest.java</exclude>
                                <exclude>**/*LongRunningUnitTest.java</exclude>
                                <exclude>**/*ManualTest.java</exclude>
                                <exclude>**/*JdbcTest.java</exclude>
                                <exclude>**/*LiveTest.java</exclude>
                            </excludes>
                            <systemPropertyVariables>
                                <logback.configurationFile>${tutorialsproject.basedir}/logback-config.xml</logback.configurationFile>
                            </systemPropertyVariables>
                        </configuration>
                    </plugin>

                </plugins>
            </build>

            <modules>
                <module>parent-boot-1</module>
                <module>parent-boot-2</module>
                <module>parent-spring-4</module>
                <module>parent-spring-5</module>
                <module>parent-java</module>

                <module>spring-4</module>
                <module>spring-aop</module>

                <module>spring-bom</module>
                <module>spring-cloud-modules</module>
                <!-- <module>spring-cloud-cli</module> --> <!-- Not a maven project -->

                <module>spring-exceptions</module>
                <module>spring-integration</module>
                <module>spring-jenkins-pipeline</module>

                <module>spring-remoting-modules</module>

                <!-- <module>spring-roo</module> --> <!-- JAVA-17327 -->

                <module>spring-security-modules</module>
                <module>spring-shell</module>
                <module>spring-soap</module>
                <module>spring-spel</module>
                <module>spring-static-resources</module>
                <module>spring-swagger-codegen</module>
                <module>spring-vault</module>
                <module>spring-web-modules</module>
                <module>spring-websockets</module>
                <module>static-analysis</module>
                <module>testing-modules</module>
                <module>vertx-modules</module>
                <module>video-tutorials</module>
                <module>xml</module>
                <module>xml-2</module>
            </modules>

        </profile>

        <profile>
            <id>default-heavy</id>
            <build>
                <plugins>

                    <plugin>
                        <groupId>org.apache.maven.plugins</groupId>
                        <artifactId>maven-surefire-plugin</artifactId>
                        <version>${maven-surefire-plugin.version}</version>
                        <configuration>
                            <forkCount>3</forkCount>
                            <reuseForks>true</reuseForks>
                            <includes>
                                <include>SpringContextTest</include>
                                <include>**/*UnitTest</include>
                            </includes>
                            <excludes>
                                <exclude>**/*IntegrationTest.java</exclude>
                                <exclude>**/*IntTest.java</exclude>
                                <exclude>**/*LongRunningUnitTest.java</exclude>
                                <exclude>**/*ManualTest.java</exclude>
                                <exclude>**/*JdbcTest.java</exclude>
                                <exclude>**/*LiveTest.java</exclude>
                            </excludes>
                        </configuration>
                    </plugin>

                </plugins>
            </build>

            <modules>
                <module>parent-boot-1</module>
                <module>parent-boot-2</module>
                <module>parent-spring-4</module>
                <module>parent-spring-5</module>
                <module>parent-java</module>

                <module>apache-spark</module>

                <module>image-processing</module>

                <module>jenkins-modules</module>
                <module>jhipster-modules</module>
                <module>jhipster-5</module>
                <module>jws</module>

                <module>libraries</module> <!-- very long running -->
                <module>libraries-4</module>
                <module>libraries-5</module>
                <module>libraries-6</module>
                
                <module>vaadin</module>
            </modules>
        </profile>

        <profile>
            <id>integration-lite-first</id>

            <build>
                <plugins>
                    <plugin>
                        <groupId>org.apache.maven.plugins</groupId>
                        <artifactId>maven-surefire-plugin</artifactId>
                        <configuration>
                            <excludes>
                                <exclude>**/*ManualTest.java</exclude>
                                <exclude>**/*LiveTest.java</exclude>
                            </excludes>
                            <includes>
                                <include>**/*IntegrationTest.java</include>
                                <include>**/*IntTest.java</include>
                            </includes>
                            <systemPropertyVariables>
                                <logback.configurationFile>${tutorialsproject.basedir}/logback-config.xml</logback.configurationFile>
                            </systemPropertyVariables>
                        </configuration>
                    </plugin>
                </plugins>
            </build>

            <modules>
                <module>parent-boot-1</module>
                <module>parent-boot-2</module>
                <module>parent-spring-4</module>
                <module>parent-spring-5</module>
                <module>parent-java</module>

                <module>checker-plugin</module>
                <!-- <module>clojure</module> --> <!-- Not a maven project -->

                <module>core-java-modules</module>
                <module>couchbase</module>
                <!-- <module>ethereum</module> --> <!-- JAVA-6001 -->
                <!-- <module>gradle-modules</module> --> <!-- Not a maven project -->
                <module>gradle-modules/gradle/maven-to-gradle</module>
                <!-- <module>grails</module> --> <!-- Not a maven project -->
                <!-- <module>guest</module> --> <!-- not to be built as its for guest articles  -->

                <module>java-jdi</module>

                <module>jhipster-5</module>
                <module>jmh</module>
                <!-- <module>lagom</module> --> <!-- Not a maven project -->
                <module>language-interop</module>
                <module>libraries-3</module>
                <module>libraries-data-db</module>

                <module>lombok-modules</module>
                <module>muleesb</module>

                <module>osgi</module>
                <module>persistence-modules</module>
                <module>web-modules</module>
            </modules>

        </profile>

        <profile>
            <id>integration-lite-second</id>

            <build>
                <plugins>
                    <plugin>
                        <groupId>org.apache.maven.plugins</groupId>
                        <artifactId>maven-surefire-plugin</artifactId>
                        <configuration>
                            <excludes>
                                <exclude>**/*ManualTest.java</exclude>
                                <exclude>**/*LiveTest.java</exclude>
                            </excludes>
                            <includes>
                                <include>**/*IntegrationTest.java</include>
                                <include>**/*IntTest.java</include>
                            </includes>
                            <systemPropertyVariables>
                                <logback.configurationFile>${tutorialsproject.basedir}/logback-config.xml</logback.configurationFile>
                            </systemPropertyVariables>
                        </configuration>
                    </plugin>
                </plugins>
            </build>

            <modules>
                <module>parent-boot-1</module>
                <module>parent-boot-2</module>
                <module>parent-spring-4</module>
                <module>parent-spring-5</module>
                <module>parent-java</module>

                <module>spring-4</module>

                <module>spring-bom</module>
                <module>spring-cloud-modules</module>
                <!-- <module>spring-cloud-cli</module> --> <!-- Not a maven project -->

                <module>spring-exceptions</module>
                <module>spring-integration</module>
                <module>spring-jenkins-pipeline</module>

                <module>spring-remoting-modules</module>

                <!-- <module>spring-roo</module> --> <!-- JAVA-17327 -->

                <module>spring-security-modules</module>
                <module>spring-shell</module>
                <module>spring-soap</module>
                <module>spring-spel</module>
                <module>spring-static-resources</module>
                <module>spring-swagger-codegen</module>
                <module>spring-vault</module>
                <module>spring-web-modules</module>
                <module>spring-websockets</module>
                <module>static-analysis</module>
                <module>testing-modules</module>
                <module>vertx-modules</module>
                <module>video-tutorials</module>
                <module>xml</module>
                <module>xml-2</module>
            </modules>

        </profile>

        <profile>
            <id>integration-heavy</id>

            <build>
                <plugins>
                    <plugin>
                        <groupId>org.apache.maven.plugins</groupId>
                        <artifactId>maven-surefire-plugin</artifactId>
                        <configuration>
                            <excludes>
                                <exclude>**/*ManualTest.java</exclude>
                                <exclude>**/*LiveTest.java</exclude>
                            </excludes>
                            <includes>
                                <include>**/*IntegrationTest.java</include>
                                <include>**/*IntTest.java</include>
                            </includes>
                        </configuration>
                    </plugin>
                </plugins>
            </build>

            <modules>
                <module>parent-boot-1</module>
                <module>parent-boot-2</module>
                <module>parent-spring-4</module>
                <module>parent-spring-5</module>
                <module>parent-java</module>

                <module>apache-spark</module>

                <module>image-processing</module>

                <module>jenkins-modules</module>
                <module>jhipster-modules</module>
                <module>jhipster-5</module>
                <module>jws</module>

                <module>libraries</module> <!-- very long running -->
                <module>libraries-4</module>
                <module>libraries-5</module>
                <module>libraries-6</module>
                
                <module>vaadin</module>
            </modules>

        </profile>

        <profile>
            <id>live-all</id>

            <build>
                <plugins>
                    <plugin>
                        <groupId>org.apache.maven.plugins</groupId>
                        <artifactId>maven-surefire-plugin</artifactId>
                        <configuration>
                            <excludes>
                                <exclude>**/SpringContextTest.java</exclude>
                                <exclude>**/*UnitTest.java</exclude>
                                <exclude>**/*IntegrationTest.java</exclude>
                                <exclude>**/*IntTest.java</exclude>
                                <exclude>**/*LongRunningUnitTest.java</exclude>
                                <exclude>**/*ManualTest.java</exclude>
                                <exclude>**/*JdbcTest.java</exclude>
                            </excludes>
                            <includes>
                                <include>**/*LiveTest.java</include>
                            </includes>
                        </configuration>
                    </plugin>

                </plugins>
            </build>


        </profile>

        <profile>
            <id>default-jdk9-and-above</id>

            <build>
                <plugins>

                    <plugin>
                        <groupId>org.apache.maven.plugins</groupId>
                        <artifactId>maven-surefire-plugin</artifactId>
                        <configuration>
                            <forkCount>3</forkCount>
                            <reuseForks>true</reuseForks>
                            <includes>
                                <include>SpringContextTest</include>
                                <include>**/*UnitTest</include>
                            </includes>
                            <excludes>
                                <exclude>**/*IntegrationTest.java</exclude>
                                <exclude>**/*IntTest.java</exclude>
                                <exclude>**/*LongRunningUnitTest.java</exclude>
                                <exclude>**/*ManualTest.java</exclude>
                                <exclude>**/JdbcTest.java</exclude>
                                <exclude>**/*LiveTest.java</exclude>
                            </excludes>
                        </configuration>
                    </plugin>

                </plugins>
            </build>

            <modules>
                <module>spring-katharsis</module>
                <module>logging-modules</module>
                <module>spring-boot-modules</module>
                <module>apache-httpclient</module>
                <module>apache-httpclient4</module>
                <module>apache-httpclient-2</module>
                <module>spring-mobile</module>
                <module>microservices-modules</module>
                <module>spring-ejb-modules</module>
                <module>spring-di</module>
                <module>spring-di-2</module>
                <module>spring-jinq</module>
                <module>vavr-modules</module>
                <module>java-websocket</module>
                <module>azure</module>
                <module>netflix-modules</module>
                <module>spf4j</module>
                <module>spring-jersey</module>
                <module>jersey</module>
                <module>jaxb</module>

                <module>javafx</module>
                <module>spring-batch</module>
                <module>spring-batch-2</module>
                <module>spring-boot-rest</module>
                <module>spring-drools</module>
                <module>spring-exceptions</module>
                <module>spring-jenkins-pipeline</module>
                <module>spring-core</module>
                <module>spring-core-4</module>
                <module>spring-integration</module>
                <module>libraries-security</module>

                <module>performance-tests</module>
                <module>security-modules</module>
                <module>libraries-server-2</module>
                <module>orika</module>
                <module>patterns-modules</module>
                <module>json-modules</module>
                <module>libraries-data</module>
                <module>saas-modules</module>
                <module>server-modules</module>
                <module>apache-cxf-modules</module>

                <module>spring-aop</module>
                <module>jmeter</module>
                <module>spring-aop-2</module>

                <module>algorithms-modules</module>
                <module>apache-libraries</module>
                <module>apache-poi</module>
                <module>apache-velocity</module>
                <module>di-modules</module>
                <module>asciidoctor</module>
                <module>aws-modules</module>

                <module>couchbase</module>
                <module>core-groovy-modules</module>

                <module>core-java-modules/core-java-9</module>
                <module>core-java-modules/core-java-9-improvements</module>
                <module>core-java-modules/core-java-9-jigsaw</module>
                <!-- <module>core-java-modules/core-java-9-new-features</module> --> <!-- uses preview features, to be decided how to handle -->
                <module>core-java-modules/core-java-9-streams</module>
                <module>core-java-modules/core-java-10</module>
                <module>core-java-modules/core-java-11</module>
                <module>core-java-modules/core-java-11-2</module>
                <module>core-java-modules/core-java-11-3</module>
                <!-- <module>core-java-modules/core-java-12</module> --> <!-- uses preview features, to be decided how to handle -->
                <!-- <module>core-java-modules/core-java-13</module> --> <!-- uses preview features, to be decided how to handle -->
                <!-- <module>core-java-modules/core-java-14</module> --> <!-- uses preview features, to be decided how to handle -->
                <!-- <module>core-java-modules/core-java-15</module> --> <!-- uses preview features, to be decided how to handle -->
                <!-- <module>core-java-modules/core-java-16</module> --> <!-- uses preview features, to be decided how to handle -->
                <!-- <module>core-java-modules/core-java-17</module> --> <!-- uses preview features, to be decided how to handle -->
                <!-- <module>core-java-modules/core-java-19</module> --> <!-- uses preview features, to be decided how to handle -->
                <module>core-java-modules/core-java-collections-set</module>
                <module>core-java-modules/core-java-collections-list-4</module>
                <module>core-java-modules/core-java-collections-array-list</module>
                <module>core-java-modules/core-java-collections-maps-4</module>
                <module>core-java-modules/core-java-collections-maps-5</module>
                <module>core-java-modules/core-java-concurrency-simple</module>
                <module>core-java-modules/core-java-date-operations-1</module>
                <module>core-java-modules/core-java-datetime-conversion</module>
                <module>core-java-modules/core-java-datetime-string</module>
                <module>core-java-modules/core-java-io-conversions-2</module>
                <module>core-java-modules/core-java-jpms</module>
                <module>core-java-modules/core-java-os</module>
                <module>core-java-modules/core-java-streams-4</module>
                <module>core-java-modules/core-java-string-algorithms-3</module>
                <module>core-java-modules/core-java-string-operations-3</module>
                <module>core-java-modules/core-java-string-operations-4</module>
                <module>core-java-modules/core-java-string-operations-5</module>
                <module>core-java-modules/core-java-time-measurements</module>
                <module>core-java-modules/core-java-networking-3</module>
                <module>core-java-modules/core-java-strings</module>
                <module>core-java-modules/core-java-httpclient</module>
                <module>custom-pmd</module>
                <module>spring-core-6</module>
                <module>data-structures</module>
                <module>ddd-contexts</module>
                <module>jackson-modules</module>
                <module>deeplearning4j</module>
                <module>docker-modules</module>
                <module>drools</module>
                <module>guava-modules</module>
                <module>kubernetes-modules</module>
                <module>libraries-concurrency</module>
                <module>libraries-testing</module>
                <module>maven-modules</module>
                <module>optaplanner</module>
                <module>persistence-modules/sirix</module>
                <module>persistence-modules/spring-data-cassandra-2</module>
                <module>persistence-modules/spring-data-jpa-repo-3</module>
                <module>quarkus-modules</module>
                <module>spring-reactive-modules</module>
                <module>spring-swagger-codegen/custom-validations-opeanpi-codegen</module>
                <module>testing-modules/testing-assertions</module>
                <module>persistence-modules/fauna</module>
                <module>persistence-modules/spring-data-rest</module>

                <module>rule-engines-modules</module>

                <module>reactive-systems</module>
                <module>rxjava-modules</module>

                <module>lightrun</module>
                <module>tablesaw</module>
                <module>geotools</module>

                <!-- Modules from default-first -->

                <module>akka-modules</module>
                <module>annotations</module>
                <module>httpclient-simple</module>
                <module>antlr</module>
                <module>apache-kafka</module>
                <module>apache-kafka-2</module>
                <module>apache-olingo</module>

                <module>apache-poi-2</module>
                <module>apache-rocketmq</module>
                <module>apache-thrift</module>
                <module>apache-tika</module>

                <module>asm</module>
                <module>atomikos</module>
                <module>atomix</module>

                <module>axon</module>

                <module>bazel</module>
                <module>code-generation</module>
                <module>ddd</module>
                <module>discord4j</module>
                <module>disruptor</module>
                <module>dozer</module>
                <module>dubbo</module>
                <!-- <module>feign</module> --> <!-- JAVA-19475 -->
                <module>google-cloud</module>
                <module>graphql-modules</module>
                <module>grpc</module>
                <module>hazelcast</module>
                <module>hystrix</module>
                <module>jackson-simple</module>
                <module>java-blockchain</module>

                <module>java-rmi</module>
                <module>java-spi</module>
                <module>javax-sound</module>
                <module>javaxval</module>
                <module>javaxval-2</module>
                <module>javax-validation-advanced</module>
                <module>jgit</module>
                <module>jib</module>

                <module>java-native</module>
                <module>jsoup</module>
                <module>ksqldb</module>
                <module>jsf</module>
                <module>libraries-2</module>
                <module>libraries-7</module>
                <module>libraries-apache-commons</module>
                <module>libraries-apache-commons-collections</module>
                <module>libraries-apache-commons-io</module>
                <module>libraries-data-2</module>
                <module>libraries-data-io</module>
                <module>libraries-files</module>
                <module>libraries-http</module>
                <module>libraries-http-2</module>
                <module>libraries-io</module>
                <module>libraries-primitive</module>
                <module>libraries-rpc</module>
                <module>libraries-server</module>

                <module>lucene</module>
                <module>mapstruct</module>
                <module>mesos-marathon</module>
                <module>metrics</module>
                <module>mustache</module>
                <module>mybatis</module>
                <module>pdf</module>
                <module>pdf-2</module>
                <module>protobuffer</module>
                <module>reactor-core</module>
                <module>rsocket</module>
                <module>slack</module>


                <!--  Modules from default second-->
                <module>spring-5</module>
                <module>spring-5-webflux</module>
                <module>spring-5-webflux-2</module>
                <module>spring-activiti</module>
<<<<<<< HEAD
                <module>spring-boot-modules/spring-caching-2</module>
=======
                <module>spring-batch-2</module>
>>>>>>> bde71a9d
                <module>spring-core-2</module>
                <module>spring-core-3</module>
                <module>spring-core-5</module>
                <module>spring-di-3</module>
                <module>spring-cucumber</module>

                <module>spring-kafka</module>

                <module>spring-native</module>
                <module>spring-security-modules/spring-security-oauth2-testing</module>
                <module>spring-protobuf</module>
                <module>spring-quartz</module>

                <module>spring-scheduling</module>

                <module>spring-state-machine</module>
                <module>spring-threads</module>
                <module>tensorflow-java</module>
                <module>xstream</module>
                <module>webrtc</module>
                <module>persistence-modules/java-mongodb</module>
                
                <module>messaging-modules</module>

                <module>persistence-modules/questdb</module>
            </modules>

            <properties>
                <project.build.sourceEncoding>UTF-8</project.build.sourceEncoding>
                <java.version>11</java.version>
                <maven.compiler.source>11</maven.compiler.source>
                <maven.compiler.target>11</maven.compiler.target>
            </properties>
        </profile>

        <profile>
            <id>integration-jdk9-and-above</id>

            <build>
                <plugins>
                    <plugin>
                        <groupId>org.apache.maven.plugins</groupId>
                        <artifactId>maven-surefire-plugin</artifactId>
                        <configuration>
                            <excludes>
                                <exclude>**/*ManualTest.java</exclude>
                                <exclude>**/*LiveTest.java</exclude>
                            </excludes>
                            <includes>
                                <include>**/*IntegrationTest.java</include>
                                <include>**/*IntTest.java</include>
                            </includes>
                        </configuration>
                    </plugin>
                </plugins>
            </build>

            <modules>
                <module>spring-katharsis</module>
                <module>logging-modules</module>
                <module>spring-boot-modules</module>
                <module>apache-httpclient</module>
                <module>apache-httpclient4</module>
                <module>apache-httpclient-2</module>
                <module>spring-mobile</module>
                <module>microservices-modules</module>
                <module>spring-ejb-modules</module>
                <module>spring-di</module>
                <module>spring-di-2</module>
                <module>spring-jinq</module>
                <module>vavr-modules</module>
                <module>java-websocket</module>
                <module>azure</module>
                <module>netflix-modules</module>
                <module>spf4j</module>
                <module>spring-jersey</module>
                <module>jersey</module>
                <module>jaxb</module>

                <module>javafx</module>
                <module>spring-batch</module>
                <module>spring-batch-2</module>
                <module>spring-boot-rest</module>
                <module>spring-drools</module>
                <module>spring-exceptions</module>
                <module>spring-jenkins-pipeline</module>
                <module>spring-core</module>
                <module>spring-core-4</module>
                <module>spring-integration</module>
                <module>libraries-security</module>

                <module>performance-tests</module>
                <module>security-modules</module>
                <module>libraries-server-2</module>
                <module>orika</module>
                <module>patterns-modules</module>
                <module>json-modules</module>
                <module>libraries-data</module>
                <module>saas-modules</module>
                <module>server-modules</module>
                <module>apache-cxf-modules</module>

                <module>algorithms-modules</module>
                <module>apache-libraries</module>
                <module>apache-poi</module>
                <module>apache-velocity</module>
                <module>di-modules</module>
                <module>asciidoctor</module>
                <module>aws-modules</module>

                <module>couchbase</module>

                <module>core-groovy-modules</module>
                <module>core-java-modules/core-java-9</module>
                <module>core-java-modules/core-java-9-improvements</module>
                <module>core-java-modules/core-java-9-jigsaw</module>
                <!-- <module>core-java-modules/core-java-9-new-features</module> --> <!-- uses preview features, to be decided how to handle -->
                <module>core-java-modules/core-java-9-streams</module>
                <module>core-java-modules/core-java-10</module>
                <module>core-java-modules/core-java-11</module>
                <module>core-java-modules/core-java-11-2</module>
                <module>core-java-modules/core-java-11-3</module>
                <!-- <module>core-java-modules/core-java-12</module> --> <!-- uses preview features, to be decided how to handle -->
                <!-- <module>core-java-modules/core-java-13</module> --> <!-- uses preview features, to be decided how to handle -->
                <!-- <module>core-java-modules/core-java-14</module> --> <!-- uses preview features, to be decided how to handle -->
                <!-- <module>core-java-modules/core-java-15</module> --> <!-- uses preview features, to be decided how to handle -->
                <!-- <module>core-java-modules/core-java-16</module> --> <!-- uses preview features, to be decided how to handle -->
                <!-- <module>core-java-modules/core-java-17</module> --> <!-- uses preview features, to be decided how to handle -->
                <!-- <module>core-java-modules/core-java-19</module> --> <!-- uses preview features, to be decided how to handle -->
                <module>core-java-modules/core-java-collections-set</module>
                <module>core-java-modules/core-java-collections-list-4</module>
                <module>core-java-modules/core-java-collections-array-list</module>
                <module>core-java-modules/core-java-collections-maps-4</module>
                <module>core-java-modules/core-java-collections-maps-5</module>
                <module>core-java-modules/core-java-concurrency-simple</module>
                <module>core-java-modules/core-java-date-operations-1</module>
                <module>core-java-modules/core-java-datetime-conversion</module>
                <module>core-java-modules/core-java-datetime-string</module>
                <module>core-java-modules/core-java-io-conversions-2</module>
                <module>core-java-modules/core-java-jpms</module>
                <module>core-java-modules/core-java-os</module>
                <module>core-java-modules/core-java-streams-4</module>
                <module>core-java-modules/core-java-string-algorithms-3</module>
                <module>core-java-modules/core-java-string-operations-3</module>
                <module>core-java-modules/core-java-string-operations-4</module>
                <module>core-java-modules/core-java-string-operations-5</module>
                <module>core-java-modules/core-java-time-measurements</module>
                <module>core-java-modules/core-java-networking-3</module>
                <module>core-java-modules/core-java-strings</module>
                <module>core-java-modules/core-java-httpclient</module>
                <module>spring-aop</module>
                <module>spring-aop-2</module>
                <module>custom-pmd</module>
                <module>spring-core-6</module>
                <module>data-structures</module>
                <module>ddd-contexts</module>
                <module>jackson-modules</module>
                <module>deeplearning4j</module>
                <module>jmeter</module>
                <module>docker-modules</module>
                <module>drools</module>
                <module>guava-modules</module>
                <module>kubernetes-modules</module>
                <module>libraries-concurrency</module>
                <module>libraries-testing</module>
                <module>maven-modules</module>
                <module>optaplanner</module>
                <module>persistence-modules/sirix</module>
                <module>persistence-modules/spring-data-cassandra-2</module>
                <module>persistence-modules/spring-data-jpa-repo-3</module>
                <module>quarkus-modules</module>
                <module>spring-reactive-modules</module>
                <module>spring-swagger-codegen/custom-validations-opeanpi-codegen</module>
                <module>testing-modules/testing-assertions</module>
                <module>persistence-modules/fauna</module>
                <module>persistence-modules/spring-data-rest</module>

                <module>rule-engines-modules</module>

                <module>reactive-systems</module>
                <module>rxjava-modules</module>

                <module>lightrun</module>
                <module>tablesaw</module>
                <module>geotools</module>

                <!-- Modules from default-first -->

                <module>akka-modules</module>
                <module>annotations</module>
                <module>antlr</module>
                <module>apache-kafka</module>
                <module>apache-kafka-2</module>
                <module>apache-olingo</module>

                <module>apache-poi-2</module>
                <module>apache-rocketmq</module>
                <module>apache-thrift</module>
                <module>apache-tika</module>

                <module>asm</module>
                <module>atomikos</module>
                <module>atomix</module>

                <module>axon</module>

                <module>bazel</module>
                <module>code-generation</module>
                <module>ddd</module>
                <module>discord4j</module>
                <module>disruptor</module>
                <module>dozer</module>

                <module>dubbo</module>
                <!-- <module>feign</module> -->
                <module>google-cloud</module>
                <module>graphql-modules</module>
                <module>grpc</module>
                <module>hazelcast</module>
                <module>httpclient-simple</module>
                <module>hystrix</module>
                <module>jackson-simple</module>
                <module>java-blockchain</module>

                <module>java-rmi</module>
                <module>java-spi</module>
                <module>javax-sound</module>
                <module>javaxval</module>
                <module>javaxval-2</module>
                <module>javax-validation-advanced</module>
                <module>jgit</module>
                <module>jib</module>

                <module>java-native</module>
                <module>jsoup</module>
                <module>jsf</module>
                <module>ksqldb</module>

                <module>libraries-7</module>
                <module>libraries-apache-commons</module>
                <module>libraries-apache-commons-collections</module>
                <module>libraries-apache-commons-io</module>
                <module>libraries-data-2</module>
                <module>libraries-data-io</module>
                <module>libraries-files</module>
                <module>libraries-http</module>
                <module>libraries-http-2</module>
                <module>libraries-io</module>
                <module>libraries-primitive</module>
                <module>libraries-rpc</module>
                <module>libraries-server</module>

                <module>lucene</module>
                <module>mapstruct</module>
                <module>mesos-marathon</module>
                <module>metrics</module>
                <module>mustache</module>
                <module>mybatis</module>
                <module>pdf</module>
                <module>pdf-2</module>
                <module>protobuffer</module>
                <module>reactor-core</module>
                <module>rsocket</module>
                <module>slack</module>


                <!--  Modules from default second-->

                <module>spring-5</module>
                <module>spring-5-webflux</module>
                <module>spring-5-webflux-2</module>
                <module>spring-activiti</module>
<<<<<<< HEAD
                <module>spring-boot-modules/spring-caching-2</module>
=======
                <module>spring-batch-2</module>
>>>>>>> bde71a9d
                <module>spring-core-2</module>
                <module>spring-core-3</module>
                <module>spring-core-5</module>
                <module>spring-di-3</module>
                <module>spring-cucumber</module>

                <module>spring-kafka</module>

                <module>spring-native</module>
                <module>spring-protobuf</module>
                <module>spring-quartz</module>

                <module>spring-scheduling</module>

                <module>spring-state-machine</module>
                <module>spring-threads</module>
                <module>tensorflow-java</module>
                <module>xstream</module>
                <module>webrtc</module>
                <module>persistence-modules/java-mongodb</module>
                <module>libraries-2</module> 
                <module>messaging-modules</module>

                <module>persistence-modules/questdb</module>
            </modules>

            <properties>
                <project.build.sourceEncoding>UTF-8</project.build.sourceEncoding>
                <java.version>11</java.version>
                <maven.compiler.source>11</maven.compiler.source>
                <maven.compiler.target>11</maven.compiler.target>
            </properties>
        </profile>

        <profile>
            <id>parents</id>
            <modules>
                <module>parent-boot-1</module>
                <module>parent-boot-2</module>
                <module>parent-spring-4</module>
                <module>parent-spring-5</module>
                <module>parent-java</module>
            </modules>

        </profile>
    </profiles>

    <reporting>
        <plugins>
            <plugin>
                <groupId>org.apache.maven.plugins</groupId>
                <artifactId>maven-jxr-plugin</artifactId>
                <version>${maven-jxr-plugin.version}</version>
            </plugin>
        </plugins>
    </reporting>

    <properties>
        <project.build.sourceEncoding>UTF-8</project.build.sourceEncoding>
        <project.reporting.outputEncoding>UTF-8</project.reporting.outputEncoding>
        <gib.referenceBranch>refs/remotes/origin/master</gib.referenceBranch>
        <gib.skipTestsForUpstreamModules>true</gib.skipTestsForUpstreamModules>
        <gib.buildUpstream>false</gib.buildUpstream>
        <gib.failOnMissingGitDir>false</gib.failOnMissingGitDir>
        <gib.failOnError>false</gib.failOnError>
        <gib.disable>true</gib.disable>

        <!-- used only in dependency management to force this version, not included as a direct dependency -->
        <junit.version>4.13.2</junit.version>
        <assertj.version>3.21.0</assertj.version>
        <hamcrest.version>2.2</hamcrest.version>
        <hamcrest-all.version>1.3</hamcrest-all.version>
        <mockito.version>4.4.0</mockito.version>
        <byte-buddy.version>1.12.13</byte-buddy.version>

        <!-- logging -->
        <org.slf4j.version>1.7.32</org.slf4j.version>
        <logback.version>1.2.7</logback.version>

        <!-- plugins -->
        <maven-surefire-plugin.version>2.22.2</maven-surefire-plugin.version>
        <maven-compiler-plugin.version>3.8.1</maven-compiler-plugin.version>
        <exec-maven-plugin.version>3.0.0</exec-maven-plugin.version>
        <java.version>1.8</java.version>
        <log4j.version>1.2.17</log4j.version>
        <esapi.version>2.5.0.0</esapi.version>
        <jmh-core.version>1.35</jmh-core.version>
        <jmh-generator.version>1.35</jmh-generator.version>
        <maven-failsafe-plugin.version>2.21.0</maven-failsafe-plugin.version>
        <commons-collections4.version>4.4</commons-collections4.version>
        <commons-io.version>2.11.0</commons-io.version>
        <commons-lang.version>2.6</commons-lang.version>
        <commons-lang3.version>3.12.0</commons-lang3.version>
        <commons-cli.version>1.5.0</commons-cli.version>
        <maven-war-plugin.version>3.0.0</maven-war-plugin.version>
        <javax.servlet-api.version>4.0.1</javax.servlet-api.version>
        <jstl-api.version>1.2</jstl-api.version>
        <javax.servlet.jsp-api.version>2.3.3</javax.servlet.jsp-api.version>
        <jstl.version>1.2</jstl.version>
        <jackson.version>2.13.3</jackson.version>
        <commons-fileupload.version>1.4</commons-fileupload.version>
        <junit-platform.version>1.9.2</junit-platform.version>
        <junit-jupiter.version>5.9.2</junit-jupiter.version>
        <junit-platform-surefire-provider.version>1.3.2</junit-platform-surefire-provider.version>
        <directory-maven-plugin.version>0.3.1</directory-maven-plugin.version>
        <maven-install-plugin.version>2.5.2</maven-install-plugin.version>
        <custom-pmd.version>0.0.1</custom-pmd.version>
        <gitflow-incremental-builder.version>3.12.2</gitflow-incremental-builder.version>
        <maven-jxr-plugin.version>3.0.0</maven-jxr-plugin.version>
        <maven-pmd-plugin.version>3.19.0</maven-pmd-plugin.version>
        <lombok.version>1.18.24</lombok.version>
        <h2.version>2.1.214</h2.version>
        <guava.version>31.1-jre</guava.version>
        <maven-jar-plugin.version>3.2.2</maven-jar-plugin.version>
    </properties>

</project><|MERGE_RESOLUTION|>--- conflicted
+++ resolved
@@ -939,11 +939,7 @@
                 <module>spring-5-webflux</module>
                 <module>spring-5-webflux-2</module>
                 <module>spring-activiti</module>
-<<<<<<< HEAD
                 <module>spring-boot-modules/spring-caching-2</module>
-=======
-                <module>spring-batch-2</module>
->>>>>>> bde71a9d
                 <module>spring-core-2</module>
                 <module>spring-core-3</module>
                 <module>spring-core-5</module>
@@ -1216,11 +1212,7 @@
                 <module>spring-5-webflux</module>
                 <module>spring-5-webflux-2</module>
                 <module>spring-activiti</module>
-<<<<<<< HEAD
                 <module>spring-boot-modules/spring-caching-2</module>
-=======
-                <module>spring-batch-2</module>
->>>>>>> bde71a9d
                 <module>spring-core-2</module>
                 <module>spring-core-3</module>
                 <module>spring-core-5</module>
