<?xml version="1.0" encoding="UTF-8"?>
<project xmlns="http://maven.apache.org/POM/4.0.0"
         xmlns:xsi="http://www.w3.org/2001/XMLSchema-instance"
         xsi:schemaLocation="http://maven.apache.org/POM/4.0.0 http://maven.apache.org/xsd/maven-4.0.0.xsd">
    <modelVersion>4.0.0</modelVersion>

    <groupId>com.baeldung</groupId>
    <artifactId>parent-modules</artifactId>
    <version>1.0.0-SNAPSHOT</version>
    <name>parent-modules</name>
    <packaging>pom</packaging>

    <dependencies>
        <!-- logging -->
        <dependency>
            <groupId>org.slf4j</groupId>
            <artifactId>slf4j-api</artifactId>
            <version>${org.slf4j.version}</version>
        </dependency>
        <dependency>
            <groupId>ch.qos.logback</groupId>
            <artifactId>logback-classic</artifactId>
            <version>${logback.version}</version>
        </dependency>
        <dependency>
            <groupId>ch.qos.logback</groupId>
            <artifactId>logback-core</artifactId>
            <version>${logback.version}</version>
        </dependency>
        <dependency>
            <groupId>org.slf4j</groupId>
            <artifactId>jcl-over-slf4j</artifactId>
            <version>${org.slf4j.version}</version>
        </dependency>

        <!-- test -->
        <dependency>
            <groupId>junit</groupId>
            <artifactId>junit</artifactId>
            <version>${junit.version}</version>
            <scope>test</scope>
        </dependency>
        <dependency>
            <groupId>org.junit.jupiter</groupId>
            <artifactId>junit-jupiter-engine</artifactId>
            <version>${junit-jupiter.version}</version>
            <scope>test</scope>
        </dependency>
        <dependency>
            <groupId>org.junit.jupiter</groupId>
            <artifactId>junit-jupiter-params</artifactId>
            <version>${junit-jupiter.version}</version>
            <scope>test</scope>
        </dependency>
        <dependency>
            <groupId>org.junit.jupiter</groupId>
            <artifactId>junit-jupiter-api</artifactId>
            <version>${junit-jupiter.version}</version>
            <scope>test</scope>
        </dependency>
        <dependency>
            <groupId>org.hamcrest</groupId>
            <artifactId>hamcrest-core</artifactId>
            <version>${org.hamcrest.version}</version>
            <scope>test</scope>
        </dependency>
        <dependency>
            <groupId>org.hamcrest</groupId>
            <artifactId>hamcrest-library</artifactId>
            <version>${org.hamcrest.version}</version>
            <scope>test</scope>
        </dependency>
        <dependency>
            <groupId>org.hamcrest</groupId>
            <artifactId>hamcrest-all</artifactId>
            <version>${org.hamcrest.version}</version>
            <scope>test</scope>
        </dependency>
        <dependency>
            <groupId>org.mockito</groupId>
            <artifactId>mockito-core</artifactId>
            <version>${mockito.version}</version>
            <scope>test</scope>
        </dependency>
        <dependency>
            <groupId>org.apache.maven.surefire</groupId>
            <artifactId>surefire-logger-api</artifactId>
            <version>${maven-surefire-plugin.version}</version>
            <!-- to get around bug https://github.com/junit-team/junit5/issues/801 -->
            <scope>test</scope>
            <optional>true</optional>
        </dependency>
    </dependencies>

    <build>
        <plugins>
            <plugin>
                <groupId>org.codehaus.mojo</groupId>
                <artifactId>exec-maven-plugin</artifactId>
                <version>${exec-maven-plugin.version}</version>
                <configuration>
                    <executable>maven</executable>
                </configuration>
            </plugin>
            <plugin>
                <groupId>org.apache.maven.plugins</groupId>
                <artifactId>maven-surefire-plugin</artifactId>
                <version>${maven-surefire-plugin.version}</version>
                <configuration>
                    <forkCount>3</forkCount>
                    <reuseForks>true</reuseForks>
                    <excludes>
                        <exclude>**/*IntegrationTest.java</exclude>
                        <exclude>**/*IntTest.java</exclude>
                        <exclude>**/*LongRunningUnitTest.java</exclude>
                        <exclude>**/*ManualTest.java</exclude>
                        <exclude>**/JdbcTest.java</exclude>
                        <exclude>**/*LiveTest.java</exclude>
                    </excludes>
                </configuration>
                <dependencies>
                    <dependency>
                        <groupId>org.junit.platform</groupId>
                        <artifactId>junit-platform-surefire-provider</artifactId>
                        <version>${junit-platform.version}</version>
                    </dependency>
                    <dependency>
                        <groupId>org.junit.jupiter</groupId>
                        <artifactId>junit-jupiter-engine</artifactId>
                        <version>${junit-jupiter.version}</version>
                    </dependency>
                    <dependency>
                        <groupId>org.junit.vintage</groupId>
                        <artifactId>junit-vintage-engine</artifactId>
                        <version>${junit-jupiter.version}</version>
                    </dependency>
                </dependencies>
            </plugin>
            <plugin>
                <groupId>org.apache.maven.plugins</groupId>
                <artifactId>maven-compiler-plugin</artifactId>
                <version>${maven-compiler-plugin.version}</version>
                <configuration>
                    <source>${java.version}</source>
                    <target>${java.version}</target>
                </configuration>
            </plugin>
            <plugin>
                <groupId>org.apache.maven.plugins</groupId>
                <artifactId>maven-pmd-plugin</artifactId>
                <version>${maven-pmd-plugin.version}</version>
                <dependencies>
                    <dependency>
                        <groupId>org.baeldung.pmd</groupId>
                        <artifactId>custom-pmd</artifactId>
                        <version>${custom-pmd.version}</version>
                    </dependency>
                </dependencies>
                <configuration>
                    <failurePriority>5</failurePriority>
                    <aggregate>false</aggregate>
                    <failOnViolation>true</failOnViolation>
                    <verbose>true</verbose>
                    <linkXRef>true</linkXRef>
                    <includeTests>true</includeTests>
                    <sourceEncoding>UTF-8</sourceEncoding>
                    <targetJdk>${java.version}</targetJdk>
                    <rulesets>
                        <ruleset>${tutorialsproject.basedir}/baeldung-pmd-rules.xml</ruleset>
                    </rulesets>
                    <excludeRoots>
                        <excludeRoot>target/generated-sources</excludeRoot>
                    </excludeRoots>
                </configuration>
                <executions>
                    <execution>
                        <phase>compile</phase>
                        <goals>
                            <goal>check</goal>
                        </goals>
                    </execution>
                </executions>
            </plugin>
            <plugin>
                <groupId>org.commonjava.maven.plugins</groupId>
                <artifactId>directory-maven-plugin</artifactId>
                <version>${directory-maven-plugin.version}</version>
                <executions>
                    <execution>
                        <id>directories</id>
                        <goals>
                            <goal>directory-of</goal>
                        </goals>
                        <phase>validate</phase>
                        <configuration>
                            <property>tutorialsproject.basedir</property>
                            <project>
                                <groupId>com.baeldung</groupId>
                                <artifactId>parent-modules</artifactId>
                            </project>
                        </configuration>
                    </execution>
                </executions>
            </plugin>
            <plugin>
                <groupId>org.apache.maven.plugins</groupId>
                <artifactId>maven-install-plugin</artifactId>
                <version>${maven-install-plugin.version}</version>
                <configuration>
                    <groupId>org.baeldung.pmd</groupId>
                    <artifactId>custom-pmd</artifactId>
                    <version>${custom-pmd.version}</version>
                    <packaging>jar</packaging>
                    <file>${tutorialsproject.basedir}/custom-pmd-${custom-pmd.version}.jar</file>
                    <generatePom>true</generatePom>
                </configuration>
                <executions>
                    <execution>
                        <id>install-jar-lib</id>
                        <goals>
                            <goal>install-file</goal>
                        </goals>
                        <phase>validate</phase>
                    </execution>
                </executions>
            </plugin>
            <plugin>
                <artifactId>maven-war-plugin</artifactId>
                <version>${maven-war-plugin.version}</version>
            </plugin>
        </plugins>

        <extensions>
            <extension>
                <groupId>com.vackosar.gitflowincrementalbuilder</groupId>
                <artifactId>gitflow-incremental-builder</artifactId>
                <version>${gitflow-incremental-builder.version}</version>
            </extension>
        </extensions>
        <pluginManagement>
            <plugins>
                <!--This plugin's configuration is used to store Eclipse m2e settings
                    only. It has no influence on the Maven build itself. -->
                <plugin>
                    <groupId>org.eclipse.m2e</groupId>
                    <artifactId>lifecycle-mapping</artifactId>
                    <version>1.0.0</version>
                    <configuration>
                        <lifecycleMappingMetadata>
                            <pluginExecutions>
                                <pluginExecution>
                                    <pluginExecutionFilter>
                                        <groupId>
                                            org.commonjava.maven.plugins
                                        </groupId>
                                        <artifactId>
                                            directory-maven-plugin
                                        </artifactId>
                                        <versionRange>
                                            [0.3.1,)
                                        </versionRange>
                                        <goals>
                                            <goal>directory-of</goal>
                                        </goals>
                                    </pluginExecutionFilter>
                                    <action>
                                        <ignore></ignore>
                                    </action>
                                </pluginExecution>
                                <pluginExecution>
                                    <pluginExecutionFilter>
                                        <groupId>
                                            org.apache.maven.plugins
                                        </groupId>
                                        <artifactId>
                                            maven-install-plugin
                                        </artifactId>
                                        <versionRange>
                                            [2.5.1,)
                                        </versionRange>
                                        <goals>
                                            <goal>install-file</goal>
                                        </goals>
                                    </pluginExecutionFilter>
                                    <action>
                                        <ignore></ignore>
                                    </action>
                                </pluginExecution>
                            </pluginExecutions>
                        </lifecycleMappingMetadata>
                    </configuration>
                </plugin>
            </plugins>
        </pluginManagement>
    </build>

    <profiles>

        <profile>
            <id>default-first</id>
            <build>
                <plugins>

                    <plugin>
                        <groupId>org.apache.maven.plugins</groupId>
                        <artifactId>maven-surefire-plugin</artifactId>
                        <version>${maven-surefire-plugin.version}</version>
                        <configuration>
                            <forkCount>3</forkCount>
                            <reuseForks>true</reuseForks>
                            <includes>
                                <include>SpringContextTest</include>
                                <include>**/*UnitTest</include>
                            </includes>
                            <excludes>
                                <exclude>**/*IntegrationTest.java</exclude>
                                <exclude>**/*IntTest.java</exclude>
                                <exclude>**/*LongRunningUnitTest.java</exclude>
                                <exclude>**/*ManualTest.java</exclude>
                                <exclude>**/JdbcTest.java</exclude>
                                <exclude>**/*LiveTest.java</exclude>
                            </excludes>
                        </configuration>
                    </plugin>

                </plugins>
            </build>

            <modules>
                <module>parent-boot-1</module>
                <module>parent-boot-2</module>
                <module>parent-spring-4</module>
                <module>parent-spring-5</module>
                <module>parent-java</module>
                <module>parent-kotlin</module>
                <!-- <module>akka-http</module> --> <!-- Unit test is failing -->
                <module>akka-streams</module>
                <module>algorithms-genetic</module>
                <module>algorithms-miscellaneous-1</module>
                <module>algorithms-miscellaneous-2</module>
                <module>algorithms-miscellaneous-3</module>
                <module>algorithms-miscellaneous-4</module>
                <module>algorithms-miscellaneous-5</module>
                <module>algorithms-sorting</module>
                <module>animal-sniffer-mvn-plugin</module>
                <module>annotations</module>
                <module>antlr</module>
                <module>apache-avro</module>
                <module>apache-bval</module>
                <module>apache-curator</module>
                <module>apache-cxf</module>
                <module>apache-fop</module>
                <module>apache-geode</module>
                <module>apache-meecrowave</module>
                <module>apache-olingo/olingo2</module>
                <module>apache-opennlp</module>
                <module>apache-poi</module>
                <module>apache-pulsar</module>
                <module>apache-shiro</module>
                <module>apache-solrj</module>
                <module>apache-spark</module>
                <module>apache-thrift</module>
                <module>apache-tika</module>
                <module>apache-velocity</module>
                <module>apache-zookeeper</module>
                <module>asciidoctor</module>
                <module>asm</module>
                <module>atomix</module>
                <module>aws</module>
                <module>aws-lambda</module>
                <module>axon</module>
                <module>azure</module>

                <module>bazel</module>
                <module>blade</module>
                <module>bootique</module>

                <module>cas</module>
                <module>cdi</module>
                <module>checker-plugin</module>
                <module>cloud-foundry-uaa/cf-uaa-oauth2-client</module>
                <module>cloud-foundry-uaa/cf-uaa-oauth2-resource-server</module>
                <module>code-generation</module>
				<module>core-groovy</module>
                <module>core-groovy-2</module>
                <module>core-groovy-collections</module>
                <!-- <module>core-java-modules/core-java-10</module> --> <!-- We haven't upgraded to java 10. Fixing in BAEL-10841 -->
                <!-- <module>core-java-modules/core-java-11</module> --> <!-- We haven't upgraded to java 11. Fixing in BAEL-10841 -->
                <!-- <module>core-java-modules/core-java-12</module> --> <!-- We haven't upgraded to java 12. Fixing in BAEL-10841 -->
                <module>core-java-modules/core-java-8</module>
                <module>core-java-modules/core-java-8-2</module>
                <module>core-java-modules/core-java-annotations</module>
                <module>core-java-modules/core-java-streams</module>
                <module>core-java-modules/core-java-function</module>
                <module>core-java-modules/core-java-lang-math</module>
                <!-- We haven't upgraded to java 9.-->
                <!--
                <module>core-java-modules/core-java-datetime-computations</module>
                <module>core-java-modules/core-java-datetime-conversion</module>
                <module>core-java-modules/core-java-datetime-java8</module>
                <module>core-java-modules/core-java-datetime-string</module>
                <module>core-java-modules/core-java-time-measurements</module>
                -->
                <module>core-java-modules/core-java-text</module>
                <module>core-java-modules/core-java-lambdas</module>
                <!--<module>core-java-modules/core-java-9</module> --> <!-- We haven't upgraded to java 9. Fixing in BAEL-10841 -->
                <!--<module>core-java-modules/core-java-os</module> --> <!-- We haven't upgraded to java 9.-->
                <module>core-java-modules/core-java-arrays</module>
                <module>core-java-modules/core-java-arrays-2</module>
                <module>core-java-modules/core-java-collections</module>
                <module>core-java-modules/core-java-collections-2</module>
                <module>core-java-modules/core-java-collections-3</module>
                <module>core-java-modules/core-java-collections-list</module>
                <module>core-java-modules/core-java-collections-list-2</module>
                <module>core-java-modules/core-java-collections-list-3</module>
                <module>core-java-modules/core-java-collections-array-list</module>
                <module>core-java-modules/core-java-collections-set</module>
                <module>core-java-modules/core-java-concurrency-basic</module>
                <module>core-java-modules/core-java-concurrency-basic-2</module>
                <module>core-java-modules/core-java-concurrency-collections</module>
                <module>core-java-modules/core-java-io</module>
                <module>core-java-modules/core-java-io-files</module>
                <module>core-java-modules/core-java-nio</module>
                <module>core-java-modules/core-java-security</module>
                <module>core-java-modules/core-java-exceptions</module>
                <module>core-java-modules/core-java-lang-syntax</module>
                <module>core-java-modules/core-java-lang-syntax-2</module>
                <module>core-java-modules/core-java-lang</module>
                <module>core-java-modules/core-java-lang-2</module>
                <module>core-java-modules/core-java-lang-oop</module>
                <module>core-java-modules/core-java-lang-oop-2</module>
                <module>core-java-modules/core-java-lang-oop-3</module>
                <module>core-java-modules</module>
                <module>core-java-modules/core-java-networking</module>
                <module>core-java-modules/core-java-perf</module>
                <module>core-java-modules/core-java-reflection</module>
                <module>core-java-modules/core-java-sun</module>
                <module>core-java-modules/core-java-string-conversions</module>
                <module>core-java-modules/core-java-string-conversions-2</module>
                <module>core-java-modules/core-java-string-apis</module>
                <module>core-java-modules/core-java</module>
                <module>core-java-modules/core-java-jvm</module>
                <module>core-scala</module>
                <module>couchbase</module>
                <module>custom-pmd</module>

                <module>dagger</module>
                <module>data-structures</module>
                <module>ddd</module>
                <module>deeplearning4j</module>
                <module>disruptor</module>
                <module>dozer</module>
                <module>drools</module>
                <module>dubbo</module>

                <module>ethereum</module>

                <module>feign</module>
                <module>flyway-cdi-extension</module>

                <module>geotools</module>
                <module>google-cloud</module>
                <module>google-web-toolkit</module>
                <!-- <module>gradle</module> --> <!-- Not a maven project -->
                <!-- <module>grails</module> --> <!-- Not a maven project -->
                <module>graphql/graphql-java</module>
                <module>grpc</module>
                <module>gson</module>
                <module>guava</module>
                <module>guava-io</module>
                <module>guava-collections</module>
                <module>guava-collections-map</module>
				<module>guava-collections-set</module>
                <module>guava-modules</module>
                <!-- <module>guest</module> --> <!-- not to be built as its for guest articles  -->
                <module>guice</module>

                <module>hazelcast</module>
                <module>helidon</module>
                <module>httpclient</module>
                <module>httpclient-simple</module>
                <module>hystrix</module>

                <module>image-processing</module>
                <module>immutables</module>

                <module>jackson</module>
                <module>jackson-2</module>
                <module>jackson-simple</module>
                <module>java-collections-conversions</module>
                <module>java-collections-conversions-2</module>
                <module>java-collections-maps</module>
                <module>java-collections-maps-2</module>
                <module>java-jdi</module>
                <!--<module>java-dates</module>-->
                <!-- <module>java-ee-8-security-api</module> --> <!-- long running -->
                <module>java-lite</module>
                <module>java-math</module>
                <module>java-numbers</module>
                <module>java-numbers-2</module>
                <module>java-rmi</module>
                <module>java-spi</module>
                <module>java-streams</module>
                <!-- <module>java-streams-2</module> --> <!-- We haven't upgraded to java 9. Fixing in BAEL-10841 -->
                <module>java-strings</module>
                <module>java-strings-2</module>
                <module>java-strings-3</module>
                <module>java-strings-ops</module>
                <module>java-vavr-stream</module>
                <module>java-websocket</module>
                <module>javafx</module>
                <module>javax-servlets</module>
                <module>javaxval</module>
                <module>jaxb</module>
                <!-- JIRA-10842
                <module>jee-7</module> -->
                <module>jee-7-security</module>
                <module>jee-kotlin</module>
                <module>jersey</module>
                <module>jgit</module>
                <module>jgroups</module>
                <module>jhipster-5</module>
                <module>jib</module>
                <module>jjwt</module>
                <module>jmeter</module>
                <module>jmh</module>
                <module>jni</module>
                <module>jooby</module>
                <module>jsf</module>
                <module>json</module>
                <module>json-path</module>
                <module>jsoup</module>
                <module>jta</module>

                <!-- <module>kotlin-js</module> --> <!-- Not a maven project -->
                <module>kotlin-libraries</module>
                <module>kotlin-libraries-2</module>

                <!-- <module>lagom</module> --> <!-- Not a maven project -->
                <module>libraries</module>
                <module>libraries-2</module>
                <module>libraries-data</module>
                <module>libraries-data-2</module>
                <module>libraries-data-db</module>
				<module>libraries-data-io</module>
				<module>libraries-apache-commons</module>
                <module>libraries-apache-commons-collections</module>
                <module>libraries-apache-commons-io</module>
                <module>libraries-primitive</module>
                <module>libraries-testing</module>
                <module>libraries-security</module>
                <module>libraries-server</module>
                <module>libraries-http</module>
                <module>libraries-io</module>
                <module>linkrest</module>
                <module>logging-modules</module>
                <module>lombok</module>
                <module>lucene</module>

                <module>mapstruct</module>
                <!-- <module>maven-all/compiler-plugin-java-9</module> --> <!-- We haven't upgraded to java 9. -->
                <module>maven-all/maven</module>
                <module>maven-all/maven-war-plugin</module>
                <module>maven-all/profiles</module>
                <module>maven-all/versions-maven-plugin</module>
                <module>maven-archetype</module>
                <!-- <module>maven-polyglot/maven-polyglot-json-app</module> --> <!-- Not a maven project -->
                <module>maven-polyglot/maven-polyglot-json-extension</module>
                <!-- <module>maven-polyglot/maven-polyglot-yml-app</module> --> <!-- Not a maven project -->
                <module>mesos-marathon</module>
                <module>metrics</module>
                <!-- <module>micronaut</module> --> <!-- Fixing in BAEL-10877 -->
                <module>microprofile</module>
                <module>msf4j</module>
                <!-- <module>muleesb</module> --> <!-- Fixing in BAEL-10878 -->
                <module>mustache</module>
                <module>mybatis</module>


                <module>optaplanner</module>
                <module>orika</module>
                <module>osgi</module>

                <module>patterns</module>
                <module>pdf</module>
                <module>performance-tests</module>
                <!-- <module>play-framework</module> --> <!-- Not a maven project -->
                <module>protobuffer</module>

                <module>persistence-modules</module>
                <module>quarkus</module>

                <module>rabbitmq</module>
                <!-- <module>raml</module> --> <!-- Not a maven project -->
                <module>ratpack</module>
                <module>reactor-core</module>
                <module>resteasy</module>
                <module>restx</module>
                <!-- <module>rmi</module> --> <!-- Not a maven project -->
                <module>rule-engines</module>
                <module>rsocket</module>
                <module>rxjava</module>
                <module>rxjava-2</module>
                <module>software-security/sql-injection-samples</module>

                <module>tensorflow-java</module>
                <module>spf4j</module>
                <module>spring-boot-configuration</module>
				<module>spring-boot-flowable</module>
                <module>spring-boot-mvc-2</module>
                <module>spring-boot-performance</module>
                <module>spring-boot-properties</module>
                <!-- <module>spring-mvc-basics</module> --> <!-- Compilation failure -->
                <module>spring-security-kerberos</module>
                <module>oauth2-framework-impl</module>

                <module>spring-boot-nashorn</module>
                <module>java-blockchain</module>
<<<<<<< HEAD
                <module>supervised-learning</module>
<module>wildfly</module>
=======
                <module>wildfly</module>
>>>>>>> 5fa8c279
            </modules>

        </profile>

        <profile>
            <id>default-second</id>
            <build>
                <plugins>

                    <plugin>
                        <groupId>org.apache.maven.plugins</groupId>
                        <artifactId>maven-surefire-plugin</artifactId>
                        <version>${maven-surefire-plugin.version}</version>
                        <configuration>
                            <forkCount>3</forkCount>
                            <reuseForks>true</reuseForks>
                            <includes>
                                <include>SpringContextTest</include>
                                <include>**/*UnitTest</include>
                            </includes>
                            <excludes>
                                <exclude>**/*IntegrationTest.java</exclude>
                                <exclude>**/*IntTest.java</exclude>
                                <exclude>**/*LongRunningUnitTest.java</exclude>
                                <exclude>**/*ManualTest.java</exclude>
                                <exclude>**/*JdbcTest.java</exclude>
                                <exclude>**/*LiveTest.java</exclude>
                            </excludes>
                        </configuration>
                    </plugin>

                </plugins>
            </build>

            <modules>
                <module>parent-boot-1</module>
                <module>parent-boot-2</module>
                <module>parent-spring-4</module>
                <module>parent-spring-5</module>
                <module>parent-java</module>
                <module>parent-kotlin</module>

                <module>saas</module>
                <module>spark-java</module>

                <module>spring-4</module>

                <module>spring-5</module>
                <module>spring-5-webflux</module>
                <module>spring-5-data-reactive</module>
                <module>spring-5-mvc</module>
                <module>spring-5-reactive</module>
                <module>spring-5-reactive-2</module>
                <module>spring-5-reactive-client</module>
                <module>spring-5-reactive-oauth</module>
                <module>spring-5-reactive-security</module>
                <module>spring-5-security</module>
                <module>spring-5-security-oauth</module>
                <module>spring-5-security-cognito</module>

                <module>spring-activiti</module>
                <module>spring-akka</module>
                <module>spring-amqp</module>
                <module>spring-aop</module>
                <module>spring-apache-camel</module>
                <module>spring-batch</module>
                <module>spring-bom</module>

                <module>spring-boot</module>
                <module>spring-boot-admin</module>
                <module>spring-boot-angular</module>
                <module>spring-boot-autoconfiguration</module>
                <module>spring-boot-bootstrap</module>
                <module>spring-boot-camel</module>
                <!-- <module>spring-boot-cli</module> --> <!-- Not a maven project -->
                <module>spring-boot-configuration</module>
				<module>spring-boot-client</module>

                <module>spring-boot-crud</module>
                <module>spring-boot-ctx-fluent</module>
                <module>spring-boot-custom-starter</module>
                <!-- <module>spring-boot-gradle</module> --> <!-- Not a maven project -->
                <module>spring-boot-jasypt</module>
                <module>spring-boot-keycloak</module>
                <module>spring-boot-kotlin</module>
                <module>spring-boot-logging-log4j2</module>
                <module>spring-boot-mvc</module>
                <module>spring-boot-mvc-birt</module>
                <module>spring-boot-environment</module>
				<module>spring-boot-deployment</module>
				<module>spring-boot-runtime</module>
				<module>spring-boot-runtime/disabling-console-jul</module>
				<module>spring-boot-runtime/disabling-console-log4j2</module>
                <module>spring-boot-runtime/disabling-console-logback</module>
                <module>spring-boot-artifacts</module>
                <module>spring-boot-rest</module>
                <module>spring-boot-data</module>
                <module>spring-boot-parent</module>
                <module>spring-boot-property-exp</module>
                <module>spring-boot-security</module>
                <module>spring-boot-testing</module>
                <module>spring-boot-vue</module>
                <module>spring-caching</module>
				<module>spring-boot-libraries</module>


                <module>spring-cloud</module>
                <module>spring-cloud-bus</module>
                <!-- <module>spring-cloud-cli</module> --> <!-- Not a maven project -->
                <module>spring-cloud-data-flow</module>

                <module>spring-core</module>
                <module>spring-core-2</module>
                <module>spring-core-3</module>
				<module>spring-cucumber</module>

                <module>spring-data-rest</module>
                <module>spring-data-rest-querydsl</module>
                <module>spring-dispatcher-servlet</module>
                <module>spring-drools</module>
                <module>spring-di</module>

                <module>spring-ehcache</module>
                <module>spring-ejb</module>
                <module>spring-exceptions</module>

                <module>spring-freemarker</module>

                <module>spring-groovy</module>

                <module>spring-integration</module>

                <module>spring-jenkins-pipeline</module>
                <module>spring-jersey</module>
                <module>spring-jinq</module>
                <module>spring-jms</module>
                <module>spring-jooq</module>

                <module>spring-kafka</module>
                <module>spring-katharsis</module>

                <module>spring-ldap</module>

                <module>spring-mobile</module>
                <module>spring-mockito</module>
                <module>spring-mvc-basics-2</module>
				<module>spring-mvc-forms-jsp</module>
                <module>spring-mvc-forms-thymeleaf</module>
                <module>spring-mvc-java</module>
                <module>spring-mvc-kotlin</module>
                <module>spring-mvc-simple</module>
                <module>spring-mvc-simple-2</module>
                <module>spring-mvc-velocity</module>
                <module>spring-mvc-webflow</module>
                <module>spring-mvc-xml</module>

                <module>spring-protobuf</module>
                <!-- <module>spring-security-cors</module> -->  <!-- PMD violation -->

                <module>spring-quartz</module>

                <module>spring-reactive-kotlin</module>
                <module>spring-reactor</module>
                <module>spring-remoting</module>
                <module>spring-rest</module>
                <module>spring-rest-angular</module>
                <module>spring-rest-compress</module>
                <module>spring-rest-full</module>
                <module>spring-rest-hal-browser</module>
                <module>spring-rest-query-language</module>
                <module>spring-rest-shell</module>
                <module>spring-rest-simple</module>
                <module>spring-resttemplate</module>
                <module>spring-roo</module>
                <module>spring-scheduling</module><module>spring-security-acl</module>
                <module>spring-security-angular/server</module>
                <module>spring-security-cache-control</module>

                <module>spring-security-core</module>
                <module>spring-security-mvc-boot</module>
                <module>spring-security-mvc-custom</module>
                <module>spring-security-mvc-digest-auth</module>
                <module>spring-security-mvc-jsonview</module>
                <module>spring-security-mvc-ldap</module>
                <module>spring-security-mvc-login</module>
                <module>spring-security-mvc-persisted-remember-me</module>
                <module>spring-security-mvc</module>
                <module>spring-security-mvc-socket</module>
                <module>spring-security-openid</module>
                <!--<module>spring-security-react</module> --> <!-- fails on Travis, fails intermittently on the new Jenkins (01.12.2018) BAEL-10834 -->
                <module>spring-security-rest</module>
                <module>spring-security-rest-basic-auth</module>
                <module>spring-security-rest-custom</module>
                <module>spring-security-sso</module>
                <module>spring-security-stormpath</module>
                <module>spring-security-thymeleaf</module>
                <module>spring-security-x509</module>
                <module>spring-session</module>
                <module>spring-shell</module>
				<module>spring-sleuth</module>
                <module>spring-soap</module>
                <module>spring-social-login</module>
                <module>spring-spel</module>
                <module>spring-state-machine</module>
                <module>spring-static-resources</module>
                <module>spring-swagger-codegen</module>

                <module>spring-thymeleaf</module>

                <module>spring-vault</module>
                <module>spring-vertx</module>

                <module>spring-webflux-amqp</module> <!-- long -->

                <module>spring-zuul</module>

                <module>static-analysis</module>
                <module>stripe</module>
                <module>structurizr</module>
                <module>struts-2</module>

                <module>testing-modules</module>

                <module>twilio</module>
                <module>twitter4j</module>

                <module>undertow</module>

                <module>vertx</module>
                <module>vertx-and-rxjava</module>
                <module>video-tutorials</module>
                <module>vraptor</module>

                <module>wicket</module>

                <module>xml</module>
                <module>xstream</module>

                <module>tensorflow-java</module>
                <module>spring-boot-flowable</module>
                <module>spring-security-kerberos</module>

                <module>spring-boot-nashorn</module>
                <module>java-blockchain</module>

            </modules>

        </profile>

        <profile>
            <id>spring-context</id>
            <build>
                <plugins>

                    <plugin>
                        <groupId>org.apache.maven.plugins</groupId>
                        <artifactId>maven-surefire-plugin</artifactId>
                        <version>${maven-surefire-plugin.version}</version>
                        <configuration>
                            <forkCount>3</forkCount>
                            <reuseForks>true</reuseForks>
                            <includes>
                                <include>**/*SpringContextIntegrationTest.java</include>
                            </includes>
                        </configuration>
                    </plugin>

                </plugins>
            </build>

            <modules>
                <module>spring-5</module>
                <module>spring-5-data-reactive</module>
                <module>spring-5-reactive</module>
                <module>spring-5-reactive-2</module>
                <module>spring-5-reactive-client</module>
                <module>spring-5-reactive-security</module>
                <module>spring-5-security</module>
                <module>spring-5-security-oauth</module>
                <module>spring-5-security-cognito</module>
                <module>spring-activiti</module>
                <module>spring-akka</module>
                <module>spring-aop</module>
                <module>spring-apache-camel</module>
                <module>spring-batch</module>
                <module>spring-bom</module>
                <module>spring-boot-admin</module>
                <module>spring-boot-bootstrap</module>
                <module>spring-boot-bootstrap</module>
                <module>spring-boot-camel</module>
                <module>spring-boot-client</module>
                <module>spring-boot-custom-starter</module>
                <module>spring-boot-di</module>
                <module>greeter-spring-boot-autoconfigure</module>
                <module>greeter-spring-boot-sample-app</module>
                <module>persistence-modules/spring-boot-h2/spring-boot-h2-database</module>
                <module>spring-boot-jasypt</module>
                <module>spring-boot-keycloak</module>
                <module>spring-boot-mvc</module>
                <module>spring-boot-property-exp</module>
                <module>spring-boot-vue</module>
                <module>spring-cloud</module>
                <module>spring-cloud/spring-cloud-archaius/basic-config</module>
                <module>spring-cloud/spring-cloud-archaius/extra-configs</module>
                <module>spring-cloud/spring-cloud-bootstrap/config</module>
                <module>spring-cloud/spring-cloud-contract</module>
                <module>spring-cloud/spring-cloud-gateway</module>
                <module>spring-cloud/spring-cloud-kubernetes/demo-backend</module>
                <module>spring-cloud/spring-cloud-rest/spring-cloud-rest-config-server</module>
                <module>spring-cloud/spring-cloud-ribbon-client                </module>
                <module>spring-cloud/spring-cloud-security</module>
                <module>spring-cloud/spring-cloud-stream/spring-cloud-stream-rabbit</module>
                <module>spring-cloud/spring-cloud-task/springcloudtasksink</module>
                <module>spring-cloud/spring-cloud-zookeeper                     </module>
                <module>spring-cloud/spring-cloud-bus/spring-cloud-config-server</module>
                <module>spring-cloud/spring-cloud-data-flow/log-sink</module>
                <module>spring-cloud/spring-cloud-data-flow/time-processor</module>
                <module>spring-cloud/spring-cloud-data-flow/time-source</module>
                <module>spring-cucumber</module>
                <module>persistence-modules/spring-data-keyvalue</module>
                <module>spring-data-rest</module>
                <module>spring-dispatcher-servlet</module>
                <module>spring-drools</module>
                <module>spring-di</module>
                <module>spring-ehcache</module>
                <module>spring-freemarker</module>
                <module>persistence-modules/spring-hibernate-3</module>
                <module>persistence-modules/spring-hibernate4</module>
                <module>persistence-modules/spring-mybatis</module>
                <module>spring-integration</module>
                <module>spring-jenkins-pipeline</module>
                <module>spring-jersey</module>
                <module>spring-jinq</module>
                <module>spring-jms</module>
                <module>spring-kafka</module>
                <module>spring-katharsis</module>
                <module>spring-ldap</module>
                <module>spring-mobile</module>
                <module>spring-mockito</module>
                <module>spring-mvc-forms-thymeleaf</module>
                <module>spring-mvc-java</module>
                <module>spring-mvc-velocity</module>
                <module>spring-mvc-webflow</module>
                <module>spring-protobuf</module>
                <module>spring-quartz</module>
                <module>remoting-hessian-burlap/spring-remoting-hessian-burlap-client</module>
                <module>remoting-hessian-burlap/remoting-hessian-burlap-server</module>
                <module>spring-reactor</module>
                <module>spring-remoting/</module>
                <module>spring-remoting/remoting-http/remoting-http-server</module>
                <module>spring-remoting/remoting-jms/remoting-jms-client</module>
                <module>spring-remoting/remoting-rmi/remoting-rmi-server</module>
                <module>spring-rest</module>
                <module>spring-rest-angular</module>
                <module>spring-rest-compress</module>
                <module>spring-rest-full</module>
                <module>spring-rest-simple</module>
                <module>spring-resttemplate</module>
                <module>spring-security-acl</module>
                <module>spring-security-angular</module>
                <module>spring-security-cache-control</module>
                <module>spring-security-core</module>
                <module>spring-security-mvc-boot</module>
                <module>spring-security-mvc-custom</module>
                <module>spring-security-mvc-digest-auth</module>
                <module>spring-security-mvc-ldap</module>
                <module>spring-security-mvc-persisted-remember-me</module>
                <module>spring-security-mvc</module>
                <module>spring-security-mvc-socket</module>
                <module>spring-security-rest</module>
                <module>spring-security-sso</module>
                <module>spring-security-thymeleaf/spring-security-thymeleaf-authentication</module>
                <module>spring-security-thymeleaf/spring-security-thymeleaf-authorize</module>
                <module>spring-security-thymeleaf/spring-security-thymeleaf-config</module>
                <module>spring-security-x509</module>
                <module>spring-session/spring-session-jdbc</module>
                <module>spring-sleuth</module>
                <module>spring-social-login</module>
                <module>spring-spel</module>
                <module>spring-state-machine</module>
                <module>spring-swagger-codegen/spring-swagger-codegen-app</module>
                <module>spring-thymeleaf</module>
                <module>spring-vault</module>
                <module>spring-vertx</module>
                <module>spring-zuul/spring-zuul-foos-resource</module>
                <module>persistence-modules/hibernate-mapping</module>
                <module>persistence-modules/spring-data-dynamodb</module>
                <module>persistence-modules/spring-data-eclipselink</module>
                <module>persistence-modules/spring-data-solr</module>
                <module>persistence-modules/spring-hibernate-5</module>

                <module>spring-boot-flowable</module>
                <module>spring-security-kerberos</module>
                <module>spring-boot-nashorn</module>
            </modules>

        </profile>

        <profile>
            <id>default-heavy</id>
            <build>
                <plugins>

                    <plugin>
                        <groupId>org.apache.maven.plugins</groupId>
                        <artifactId>maven-surefire-plugin</artifactId>
                        <version>${maven-surefire-plugin.version}</version>
                        <configuration>
                            <forkCount>3</forkCount>
                            <reuseForks>true</reuseForks>
                            <includes>
                                <include>SpringContextTest</include>
                                <include>**/*UnitTest</include>
                            </includes>
                            <excludes>
                                <exclude>**/*IntegrationTest.java</exclude>
                                <exclude>**/*IntTest.java</exclude>
                                <exclude>**/*LongRunningUnitTest.java</exclude>
                                <exclude>**/*ManualTest.java</exclude>
                                <exclude>**/*JdbcTest.java</exclude>
                                <exclude>**/*LiveTest.java</exclude>
                            </excludes>
                        </configuration>
                    </plugin>

                </plugins>
            </build>

            <modules>
                <module>parent-boot-1</module>
                <module>parent-boot-2</module>
                <module>parent-spring-4</module>
                <module>parent-spring-5</module>
                <module>parent-java</module>
                <module>parent-kotlin</module>

                <module>core-java-modules/core-java-concurrency-advanced</module> <!-- very long running? -->
                <module>core-java-modules/core-java-concurrency-advanced-2</module>
                <module>core-java-modules/core-java-concurrency-advanced-3</module>
				<module>core-kotlin</module> <!-- long running? -->
                <module>core-kotlin-2</module>
                <module>core-kotlin-io</module>

                <module>jenkins/plugins</module>
                <module>jhipster</module>
                <module>jws</module>

                <module>libraries</module> <!-- very long running -->
                <module>persistence-modules/hibernate5</module>
                <module>persistence-modules/hibernate-mapping</module>
                <module>persistence-modules/java-jpa</module>
                <module>persistence-modules/java-jpa-2</module>
                <module>persistence-modules/java-mongodb</module>
                <module>persistence-modules/jnosql</module>

                <module>vaadin</module>
                <module>vavr</module>
            </modules>
        </profile>

        <profile>
            <id>integration-lite-first</id>

            <build>
                <plugins>
                    <plugin>
                        <groupId>org.apache.maven.plugins</groupId>
                        <artifactId>maven-surefire-plugin</artifactId>
                        <configuration>
                            <excludes>
                                <exclude>**/*ManualTest.java</exclude>
                                <exclude>**/*LiveTest.java</exclude>
                            </excludes>
                            <includes>
                                <include>**/*IntegrationTest.java</include>
                                <include>**/*IntTest.java</include>
                            </includes>
                        </configuration>
                    </plugin>
                </plugins>
            </build>

            <modules>
                <module>parent-boot-1</module>
                <module>parent-boot-2</module>
                <module>parent-spring-4</module>
                <module>parent-spring-5</module>
                <module>parent-java</module>
                <module>parent-kotlin</module>
                <!-- <module>akka-http</module> --> <!-- Unit test is failing -->
                <module>akka-streams</module>
                <module>algorithms-genetic</module>
                <module>algorithms-miscellaneous-1</module>
                <module>algorithms-miscellaneous-2</module>
                <module>algorithms-miscellaneous-3</module>
                <module>algorithms-miscellaneous-4</module>
                <module>algorithms-miscellaneous-5</module>
                <module>algorithms-sorting</module>
                <module>animal-sniffer-mvn-plugin</module>
                <module>annotations</module>
                <module>antlr</module>
                <module>apache-avro</module>
                <module>apache-bval</module>
                <module>apache-curator</module>
                <module>apache-cxf</module>
                <module>apache-fop</module>
                <module>apache-geode</module>
                <module>apache-meecrowave</module>
                <module>apache-olingo/olingo2</module>
                <module>apache-opennlp</module>
                <module>apache-poi</module>
                <module>apache-pulsar</module>
                <module>apache-shiro</module>
                <module>apache-solrj</module>
                <module>apache-spark</module>
                <module>apache-thrift</module>
                <module>apache-tika</module>
                <module>apache-velocity</module>
                <module>apache-zookeeper</module>
                <module>asciidoctor</module>
                <module>asm</module>
                <module>atomix</module>
                <module>aws</module>
                <module>aws-lambda</module>
                <module>axon</module>
                <module>azure</module>
                <module>bazel</module>
                <module>bootique</module>

                <module>cas</module>
                <module>cdi</module>
                <module>checker-plugin</module>
                <module>cloud-foundry-uaa/cf-uaa-oauth2-client</module>
                <module>cloud-foundry-uaa/cf-uaa-oauth2-resource-server</module>
                <module>code-generation</module>
				<module>core-groovy</module>
                <module>core-groovy-2</module>
                <module>core-groovy-collections</module>
                <!-- <module>core-java-modules/core-java-10</module> --> <!-- We haven't upgraded to java 10. Fixing in BAEL-10841 -->
                <!-- <module>core-java-modules/core-java-11</module> --> <!-- We haven't upgraded to java 11. Fixing in BAEL-10841 -->
                <module>core-java-modules/core-java-8</module>
                <module>core-java-modules/core-java-8-2</module>
                <module>core-java-modules/core-java-annotations</module>
                <module>core-java-modules/core-java-streams</module>
                <module>core-java-modules/core-java-function</module>
                <module>core-java-modules/core-java-lang-math</module>
                <!-- We haven't upgraded to java 9.-->
                <!--
                <module>core-java-modules/core-java-datetime-computations</module>
                <module>core-java-modules/core-java-datetime-conversion</module>
                <module>core-java-modules/core-java-datetime-java8</module>
                <module>core-java-modules/core-java-datetime-string</module>
                <module>core-java-modules/core-java-time-measurements</module>
                -->
                <module>core-java-modules/core-java-text</module>
                <!--<module>core-java-modules/core-java-9</module> --> <!-- We haven't upgraded to java 9. Fixing in BAEL-10841 -->
                <!--<module>core-java-modules/core-java-os</module> --> <!-- We haven't upgraded to java 9.-->
                <module>core-java-modules/core-java-arrays</module>
                <module>core-java-modules/core-java-arrays-2</module>
                <module>core-java-modules/core-java-collections</module>
                <module>core-java-modules/core-java-collections-2</module>
                <module>core-java-modules/core-java-collections-3</module>
                <module>core-java-modules/core-java-collections-list</module>
                <module>core-java-modules/core-java-collections-list-2</module>
                <module>core-java-modules/core-java-collections-list-3</module>
                <module>core-java-modules/core-java-collections-array-list</module>
                <module>core-java-modules/core-java-collections-set</module>
                <module>core-java-modules/core-java-concurrency-basic</module>
                <module>core-java-modules/core-java-concurrency-basic-2</module>
                <module>core-java-modules/core-java-concurrency-collections</module>
                <module>core-java-modules/core-java-io</module>
                <module>core-java-modules/core-java-io-files</module>
                <module>core-java-modules/core-java-nio</module>
                <module>core-java-modules/core-java-security</module>
				<module>core-java-modules/core-java-exceptions</module>
                <module>core-java-modules/core-java-lang-syntax</module>
                <module>core-java-modules/core-java-lang-syntax-2</module>
                <module>core-java-modules/core-java-lang</module>
                <module>core-java-modules/core-java-lang-2</module>
                <module>core-java-modules/core-java-lang-oop</module>
                <module>core-java-modules/core-java-lang-oop-2</module>
                <module>core-java-modules/core-java-lang-oop-3</module>
                <module>core-java-modules</module>
                <module>core-java-modules/core-java-networking</module>
                <module>core-java-modules/core-java-perf</module>
                <module>core-java-modules/core-java-sun</module>
                <module>core-java-modules/core-java-string-conversions</module>
				<module>core-java-modules/core-java-string-conversions-2</module>
				<module>core-java-modules/core-java-string-apis</module>
				<module>core-scala</module>
                <module>couchbase</module>
                <module>custom-pmd</module>

                <module>dagger</module>
                <module>data-structures</module>
                <module>ddd</module>
                <module>deeplearning4j</module>
                <module>disruptor</module>
                <module>dozer</module>
                <module>drools</module>
                <module>dubbo</module>

                <module>ethereum</module>

                <module>feign</module>
                <module>flyway-cdi-extension</module>

                <module>geotools</module>
                <module>google-cloud</module>
                <module>google-web-toolkit</module>
                <!-- <module>gradle</module> --> <!-- Not a maven project -->
                <!-- <module>grails</module> --> <!-- Not a maven project -->
                <module>graphql/graphql-java</module>
                <module>grpc</module>
                <module>gson</module>
                <module>guava</module>
                <module>guava-io</module>
                <module>guava-collections</module>
                <module>guava-collections-map</module>
				<module>guava-collections-set</module>
                <module>guava-modules</module>
                <!-- <module>guest</module> --> <!-- not to be built as its for guest articles  -->
                <module>guice</module>

                <module>hazelcast</module>
                <module>helidon</module>
                <module>httpclient</module>
                <module>httpclient-simple</module>
                <module>hystrix</module>

                <module>image-processing</module>
                <module>immutables</module>

                <module>jackson</module>
                <module>jackson-2</module>
                <module>jackson-simple</module>
                <module>java-collections-conversions</module>
                <module>java-collections-conversions-2</module>
                <module>java-collections-maps</module>
                <module>java-collections-maps-2</module>
                <module>java-jdi</module>
                <!-- <module>java-dates</module> --> <!-- We haven't upgraded to java 9. Fixing in BAEL-10841 -->
                <module>java-ee-8-security-api</module>
                <module>java-lite</module>
                <module>java-math</module>
                <module>java-numbers</module>
                <module>java-numbers-2</module>
                <module>java-rmi</module>
                <module>java-spi</module>
                <module>java-streams</module>
                <!-- <module>java-streams-2</module> --> <!-- We haven't upgraded to java 9. Fixing in BAEL-10841 -->
                <module>java-strings</module>
                <module>java-strings-2</module>
                <module>java-strings-3</module>
                <module>java-strings-ops</module>
                <module>java-vavr-stream</module>
                <module>java-websocket</module>
                <module>javafx</module>
                <module>javax-servlets</module>
                <module>javaxval</module>
                <module>jaxb</module>
                <!-- JIRA-10842
                <module>jee-7</module> -->
                <module>jee-7-security</module>
                <module>jee-kotlin</module>
                <module>jersey</module>
                <module>jgit</module>
                <module>jgroups</module>
                <module>jhipster-5</module>
                <module>jib</module>
                <module>jjwt</module>
                <module>jmeter</module>
                <module>jmh</module>
                <module>jni</module>
                <module>jooby</module>
                <module>jsf</module>
                <module>json</module>
                <module>json-path</module>
                <module>jsoup</module>
                <module>jta</module>

                <!-- <module>kotlin-js</module> --> <!-- Not a maven project -->
                <module>kotlin-libraries</module>

                <!-- <module>lagom</module> --> <!-- Not a maven project -->
                <module>libraries</module>
                <module>libraries-data</module>
                <module>libraries-data-2</module>
                <module>libraries-data-db</module>
				<module>libraries-data-io</module>
				<module>libraries-apache-commons</module>
                <module>libraries-apache-commons-collections</module>
                <module>libraries-apache-commons-io</module>
                <module>libraries-testing</module>
                <module>libraries-security</module>
                <module>libraries-server</module>
                <module>libraries-http</module>
                <module>linkrest</module>
                <module>logging-modules</module>
                <module>lombok</module>
                <module>lucene</module>

                <module>mapstruct</module>
                <!-- <module>maven-all/compiler-plugin-java-9</module> --> <!-- We haven't upgraded to java 9. -->
                <module>maven-all/maven</module>
                <module>maven-all/maven-war-plugin</module>
                <module>maven-all/profiles</module>
                <module>maven-all/versions-maven-plugin</module>
                <!-- <module>maven-java-11</module> --> <!-- we haven't upgraded to Java 11 -->
                <module>maven-archetype</module>
                <!-- <module>maven-polyglot/maven-polyglot-json-app</module> --> <!-- Not a maven project -->
                <module>maven-polyglot/maven-polyglot-json-extension</module>
                <!-- <module>maven-polyglot/maven-polyglot-yml-app</module> --> <!-- Not a maven project -->
                <module>mesos-marathon</module>
                <module>metrics</module>
                <!-- <module>micronaut</module> --> <!-- Fixing in BAEL-10877 -->
                <module>microprofile</module>
                <module>msf4j</module>
                <!-- <module>muleesb</module> --> <!-- Fixing in BAEL-10878 -->
                <module>mustache</module>
                <module>mybatis</module>


                <module>optaplanner</module>
                <module>orika</module>
                <module>osgi</module>

                <module>patterns</module>
                <module>pdf</module>
                <module>performance-tests</module>
                <!-- <module>play-framework</module> --> <!-- Not a maven project -->
                <module>protobuffer</module>

                <module>persistence-modules</module>

                <module>rabbitmq</module>
                <!-- <module>raml</module> --> <!-- Not a maven project -->
                <module>ratpack</module>
                <module>reactor-core</module>
                <module>resteasy</module>
                <module>restx</module>
                <!-- <module>rmi</module> --> <!-- Not a maven project -->
                <module>rule-engines</module>
                <module>rsocket</module>
                <module>rxjava</module>
                <module>rxjava-2</module>
                <module>oauth2-framework-impl</module>
                <module>spf4j</module>
                <module>spring-boot-performance</module>
                <module>spring-boot-properties</module>
                <!-- <module>spring-mvc-basics</module> --> <!-- Compilation failure -->
                <!-- <module>Twitter4J</module> --> <!-- Builds locally, but fails in Jenkins, Failed to parse POMs -->

            </modules>

        </profile>

        <profile>
            <id>integration-lite-second</id>

            <build>
                <plugins>
                    <plugin>
                        <groupId>org.apache.maven.plugins</groupId>
                        <artifactId>maven-surefire-plugin</artifactId>
                        <configuration>
                            <excludes>
                                <exclude>**/*ManualTest.java</exclude>
                                <exclude>**/*LiveTest.java</exclude>
                            </excludes>
                            <includes>
                                <include>**/*IntegrationTest.java</include>
                                <include>**/*IntTest.java</include>
                            </includes>
                        </configuration>
                    </plugin>
                </plugins>
            </build>

            <modules>
                <module>parent-boot-1</module>
                <module>parent-boot-2</module>
                <module>parent-spring-4</module>
                <module>parent-spring-5</module>
                <module>parent-java</module>
                <module>parent-kotlin</module>

                <module>saas</module>
                <module>spark-java</module>

                <module>spring-4</module>

                <module>spring-5</module>
                <module>spring-5-data-reactive</module>
                <module>spring-5-mvc</module>
                <module>spring-5-reactive</module>
                <module>spring-5-reactive-2</module>
                <module>spring-5-reactive-client</module>
                <module>spring-5-reactive-oauth</module>
                <module>spring-5-reactive-security</module>
                <module>spring-5-security</module>
                <module>spring-5-security-oauth</module>
                <module>spring-5-security-cognito</module>
                <module>spring-activiti</module>
                <module>spring-akka</module>
                <module>spring-amqp</module>
                <module>spring-aop</module>
                <module>spring-apache-camel</module>
                <module>spring-batch</module>
                <module>spring-bom</module>

                <module>spring-boot</module>
                <module>spring-boot-admin</module>
                <module>spring-boot-angular</module>
                <module>spring-boot-autoconfiguration</module>
                <module>spring-boot-bootstrap</module>
                <module>spring-boot-camel</module>
                <!-- <module>spring-boot-cli</module> --> <!-- Not a maven project -->
                <module>spring-boot-client</module>
                <module>spring-boot-crud</module>
                <module>spring-boot-ctx-fluent</module>
                <module>spring-boot-custom-starter</module>
                <!-- <module>spring-boot-gradle</module> --> <!-- Not a maven project -->
                <module>spring-boot-jasypt</module>
                <module>spring-boot-keycloak</module>
                <module>spring-boot-logging-log4j2</module>
                <module>spring-boot-mvc</module>
                <module>spring-boot-mvc-birt</module>
                <module>spring-boot-environment</module>
				<module>spring-boot-deployment</module>
				<module>spring-boot-runtime</module>
				<module>spring-boot-runtime/disabling-console-jul</module>
				<module>spring-boot-runtime/disabling-console-log4j2</module>
                <module>spring-boot-runtime/disabling-console-logback</module>
                <module>spring-boot-artifacts</module>
                <module>spring-boot-rest</module>
                <module>spring-boot-data</module>
                <module>spring-boot-parent</module>
                <module>spring-boot-property-exp</module>
                <module>spring-boot-security</module>
                <module>spring-boot-vue</module>
				<module>spring-caching</module>
                <module>spring-cloud</module>
                <module>spring-cloud-bus</module>
                <!-- <module>spring-cloud-cli</module> --> <!-- Not a maven project -->
                <module>spring-cloud-data-flow</module>

                <module>spring-core</module>
                <module>spring-core-2</module>
                <module>spring-core-3</module>
				<module>spring-cucumber</module>

                <module>spring-data-rest</module>
                <module>spring-data-rest-querydsl</module>
                <module>spring-dispatcher-servlet</module>
                <module>spring-drools</module>
                <module>spring-di</module>

                <module>spring-ehcache</module>
                <module>spring-ejb</module>
                <module>spring-exceptions</module>

                <module>spring-freemarker</module>

                <module>spring-groovy</module>

                <module>spring-integration</module>

                <module>spring-jenkins-pipeline</module>
                <module>spring-jersey</module>
                <module>spring-jinq</module>
                <module>spring-jms</module>
                <module>spring-jooq</module>

                <module>spring-kafka</module>
                <module>spring-katharsis</module>

                <module>spring-ldap</module>

                <module>spring-mobile</module>
                <module>spring-mockito</module>
                <module>spring-mvc-basics-2</module>
				<module>spring-mvc-forms-jsp</module>
                <module>spring-mvc-forms-thymeleaf</module>
                <module>spring-mvc-java</module>
                <module>spring-mvc-kotlin</module>
                <module>spring-mvc-simple</module>
                <module>spring-mvc-simple-2</module>
                <module>spring-mvc-velocity</module>
                <module>spring-mvc-webflow</module>
                <module>spring-mvc-xml</module>

                <module>spring-protobuf</module>
                <!-- <module>spring-security-cors</module> -->  <!-- PMD violation -->

                <module>spring-quartz</module>

                <module>spring-reactive-kotlin</module>
                <module>spring-reactor</module>
                <module>spring-remoting</module>
                <module>spring-rest</module>
                <module>spring-rest-angular</module>
                <module>spring-rest-compress</module>
                <module>spring-rest-full</module>
                <module>spring-rest-hal-browser</module>
                <module>spring-rest-query-language</module>
                <module>spring-rest-shell</module>
                <module>spring-rest-simple</module>
                <module>spring-resttemplate</module>
                <module>spring-roo</module>

                <module>spring-scheduling</module>
				<module>spring-security-acl</module>
                <module>spring-security-angular/server</module>
                <module>spring-security-cache-control</module>
                <module>spring-security-core</module>
                <module>spring-security-mvc-boot</module>
                <module>spring-security-mvc-custom</module>
                <module>spring-security-mvc-digest-auth</module>
                <module>spring-security-mvc-ldap</module>
                <module>spring-security-mvc-login</module>
                <module>spring-security-mvc-persisted-remember-me</module>
                <module>spring-security-mvc</module>
                <module>spring-security-mvc-socket</module>
                <module>spring-security-openid</module>
                <!--<module>spring-security-react</module> --> <!-- fails on Travis, fails intermittently on the new Jenkins (01.12.2018) BAEL-10834 -->
                <module>spring-security-rest</module>
                <module>spring-security-rest-basic-auth</module>
                <module>spring-security-rest-custom</module>
                <module>spring-security-sso</module>
                <module>spring-security-stormpath</module>
                <module>spring-security-thymeleaf</module>
                <module>spring-security-x509</module>
                <module>spring-session</module>
				<module>spring-shell</module>
                <module>spring-sleuth</module>
                <module>spring-soap</module>
                <module>spring-social-login</module>
                <module>spring-spel</module>
                <module>spring-state-machine</module>
                <module>spring-static-resources</module>
                <module>spring-swagger-codegen</module>

                <module>spring-thymeleaf</module>

                <module>spring-vault</module>
                <module>spring-vertx</module>

                <module>spring-webflux-amqp</module> <!-- long -->

                <module>spring-zuul</module>

                <module>static-analysis</module>
                <module>stripe</module>
                <module>structurizr</module>
                <module>struts-2</module>

                <module>testing-modules</module>

                <module>twilio</module>
                <module>twitter4j</module>

                <module>undertow</module>

                <module>vertx</module>
                <module>vertx-and-rxjava</module>
                <module>video-tutorials</module>
                <module>vraptor</module>

                <module>wicket</module>

                <module>xml</module>
                <module>xstream</module>
            </modules>

        </profile>

        <profile>
            <id>integration-heavy</id>

            <build>
                <plugins>
                    <plugin>
                        <groupId>org.apache.maven.plugins</groupId>
                        <artifactId>maven-surefire-plugin</artifactId>
                        <configuration>
                            <excludes>
                                <exclude>**/*ManualTest.java</exclude>
                                <exclude>**/*LiveTest.java</exclude>
                            </excludes>
                            <includes>
                                <include>**/*IntegrationTest.java</include>
                                <include>**/*IntTest.java</include>
                            </includes>
                        </configuration>
                    </plugin>
                </plugins>
            </build>

            <modules>
                <module>parent-boot-1</module>
                <module>parent-boot-2</module>
                <module>parent-spring-4</module>
                <module>parent-spring-5</module>
                <module>parent-java</module>
                <module>parent-kotlin</module>

                <module>core-java-modules/core-java</module>
                <module>core-java-modules/core-java-concurrency-advanced</module> <!-- very long running? -->
                <module>core-java-modules/core-java-concurrency-advanced-2</module>
                <module>core-java-modules/core-java-concurrency-advanced-3</module>
				<module>core-kotlin</module> <!-- long running? -->
                <module>core-kotlin-2</module>

                <module>jenkins/plugins</module>
                <module>jhipster</module>
                <module>jws</module>

                <module>libraries</module> <!-- very long running -->

                <module>persistence-modules/hibernate5</module>
                <module>persistence-modules/java-jpa</module>
                <module>persistence-modules/java-jpa-2</module>
                <module>persistence-modules/java-mongodb</module>
                <module>persistence-modules/jnosql</module>

                <module>vaadin</module>
                <module>vavr</module>
            </modules>

        </profile>


    </profiles>

    <reporting>
        <plugins>
            <plugin>
                <groupId>org.apache.maven.plugins</groupId>
                <artifactId>maven-jxr-plugin</artifactId>
                <version>${maven-jxr-plugin.version}</version>
            </plugin>
        </plugins>
    </reporting>

    <properties>
        <project.build.sourceEncoding>UTF-8</project.build.sourceEncoding>
        <project.reporting.outputEncoding>UTF-8</project.reporting.outputEncoding>
        <gib.referenceBranch>refs/remotes/origin/master</gib.referenceBranch>
        <gib.skipTestsForUpstreamModules>true</gib.skipTestsForUpstreamModules>
        <gib.buildUpstream>false</gib.buildUpstream>
        <gib.failOnMissingGitDir>false</gib.failOnMissingGitDir>
        <gib.failOnError>false</gib.failOnError>
        <gib.enabled>false</gib.enabled>

        <junit.version>4.12</junit.version>
        <org.hamcrest.version>1.3</org.hamcrest.version>
        <mockito.version>2.21.0</mockito.version>

        <!-- logging -->
        <org.slf4j.version>1.7.21</org.slf4j.version>
        <logback.version>1.1.7</logback.version>

        <!-- plugins -->
        <!-- can't upgrade the plugin yet; as there is an issue with 2.22 no longer running all the tests-->
        <maven-surefire-plugin.version>2.21.0</maven-surefire-plugin.version>
        <maven-compiler-plugin.version>3.7.0</maven-compiler-plugin.version>
        <exec-maven-plugin.version>1.6.0</exec-maven-plugin.version>
        <java.version>1.8</java.version>
        <log4j.version>1.2.17</log4j.version>
        <moneta.version>1.1</moneta.version>
        <esapi.version>2.1.0.1</esapi.version>
        <jmh-core.version>1.19</jmh-core.version>
        <jmh-generator.version>1.19</jmh-generator.version>
        <hamcrest-all.version>1.3</hamcrest-all.version>
        <exec-maven-plugin.version>1.6.0</exec-maven-plugin.version>
        <maven-failsafe-plugin.version>2.21.0</maven-failsafe-plugin.version>
        <commons-io.version>2.5</commons-io.version>
        <commons-lang.version>2.6</commons-lang.version>
        <commons-lang3.version>3.5</commons-lang3.version>
        <commons-cli.version>1.4</commons-cli.version>
        <maven-war-plugin.version>3.0.0</maven-war-plugin.version>
        <javax.servlet-api.version>3.1.0</javax.servlet-api.version>
        <jstl-api.version>1.2</jstl-api.version>
        <javax.servlet.jsp-api.version>2.3.1</javax.servlet.jsp-api.version>
        <jackson-mapper-asl.version>1.9.13</jackson-mapper-asl.version>
        <jstl.version>1.2</jstl.version>
        <jackson.version>2.9.8</jackson.version>
        <commons-fileupload.version>1.3</commons-fileupload.version>
        <junit-platform.version>1.2.0</junit-platform.version>
        <junit-jupiter.version>5.2.0</junit-jupiter.version>
        <directory-maven-plugin.version>0.3.1</directory-maven-plugin.version>
        <maven-install-plugin.version>2.5.1</maven-install-plugin.version>
        <custom-pmd.version>0.0.1</custom-pmd.version>
        <gitflow-incremental-builder.version>3.8</gitflow-incremental-builder.version>
        <maven-jxr-plugin.version>2.3</maven-jxr-plugin.version>
        <!-- <maven-pmd-plugin.version>3.9.0</maven-pmd-plugin.version> -->
        <maven-pmd-plugin.version>3.8</maven-pmd-plugin.version>
        <lombok.version>1.16.12</lombok.version>
        <h2.version>1.4.197</h2.version>
    </properties>

</project>
<|MERGE_RESOLUTION|>--- conflicted
+++ resolved
@@ -616,12 +616,8 @@
 
                 <module>spring-boot-nashorn</module>
                 <module>java-blockchain</module>
-<<<<<<< HEAD
                 <module>supervised-learning</module>
-<module>wildfly</module>
-=======
                 <module>wildfly</module>
->>>>>>> 5fa8c279
             </modules>
 
         </profile>
