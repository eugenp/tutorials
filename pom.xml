<?xml version="1.0" encoding="UTF-8"?>
<!--suppress PyInterpreter -->
<project xmlns="http://maven.apache.org/POM/4.0.0"
         xmlns:xsi="http://www.w3.org/2001/XMLSchema-instance"
         xsi:schemaLocation="http://maven.apache.org/POM/4.0.0 http://maven.apache.org/xsd/maven-4.0.0.xsd">
    <modelVersion>4.0.0</modelVersion>
    <groupId>com.baeldung</groupId>
    <artifactId>parent-modules</artifactId>
    <version>1.0.0-SNAPSHOT</version>
    <name>parent-modules</name>
    <packaging>pom</packaging>

    <dependencies>
        <!-- logging -->
        <dependency>
            <groupId>org.slf4j</groupId>
            <artifactId>slf4j-api</artifactId>
            <version>${org.slf4j.version}</version>
        </dependency>
        <dependency>
            <groupId>ch.qos.logback</groupId>
            <artifactId>logback-classic</artifactId>
            <version>${logback.version}</version>
        </dependency>
        <dependency>
            <groupId>ch.qos.logback</groupId>
            <artifactId>logback-core</artifactId>
            <version>${logback.version}</version>
        </dependency>
        <dependency>
            <groupId>org.slf4j</groupId>
            <artifactId>jcl-over-slf4j</artifactId>
            <version>${org.slf4j.version}</version>
        </dependency>

        <!-- test -->
        <dependency>
            <groupId>org.junit.jupiter</groupId>
            <artifactId>junit-jupiter-engine</artifactId>
            <version>${junit-jupiter.version}</version>
            <scope>test</scope>
        </dependency>
        <dependency>
            <groupId>org.junit.jupiter</groupId>
            <artifactId>junit-jupiter-params</artifactId>
            <version>${junit-jupiter.version}</version>
            <scope>test</scope>
        </dependency>
        <dependency>
            <groupId>org.junit.jupiter</groupId>
            <artifactId>junit-jupiter-api</artifactId>
            <version>${junit-jupiter.version}</version>
            <scope>test</scope>
        </dependency>
        <dependency>
            <groupId>org.junit.vintage</groupId>
            <artifactId>junit-vintage-engine</artifactId>
            <version>${junit-jupiter.version}</version>
            <scope>test</scope>
        </dependency>
        <dependency>
            <groupId>org.assertj</groupId>
            <artifactId>assertj-core</artifactId>
            <version>${assertj.version}</version>
            <scope>test</scope>
        </dependency>
        <dependency>
            <groupId>org.hamcrest</groupId>
            <artifactId>hamcrest</artifactId>
            <version>${hamcrest.version}</version>
            <scope>test</scope>
        </dependency>
        <dependency>
            <groupId>org.hamcrest</groupId>
            <artifactId>hamcrest-all</artifactId>
            <version>${hamcrest-all.version}</version>
            <scope>test</scope>
        </dependency>
        <dependency>
            <groupId>org.mockito</groupId>
            <artifactId>mockito-core</artifactId>
            <version>${mockito.version}</version>
            <scope>test</scope>
        </dependency>
        <dependency>
            <groupId>org.apache.maven.surefire</groupId>
            <artifactId>surefire-logger-api</artifactId>
            <version>${maven-surefire-plugin.version}</version>
            <!-- to get around bug https://github.com/junit-team/junit5/issues/801 -->
            <scope>test</scope>
            <optional>true</optional>
        </dependency>
    </dependencies>

    <build>
        <plugins>
            <plugin>
                <groupId>org.codehaus.mojo</groupId>
                <artifactId>exec-maven-plugin</artifactId>
                <version>${exec-maven-plugin.version}</version>
                <configuration>
                    <executable>maven</executable>
                </configuration>
            </plugin>
            <plugin>
                <groupId>org.apache.maven.plugins</groupId>
                <artifactId>maven-surefire-plugin</artifactId>
                <version>${maven-surefire-plugin.version}</version>
                <configuration>
                    <forkCount>3</forkCount>
                    <reuseForks>true</reuseForks>
                    <excludes>
                        <exclude>**/*IntegrationTest.java</exclude>
                        <exclude>**/*IntTest.java</exclude>
                        <exclude>**/*LongRunningUnitTest.java</exclude>
                        <exclude>**/*ManualTest.java</exclude>
                        <exclude>**/JdbcTest.java</exclude>
                        <exclude>**/*LiveTest.java</exclude>
                    </excludes>
                </configuration>
                <dependencies>
                    <dependency>
                        <groupId>org.junit.jupiter</groupId>
                        <artifactId>junit-jupiter-engine</artifactId>
                        <version>${junit-jupiter.version}</version>
                    </dependency>
                    <dependency>
                        <groupId>org.junit.vintage</groupId>
                        <artifactId>junit-vintage-engine</artifactId>
                        <version>${junit-jupiter.version}</version>
                    </dependency>
                </dependencies>
            </plugin>
            <plugin>
                <groupId>org.apache.maven.plugins</groupId>
                <artifactId>maven-compiler-plugin</artifactId>
                <version>${maven-compiler-plugin.version}</version>
                <configuration>
                    <source>${java.version}</source>
                    <target>${java.version}</target>
                </configuration>
            </plugin>
            <plugin>
                <groupId>org.apache.maven.plugins</groupId>
                <artifactId>maven-pmd-plugin</artifactId>
                <version>${maven-pmd-plugin.version}</version>
                <dependencies>
                    <dependency>
                        <groupId>org.baeldung.pmd</groupId>
                        <artifactId>custom-pmd</artifactId>
                        <version>${custom-pmd.version}</version>
                    </dependency>
                </dependencies>
                <configuration>
                    <failurePriority>5</failurePriority>
                    <aggregate>false</aggregate>
                    <failOnViolation>true</failOnViolation>
                    <verbose>true</verbose>
                    <linkXRef>true</linkXRef>
                    <includeTests>true</includeTests>
                    <sourceEncoding>UTF-8</sourceEncoding>
                    <targetJdk>${java.version}</targetJdk>
                    <rulesets>
                        <ruleset>${tutorialsproject.basedir}/baeldung-pmd-rules.xml</ruleset>
                    </rulesets>
                    <excludeRoots>
                        <excludeRoot>target/generated-sources</excludeRoot>
                    </excludeRoots>
                </configuration>
                <executions>
                    <execution>
                        <phase>compile</phase>
                        <goals>
                            <goal>check</goal>
                        </goals>
                    </execution>
                </executions>
            </plugin>
            <plugin>
                <groupId>org.commonjava.maven.plugins</groupId>
                <artifactId>directory-maven-plugin</artifactId>
                <version>${directory-maven-plugin.version}</version>
                <executions>
                    <execution>
                        <id>directories</id>
                        <goals>
                            <goal>directory-of</goal>
                        </goals>
                        <phase>validate</phase>
                        <configuration>
                            <property>tutorialsproject.basedir</property>
                            <project>
                                <groupId>com.baeldung</groupId>
                                <artifactId>parent-modules</artifactId>
                            </project>
                        </configuration>
                    </execution>
                </executions>
            </plugin>
            <plugin>
                <groupId>org.apache.maven.plugins</groupId>
                <artifactId>maven-install-plugin</artifactId>
                <version>${maven-install-plugin.version}</version>
                <configuration>
                    <groupId>org.baeldung.pmd</groupId>
                    <artifactId>custom-pmd</artifactId>
                    <version>${custom-pmd.version}</version>
                    <packaging>jar</packaging>
                    <file>${tutorialsproject.basedir}/custom-pmd-${custom-pmd.version}.jar</file>
                    <generatePom>true</generatePom>
                </configuration>
                <executions>
                    <execution>
                        <id>install-jar-lib</id>
                        <goals>
                            <goal>install-file</goal>
                        </goals>
                        <phase>validate</phase>
                    </execution>
                </executions>
            </plugin>
            <plugin>
                <artifactId>maven-war-plugin</artifactId>
                <version>${maven-war-plugin.version}</version>
            </plugin>
        </plugins>

        <extensions>
            <extension>
                <groupId>com.vackosar.gitflowincrementalbuilder</groupId>
                <artifactId>gitflow-incremental-builder</artifactId>
                <version>${gitflow-incremental-builder.version}</version>
            </extension>
        </extensions>
        <pluginManagement>
            <plugins>
                <!--This plugin's configuration is used to store Eclipse m2e settings
                    only. It has no influence on the Maven build itself. -->
                <plugin>
                    <groupId>org.eclipse.m2e</groupId>
                    <artifactId>lifecycle-mapping</artifactId>
                    <version>1.0.0</version>
                    <configuration>
                        <lifecycleMappingMetadata>
                            <pluginExecutions>
                                <pluginExecution>
                                    <pluginExecutionFilter>
                                        <groupId>
                                            org.commonjava.maven.plugins
                                        </groupId>
                                        <artifactId>
                                            directory-maven-plugin
                                        </artifactId>
                                        <versionRange>
                                            [0.3.1,)
                                        </versionRange>
                                        <goals>
                                            <goal>directory-of</goal>
                                        </goals>
                                    </pluginExecutionFilter>
                                    <action>
                                        <ignore/>
                                    </action>
                                </pluginExecution>
                                <pluginExecution>
                                    <pluginExecutionFilter>
                                        <groupId>
                                            org.apache.maven.plugins
                                        </groupId>
                                        <artifactId>
                                            maven-install-plugin
                                        </artifactId>
                                        <versionRange>
                                            [2.5.1,)
                                        </versionRange>
                                        <goals>
                                            <goal>install-file</goal>
                                        </goals>
                                    </pluginExecutionFilter>
                                    <action>
                                        <ignore/>
                                    </action>
                                </pluginExecution>
                            </pluginExecutions>
                        </lifecycleMappingMetadata>
                    </configuration>
                </plugin>
            </plugins>
        </pluginManagement>
    </build>

    <profiles>

        <profile>
            <id>default-first</id>
            <build>
                <plugins>
                    <plugin>
                        <groupId>org.apache.maven.plugins</groupId>
                        <artifactId>maven-surefire-plugin</artifactId>
                        <version>${maven-surefire-plugin.version}</version>
                        <configuration>
                            <forkCount>3</forkCount>
                            <reuseForks>true</reuseForks>
                            <includes>
                                <include>SpringContextTest</include>
                                <include>**/*UnitTest</include>
                            </includes>
                            <excludes>
                                <exclude>**/*IntegrationTest.java</exclude>
                                <exclude>**/*IntTest.java</exclude>
                                <exclude>**/*LongRunningUnitTest.java</exclude>
                                <exclude>**/*ManualTest.java</exclude>
                                <exclude>**/JdbcTest.java</exclude>
                                <exclude>**/*LiveTest.java</exclude>
                            </excludes>
                            <systemPropertyVariables>
                                <logback.configurationFile>${tutorialsproject.basedir}/logback-config.xml</logback.configurationFile>
                            </systemPropertyVariables>
                        </configuration>
                    </plugin>

                </plugins>
            </build>

            <modules>
                <module>parent-boot-1</module>
                <module>parent-boot-2</module>
                <module>parent-spring-4</module>
                <module>parent-spring-5</module>
                <module>parent-java</module>

                <module>checker-plugin</module>
                <!-- <module>clojure</module> --> <!-- Not a maven project -->

                <module>core-java-modules/core-java</module>
                <module>core-java-modules/core-java-8</module>
                <module>core-java-modules/core-java-8-2</module>
                <module>core-java-modules/core-java-8-datetime</module>
                <module>core-java-modules/core-java-8-datetime-2</module>
                <module>core-java-modules/core-java-sun</module>
                <module>core-java-modules/core-java-security</module>
                <module>core-java-modules/core-java-nio-2</module>
                <module>core-java-modules/core-java-serialization</module>
                <module>core-java-modules/core-java-lang</module>
                <module>core-java-modules/core-java-lang-math-3</module>
                <module>core-java-modules/core-java-collections-conversions-2</module>
                <module>core-java-modules/core-java-streams-2</module>

                <module>couchbase</module>
                <!-- <module>ethereum</module> --> <!-- JAVA-6001 -->
                <!-- <module>gradle-modules</module> --> <!-- Not a maven project -->
                <module>gradle-modules/gradle/maven-to-gradle</module>
                <!-- <module>grails</module> --> <!-- Not a maven project -->
                <!-- <module>guest</module> --> <!-- not to be built as its for guest articles  -->

                <module>java-jdi</module>

                <module>jetbrains</module>
                <module>jhipster-5</module>
                <!-- <module>lagom</module> --> <!-- Not a maven project -->
                <module>language-interop</module>
                <module>libraries-3</module>
                <module>libraries-jdk8</module>

                <module>lombok-modules</module>

                <module>muleesb</module>

                <module>web-modules</module>
                <module>persistence-modules/deltaspike</module> <!-- delta spike it doesn't yet the jakarta API-->
            </modules>

        </profile>

        <profile>
            <id>default-second</id>
            <build>
                <plugins>

                    <plugin>
                        <groupId>org.apache.maven.plugins</groupId>
                        <artifactId>maven-surefire-plugin</artifactId>
                        <version>${maven-surefire-plugin.version}</version>
                        <configuration>
                            <forkCount>3</forkCount>
                            <reuseForks>true</reuseForks>
                            <includes>
                                <include>SpringContextTest</include>
                                <include>**/*UnitTest</include>
                            </includes>
                            <excludes>
                                <exclude>**/*IntegrationTest.java</exclude>
                                <exclude>**/*IntTest.java</exclude>
                                <exclude>**/*LongRunningUnitTest.java</exclude>
                                <exclude>**/*ManualTest.java</exclude>
                                <exclude>**/*JdbcTest.java</exclude>
                                <exclude>**/*LiveTest.java</exclude>
                            </excludes>
                            <systemPropertyVariables>
                                <logback.configurationFile>${tutorialsproject.basedir}/logback-config.xml</logback.configurationFile>
                            </systemPropertyVariables>
                        </configuration>
                    </plugin>

                </plugins>
            </build>

            <modules>
                <module>parent-boot-1</module>
                <module>parent-boot-2</module>
                <module>parent-spring-4</module>
                <module>parent-spring-5</module>
                <module>parent-java</module>

                <module>spring-4</module>
                <module>spring-aop</module>

                <module>spring-bom</module>
                <module>spring-cloud-modules</module>
                <!-- <module>spring-cloud-cli</module> --> <!-- Not a maven project -->

                <module>spring-exceptions</module>
                <module>spring-integration</module>
                <module>spring-jenkins-pipeline</module>

                <!-- <module>spring-roo</module> --> <!-- JAVA-17327 -->

                <module>spring-security-modules</module>
                <module>spring-shell</module>
                <module>spring-soap</module>
                <module>spring-spel</module>
                <module>spring-static-resources</module>
                <module>spring-swagger-codegen</module>
                <module>spring-vault</module>
                <module>spring-web-modules</module>
                <module>spring-websockets</module>
                <module>static-analysis</module>
                <module>testing-modules</module>
                <module>vertx-modules</module>
                <module>video-tutorials</module>
                <module>xml</module>
                <module>xml-2</module>
            </modules>

        </profile>

        <profile>
            <id>default-heavy</id>
            <build>
                <plugins>

                    <plugin>
                        <groupId>org.apache.maven.plugins</groupId>
                        <artifactId>maven-surefire-plugin</artifactId>
                        <version>${maven-surefire-plugin.version}</version>
                        <configuration>
                            <forkCount>3</forkCount>
                            <reuseForks>true</reuseForks>
                            <includes>
                                <include>SpringContextTest</include>
                                <include>**/*UnitTest</include>
                            </includes>
                            <excludes>
                                <exclude>**/*IntegrationTest.java</exclude>
                                <exclude>**/*IntTest.java</exclude>
                                <exclude>**/*LongRunningUnitTest.java</exclude>
                                <exclude>**/*ManualTest.java</exclude>
                                <exclude>**/*JdbcTest.java</exclude>
                                <exclude>**/*LiveTest.java</exclude>
                            </excludes>
                        </configuration>
                    </plugin>

                </plugins>
            </build>

            <modules>
                <module>parent-boot-1</module>
                <module>parent-boot-2</module>
                <module>parent-spring-4</module>
                <module>parent-spring-5</module>
                <module>parent-java</module>

                <module>apache-spark</module>

                <module>image-processing</module>

                <module>jenkins-modules</module>
                <module>jhipster-modules</module>
                <module>jhipster-5</module>
                <module>jws</module>

                <module>libraries-6</module>
            </modules>
        </profile>

        <profile>
            <id>integration-lite-first</id>

            <build>
                <plugins>
                    <plugin>
                        <groupId>org.apache.maven.plugins</groupId>
                        <artifactId>maven-surefire-plugin</artifactId>
                        <configuration>
                            <excludes>
                                <exclude>**/*ManualTest.java</exclude>
                                <exclude>**/*LiveTest.java</exclude>
                            </excludes>
                            <includes>
                                <include>**/*IntegrationTest.java</include>
                                <include>**/*IntTest.java</include>
                            </includes>
                            <systemPropertyVariables>
                                <logback.configurationFile>${tutorialsproject.basedir}/logback-config.xml</logback.configurationFile>
                            </systemPropertyVariables>
                        </configuration>
                    </plugin>
                </plugins>
            </build>

            <modules>
                <module>parent-boot-1</module>
                <module>parent-boot-2</module>
                <module>parent-spring-4</module>
                <module>parent-spring-5</module>
                <module>parent-java</module>

                <module>checker-plugin</module>
                <!-- <module>clojure</module> --> <!-- Not a maven project -->

                <module>core-java-modules/core-java</module>
                <module>core-java-modules/core-java-8</module>
                <module>core-java-modules/core-java-8-2</module>
                <module>core-java-modules/core-java-8-datetime</module>
                <module>core-java-modules/core-java-8-datetime-2</module>
                <module>core-java-modules/core-java-sun</module>
                <module>core-java-modules/core-java-security</module>
                <module>core-java-modules/core-java-nio-2</module>
                <module>core-java-modules/core-java-serialization</module>
                <module>core-java-modules/core-java-lang</module>
                <module>core-java-modules/core-java-lang-math-3</module>
                <module>core-java-modules/core-java-collections-conversions-2</module>
                <module>core-java-modules/core-java-streams-2</module>

                <module>couchbase</module>
                <!-- <module>ethereum</module> --> <!-- JAVA-6001 -->
                <!-- <module>gradle-modules</module> --> <!-- Not a maven project -->
                <module>gradle-modules/gradle/maven-to-gradle</module>
                <!-- <module>grails</module> --> <!-- Not a maven project -->
                <!-- <module>guest</module> --> <!-- not to be built as its for guest articles  -->

                <module>java-jdi</module>

                <module>jhipster-5</module>
                <!-- <module>lagom</module> --> <!-- Not a maven project -->
                <module>language-interop</module>
                <module>libraries-3</module>
                <module>libraries-jdk8</module>

                <module>lombok-modules</module>
                <module>muleesb</module>

                <module>web-modules</module>
                <module>persistence-modules/deltaspike</module> <!-- delta spike it doesn't yet the jakarta API-->
            </modules>

        </profile>

        <profile>
            <id>integration-lite-second</id>

            <build>
                <plugins>
                    <plugin>
                        <groupId>org.apache.maven.plugins</groupId>
                        <artifactId>maven-surefire-plugin</artifactId>
                        <configuration>
                            <excludes>
                                <exclude>**/*ManualTest.java</exclude>
                                <exclude>**/*LiveTest.java</exclude>
                            </excludes>
                            <includes>
                                <include>**/*IntegrationTest.java</include>
                                <include>**/*IntTest.java</include>
                            </includes>
                            <systemPropertyVariables>
                                <logback.configurationFile>${tutorialsproject.basedir}/logback-config.xml</logback.configurationFile>
                            </systemPropertyVariables>
                        </configuration>
                    </plugin>
                </plugins>
            </build>

            <modules>
                <module>parent-boot-1</module>
                <module>parent-boot-2</module>
                <module>parent-spring-4</module>
                <module>parent-spring-5</module>
                <module>parent-java</module>

                <module>spring-4</module>

                <module>spring-bom</module>
                <module>spring-cloud-modules</module>
                <!-- <module>spring-cloud-cli</module> --> <!-- Not a maven project -->

                <module>spring-exceptions</module>
                <module>spring-integration</module>
                <module>spring-jenkins-pipeline</module>

                <!-- <module>spring-roo</module> --> <!-- JAVA-17327 -->

                <module>spring-security-modules</module>
                <module>spring-shell</module>
                <module>spring-soap</module>
                <module>spring-spel</module>
                <module>spring-static-resources</module>
                <module>spring-swagger-codegen</module>
                <module>spring-vault</module>
                <module>spring-web-modules</module>
                <module>spring-websockets</module>
                <module>static-analysis</module>
                <module>testing-modules</module>
                <module>vertx-modules</module>
                <module>video-tutorials</module>
                <module>xml</module>
                <module>xml-2</module>
            </modules>

        </profile>

        <profile>
            <id>integration-heavy</id>

            <build>
                <plugins>
                    <plugin>
                        <groupId>org.apache.maven.plugins</groupId>
                        <artifactId>maven-surefire-plugin</artifactId>
                        <configuration>
                            <excludes>
                                <exclude>**/*ManualTest.java</exclude>
                                <exclude>**/*LiveTest.java</exclude>
                            </excludes>
                            <includes>
                                <include>**/*IntegrationTest.java</include>
                                <include>**/*IntTest.java</include>
                            </includes>
                        </configuration>
                    </plugin>
                </plugins>
            </build>

            <modules>
                <module>parent-boot-1</module>
                <module>parent-boot-2</module>
                <module>parent-spring-4</module>
                <module>parent-spring-5</module>
                <module>parent-java</module>

                <module>apache-spark</module>

                <module>image-processing</module>

                <module>jenkins-modules</module>
                <module>jhipster-modules</module>
                <module>jhipster-5</module>
                <module>jws</module>

                <module>libraries-6</module>
            </modules>

        </profile>

        <profile>
            <id>live-all</id>

            <build>
                <plugins>
                    <plugin>
                        <groupId>org.apache.maven.plugins</groupId>
                        <artifactId>maven-surefire-plugin</artifactId>
                        <configuration>
                            <excludes>
                                <exclude>**/SpringContextTest.java</exclude>
                                <exclude>**/*UnitTest.java</exclude>
                                <exclude>**/*IntegrationTest.java</exclude>
                                <exclude>**/*IntTest.java</exclude>
                                <exclude>**/*LongRunningUnitTest.java</exclude>
                                <exclude>**/*ManualTest.java</exclude>
                                <exclude>**/*JdbcTest.java</exclude>
                            </excludes>
                            <includes>
                                <include>**/*LiveTest.java</include>
                            </includes>
                        </configuration>
                    </plugin>

                </plugins>
            </build>


        </profile>

        <profile>
            <id>default-jdk9-and-above</id>

            <build>
                <plugins>

                    <plugin>
                        <groupId>org.apache.maven.plugins</groupId>
                        <artifactId>maven-surefire-plugin</artifactId>
                        <configuration>
                            <forkCount>3</forkCount>
                            <reuseForks>true</reuseForks>
                            <includes>
                                <include>SpringContextTest</include>
                                <include>**/*UnitTest</include>
                            </includes>
                            <excludes>
                                <exclude>**/*IntegrationTest.java</exclude>
                                <exclude>**/*IntTest.java</exclude>
                                <exclude>**/*LongRunningUnitTest.java</exclude>
                                <exclude>**/*ManualTest.java</exclude>
                                <exclude>**/JdbcTest.java</exclude>
                                <exclude>**/*LiveTest.java</exclude>
                            </excludes>
                        </configuration>
                    </plugin>

                </plugins>
            </build>

            <modules>
                <module>osgi</module>
                <module>spring-katharsis</module>
                <module>logging-modules</module>
                <module>spring-boot-modules</module>
                <module>apache-httpclient</module>
                <module>apache-httpclient4</module>
                <module>apache-httpclient-2</module>
                <module>spring-mobile</module>
                <module>microservices-modules</module>
                <module>spring-ejb-modules</module>
                <module>spring-di</module>
                <module>spring-di-2</module>
                <module>spring-jinq</module>
                <module>vavr-modules</module>
                <module>java-websocket</module>
                <module>azure</module>
                <module>netflix-modules</module>
                <module>spf4j</module>
                <module>spring-jersey</module>
                <module>jersey</module>
                <module>jaxb</module>

                <module>javafx</module>
                <module>spring-batch</module>
                <module>spring-batch-2</module>
                <module>spring-boot-rest</module>
                <module>spring-drools</module>
                <module>spring-exceptions</module>
                <module>spring-jenkins-pipeline</module>
                <module>spring-core</module>
                <module>spring-core-4</module>
                <module>spring-integration</module>
                <module>spring-remoting-modules</module>
                <module>libraries-security</module>
                <module>libraries-data-db</module>

                <module>performance-tests</module>
                <module>security-modules</module>
                <module>libraries-server-2</module>
                <module>orika</module>
                <module>patterns-modules</module>
                <module>json-modules</module>
                <module>libraries-data</module>
                <module>saas-modules</module>
                <module>server-modules</module>
                <module>apache-cxf-modules</module>

                <module>spring-aop</module>
                <module>jmeter</module>
                <module>spring-aop-2</module>

                <module>algorithms-modules</module>
                <module>apache-libraries</module>
                <module>apache-poi</module>
                <module>apache-velocity</module>
                <module>di-modules</module>
                <module>asciidoctor</module>
                <module>aws-modules</module>

                <module>couchbase</module>
                <module>core-groovy-modules</module>

                <module>core-java-modules</module>
                <!-- <module>core-java-modules/core-java-9-new-features</module> --> <!-- uses preview features, to be decided how to handle -->
                <!-- <module>core-java-modules/core-java-12</module> --> <!-- uses preview features, to be decided how to handle -->
                <!-- <module>core-java-modules/core-java-13</module> --> <!-- uses preview features, to be decided how to handle -->
                <!-- <module>core-java-modules/core-java-14</module> --> <!-- uses preview features, to be decided how to handle -->
                <!-- <module>core-java-modules/core-java-15</module> --> <!-- uses preview features, to be decided how to handle -->
                <!-- <module>core-java-modules/core-java-16</module> --> <!-- uses preview features, to be decided how to handle -->
                <!-- <module>core-java-modules/core-java-17</module> --> <!-- uses preview features, to be decided how to handle -->
                <!-- <module>core-java-modules/core-java-19</module> --> <!-- uses preview features, to be decided how to handle -->
                <module>custom-pmd</module>
                <module>spring-core-6</module>
                <module>data-structures</module>
                <module>ddd-contexts</module>
                <module>jackson-modules</module>
                <module>jmh</module>
                <module>deeplearning4j</module>
                <module>docker-modules</module>
                <module>drools</module>
                <module>guava-modules</module>
                <module>kubernetes-modules</module>
                <module>libraries-concurrency</module>
                <module>jhipster-6</module>
                <module>libraries-testing</module>
                <module>maven-modules</module>
                <module>optaplanner</module>
                <module>persistence-modules</module>
                <module>quarkus-modules</module>
<<<<<<< HEAD
                <module>spring-boot-modules/spring-boot-properties</module>
				<module>spring-boot-modules/spring-boot-properties-2</module>
				<module>spring-boot-modules/spring-boot-properties-3</module>
                <module>spring-boot-modules/spring-boot-properties-migrator-demo</module>
                <module>spring-boot-modules/spring-boot-cassandre</module>
                <module>spring-boot-modules/spring-boot-3</module>
                <module>spring-boot-modules/spring-boot-3-native</module>
                <module>spring-boot-modules/spring-boot-3-observation</module>
                <module>spring-boot-modules/spring-boot-3-test-pitfalls</module>
=======
>>>>>>> addbe7dc
                <module>spring-reactive-modules</module>
                <module>spring-swagger-codegen/custom-validations-opeanpi-codegen</module>
                <module>testing-modules/testing-assertions</module>
                <module>persistence-modules/fauna</module>
                <module>persistence-modules/spring-data-rest</module>

                <module>rule-engines-modules</module>

                <module>reactive-systems</module>
                <module>rxjava-modules</module>

                <module>lightrun</module>
                <module>tablesaw</module>
                <module>geotools</module>

                <!-- Modules from default-first -->

                <module>akka-modules</module>
                <module>annotations</module>
                <module>httpclient-simple</module>
                <module>antlr</module>
                <module>apache-kafka</module>
                <module>apache-kafka-2</module>
                <module>apache-olingo</module>

                <module>apache-poi-2</module>
                <module>apache-rocketmq</module>
                <module>apache-thrift</module>
                <module>apache-tika</module>

                <module>asm</module>
                <module>atomikos</module>
                <module>atomix</module>

                <module>axon</module>

                <module>bazel</module>
                <module>code-generation</module>
                <module>ddd</module>
                <module>discord4j</module>
                <module>disruptor</module>
                <module>dozer</module>
                <module>dubbo</module>
                <!-- <module>feign</module> --> <!-- JAVA-19475 -->
                <module>google-cloud</module>
                <module>graphql-modules</module>
                <module>grpc</module>
                <module>hazelcast</module>
                <module>hystrix</module>
                <module>jackson-simple</module>
                <module>java-blockchain</module>

                <module>java-rmi</module>
                <module>java-spi</module>
                <module>javax-sound</module>
                <module>javaxval</module>
                <module>javaxval-2</module>
                <module>javax-validation-advanced</module>
                <module>jgit</module>
                <module>jib</module>

                <module>java-native</module>
                <module>jsoup</module>
                <module>ksqldb</module>
                <module>jsf</module>

                <module>libraries</module> <!-- very long running -->
                <module>libraries-2</module>
                <module>libraries-4</module>
                <module>libraries-5</module>

                <module>libraries-apache-commons</module>
                <module>libraries-apache-commons-collections</module>
                <module>libraries-apache-commons-io</module>
                <module>libraries-data-2</module>
                <module>libraries-data-io</module>
                <module>libraries-files</module>
                <module>libraries-http</module>
                <module>libraries-http-2</module>
                <module>libraries-io</module>
                <module>libraries-primitive</module>
                <module>libraries-rpc</module>
                <module>libraries-server</module>

                <module>lucene</module>
                <module>mapstruct</module>
                <module>mesos-marathon</module>
                <module>metrics</module>
                <module>mustache</module>
                <module>mybatis</module>
                <module>pdf</module>
                <module>pdf-2</module>
                <module>protobuffer</module>
                <module>reactor-core</module>
                <module>rsocket</module>
                <module>slack</module>


                <!--  Modules from default second-->
                <module>spring-5</module>
                <module>spring-5-webflux</module>
                <module>spring-5-webflux-2</module>
                <module>spring-activiti</module>
                <module>spring-core-2</module>
                <module>spring-core-3</module>
                <module>spring-core-5</module>
                <module>spring-di-3</module>
                <module>spring-cucumber</module>

                <module>spring-kafka</module>

                <module>spring-native</module>
                <module>spring-security-modules/spring-security-oauth2-testing</module>
                <module>spring-protobuf</module>
                <module>spring-quartz</module>

                <module>spring-scheduling</module>

                <module>spring-state-machine</module>
                <module>spring-threads</module>
                <module>tensorflow-java</module>
                <module>xstream</module>
                <module>webrtc</module>
                <module>persistence-modules/java-mongodb</module>

                <module>messaging-modules</module>

                <module>persistence-modules/questdb</module>
                <module>vaadin</module>
            </modules>

            <properties>
                <project.build.sourceEncoding>UTF-8</project.build.sourceEncoding>
                <java.version>11</java.version>
                <maven.compiler.source>11</maven.compiler.source>
                <maven.compiler.target>11</maven.compiler.target>
            </properties>
        </profile>

        <profile>
            <id>integration-jdk9-and-above</id>

            <build>
                <plugins>
                    <plugin>
                        <groupId>org.apache.maven.plugins</groupId>
                        <artifactId>maven-surefire-plugin</artifactId>
                        <configuration>
                            <excludes>
                                <exclude>**/*ManualTest.java</exclude>
                                <exclude>**/*LiveTest.java</exclude>
                            </excludes>
                            <includes>
                                <include>**/*IntegrationTest.java</include>
                                <include>**/*IntTest.java</include>
                            </includes>
                        </configuration>
                    </plugin>
                </plugins>
            </build>

            <modules>
                <module>osgi</module>
                <module>spring-katharsis</module>
                <module>logging-modules</module>
                <module>spring-boot-modules</module>
                <module>apache-httpclient</module>
                <module>apache-httpclient4</module>
                <module>apache-httpclient-2</module>
                <module>spring-mobile</module>
                <module>microservices-modules</module>
                <module>spring-ejb-modules</module>
                <module>spring-di</module>
                <module>spring-di-2</module>
                <module>spring-jinq</module>
                <module>vavr-modules</module>
                <module>java-websocket</module>
                <module>azure</module>
                <module>netflix-modules</module>
                <module>spf4j</module>
                <module>spring-jersey</module>
                <module>jersey</module>
                <module>jaxb</module>

                <module>javafx</module>
                <module>spring-batch</module>
                <module>spring-batch-2</module>
                <module>spring-boot-rest</module>
                <module>spring-drools</module>
                <module>spring-exceptions</module>
                <module>spring-jenkins-pipeline</module>
                <module>spring-core</module>
                <module>spring-core-4</module>
                <module>spring-integration</module>
                <module>spring-remoting-modules</module>
                <module>libraries-security</module>
                <module>libraries-data-db</module>

                <module>performance-tests</module>
                <module>security-modules</module>
                <module>libraries-server-2</module>
                <module>orika</module>
                <module>patterns-modules</module>
                <module>json-modules</module>
                <module>libraries-data</module>
                <module>saas-modules</module>
                <module>server-modules</module>
                <module>apache-cxf-modules</module>

                <module>algorithms-modules</module>
                <module>apache-libraries</module>
                <module>apache-poi</module>
                <module>apache-velocity</module>
                <module>di-modules</module>
                <module>asciidoctor</module>
                <module>aws-modules</module>

                <module>couchbase</module>

                <module>core-groovy-modules</module>

                <module>core-java-modules</module>
                <!-- <module>core-java-modules/core-java-9-new-features</module> --> <!-- uses preview features, to be decided how to handle -->
                <!-- <module>core-java-modules/core-java-12</module> --> <!-- uses preview features, to be decided how to handle -->
                <!-- <module>core-java-modules/core-java-13</module> --> <!-- uses preview features, to be decided how to handle -->
                <!-- <module>core-java-modules/core-java-14</module> --> <!-- uses preview features, to be decided how to handle -->
                <!-- <module>core-java-modules/core-java-15</module> --> <!-- uses preview features, to be decided how to handle -->
                <!-- <module>core-java-modules/core-java-16</module> --> <!-- uses preview features, to be decided how to handle -->
                <!-- <module>core-java-modules/core-java-17</module> --> <!-- uses preview features, to be decided how to handle -->
                <!-- <module>core-java-modules/core-java-19</module> --> <!-- uses preview features, to be decided how to handle -->
                <module>spring-aop</module>
                <module>spring-aop-2</module>
                <module>custom-pmd</module>
                <module>spring-core-6</module>
                <module>data-structures</module>
                <module>ddd-contexts</module>
                <module>jackson-modules</module>
                <module>jmh</module>
                <module>deeplearning4j</module>
                <module>jmeter</module>
                <module>docker-modules</module>
                <module>drools</module>
                <module>guava-modules</module>
                <module>kubernetes-modules</module>
                <module>libraries-concurrency</module>
                <module>jhipster-6</module>
                <module>libraries-testing</module>
                <module>maven-modules</module>
                <module>optaplanner</module>
                <module>persistence-modules</module>
                <module>quarkus-modules</module>
<<<<<<< HEAD
				<module>spring-boot-modules/spring-boot-properties</module>
				<module>spring-boot-modules/spring-boot-properties-2</module>
				<module>spring-boot-modules/spring-boot-properties-3</module>
                <module>spring-boot-modules/spring-boot-properties-migrator-demo</module>
                <module>spring-boot-modules/spring-boot-cassandre</module>
                <module>spring-boot-modules/spring-boot-3</module>
                <module>spring-boot-modules/spring-boot-3-native</module>
                <module>spring-boot-modules/spring-boot-3-observation</module>
                <module>spring-boot-modules/spring-boot-3-test-pitfalls</module>
=======
>>>>>>> addbe7dc
                <module>spring-reactive-modules</module>
                <module>spring-swagger-codegen/custom-validations-opeanpi-codegen</module>
                <module>testing-modules/testing-assertions</module>
                <module>persistence-modules/fauna</module>
                <module>persistence-modules/spring-data-rest</module>

                <module>rule-engines-modules</module>

                <module>reactive-systems</module>
                <module>rxjava-modules</module>

                <module>lightrun</module>
                <module>tablesaw</module>
                <module>geotools</module>

                <!-- Modules from default-first -->

                <module>akka-modules</module>
                <module>annotations</module>
                <module>antlr</module>
                <module>apache-kafka</module>
                <module>apache-kafka-2</module>
                <module>apache-olingo</module>

                <module>apache-poi-2</module>
                <module>apache-rocketmq</module>
                <module>apache-thrift</module>
                <module>apache-tika</module>

                <module>asm</module>
                <module>atomikos</module>
                <module>atomix</module>

                <module>axon</module>

                <module>bazel</module>
                <module>code-generation</module>
                <module>ddd</module>
                <module>discord4j</module>
                <module>disruptor</module>
                <module>dozer</module>

                <module>dubbo</module>
                <!-- <module>feign</module> -->
                <module>google-cloud</module>
                <module>graphql-modules</module>
                <module>grpc</module>
                <module>hazelcast</module>
                <module>httpclient-simple</module>
                <module>hystrix</module>
                <module>jackson-simple</module>
                <module>java-blockchain</module>

                <module>java-rmi</module>
                <module>java-spi</module>
                <module>javax-sound</module>
                <module>javaxval</module>
                <module>javaxval-2</module>
                <module>javax-validation-advanced</module>
                <module>jgit</module>
                <module>jib</module>

                <module>java-native</module>
                <module>jsoup</module>
                <module>jsf</module>
                <module>ksqldb</module>

                <module>libraries</module> <!-- very long running -->
                <module>libraries-4</module>
                <module>libraries-5</module>
                <module>libraries-apache-commons</module>
                <module>libraries-apache-commons-collections</module>
                <module>libraries-apache-commons-io</module>
                <module>libraries-data-2</module>
                <module>libraries-data-io</module>
                <module>libraries-files</module>
                <module>libraries-http</module>
                <module>libraries-http-2</module>
                <module>libraries-io</module>
                <module>libraries-primitive</module>
                <module>libraries-rpc</module>
                <module>libraries-server</module>

                <module>lucene</module>
                <module>mapstruct</module>
                <module>mesos-marathon</module>
                <module>metrics</module>
                <module>mustache</module>
                <module>mybatis</module>
                <module>pdf</module>
                <module>pdf-2</module>
                <module>protobuffer</module>
                <module>reactor-core</module>
                <module>rsocket</module>
                <module>slack</module>


                <!--  Modules from default second-->

                <module>spring-5</module>
                <module>spring-5-webflux</module>
                <module>spring-5-webflux-2</module>
                <module>spring-activiti</module>
                <module>spring-core-2</module>
                <module>spring-core-3</module>
                <module>spring-core-5</module>
                <module>spring-di-3</module>
                <module>spring-cucumber</module>

                <module>spring-kafka</module>

                <module>spring-native</module>
                <module>spring-protobuf</module>
                <module>spring-quartz</module>

                <module>spring-scheduling</module>

                <module>spring-state-machine</module>
                <module>spring-threads</module>
                <module>tensorflow-java</module>
                <module>xstream</module>
                <module>webrtc</module>
                <module>persistence-modules/java-mongodb</module>
                <module>libraries-2</module>
                <module>messaging-modules</module>

                <module>persistence-modules/questdb</module>
                <module>vaadin</module>
            </modules>

            <properties>
                <project.build.sourceEncoding>UTF-8</project.build.sourceEncoding>
                <java.version>11</java.version>
                <maven.compiler.source>11</maven.compiler.source>
                <maven.compiler.target>11</maven.compiler.target>
            </properties>
        </profile>

        <profile>
            <id>parents</id>
            <modules>
                <module>parent-boot-1</module>
                <module>parent-boot-2</module>
                <module>parent-spring-4</module>
                <module>parent-spring-5</module>
                <module>parent-java</module>
            </modules>

        </profile>
    </profiles>

    <reporting>
        <plugins>
            <plugin>
                <groupId>org.apache.maven.plugins</groupId>
                <artifactId>maven-jxr-plugin</artifactId>
                <version>${maven-jxr-plugin.version}</version>
            </plugin>
        </plugins>
    </reporting>

    <properties>
        <project.build.sourceEncoding>UTF-8</project.build.sourceEncoding>
        <project.reporting.outputEncoding>UTF-8</project.reporting.outputEncoding>
        <gib.referenceBranch>refs/remotes/origin/master</gib.referenceBranch>
        <gib.skipTestsForUpstreamModules>true</gib.skipTestsForUpstreamModules>
        <gib.buildUpstream>false</gib.buildUpstream>
        <gib.failOnMissingGitDir>false</gib.failOnMissingGitDir>
        <gib.failOnError>false</gib.failOnError>
        <gib.disable>true</gib.disable>

        <!-- used only in dependency management to force this version, not included as a direct dependency -->
        <junit.version>4.13.2</junit.version>
        <assertj.version>3.21.0</assertj.version>
        <hamcrest.version>2.2</hamcrest.version>
        <hamcrest-all.version>1.3</hamcrest-all.version>
        <mockito.version>4.4.0</mockito.version>
        <byte-buddy.version>1.12.13</byte-buddy.version>

        <!-- logging -->
        <!-- overwriting in the slf4j and logback in the hibernate-jpa. When updated to the latest version remove the version from that module-->
        <org.slf4j.version>1.7.32</org.slf4j.version>
        <logback.version>1.2.7</logback.version>

        <!-- plugins -->
        <maven-surefire-plugin.version>2.22.2</maven-surefire-plugin.version>
        <maven-compiler-plugin.version>3.8.1</maven-compiler-plugin.version>
        <exec-maven-plugin.version>3.0.0</exec-maven-plugin.version>
        <java.version>1.8</java.version>
        <log4j.version>1.2.17</log4j.version>
        <esapi.version>2.5.0.0</esapi.version>
        <jmh-core.version>1.35</jmh-core.version>
        <jmh-generator.version>1.35</jmh-generator.version>
        <maven-failsafe-plugin.version>2.21.0</maven-failsafe-plugin.version>
        <commons-collections4.version>4.4</commons-collections4.version>
        <commons-io.version>2.11.0</commons-io.version>
        <commons-lang.version>2.6</commons-lang.version>
        <commons-lang3.version>3.12.0</commons-lang3.version>
        <commons-cli.version>1.5.0</commons-cli.version>
        <maven-war-plugin.version>3.0.0</maven-war-plugin.version>
        <javax.servlet-api.version>4.0.1</javax.servlet-api.version>
        <jstl-api.version>1.2</jstl-api.version>
        <javax.servlet.jsp-api.version>2.3.3</javax.servlet.jsp-api.version>
        <jstl.version>1.2</jstl.version>
        <jackson.version>2.13.3</jackson.version>
        <commons-fileupload.version>1.4</commons-fileupload.version>
        <junit-platform.version>1.9.2</junit-platform.version>
        <junit-jupiter.version>5.9.2</junit-jupiter.version>
        <junit-platform-surefire-provider.version>1.3.2</junit-platform-surefire-provider.version>
        <directory-maven-plugin.version>0.3.1</directory-maven-plugin.version>
        <maven-install-plugin.version>2.5.2</maven-install-plugin.version>
        <custom-pmd.version>0.0.1</custom-pmd.version>
        <gitflow-incremental-builder.version>3.12.2</gitflow-incremental-builder.version>
        <maven-jxr-plugin.version>3.0.0</maven-jxr-plugin.version>
        <maven-pmd-plugin.version>3.19.0</maven-pmd-plugin.version>
        <lombok.version>1.18.24</lombok.version>
        <h2.version>2.1.214</h2.version>
        <guava.version>31.1-jre</guava.version>
        <maven-jar-plugin.version>3.2.2</maven-jar-plugin.version>
    </properties>

</project><|MERGE_RESOLUTION|>--- conflicted
+++ resolved
@@ -824,18 +824,15 @@
                 <module>optaplanner</module>
                 <module>persistence-modules</module>
                 <module>quarkus-modules</module>
-<<<<<<< HEAD
                 <module>spring-boot-modules/spring-boot-properties</module>
-				<module>spring-boot-modules/spring-boot-properties-2</module>
-				<module>spring-boot-modules/spring-boot-properties-3</module>
+				        <module>spring-boot-modules/spring-boot-properties-2</module>
+				        <module>spring-boot-modules/spring-boot-properties-3</module>
                 <module>spring-boot-modules/spring-boot-properties-migrator-demo</module>
                 <module>spring-boot-modules/spring-boot-cassandre</module>
                 <module>spring-boot-modules/spring-boot-3</module>
                 <module>spring-boot-modules/spring-boot-3-native</module>
                 <module>spring-boot-modules/spring-boot-3-observation</module>
                 <module>spring-boot-modules/spring-boot-3-test-pitfalls</module>
-=======
->>>>>>> addbe7dc
                 <module>spring-reactive-modules</module>
                 <module>spring-swagger-codegen/custom-validations-opeanpi-codegen</module>
                 <module>testing-modules/testing-assertions</module>
@@ -1087,18 +1084,15 @@
                 <module>optaplanner</module>
                 <module>persistence-modules</module>
                 <module>quarkus-modules</module>
-<<<<<<< HEAD
-				<module>spring-boot-modules/spring-boot-properties</module>
-				<module>spring-boot-modules/spring-boot-properties-2</module>
-				<module>spring-boot-modules/spring-boot-properties-3</module>
+				        <module>spring-boot-modules/spring-boot-properties</module>
+				        <module>spring-boot-modules/spring-boot-properties-2</module>
+				        <module>spring-boot-modules/spring-boot-properties-3</module>
                 <module>spring-boot-modules/spring-boot-properties-migrator-demo</module>
                 <module>spring-boot-modules/spring-boot-cassandre</module>
                 <module>spring-boot-modules/spring-boot-3</module>
                 <module>spring-boot-modules/spring-boot-3-native</module>
                 <module>spring-boot-modules/spring-boot-3-observation</module>
                 <module>spring-boot-modules/spring-boot-3-test-pitfalls</module>
-=======
->>>>>>> addbe7dc
                 <module>spring-reactive-modules</module>
                 <module>spring-swagger-codegen/custom-validations-opeanpi-codegen</module>
                 <module>testing-modules/testing-assertions</module>
