--- conflicted
+++ resolved
@@ -349,13 +349,6 @@
                 <module>apache-httpclient</module>
                 <module>apache-httpclient4</module>
 
-<<<<<<< HEAD
-
-                <module>jackson-modules</module>
-
-=======
-                <module>javafx</module>
->>>>>>> 1c0378bb
                 <module>java-jdi</module>
                 <module>java-websocket</module>
 
@@ -582,13 +575,6 @@
                 <module>apache-httpclient</module>
                 <module>apache-httpclient4</module>
 
-<<<<<<< HEAD
-
-                <module>jackson-modules</module>
-
-=======
-                <module>javafx</module>
->>>>>>> 1c0378bb
                 <module>java-jdi</module>
                 <module>java-websocket</module>
 
@@ -811,9 +797,9 @@
             </build>
 
             <modules>
-<<<<<<< HEAD
+
                 <module>javafx</module>
-=======
+
                 <module>spring-batch</module>
                 <module>spring-boot-rest</module>
                 <module>spring-drools</module>
@@ -823,7 +809,7 @@
                 <module>spring-core-4</module>
                 <module>spring-integration</module>
                 <module>libraries-security</module>
->>>>>>> 1c0378bb
+
                 <module>performance-tests</module>
                 <module>security-modules</module>
                 <module>libraries-server-2</module>
@@ -1068,9 +1054,9 @@
             </build>
 
             <modules>
-<<<<<<< HEAD
+
                 <module>javafx</module>
-=======
+
                 <module>spring-batch</module>
                 <module>spring-boot-rest</module>
                 <module>spring-drools</module>
@@ -1080,7 +1066,7 @@
                 <module>spring-core-4</module>
                 <module>spring-integration</module>
                 <module>libraries-security</module>
->>>>>>> 1c0378bb
+
                 <module>performance-tests</module>
                 <module>security-modules</module>
                 <module>libraries-server-2</module>
