<?xml version="1.0" encoding="UTF-8"?>
<!--suppress PyInterpreter -->
<project xmlns="http://maven.apache.org/POM/4.0.0"
         xmlns:xsi="http://www.w3.org/2001/XMLSchema-instance"
         xsi:schemaLocation="http://maven.apache.org/POM/4.0.0 http://maven.apache.org/xsd/maven-4.0.0.xsd">
    <modelVersion>4.0.0</modelVersion>
    <groupId>com.baeldung</groupId>
    <artifactId>parent-modules</artifactId>
    <version>1.0.0-SNAPSHOT</version>
  <name>parent-modules</name>
    <packaging>pom</packaging>

    <dependencies>
        <!-- logging -->
        <dependency>
            <groupId>org.slf4j</groupId>
            <artifactId>slf4j-api</artifactId>
            <version>${org.slf4j.version}</version>
        </dependency>
        <dependency>
            <groupId>ch.qos.logback</groupId>
            <artifactId>logback-classic</artifactId>
            <version>${logback.version}</version>
        </dependency>
        <dependency>
            <groupId>ch.qos.logback</groupId>
            <artifactId>logback-core</artifactId>
            <version>${logback.version}</version>
        </dependency>
        <dependency>
            <groupId>org.slf4j</groupId>
            <artifactId>jcl-over-slf4j</artifactId>
            <version>${org.slf4j.version}</version>
        </dependency>

        <!-- test -->
        <dependency>
            <groupId>org.junit.jupiter</groupId>
            <artifactId>junit-jupiter-engine</artifactId>
            <version>${junit-jupiter.version}</version>
            <scope>test</scope>
        </dependency>
        <dependency>
            <groupId>org.junit.jupiter</groupId>
            <artifactId>junit-jupiter-params</artifactId>
            <version>${junit-jupiter.version}</version>
            <scope>test</scope>
        </dependency>
        <dependency>
            <groupId>org.junit.jupiter</groupId>
            <artifactId>junit-jupiter-api</artifactId>
            <version>${junit-jupiter.version}</version>
            <scope>test</scope>
        </dependency>
        <dependency>
            <groupId>org.junit.vintage</groupId>
            <artifactId>junit-vintage-engine</artifactId>
            <version>${junit-jupiter.version}</version>
            <scope>test</scope>
        </dependency>
        <dependency>
            <groupId>org.assertj</groupId>
            <artifactId>assertj-core</artifactId>
            <version>${assertj.version}</version>
            <scope>test</scope>
        </dependency>
        <dependency>
            <groupId>org.hamcrest</groupId>
            <artifactId>hamcrest</artifactId>
            <version>${hamcrest.version}</version>
            <scope>test</scope>
        </dependency>
        <dependency>
            <groupId>org.hamcrest</groupId>
            <artifactId>hamcrest-all</artifactId>
            <version>${hamcrest-all.version}</version>
            <scope>test</scope>
        </dependency>
        <dependency>
            <groupId>org.mockito</groupId>
            <artifactId>mockito-core</artifactId>
            <version>${mockito.version}</version>
            <scope>test</scope>
        </dependency>
        <dependency>
            <groupId>org.apache.maven.surefire</groupId>
            <artifactId>surefire-logger-api</artifactId>
            <version>${maven-surefire-plugin.version}</version>
            <!-- to get around bug https://github.com/junit-team/junit5/issues/801 -->
            <scope>test</scope>
            <optional>true</optional>
        </dependency>
    </dependencies>

    <build>
        <plugins>
            <plugin>
                <groupId>org.codehaus.mojo</groupId>
                <artifactId>exec-maven-plugin</artifactId>
                <version>${exec-maven-plugin.version}</version>
                <configuration>
                    <executable>maven</executable>
                </configuration>
            </plugin>
            <plugin>
                <groupId>org.apache.maven.plugins</groupId>
                <artifactId>maven-surefire-plugin</artifactId>
                <version>${maven-surefire-plugin.version}</version>
                <configuration>
                    <forkCount>3</forkCount>
                    <reuseForks>true</reuseForks>
                    <excludes>
                        <exclude>**/*IntegrationTest.java</exclude>
                        <exclude>**/*IntTest.java</exclude>
                        <exclude>**/*LongRunningUnitTest.java</exclude>
                        <exclude>**/*ManualTest.java</exclude>
                        <exclude>**/JdbcTest.java</exclude>
                        <exclude>**/*LiveTest.java</exclude>
                    </excludes>
                </configuration>
                <dependencies>
                    <dependency>
                        <groupId>org.junit.jupiter</groupId>
                        <artifactId>junit-jupiter-engine</artifactId>
                        <version>${junit-jupiter.version}</version>
                    </dependency>
                    <dependency>
                        <groupId>org.junit.vintage</groupId>
                        <artifactId>junit-vintage-engine</artifactId>
                        <version>${junit-jupiter.version}</version>
                    </dependency>
                </dependencies>
            </plugin>
            <plugin>
                <groupId>org.apache.maven.plugins</groupId>
                <artifactId>maven-compiler-plugin</artifactId>
                <version>${maven-compiler-plugin.version}</version>
                <configuration>
                    <source>${java.version}</source>
                    <target>${java.version}</target>
                </configuration>
            </plugin>
            <plugin>
                <groupId>org.apache.maven.plugins</groupId>
                <artifactId>maven-pmd-plugin</artifactId>
                <version>${maven-pmd-plugin.version}</version>
                <dependencies>
                    <dependency>
                        <groupId>org.baeldung.pmd</groupId>
                        <artifactId>custom-pmd</artifactId>
                        <version>${custom-pmd.version}</version>
                    </dependency>
                </dependencies>
                <configuration>
                    <failurePriority>5</failurePriority>
                    <aggregate>false</aggregate>
                    <failOnViolation>true</failOnViolation>
                    <verbose>true</verbose>
                    <linkXRef>true</linkXRef>
                    <includeTests>true</includeTests>
                    <sourceEncoding>UTF-8</sourceEncoding>
                    <targetJdk>${java.version}</targetJdk>
                    <rulesets>
                        <ruleset>${tutorialsproject.basedir}/baeldung-pmd-rules.xml</ruleset>
                    </rulesets>
                    <excludeRoots>
                        <excludeRoot>target/generated-sources</excludeRoot>
                    </excludeRoots>
                </configuration>
                <executions>
                    <execution>
                        <phase>compile</phase>
                        <goals>
                            <goal>check</goal>
                        </goals>
                    </execution>
                </executions>
            </plugin>
            <plugin>
                <groupId>org.commonjava.maven.plugins</groupId>
                <artifactId>directory-maven-plugin</artifactId>
                <version>${directory-maven-plugin.version}</version>
                <executions>
                    <execution>
                        <id>directories</id>
                        <goals>
                            <goal>directory-of</goal>
                        </goals>
                        <phase>validate</phase>
                        <configuration>
                            <property>tutorialsproject.basedir</property>
                            <project>
                                <groupId>com.baeldung</groupId>
                                <artifactId>parent-modules</artifactId>
                            </project>
                        </configuration>
                    </execution>
                </executions>
            </plugin>
            <plugin>
                <groupId>org.apache.maven.plugins</groupId>
                <artifactId>maven-install-plugin</artifactId>
                <version>${maven-install-plugin.version}</version>
                <configuration>
                    <groupId>org.baeldung.pmd</groupId>
                    <artifactId>custom-pmd</artifactId>
                    <version>${custom-pmd.version}</version>
                    <packaging>jar</packaging>
                    <file>${tutorialsproject.basedir}/custom-pmd-${custom-pmd.version}.jar</file>
                    <generatePom>true</generatePom>
                </configuration>
                <executions>
                    <execution>
                        <id>install-jar-lib</id>
                        <goals>
                            <goal>install-file</goal>
                        </goals>
                        <phase>validate</phase>
                    </execution>
                </executions>
            </plugin>
            <plugin>
                <artifactId>maven-war-plugin</artifactId>
                <version>${maven-war-plugin.version}</version>
            </plugin>
        </plugins>

        <extensions>
            <extension>
                <groupId>com.vackosar.gitflowincrementalbuilder</groupId>
                <artifactId>gitflow-incremental-builder</artifactId>
                <version>${gitflow-incremental-builder.version}</version>
            </extension>
        </extensions>
        <pluginManagement>
            <plugins>
                <!--This plugin's configuration is used to store Eclipse m2e settings
                    only. It has no influence on the Maven build itself. -->
                <plugin>
                    <groupId>org.eclipse.m2e</groupId>
                    <artifactId>lifecycle-mapping</artifactId>
                    <version>1.0.0</version>
                    <configuration>
                        <lifecycleMappingMetadata>
                            <pluginExecutions>
                                <pluginExecution>
                                    <pluginExecutionFilter>
                                        <groupId>
                                            org.commonjava.maven.plugins
                                        </groupId>
                                        <artifactId>
                                            directory-maven-plugin
                                        </artifactId>
                                        <versionRange>
                                            [0.3.1,)
                                        </versionRange>
                                        <goals>
                                            <goal>directory-of</goal>
                                        </goals>
                                    </pluginExecutionFilter>
                                    <action>
                                        <ignore/>
                                    </action>
                                </pluginExecution>
                                <pluginExecution>
                                    <pluginExecutionFilter>
                                        <groupId>
                                            org.apache.maven.plugins
                                        </groupId>
                                        <artifactId>
                                            maven-install-plugin
                                        </artifactId>
                                        <versionRange>
                                            [2.5.1,)
                                        </versionRange>
                                        <goals>
                                            <goal>install-file</goal>
                                        </goals>
                                    </pluginExecutionFilter>
                                    <action>
                                        <ignore/>
                                    </action>
                                </pluginExecution>
                            </pluginExecutions>
                        </lifecycleMappingMetadata>
                    </configuration>
                </plugin>
            </plugins>
        </pluginManagement>
    </build>

    <profiles>

        <profile>
            <id>default-first</id>
            <build>
                <plugins>
                    <plugin>
                        <groupId>org.apache.maven.plugins</groupId>
                        <artifactId>maven-surefire-plugin</artifactId>
                        <version>${maven-surefire-plugin.version}</version>
                        <configuration>
                            <forkCount>3</forkCount>
                            <reuseForks>true</reuseForks>
                            <includes>
                                <include>SpringContextTest</include>
                                <include>**/*UnitTest</include>
                            </includes>
                            <excludes>
                                <exclude>**/*IntegrationTest.java</exclude>
                                <exclude>**/*IntTest.java</exclude>
                                <exclude>**/*LongRunningUnitTest.java</exclude>
                                <exclude>**/*ManualTest.java</exclude>
                                <exclude>**/JdbcTest.java</exclude>
                                <exclude>**/*LiveTest.java</exclude>
                            </excludes>
                            <systemPropertyVariables>
                                <logback.configurationFile>${tutorialsproject.basedir}/logback-config.xml</logback.configurationFile>
                            </systemPropertyVariables>
                        </configuration>
                    </plugin>

                </plugins>
            </build>

            <modules>
                <module>parent-boot-1</module>
                <module>parent-boot-2</module>
                <module>parent-spring-4</module>
                <module>parent-spring-5</module>
                <module>parent-java</module>

                <module>akka-modules</module>

                <module>algorithms-modules</module>
                <module>annotations</module>
                <module>antlr</module>

                <module>apache-cxf-modules</module>
                <module>apache-kafka</module>
                <module>apache-kafka-2</module>
                <module>apache-libraries</module>
                <module>apache-olingo</module>
                <module>apache-poi</module>
                <module>apache-poi-2</module>
                <module>apache-rocketmq</module>
                <module>apache-spark</module>
                <module>apache-thrift</module>
                <module>apache-tika</module>
                <module>apache-velocity</module>

                <module>asciidoctor</module>
                <module>asm</module>

                <module>atomix</module>

                <module>aws-modules</module>

                <module>axon</module>

                <module>azure</module>

                <module>bazel</module>
                <module>cdi</module>
                <module>checker-plugin</module>
                <!-- <module>clojure</module> --> <!-- Not a maven project -->
                <module>code-generation</module>

                <module>core-groovy-modules</module>

                <module>core-java-modules</module>

                <module>couchbase</module>
                <module>custom-pmd</module>

                <module>dagger</module>
                <module>data-structures</module>
                <module>ddd</module>
                <module>deeplearning4j</module>
                <module>discord4j</module>
                <module>disruptor</module>
                <module>dozer</module>
                <module>drools</module>
                <module>dubbo</module>

                <!-- <module>ethereum</module> --> <!-- JAVA-6001 -->

                <module>feign</module>
                <module>flyway-cdi-extension</module>

                <module>geotools</module>
                <module>google-cloud</module>
                <!-- <module>gradle-modules</module> --> <!-- Not a maven project -->
                <!-- <module>grails</module> --> <!-- Not a maven project -->
                <module>graphql-modules</module>
                <module>grpc</module>
                <module>guava-modules</module>
                <!-- <module>guest</module> --> <!-- not to be built as its for guest articles  -->
                <module>guice</module>

                <module>hazelcast</module>
                <module>apache-httpclient</module>
                <module>httpclient-simple</module>
                <module>hystrix</module>

                <module>jackson-modules</module>
                <module>jackson-simple</module>
                <module>java-blockchain</module>
                <module>javafx</module>
                <module>java-jdi</module>
                <module>java-rmi</module>
                <module>java-spi</module>
                <module>java-websocket</module>
                <module>javax-sound</module>
                <module>javaxval</module>
                <module>jaxb</module>
                <module>jersey</module>
                <module>jgit</module>
                <module>jgroups</module>
                <module>jhipster-5</module>
                <module>jib</module>
                <module>jmeter</module>
                <module>jmh</module>
                <module>java-native</module>
                <module>jsf</module>
                <module>json-modules</module>
                <module>jsoup</module>
                <module>kubernetes</module>
                <module>ksqldb</module>
                <!-- <module>lagom</module> --> <!-- Not a maven project -->
                <module>language-interop</module>
                <module>libraries-2</module>
                <module>libraries-3</module>
                <module>libraries-apache-commons</module>
                <module>libraries-apache-commons-collections</module>
                <module>libraries-apache-commons-io</module>
                <module>libraries-data</module>
                <module>libraries-data-2</module>
                <module>libraries-data-db</module>
                <module>libraries-data-io</module>
                <module>libraries-http</module>
                <module>libraries-http-2</module>
                <module>libraries-io</module>
                <module>libraries-primitive</module>
                <module>libraries-rpc</module>
                <module>libraries-security</module>
                <module>libraries-server</module>
                <module>libraries-server-2</module>
                <module>libraries-testing</module>
                <module>logging-modules</module>
                <module>lombok-modules</module>
                <module>lucene</module>

                <module>mapstruct</module>

                <module>maven-modules</module>

                <module>mesos-marathon</module>
                <module>metrics</module>
                <module>microservices-modules</module>
                <module>muleesb</module>
                <module>mustache</module>
                <module>mybatis</module>

                <module>netflix-modules</module>
                <module>netty</module>

                <module>orika</module>
                <module>osgi</module>

                <module>patterns</module>
                <module>pdf</module>
                <module>performance-tests</module>
                <module>persistence-modules</module>
                <!-- <module>play-framework</module> --> <!-- Not a maven project -->
                <module>protobuffer</module>

                <module>quarkus-modules</module>

                <module>rabbitmq</module>
                <!-- <module>raml</module> --> <!-- Not a maven project -->
                <module>reactor-core</module>
                <module>rsocket</module>
                <module>rule-engines</module>
                <module>rxjava-modules</module>
                <module>atomikos</module>
                <module>reactive-systems</module>
                <module>security-modules</module>
                <module>slack</module>
<<<<<<< HEAD
                <module>vavr-modules</module>
=======
                <module>web-modules</module>
>>>>>>> 664a38ac
            </modules>

        </profile>

        <profile>
            <id>default-second</id>
            <build>
                <plugins>

                    <plugin>
                        <groupId>org.apache.maven.plugins</groupId>
                        <artifactId>maven-surefire-plugin</artifactId>
                        <version>${maven-surefire-plugin.version}</version>
                        <configuration>
                            <forkCount>3</forkCount>
                            <reuseForks>true</reuseForks>
                            <includes>
                                <include>SpringContextTest</include>
                                <include>**/*UnitTest</include>
                            </includes>
                            <excludes>
                                <exclude>**/*IntegrationTest.java</exclude>
                                <exclude>**/*IntTest.java</exclude>
                                <exclude>**/*LongRunningUnitTest.java</exclude>
                                <exclude>**/*ManualTest.java</exclude>
                                <exclude>**/*JdbcTest.java</exclude>
                                <exclude>**/*LiveTest.java</exclude>
                            </excludes>
                            <systemPropertyVariables>
                                <logback.configurationFile>${tutorialsproject.basedir}/logback-config.xml</logback.configurationFile>
                            </systemPropertyVariables>
                        </configuration>
                    </plugin>

                </plugins>
            </build>

            <modules>
                <module>parent-boot-1</module>
                <module>parent-boot-2</module>
                <module>parent-spring-4</module>
                <module>parent-spring-5</module>
                <module>parent-java</module>

                <module>saas</module>

                <module>spf4j</module>

                <module>spring-4</module>

                <module>spring-5</module>
                <module>spring-5-reactive-modules</module>
                <module>spring-5-webflux</module>
                <module>spring-5-webflux-2</module>

                <module>spring-activiti</module>
                <module>spring-amqp</module>
                <module>spring-aop</module>
                <module>spring-aop-2</module>
                <module>spring-apache-camel</module>

                <module>spring-batch</module>
                <module>spring-batch-2</module>
                <module>spring-bom</module>
                <module>spring-boot-modules</module>
                <module>spring-boot-rest</module>

                <module>spring-caching</module>
                <module>spring-caching-2</module>

                <module>spring-cloud-modules</module>
                <!-- <module>spring-cloud-cli</module> --> <!-- Not a maven project -->

                <module>spring-core</module>
                <module>spring-core-2</module>
                <module>spring-core-3</module>
                <module>spring-core-4</module>
                <module>spring-core-5</module>
                <module>spring-cucumber</module>

                <module>spring-di</module>
                <module>spring-di-2</module>
                <module>spring-di-3</module>
                <module>spring-drools</module>

                <module>spring-ejb-modules</module>
                <module>spring-exceptions</module>

                <module>spring-freemarker</module>

                <module>spring-integration</module>

                <module>spring-jenkins-pipeline</module>
                <module>spring-jersey</module>
                <!-- <module>spring-jinq</module> --> <!-- does not work with Spring Boot 2.7.2 -->
                <module>spring-jms</module>

                <module>spring-kafka</module>
                <module>spring-katharsis</module>

                <module>spring-mobile</module>
                <module>spring-native</module>
                <module>spring-protobuf</module>
                <module>spring-quartz</module>

                <module>spring-reactor</module>
                <module>spring-remoting-modules</module>
                <module>spring-roo</module>

                <module>spring-scheduling</module>
                <module>spring-security-modules</module>
                <module>spring-shell</module>
                <module>spring-soap</module>
                <module>spring-spel</module>
                <module>spring-state-machine</module>
                <module>spring-static-resources</module>
                <module>spring-swagger-codegen</module>

                <module>spring-threads</module>

                <module>spring-vault</module>
                <module>spring-vertx</module>

                <module>spring-web-modules</module>
                <module>spring-webflux-amqp</module> <!-- long -->
                <module>spring-websockets</module>

                <module>static-analysis</module>
                <module>stripe</module>

                <module>tensorflow-java</module>
                <module>testing-modules</module>

                <module>twilio</module>
                <module>twitter4j</module>

                <module>undertow</module>

                <module>vertx</module>
                <module>vertx-and-rxjava</module>
                <module>video-tutorials</module>

                <module>webrtc</module>
                <module>wildfly</module>
                <module>xml</module>
                <module>xstream</module>
            </modules>

        </profile>

        <profile>
            <id>default-heavy</id>
            <build>
                <plugins>

                    <plugin>
                        <groupId>org.apache.maven.plugins</groupId>
                        <artifactId>maven-surefire-plugin</artifactId>
                        <version>${maven-surefire-plugin.version}</version>
                        <configuration>
                            <forkCount>3</forkCount>
                            <reuseForks>true</reuseForks>
                            <includes>
                                <include>SpringContextTest</include>
                                <include>**/*UnitTest</include>
                            </includes>
                            <excludes>
                                <exclude>**/*IntegrationTest.java</exclude>
                                <exclude>**/*IntTest.java</exclude>
                                <exclude>**/*LongRunningUnitTest.java</exclude>
                                <exclude>**/*ManualTest.java</exclude>
                                <exclude>**/*JdbcTest.java</exclude>
                                <exclude>**/*LiveTest.java</exclude>
                            </excludes>
                        </configuration>
                    </plugin>

                </plugins>
            </build>

            <modules>
                <module>parent-boot-1</module>
                <module>parent-boot-2</module>
                <module>parent-spring-4</module>
                <module>parent-spring-5</module>
                <module>parent-java</module>

                <module>image-processing</module>

                <module>jenkins/plugins</module>
                <module>jhipster-modules</module>
                <module>jhipster-5</module>
                <module>jws</module>

                <module>libraries</module> <!-- very long running -->
                <module>libraries-4</module>
                <module>libraries-5</module>
                <module>libraries-6</module>

                <module>spring-boot-modules/spring-boot-react</module>
                <module>spring-ejb-modules/ejb-beans</module>

                <module>vaadin</module>
                <module>vavr-modules</module>
            </modules>
        </profile>

        <profile>
            <id>integration-lite-first</id>

            <build>
                <plugins>
                    <plugin>
                        <groupId>org.apache.maven.plugins</groupId>
                        <artifactId>maven-surefire-plugin</artifactId>
                        <configuration>
                            <excludes>
                                <exclude>**/*ManualTest.java</exclude>
                                <exclude>**/*LiveTest.java</exclude>
                            </excludes>
                            <includes>
                                <include>**/*IntegrationTest.java</include>
                                <include>**/*IntTest.java</include>
                            </includes>
                            <systemPropertyVariables>
                                <logback.configurationFile>${tutorialsproject.basedir}/logback-config.xml</logback.configurationFile>
                            </systemPropertyVariables>
                        </configuration>
                    </plugin>
                </plugins>
            </build>

            <modules>
                <module>parent-boot-1</module>
                <module>parent-boot-2</module>
                <module>parent-spring-4</module>
                <module>parent-spring-5</module>
                <module>parent-java</module>

                <module>akka-modules</module>

                <module>algorithms-modules</module>
                <module>annotations</module>
                <module>antlr</module>

                <module>apache-cxf-modules</module>
                <module>apache-kafka</module>
                <module>apache-kafka-2</module>
                <module>apache-libraries</module>
                <module>apache-olingo</module>
                <module>apache-poi</module>
                <module>apache-poi-2</module>
                <module>apache-rocketmq</module>
                <module>apache-spark</module>
                <module>apache-thrift</module>
                <module>apache-tika</module>
                <module>apache-velocity</module>

                <module>asciidoctor</module>
                <module>asm</module>

                <module>atomix</module>

                <module>aws-modules</module>

                <module>axon</module>

                <module>azure</module>

                <module>bazel</module>
                <module>cdi</module>
                <module>checker-plugin</module>
                <!-- <module>clojure</module> --> <!-- Not a maven project -->
                <module>code-generation</module>

                <module>core-groovy-modules</module>

                <module>core-java-modules</module>

                <module>couchbase</module>
                <module>custom-pmd</module>

                <module>dagger</module>
                <module>data-structures</module>
                <module>ddd</module>
                <module>deeplearning4j</module>
                <module>discord4j</module>
                <module>disruptor</module>
                <module>dozer</module>
                <module>drools</module>
                <module>dubbo</module>

                <!-- <module>ethereum</module> --> <!-- JAVA-6001 -->

                <module>feign</module>
                <module>flyway-cdi-extension</module>

                <module>geotools</module>
                <module>google-cloud</module>
                <!-- <module>gradle-modules</module> --> <!-- Not a maven project -->
                <!-- <module>grails</module> --> <!-- Not a maven project -->
                <module>graphql-modules</module>
                <module>grpc</module>
                <module>guava-modules</module>
                <!-- <module>guest</module> --> <!-- not to be built as its for guest articles  -->
                <module>guice</module>

                <module>hazelcast</module>
                <module>apache-httpclient</module>
                <module>httpclient-simple</module>
                <module>hystrix</module>

                <module>jackson-modules</module>
                <module>jackson-simple</module>
                <module>java-blockchain</module>
                <module>javafx</module>
                <module>java-jdi</module>
                <module>java-rmi</module>
                <module>java-spi</module>
                <module>java-websocket</module>
                <module>javax-sound</module>
                <module>javaxval</module>
                <module>jaxb</module>
                <module>jersey</module>
                <module>jgit</module>
                <module>jgroups</module>
                <module>jhipster-5</module>
                <module>jib</module>
                <module>jmeter</module>
                <module>jmh</module>
                <module>java-native</module>
                <module>jsf</module>
                <module>json-modules</module>
                <module>jsoup</module>

                <module>ksqldb</module>

                <!-- <module>lagom</module> --> <!-- Not a maven project -->
                <module>language-interop</module>
                <module>libraries-2</module>
                <module>libraries-3</module>

                <module>libraries-apache-commons</module>
                <module>libraries-apache-commons-collections</module>
                <module>libraries-apache-commons-io</module>
                <module>libraries-data</module>
                <module>libraries-data-2</module>
                <module>libraries-data-db</module>
                <module>libraries-data-io</module>
                <module>libraries-http</module>
                <module>libraries-http-2</module>
                <module>libraries-io</module>
                <module>libraries-primitive</module>
                <module>libraries-rpc</module>
                <module>libraries-security</module>
                <module>libraries-server</module>
                <module>libraries-server-2</module>
                <module>libraries-testing</module>
                <module>logging-modules</module>
                <module>lombok-modules</module>
                <module>lucene</module>

                <module>mapstruct</module>

                <module>maven-modules</module>

                <module>mesos-marathon</module>
                <module>metrics</module>
                <module>microservices-modules</module>
                <module>muleesb</module>
                <module>mustache</module>
                <module>mybatis</module>

                <module>netflix-modules</module>
                <module>netty</module>

                <module>orika</module>
                <module>osgi</module>

                <module>patterns</module>
                <module>pdf</module>
                <module>performance-tests</module>
                <module>persistence-modules</module>
                <!-- <module>play-framework</module> --> <!-- Not a maven project -->
                <module>protobuffer</module>

                <module>quarkus-modules</module>

                <module>rabbitmq</module>
                <!-- <module>raml</module> --> <!-- Not a maven project -->
                <module>reactor-core</module>
                <module>rsocket</module>
                <module>rule-engines</module>
                <module>rxjava-modules</module>
                <module>atomikos</module>
                <module>reactive-systems</module>
                <module>security-modules</module>
                <module>slack</module>
<<<<<<< HEAD
                <module>vavr-modules</module>
=======
                <module>web-modules</module>
>>>>>>> 664a38ac
            </modules>

        </profile>

        <profile>
            <id>integration-lite-second</id>

            <build>
                <plugins>
                    <plugin>
                        <groupId>org.apache.maven.plugins</groupId>
                        <artifactId>maven-surefire-plugin</artifactId>
                        <configuration>
                            <excludes>
                                <exclude>**/*ManualTest.java</exclude>
                                <exclude>**/*LiveTest.java</exclude>
                            </excludes>
                            <includes>
                                <include>**/*IntegrationTest.java</include>
                                <include>**/*IntTest.java</include>
                            </includes>
                            <systemPropertyVariables>
                                <logback.configurationFile>${tutorialsproject.basedir}/logback-config.xml</logback.configurationFile>
                            </systemPropertyVariables>
                        </configuration>
                    </plugin>
                </plugins>
            </build>

            <modules>
                <module>parent-boot-1</module>
                <module>parent-boot-2</module>
                <module>parent-spring-4</module>
                <module>parent-spring-5</module>
                <module>parent-java</module>

                <module>saas</module>

                <module>spf4j</module>

                <module>spring-4</module>

                <module>spring-5</module>
                <module>spring-5-reactive-modules</module>
                <module>spring-5-webflux</module>
                <module>spring-5-webflux-2</module>


                <module>spring-activiti</module>
                <module>spring-amqp</module>
                <module>spring-aop</module>
                <module>spring-aop-2</module>
                <module>spring-apache-camel</module>

                <module>spring-batch</module>
                <module>spring-batch-2</module>
                <module>spring-bom</module>
                <module>spring-boot-modules</module>
                <module>spring-boot-rest</module>

                <module>spring-caching</module>
                <module>spring-caching-2</module>

                <module>spring-cloud-modules</module>
                <!-- <module>spring-cloud-cli</module> --> <!-- Not a maven project -->

                <module>spring-core</module>
                <module>spring-core-2</module>
                <module>spring-core-3</module>
                <module>spring-core-4</module>
                <module>spring-core-5</module>
                <module>spring-cucumber</module>

                <module>spring-di</module>
                <module>spring-di-2</module>
                <module>spring-di-3</module>
                <module>spring-drools</module>

                <module>spring-ejb-modules</module>
                <module>spring-exceptions</module>

                <module>spring-freemarker</module>

                <module>spring-integration</module>

                <module>spring-jenkins-pipeline</module>
                <module>spring-jersey</module>
                <!-- <module>spring-jinq</module> --> <!-- does not support work with Spring Boot 2.7.2 -->
                <module>spring-jms</module>

                <module>spring-kafka</module>
                <module>spring-katharsis</module>

                <module>spring-mobile</module>
                <module>spring-native</module>
                <module>spring-protobuf</module>
                <module>spring-quartz</module>

                <module>spring-reactor</module>
                <module>spring-remoting-modules</module>
                <module>spring-roo</module>

                <module>spring-scheduling</module>
                <module>spring-security-modules</module>
                <module>spring-shell</module>
                <module>spring-soap</module>
                <module>spring-spel</module>
                <module>spring-state-machine</module>
                <module>spring-static-resources</module>
                <module>spring-swagger-codegen</module>

                <module>spring-threads</module>

                <module>spring-vault</module>
                <module>spring-vertx</module>

                <module>spring-web-modules</module>
                <module>spring-webflux-amqp</module> <!-- long -->
                <module>spring-websockets</module>

                <module>static-analysis</module>
                <module>stripe</module>

                <module>tensorflow-java</module>
                <module>testing-modules</module>

                <module>twilio</module>
                <module>twitter4j</module>

                <module>undertow</module>

                <module>vertx</module>
                <module>vertx-and-rxjava</module>
                <module>video-tutorials</module>

                <module>webrtc</module>
                <module>wildfly</module>
                <module>xml</module>
                <module>xml-2</module>
                <module>xstream</module>
            </modules>

        </profile>

        <profile>
            <id>integration-heavy</id>

            <build>
                <plugins>
                    <plugin>
                        <groupId>org.apache.maven.plugins</groupId>
                        <artifactId>maven-surefire-plugin</artifactId>
                        <configuration>
                            <excludes>
                                <exclude>**/*ManualTest.java</exclude>
                                <exclude>**/*LiveTest.java</exclude>
                            </excludes>
                            <includes>
                                <include>**/*IntegrationTest.java</include>
                                <include>**/*IntTest.java</include>
                            </includes>
                        </configuration>
                    </plugin>
                </plugins>
            </build>

            <modules>
                <module>parent-boot-1</module>
                <module>parent-boot-2</module>
                <module>parent-spring-4</module>
                <module>parent-spring-5</module>
                <module>parent-java</module>

                <module>image-processing</module>

                <module>jenkins/plugins</module>
                <module>jhipster-modules</module>
                <module>jhipster-5</module>
                <module>jws</module>

                <module>libraries</module> <!-- very long running -->
                <module>libraries-4</module>
                <module>libraries-5</module>
                <module>libraries-6</module>

                <module>spring-boot-modules/spring-boot-react</module>
                <module>spring-ejb-modules/ejb-beans</module>

                <module>vaadin</module>
                <module>vavr-modules</module>
            </modules>

        </profile>

        <profile>
            <id>live-all</id>

            <build>
                <plugins>
                    <plugin>
                        <groupId>org.apache.maven.plugins</groupId>
                        <artifactId>maven-surefire-plugin</artifactId>
                        <configuration>
                            <excludes>
                                <exclude>**/SpringContextTest.java</exclude>
                                <exclude>**/*UnitTest.java</exclude>
                                <exclude>**/*IntegrationTest.java</exclude>
                                <exclude>**/*IntTest.java</exclude>
                                <exclude>**/*LongRunningUnitTest.java</exclude>
                                <exclude>**/*ManualTest.java</exclude>
                                <exclude>**/*JdbcTest.java</exclude>
                            </excludes>
                            <includes>
                                <include>**/*LiveTest.java</include>
                            </includes>
                        </configuration>
                    </plugin>

                </plugins>
            </build>


        </profile>

        <profile>
            <id>default-jdk9-and-above</id>

            <build>
                <plugins>

                    <plugin>
                        <groupId>org.apache.maven.plugins</groupId>
                        <artifactId>maven-surefire-plugin</artifactId>
                        <configuration>
                            <forkCount>3</forkCount>
                            <reuseForks>true</reuseForks>
                            <includes>
                                <include>SpringContextTest</include>
                                <include>**/*UnitTest</include>
                            </includes>
                            <excludes>
                                <exclude>**/*IntegrationTest.java</exclude>
                                <exclude>**/*IntTest.java</exclude>
                                <exclude>**/*LongRunningUnitTest.java</exclude>
                                <exclude>**/*ManualTest.java</exclude>
                                <exclude>**/JdbcTest.java</exclude>
                                <exclude>**/*LiveTest.java</exclude>
                            </excludes>
                        </configuration>
                    </plugin>

                </plugins>
            </build>

            <modules>
                <module>core-java-modules/core-java-9</module>
                <module>core-java-modules/core-java-9-improvements</module>
                <module>core-java-modules/core-java-9-jigsaw</module>
                <!-- <module>core-java-modules/core-java-9-new-features</module> --> <!-- uses preview features, to be decided how to handle -->
                 <module>core-java-modules/core-java-9-streams</module>
                 <module>core-java-modules/core-java-10</module>
                 <module>core-java-modules/core-java-11</module>
                 <module>core-java-modules/core-java-11-2</module>
                 <!-- <module>core-java-modules/core-java-12</module> --> <!-- uses preview features, to be decided how to handle -->
                 <!-- <module>core-java-modules/core-java-13</module> --> <!-- uses preview features, to be decided how to handle -->
                 <!-- <module>core-java-modules/core-java-14</module> --> <!-- uses preview features, to be decided how to handle -->
                 <!-- <module>core-java-modules/core-java-15</module> --> <!-- uses preview features, to be decided how to handle -->
                 <!-- <module>core-java-modules/core-java-16</module> --> <!-- uses preview features, to be decided how to handle -->
                 <!-- <module>core-java-modules/core-java-17</module> --> <!-- uses preview features, to be decided how to handle -->
                 <module>core-java-modules/core-java-collections-set</module>
                 <module>core-java-modules/core-java-collections-maps-4</module>
                 <module>core-java-modules/core-java-date-operations-1</module>
                 <module>core-java-modules/core-java-datetime-conversion</module>
                 <module>core-java-modules/core-java-datetime-string</module>
                 <module>core-java-modules/core-java-io-conversions-2</module>
                 <module>core-java-modules/core-java-jpms</module>
                 <module>core-java-modules/core-java-os</module>
                 <module>core-java-modules/core-java-streams-4</module>
                 <module>core-java-modules/core-java-string-algorithms-3</module>
                 <module>core-java-modules/core-java-string-operations-3</module>
                 <module>core-java-modules/core-java-string-operations-4</module>
                 <module>core-java-modules/core-java-time-measurements</module>
                 <module>core-java-modules/core-java-networking-3</module>
                 <module>core-java-modules/core-java-strings</module>
                 <module>core-java-modules/core-java-httpclient</module>
                 <module>spring-core-6</module>
                 <module>ddd-contexts</module>
                 <module>docker-modules</module>
                 <module>apache-httpclient-2</module>
                 <module>libraries-concurrency</module>
                 <module>maven-modules/multimodulemavenproject</module>
                 <module>optaplanner</module>
                 <module>persistence-modules/sirix</module>
                 <module>persistence-modules/spring-data-cassandra-2</module>
                 <module>quarkus-modules/quarkus-vs-springboot</module>
                 <module>quarkus-modules/quarkus-jandex</module>
                 <module>spring-boot-modules/spring-boot-cassandre</module>
                 <module>spring-boot-modules/spring-boot-camel</module>
                 <module>spring-boot-modules/spring-boot-3</module>
                 <module>testing-modules/testing-assertions</module>
                 <module>persistence-modules/fauna</module>
                 <module>lightrun</module>
            </modules>
        </profile>

        <profile>
            <id>integration-jdk9-and-above</id>

            <build>
                <plugins>
                    <plugin>
                        <groupId>org.apache.maven.plugins</groupId>
                        <artifactId>maven-surefire-plugin</artifactId>
                        <configuration>
                            <excludes>
                                <exclude>**/*ManualTest.java</exclude>
                                <exclude>**/*LiveTest.java</exclude>
                            </excludes>
                            <includes>
                                <include>**/*IntegrationTest.java</include>
                                <include>**/*IntTest.java</include>
                            </includes>
                        </configuration>
                    </plugin>
                </plugins>
            </build>

            <modules>
                <module>core-java-modules/core-java-9</module>
                <module>core-java-modules/core-java-9-improvements</module>
                <module>core-java-modules/core-java-9-jigsaw</module>
                <!-- <module>core-java-modules/core-java-9-new-features</module> --> <!-- uses preview features, to be decided how to handle -->
                <module>core-java-modules/core-java-9-streams</module>
                <module>core-java-modules/core-java-10</module>
                <module>core-java-modules/core-java-11</module>
                <module>core-java-modules/core-java-11-2</module>
                <!-- <module>core-java-modules/core-java-12</module> --> <!-- uses preview features, to be decided how to handle -->
                <!-- <module>core-java-modules/core-java-13</module> --> <!-- uses preview features, to be decided how to handle -->
                <!-- <module>core-java-modules/core-java-14</module> --> <!-- uses preview features, to be decided how to handle -->
                <!-- <module>core-java-modules/core-java-15</module> --> <!-- uses preview features, to be decided how to handle -->
                <!-- <module>core-java-modules/core-java-16</module> --> <!-- uses preview features, to be decided how to handle -->
                <!-- <module>core-java-modules/core-java-17</module> --> <!-- uses preview features, to be decided how to handle -->
                <module>core-java-modules/core-java-collections-set</module>
                <module>core-java-modules/core-java-collections-maps-4</module>
                <module>core-java-modules/core-java-date-operations-1</module>
                <module>core-java-modules/core-java-datetime-conversion</module>
                <module>core-java-modules/core-java-datetime-string</module>
                <module>core-java-modules/core-java-io-conversions-2</module>
                <module>core-java-modules/core-java-jpms</module>
                <module>core-java-modules/core-java-os</module>
                <module>core-java-modules/core-java-string-algorithms-3</module>
                <module>core-java-modules/core-java-string-operations-3</module>
                <module>core-java-modules/core-java-string-operations-4</module>
                <module>core-java-modules/core-java-time-measurements</module>
                <module>core-java-modules/core-java-networking-3</module>
                <module>core-java-modules/core-java-strings</module>
                <module>ddd-contexts</module>
                <module>docker-modules</module>
                <module>apache-httpclient-2</module>
                <module>libraries-concurrency</module>
                <module>maven-modules/multimodulemavenproject</module>
                <module>optaplanner</module>
                <module>persistence-modules/sirix</module>
                <module>persistence-modules/spring-data-cassandra-2</module>
                <module>quarkus-modules/quarkus-vs-springboot</module>
                <module>quarkus-modules/quarkus-jandex</module>
                <module>spring-boot-modules/spring-boot-cassandre</module>
                <module>spring-boot-modules/spring-boot-camel</module>
                <module>testing-modules/testing-assertions</module>
                <module>persistence-modules/fauna</module>
                <module>lightrun</module>
                <module>spring-core-6</module>
            </modules>
        </profile>
    </profiles>

    <reporting>
        <plugins>
            <plugin>
                <groupId>org.apache.maven.plugins</groupId>
                <artifactId>maven-jxr-plugin</artifactId>
                <version>${maven-jxr-plugin.version}</version>
            </plugin>
        </plugins>
    </reporting>

    <properties>
        <project.build.sourceEncoding>UTF-8</project.build.sourceEncoding>
        <project.reporting.outputEncoding>UTF-8</project.reporting.outputEncoding>
        <gib.referenceBranch>refs/remotes/origin/master</gib.referenceBranch>
        <gib.skipTestsForUpstreamModules>true</gib.skipTestsForUpstreamModules>
        <gib.buildUpstream>false</gib.buildUpstream>
        <gib.failOnMissingGitDir>false</gib.failOnMissingGitDir>
        <gib.failOnError>false</gib.failOnError>
        <gib.disable>true</gib.disable>

        <!-- used only in dependency management to force this version, not included as a direct dependency -->
        <junit.version>4.13.2</junit.version>
        <assertj.version>3.21.0</assertj.version>
        <hamcrest.version>2.2</hamcrest.version>
        <hamcrest-all.version>1.3</hamcrest-all.version>
        <mockito.version>4.4.0</mockito.version>
        <byte-buddy.version>1.12.13</byte-buddy.version>

        <!-- logging -->
        <org.slf4j.version>1.7.32</org.slf4j.version>
        <logback.version>1.2.7</logback.version>

        <!-- plugins -->
        <maven-surefire-plugin.version>2.22.2</maven-surefire-plugin.version>
        <maven-compiler-plugin.version>3.8.1</maven-compiler-plugin.version>
        <exec-maven-plugin.version>3.0.0</exec-maven-plugin.version>
        <java.version>1.8</java.version>
        <log4j.version>1.2.17</log4j.version>
        <esapi.version>2.5.0.0</esapi.version>
        <jmh-core.version>1.33</jmh-core.version>
        <jmh-generator.version>1.33</jmh-generator.version>
        <maven-failsafe-plugin.version>2.21.0</maven-failsafe-plugin.version>
        <commons-collections4.version>4.4</commons-collections4.version>
        <commons-io.version>2.11.0</commons-io.version>
        <commons-lang.version>2.6</commons-lang.version>
        <commons-lang3.version>3.12.0</commons-lang3.version>
        <commons-cli.version>1.5.0</commons-cli.version>
        <maven-war-plugin.version>3.0.0</maven-war-plugin.version>
        <javax.servlet-api.version>3.1.0</javax.servlet-api.version>
        <jstl-api.version>1.2</jstl-api.version>
        <javax.servlet.jsp-api.version>2.3.1</javax.servlet.jsp-api.version>
        <jstl.version>1.2</jstl.version>
        <jackson.version>2.13.3</jackson.version>
        <commons-fileupload.version>1.4</commons-fileupload.version>
        <junit-platform.version>1.8.1</junit-platform.version>
        <junit-jupiter.version>5.8.1</junit-jupiter.version>
        <junit-platform-surefire-provider.version>1.3.2</junit-platform-surefire-provider.version>
        <directory-maven-plugin.version>0.3.1</directory-maven-plugin.version>
        <maven-install-plugin.version>2.5.2</maven-install-plugin.version>
        <custom-pmd.version>0.0.1</custom-pmd.version>
        <gitflow-incremental-builder.version>3.12.2</gitflow-incremental-builder.version>
        <maven-jxr-plugin.version>3.0.0</maven-jxr-plugin.version>
        <maven-pmd-plugin.version>3.13.0</maven-pmd-plugin.version>
        <lombok.version>1.18.24</lombok.version>
        <h2.version>1.4.200</h2.version>
        <guava.version>31.1-jre</guava.version>
        <maven-jar-plugin.version>3.2.2</maven-jar-plugin.version>
    </properties>

</project><|MERGE_RESOLUTION|>--- conflicted
+++ resolved
@@ -487,11 +487,8 @@
                 <module>reactive-systems</module>
                 <module>security-modules</module>
                 <module>slack</module>
-<<<<<<< HEAD
                 <module>vavr-modules</module>
-=======
                 <module>web-modules</module>
->>>>>>> 664a38ac
             </modules>
 
         </profile>
@@ -890,11 +887,8 @@
                 <module>reactive-systems</module>
                 <module>security-modules</module>
                 <module>slack</module>
-<<<<<<< HEAD
                 <module>vavr-modules</module>
-=======
                 <module>web-modules</module>
->>>>>>> 664a38ac
             </modules>
 
         </profile>
