<?xml version="1.0" encoding="UTF-8"?>
<!--suppress PyInterpreter -->
<project xmlns="http://maven.apache.org/POM/4.0.0"
         xmlns:xsi="http://www.w3.org/2001/XMLSchema-instance"
         xsi:schemaLocation="http://maven.apache.org/POM/4.0.0 http://maven.apache.org/xsd/maven-4.0.0.xsd">
    <modelVersion>4.0.0</modelVersion>
    <groupId>com.baeldung</groupId>
    <artifactId>parent-modules</artifactId>
    <version>1.0.0-SNAPSHOT</version>
    <name>parent-modules</name>
    <packaging>pom</packaging>

    <dependencies>
        <!-- logging -->
        <dependency>
            <groupId>org.slf4j</groupId>
            <artifactId>slf4j-api</artifactId>
            <version>${org.slf4j.version}</version>
        </dependency>
        <dependency>
            <groupId>ch.qos.logback</groupId>
            <artifactId>logback-classic</artifactId>
            <version>${logback.version}</version>
        </dependency>
        <dependency>
            <groupId>ch.qos.logback</groupId>
            <artifactId>logback-core</artifactId>
            <version>${logback.version}</version>
        </dependency>
        <dependency>
            <groupId>org.slf4j</groupId>
            <artifactId>jcl-over-slf4j</artifactId>
            <version>${org.slf4j.version}</version>
        </dependency>

        <!-- test -->
        <dependency>
            <groupId>org.junit.jupiter</groupId>
            <artifactId>junit-jupiter-engine</artifactId>
            <version>${junit-jupiter.version}</version>
            <scope>test</scope>
        </dependency>
        <dependency>
            <groupId>org.junit.jupiter</groupId>
            <artifactId>junit-jupiter-params</artifactId>
            <version>${junit-jupiter.version}</version>
            <scope>test</scope>
        </dependency>
        <dependency>
            <groupId>org.junit.jupiter</groupId>
            <artifactId>junit-jupiter-api</artifactId>
            <version>${junit-jupiter.version}</version>
            <scope>test</scope>
        </dependency>
        <dependency>
            <groupId>org.junit.vintage</groupId>
            <artifactId>junit-vintage-engine</artifactId>
            <version>${junit-jupiter.version}</version>
            <scope>test</scope>
        </dependency>
        <dependency>
            <groupId>org.assertj</groupId>
            <artifactId>assertj-core</artifactId>
            <version>${assertj.version}</version>
            <scope>test</scope>
        </dependency>
        <dependency>
            <groupId>org.hamcrest</groupId>
            <artifactId>hamcrest</artifactId>
            <version>${hamcrest.version}</version>
            <scope>test</scope>
        </dependency>
        <dependency>
            <groupId>org.hamcrest</groupId>
            <artifactId>hamcrest-all</artifactId>
            <version>${hamcrest-all.version}</version>
            <scope>test</scope>
        </dependency>
        <dependency>
            <groupId>org.mockito</groupId>
            <artifactId>mockito-core</artifactId>
            <version>${mockito.version}</version>
            <scope>test</scope>
        </dependency>
        <dependency>
            <groupId>org.apache.maven.surefire</groupId>
            <artifactId>surefire-logger-api</artifactId>
            <version>${maven-surefire-plugin.version}</version>
            <!-- to get around bug https://github.com/junit-team/junit5/issues/801 -->
            <scope>test</scope>
            <optional>true</optional>
        </dependency>
    </dependencies>

    <build>
        <plugins>
            <plugin>
                <groupId>org.codehaus.mojo</groupId>
                <artifactId>exec-maven-plugin</artifactId>
                <version>${exec-maven-plugin.version}</version>
                <configuration>
                    <executable>maven</executable>
                </configuration>
            </plugin>
            <plugin>
                <groupId>org.apache.maven.plugins</groupId>
                <artifactId>maven-surefire-plugin</artifactId>
                <version>${maven-surefire-plugin.version}</version>
                <configuration>
                    <forkCount>3</forkCount>
                    <reuseForks>true</reuseForks>
                    <excludes>
                        <exclude>**/*IntegrationTest.java</exclude>
                        <exclude>**/*IntTest.java</exclude>
                        <exclude>**/*LongRunningUnitTest.java</exclude>
                        <exclude>**/*ManualTest.java</exclude>
                        <exclude>**/JdbcTest.java</exclude>
                        <exclude>**/*LiveTest.java</exclude>
                    </excludes>
                </configuration>
                <dependencies>
                    <dependency>
                        <groupId>org.junit.jupiter</groupId>
                        <artifactId>junit-jupiter-engine</artifactId>
                        <version>${junit-jupiter.version}</version>
                    </dependency>
                    <dependency>
                        <groupId>org.junit.vintage</groupId>
                        <artifactId>junit-vintage-engine</artifactId>
                        <version>${junit-jupiter.version}</version>
                    </dependency>
                </dependencies>
            </plugin>
            <plugin>
                <groupId>org.apache.maven.plugins</groupId>
                <artifactId>maven-compiler-plugin</artifactId>
                <version>${maven-compiler-plugin.version}</version>
                <configuration>
                    <source>${java.version}</source>
                    <target>${java.version}</target>
                </configuration>
            </plugin>
            <plugin>
                <groupId>org.apache.maven.plugins</groupId>
                <artifactId>maven-pmd-plugin</artifactId>
                <version>${maven-pmd-plugin.version}</version>
                <dependencies>
                    <dependency>
                        <groupId>org.baeldung.pmd</groupId>
                        <artifactId>custom-pmd</artifactId>
                        <version>${custom-pmd.version}</version>
                    </dependency>
                </dependencies>
                <configuration>
                    <failurePriority>5</failurePriority>
                    <aggregate>false</aggregate>
                    <failOnViolation>true</failOnViolation>
                    <verbose>true</verbose>
                    <linkXRef>true</linkXRef>
                    <includeTests>true</includeTests>
                    <sourceEncoding>UTF-8</sourceEncoding>
                    <targetJdk>${java.version}</targetJdk>
                    <rulesets>
                        <ruleset>${tutorialsproject.basedir}/baeldung-pmd-rules.xml</ruleset>
                    </rulesets>
                    <excludeRoots>
                        <excludeRoot>target/generated-sources</excludeRoot>
                    </excludeRoots>
                </configuration>
                <executions>
                    <execution>
                        <phase>compile</phase>
                        <goals>
                            <goal>check</goal>
                        </goals>
                    </execution>
                </executions>
            </plugin>
            <plugin>
                <groupId>org.commonjava.maven.plugins</groupId>
                <artifactId>directory-maven-plugin</artifactId>
                <version>${directory-maven-plugin.version}</version>
                <executions>
                    <execution>
                        <id>directories</id>
                        <goals>
                            <goal>directory-of</goal>
                        </goals>
                        <phase>validate</phase>
                        <configuration>
                            <property>tutorialsproject.basedir</property>
                            <project>
                                <groupId>com.baeldung</groupId>
                                <artifactId>parent-modules</artifactId>
                            </project>
                        </configuration>
                    </execution>
                </executions>
            </plugin>
            <plugin>
                <groupId>org.apache.maven.plugins</groupId>
                <artifactId>maven-install-plugin</artifactId>
                <version>${maven-install-plugin.version}</version>
                <configuration>
                    <groupId>org.baeldung.pmd</groupId>
                    <artifactId>custom-pmd</artifactId>
                    <version>${custom-pmd.version}</version>
                    <packaging>jar</packaging>
                    <file>${tutorialsproject.basedir}/custom-pmd-${custom-pmd.version}.jar</file>
                    <generatePom>true</generatePom>
                </configuration>
                <executions>
                    <execution>
                        <id>install-jar-lib</id>
                        <goals>
                            <goal>install-file</goal>
                        </goals>
                        <phase>validate</phase>
                    </execution>
                </executions>
            </plugin>
            <plugin>
                <artifactId>maven-war-plugin</artifactId>
                <version>${maven-war-plugin.version}</version>
            </plugin>
        </plugins>

        <extensions>
            <extension>
                <groupId>com.vackosar.gitflowincrementalbuilder</groupId>
                <artifactId>gitflow-incremental-builder</artifactId>
                <version>${gitflow-incremental-builder.version}</version>
            </extension>
        </extensions>
        <pluginManagement>
            <plugins>
                <!--This plugin's configuration is used to store Eclipse m2e settings
                    only. It has no influence on the Maven build itself. -->
                <plugin>
                    <groupId>org.eclipse.m2e</groupId>
                    <artifactId>lifecycle-mapping</artifactId>
                    <version>1.0.0</version>
                    <configuration>
                        <lifecycleMappingMetadata>
                            <pluginExecutions>
                                <pluginExecution>
                                    <pluginExecutionFilter>
                                        <groupId>
                                            org.commonjava.maven.plugins
                                        </groupId>
                                        <artifactId>
                                            directory-maven-plugin
                                        </artifactId>
                                        <versionRange>
                                            [0.3.1,)
                                        </versionRange>
                                        <goals>
                                            <goal>directory-of</goal>
                                        </goals>
                                    </pluginExecutionFilter>
                                    <action>
                                        <ignore/>
                                    </action>
                                </pluginExecution>
                                <pluginExecution>
                                    <pluginExecutionFilter>
                                        <groupId>
                                            org.apache.maven.plugins
                                        </groupId>
                                        <artifactId>
                                            maven-install-plugin
                                        </artifactId>
                                        <versionRange>
                                            [2.5.1,)
                                        </versionRange>
                                        <goals>
                                            <goal>install-file</goal>
                                        </goals>
                                    </pluginExecutionFilter>
                                    <action>
                                        <ignore/>
                                    </action>
                                </pluginExecution>
                            </pluginExecutions>
                        </lifecycleMappingMetadata>
                    </configuration>
                </plugin>
            </plugins>
        </pluginManagement>
    </build>

    <profiles>

        <profile>
            <id>default-first</id>
            <build>
                <plugins>
                    <plugin>
                        <groupId>org.apache.maven.plugins</groupId>
                        <artifactId>maven-surefire-plugin</artifactId>
                        <version>${maven-surefire-plugin.version}</version>
                        <configuration>
                            <forkCount>3</forkCount>
                            <reuseForks>true</reuseForks>
                            <includes>
                                <include>SpringContextTest</include>
                                <include>**/*UnitTest</include>
                            </includes>
                            <excludes>
                                <exclude>**/*IntegrationTest.java</exclude>
                                <exclude>**/*IntTest.java</exclude>
                                <exclude>**/*LongRunningUnitTest.java</exclude>
                                <exclude>**/*ManualTest.java</exclude>
                                <exclude>**/JdbcTest.java</exclude>
                                <exclude>**/*LiveTest.java</exclude>
                            </excludes>
                            <systemPropertyVariables>
                                <logback.configurationFile>${tutorialsproject.basedir}/logback-config.xml</logback.configurationFile>
                            </systemPropertyVariables>
                        </configuration>
                    </plugin>

                </plugins>
            </build>

            <modules>
                <module>parent-boot-1</module>
                <module>parent-boot-2</module>
                <module>parent-spring-4</module>
                <module>parent-spring-5</module>
                <module>parent-java</module>

                <module>checker-plugin</module>
                <!-- <module>clojure</module> --> <!-- Not a maven project -->
                <module>core-java-modules</module>
                <module>couchbase</module>
                <!-- <module>ethereum</module> --> <!-- JAVA-6001 -->
                <!-- <module>gradle-modules</module> --> <!-- Not a maven project -->
                <module>gradle-modules/gradle/maven-to-gradle</module>
                <!-- <module>grails</module> --> <!-- Not a maven project -->
                <!-- <module>guest</module> --> <!-- not to be built as its for guest articles  -->

                <module>java-jdi</module>

                <module>jetbrains</module>
                <module>jhipster-5</module>
                <module>jmh</module>
                <!-- <module>lagom</module> --> <!-- Not a maven project -->
                <module>language-interop</module>
                <module>libraries-3</module>
                <module>libraries-data-db</module>
                <module>logging-modules</module>
                <module>lombok-modules</module>

                <module>muleesb</module>

                <module>osgi</module>
                <module>persistence-modules</module>
                <module>web-modules</module>
            </modules>

        </profile>

        <profile>
            <id>default-second</id>
            <build>
                <plugins>

                    <plugin>
                        <groupId>org.apache.maven.plugins</groupId>
                        <artifactId>maven-surefire-plugin</artifactId>
                        <version>${maven-surefire-plugin.version}</version>
                        <configuration>
                            <forkCount>3</forkCount>
                            <reuseForks>true</reuseForks>
                            <includes>
                                <include>SpringContextTest</include>
                                <include>**/*UnitTest</include>
                            </includes>
                            <excludes>
                                <exclude>**/*IntegrationTest.java</exclude>
                                <exclude>**/*IntTest.java</exclude>
                                <exclude>**/*LongRunningUnitTest.java</exclude>
                                <exclude>**/*ManualTest.java</exclude>
                                <exclude>**/*JdbcTest.java</exclude>
                                <exclude>**/*LiveTest.java</exclude>
                            </excludes>
                            <systemPropertyVariables>
                                <logback.configurationFile>${tutorialsproject.basedir}/logback-config.xml</logback.configurationFile>
                            </systemPropertyVariables>
                        </configuration>
                    </plugin>

                </plugins>
            </build>

            <modules>
                <module>parent-boot-1</module>
                <module>parent-boot-2</module>
                <module>parent-spring-4</module>
                <module>parent-spring-5</module>
                <module>parent-java</module>

                <module>spring-4</module>
                <module>spring-aop</module>

                <module>spring-bom</module>
                <module>spring-boot-modules</module>
                <module>spring-cloud-modules</module>
                <!-- <module>spring-cloud-cli</module> --> <!-- Not a maven project -->

                <module>spring-exceptions</module>
                <module>spring-integration</module>
                <module>spring-jenkins-pipeline</module>

                <module>spring-katharsis</module>
                <module>spring-remoting-modules</module>

                <!-- <module>spring-roo</module> --> <!-- JAVA-17327 -->

                <module>spring-security-modules</module>
                <module>spring-shell</module>
                <module>spring-soap</module>
                <module>spring-spel</module>
                <module>spring-static-resources</module>
                <module>spring-swagger-codegen</module>
                <module>spring-vault</module>
                <module>spring-web-modules</module>
                <module>spring-websockets</module>
                <module>static-analysis</module>
                <module>testing-modules</module>
                <module>vertx-modules</module>
                <module>video-tutorials</module>
                <module>xml</module>
                <module>xml-2</module>
            </modules>

        </profile>

        <profile>
            <id>default-heavy</id>
            <build>
                <plugins>

                    <plugin>
                        <groupId>org.apache.maven.plugins</groupId>
                        <artifactId>maven-surefire-plugin</artifactId>
                        <version>${maven-surefire-plugin.version}</version>
                        <configuration>
                            <forkCount>3</forkCount>
                            <reuseForks>true</reuseForks>
                            <includes>
                                <include>SpringContextTest</include>
                                <include>**/*UnitTest</include>
                            </includes>
                            <excludes>
                                <exclude>**/*IntegrationTest.java</exclude>
                                <exclude>**/*IntTest.java</exclude>
                                <exclude>**/*LongRunningUnitTest.java</exclude>
                                <exclude>**/*ManualTest.java</exclude>
                                <exclude>**/*JdbcTest.java</exclude>
                                <exclude>**/*LiveTest.java</exclude>
                            </excludes>
                        </configuration>
                    </plugin>

                </plugins>
            </build>

            <modules>
                <module>parent-boot-1</module>
                <module>parent-boot-2</module>
                <module>parent-spring-4</module>
                <module>parent-spring-5</module>
                <module>parent-java</module>

                <module>apache-spark</module>

                <module>image-processing</module>

                <module>jenkins-modules</module>
                <module>jhipster-modules</module>
                <module>jhipster-5</module>
                <module>jws</module>

                <module>libraries</module> <!-- very long running -->
                <module>libraries-4</module>
                <module>libraries-5</module>
                <module>libraries-6</module>
                <module>spring-boot-modules/spring-boot-react</module>

                <module>vaadin</module>

            </modules>
        </profile>

        <profile>
            <id>integration-lite-first</id>

            <build>
                <plugins>
                    <plugin>
                        <groupId>org.apache.maven.plugins</groupId>
                        <artifactId>maven-surefire-plugin</artifactId>
                        <configuration>
                            <excludes>
                                <exclude>**/*ManualTest.java</exclude>
                                <exclude>**/*LiveTest.java</exclude>
                            </excludes>
                            <includes>
                                <include>**/*IntegrationTest.java</include>
                                <include>**/*IntTest.java</include>
                            </includes>
                            <systemPropertyVariables>
                                <logback.configurationFile>${tutorialsproject.basedir}/logback-config.xml</logback.configurationFile>
                            </systemPropertyVariables>
                        </configuration>
                    </plugin>
                </plugins>
            </build>

            <modules>
                <module>parent-boot-1</module>
                <module>parent-boot-2</module>
                <module>parent-spring-4</module>
                <module>parent-spring-5</module>
                <module>parent-java</module>

                <module>checker-plugin</module>
                <!-- <module>clojure</module> --> <!-- Not a maven project -->

                <module>core-java-modules</module>
                <module>couchbase</module>
                <!-- <module>ethereum</module> --> <!-- JAVA-6001 -->
                <!-- <module>gradle-modules</module> --> <!-- Not a maven project -->
                <module>gradle-modules/gradle/maven-to-gradle</module>
                <!-- <module>grails</module> --> <!-- Not a maven project -->
                <!-- <module>guest</module> --> <!-- not to be built as its for guest articles  -->

                <module>java-jdi</module>

                <module>jhipster-5</module>
                <module>jmh</module>
                <!-- <module>lagom</module> --> <!-- Not a maven project -->
                <module>language-interop</module>
                <module>libraries-3</module>
                <module>libraries-data-db</module>
                <module>logging-modules</module>
                <module>lombok-modules</module>
                <module>muleesb</module>

                <module>osgi</module>
                <module>persistence-modules</module>
                <module>web-modules</module>
            </modules>

        </profile>

        <profile>
            <id>integration-lite-second</id>

            <build>
                <plugins>
                    <plugin>
                        <groupId>org.apache.maven.plugins</groupId>
                        <artifactId>maven-surefire-plugin</artifactId>
                        <configuration>
                            <excludes>
                                <exclude>**/*ManualTest.java</exclude>
                                <exclude>**/*LiveTest.java</exclude>
                            </excludes>
                            <includes>
                                <include>**/*IntegrationTest.java</include>
                                <include>**/*IntTest.java</include>
                            </includes>
                            <systemPropertyVariables>
                                <logback.configurationFile>${tutorialsproject.basedir}/logback-config.xml</logback.configurationFile>
                            </systemPropertyVariables>
                        </configuration>
                    </plugin>
                </plugins>
            </build>

            <modules>
                <module>parent-boot-1</module>
                <module>parent-boot-2</module>
                <module>parent-spring-4</module>
                <module>parent-spring-5</module>
                <module>parent-java</module>

                <module>spring-4</module>

                <module>spring-bom</module>
                <module>spring-boot-modules</module>
                <module>spring-cloud-modules</module>
                <!-- <module>spring-cloud-cli</module> --> <!-- Not a maven project -->

                <module>spring-exceptions</module>
                <module>spring-integration</module>
                <module>spring-jenkins-pipeline</module>

                <module>spring-katharsis</module>
                <module>spring-remoting-modules</module>

                <!-- <module>spring-roo</module> --> <!-- JAVA-17327 -->

                <module>spring-security-modules</module>
                <module>spring-shell</module>
                <module>spring-soap</module>
                <module>spring-spel</module>
                <module>spring-static-resources</module>
                <module>spring-swagger-codegen</module>
                <module>spring-vault</module>
                <module>spring-web-modules</module>
                <module>spring-websockets</module>
                <module>static-analysis</module>
                <module>testing-modules</module>
                <module>vertx-modules</module>
                <module>video-tutorials</module>
                <module>xml</module>
                <module>xml-2</module>
            </modules>

        </profile>

        <profile>
            <id>integration-heavy</id>

            <build>
                <plugins>
                    <plugin>
                        <groupId>org.apache.maven.plugins</groupId>
                        <artifactId>maven-surefire-plugin</artifactId>
                        <configuration>
                            <excludes>
                                <exclude>**/*ManualTest.java</exclude>
                                <exclude>**/*LiveTest.java</exclude>
                            </excludes>
                            <includes>
                                <include>**/*IntegrationTest.java</include>
                                <include>**/*IntTest.java</include>
                            </includes>
                        </configuration>
                    </plugin>
                </plugins>
            </build>

            <modules>
                <module>parent-boot-1</module>
                <module>parent-boot-2</module>
                <module>parent-spring-4</module>
                <module>parent-spring-5</module>
                <module>parent-java</module>

                <module>apache-spark</module>

                <module>image-processing</module>

                <module>jenkins-modules</module>
                <module>jhipster-modules</module>
                <module>jhipster-5</module>
                <module>jws</module>

                <module>libraries</module> <!-- very long running -->
                <module>libraries-4</module>
                <module>libraries-5</module>
                <module>libraries-6</module>
                <module>spring-boot-modules/spring-boot-react</module>
                <module>vaadin</module>
            </modules>

        </profile>

        <profile>
            <id>live-all</id>

            <build>
                <plugins>
                    <plugin>
                        <groupId>org.apache.maven.plugins</groupId>
                        <artifactId>maven-surefire-plugin</artifactId>
                        <configuration>
                            <excludes>
                                <exclude>**/SpringContextTest.java</exclude>
                                <exclude>**/*UnitTest.java</exclude>
                                <exclude>**/*IntegrationTest.java</exclude>
                                <exclude>**/*IntTest.java</exclude>
                                <exclude>**/*LongRunningUnitTest.java</exclude>
                                <exclude>**/*ManualTest.java</exclude>
                                <exclude>**/*JdbcTest.java</exclude>
                            </excludes>
                            <includes>
                                <include>**/*LiveTest.java</include>
                            </includes>
                        </configuration>
                    </plugin>

                </plugins>
            </build>


        </profile>

        <profile>
            <id>default-jdk9-and-above</id>

            <build>
                <plugins>

                    <plugin>
                        <groupId>org.apache.maven.plugins</groupId>
                        <artifactId>maven-surefire-plugin</artifactId>
                        <configuration>
                            <forkCount>3</forkCount>
                            <reuseForks>true</reuseForks>
                            <includes>
                                <include>SpringContextTest</include>
                                <include>**/*UnitTest</include>
                            </includes>
                            <excludes>
                                <exclude>**/*IntegrationTest.java</exclude>
                                <exclude>**/*IntTest.java</exclude>
                                <exclude>**/*LongRunningUnitTest.java</exclude>
                                <exclude>**/*ManualTest.java</exclude>
                                <exclude>**/JdbcTest.java</exclude>
                                <exclude>**/*LiveTest.java</exclude>
                            </excludes>
                        </configuration>
                    </plugin>

                </plugins>
            </build>

            <modules>
<<<<<<< HEAD
                <module>apache-httpclient</module>
                <module>apache-httpclient4</module>
                <module>apache-httpclient-2</module>

=======
                <module>spring-mobile</module>
                <module>microservices-modules</module>
                <module>spring-ejb-modules</module>
>>>>>>> ec18f709
                <module>spring-di</module>
                <module>spring-di-2</module>
                <module>spring-jinq</module>
                <module>vavr-modules</module>
                <module>java-websocket</module>
                <module>azure</module>
                <module>netflix-modules</module>
                <module>spf4j</module>
                <module>spring-jersey</module>
                <module>jersey</module>
                <module>jaxb</module>

                <module>javafx</module>
                <module>spring-batch</module>
                <module>spring-boot-rest</module>
                <module>spring-drools</module>
                <module>spring-exceptions</module>
                <module>spring-jenkins-pipeline</module>
                <module>spring-core</module>
                <module>spring-core-4</module>
                <module>spring-integration</module>
                <module>libraries-security</module>

                <module>performance-tests</module>
                <module>security-modules</module>
                <module>libraries-server-2</module>
                <module>orika</module>
                <module>patterns-modules</module>
                <module>json-modules</module>
                <module>libraries-data</module>
                <module>saas-modules</module>
                <module>server-modules</module>
                <module>apache-cxf-modules</module>


                <module>spring-aop</module>
                <module>jmeter</module>
                <module>spring-aop-2</module>

                <module>algorithms-modules</module>
                <module>apache-libraries</module>
                <module>apache-poi</module>
                <module>apache-velocity</module>
                <module>di-modules</module>
                <module>asciidoctor</module>
                <module>aws-modules</module>

                <module>couchbase</module>
                <module>core-groovy-modules</module>

                <module>core-java-modules/core-java-9</module>
                <module>core-java-modules/core-java-9-improvements</module>
                <module>core-java-modules/core-java-9-jigsaw</module>
                <!-- <module>core-java-modules/core-java-9-new-features</module> --> <!-- uses preview features, to be decided how to handle -->
                <module>core-java-modules/core-java-9-streams</module>
                <module>core-java-modules/core-java-10</module>
                <module>core-java-modules/core-java-11</module>
                <module>core-java-modules/core-java-11-2</module>
                <module>core-java-modules/core-java-11-3</module>
                <!-- <module>core-java-modules/core-java-12</module> --> <!-- uses preview features, to be decided how to handle -->
                <!-- <module>core-java-modules/core-java-13</module> --> <!-- uses preview features, to be decided how to handle -->
                <!-- <module>core-java-modules/core-java-14</module> --> <!-- uses preview features, to be decided how to handle -->
                <!-- <module>core-java-modules/core-java-15</module> --> <!-- uses preview features, to be decided how to handle -->
                <!-- <module>core-java-modules/core-java-16</module> --> <!-- uses preview features, to be decided how to handle -->
                <!-- <module>core-java-modules/core-java-17</module> --> <!-- uses preview features, to be decided how to handle -->
                <!-- <module>core-java-modules/core-java-19</module> --> <!-- uses preview features, to be decided how to handle -->
                <module>core-java-modules/core-java-collections-set</module>
                <module>core-java-modules/core-java-collections-list-4</module>
                <module>core-java-modules/core-java-collections-array-list</module>
                <module>core-java-modules/core-java-collections-maps-4</module>
                <module>core-java-modules/core-java-collections-maps-5</module>
                <module>core-java-modules/core-java-concurrency-simple</module>
                <module>core-java-modules/core-java-date-operations-1</module>
                <module>core-java-modules/core-java-datetime-conversion</module>
                <module>core-java-modules/core-java-datetime-string</module>
                <module>core-java-modules/core-java-io-conversions-2</module>
                <module>core-java-modules/core-java-jpms</module>
                <module>core-java-modules/core-java-os</module>
                <module>core-java-modules/core-java-streams-4</module>
                <module>core-java-modules/core-java-string-algorithms-3</module>
                <module>core-java-modules/core-java-string-operations-3</module>
                <module>core-java-modules/core-java-string-operations-4</module>
                <module>core-java-modules/core-java-string-operations-5</module>
                <module>core-java-modules/core-java-time-measurements</module>
                <module>core-java-modules/core-java-networking-3</module>
                <module>core-java-modules/core-java-strings</module>
                <module>core-java-modules/core-java-httpclient</module>
                <module>custom-pmd</module>
                <module>spring-core-6</module>
                <module>data-structures</module>
                <module>ddd-contexts</module>
                <module>jackson-modules</module>
                <module>deeplearning4j</module>
                <module>docker-modules</module>
                <module>drools</module>
                <module>guava-modules</module>
                <module>kubernetes-modules</module>
                <module>libraries-concurrency</module>
                <module>libraries-testing</module>
                <module>maven-modules</module>
                <module>optaplanner</module>
                <module>persistence-modules/sirix</module>
                <module>persistence-modules/spring-data-cassandra-2</module>
                <module>persistence-modules/spring-data-jpa-repo-3</module>
                <module>quarkus-modules</module>
                <module>spring-boot-modules/spring-boot-cassandre</module>
                <module>spring-boot-modules/spring-boot-3</module>
                <module>spring-boot-modules/spring-boot-3-native</module>
                <module>spring-boot-modules/spring-boot-3-observation</module>
                <module>spring-boot-modules/spring-boot-3-test-pitfalls</module>
                <module>spring-reactive-modules</module>
                <module>spring-swagger-codegen/custom-validations-opeanpi-codegen</module>
                <module>testing-modules/testing-assertions</module>
                <module>persistence-modules/fauna</module>
                <module>persistence-modules/spring-data-rest</module>

                <module>rule-engines-modules</module>

                <module>reactive-systems</module>
                <module>rxjava-modules</module>

                <module>lightrun</module>
                <module>tablesaw</module>
                <module>geotools</module>

                <!-- Modules from default-first -->

                <module>akka-modules</module>
                <module>annotations</module>
                <module>httpclient-simple</module>
                <module>antlr</module>
                <module>apache-kafka</module>
                <module>apache-kafka-2</module>
                <module>apache-olingo</module>

                <module>apache-poi-2</module>
                <module>apache-rocketmq</module>
                <module>apache-thrift</module>
                <module>apache-tika</module>

                <module>asm</module>
                <module>atomikos</module>
                <module>atomix</module>

                <module>axon</module>

                <module>bazel</module>
                <module>code-generation</module>
                <module>ddd</module>
                <module>discord4j</module>
                <module>disruptor</module>
                <module>dozer</module>
                <module>dubbo</module>
                <!-- <module>feign</module> --> <!-- JAVA-19475 -->
                <module>google-cloud</module>
                <module>graphql-modules</module>
                <module>grpc</module>
                <module>hazelcast</module>
                <module>hystrix</module>
                <module>jackson-simple</module>
                <module>java-blockchain</module>

                <module>java-rmi</module>
                <module>java-spi</module>
                <module>javax-sound</module>
                <module>javaxval</module>
                <module>javaxval-2</module>
                <module>javax-validation-advanced</module>
                <module>jgit</module>
                <module>jib</module>

                <module>java-native</module>
                <module>jsoup</module>
                <module>ksqldb</module>
                <module>jsf</module>
                <module>libraries-2</module>
                <module>libraries-7</module>
                <module>libraries-apache-commons</module>
                <module>libraries-apache-commons-collections</module>
                <module>libraries-apache-commons-io</module>
                <module>libraries-data-2</module>
                <module>libraries-data-io</module>
                <module>libraries-files</module>
                <module>libraries-http</module>
                <module>libraries-http-2</module>
                <module>libraries-io</module>
                <module>libraries-primitive</module>
                <module>libraries-rpc</module>
                <module>libraries-server</module>

                <module>lucene</module>
                <module>mapstruct</module>
                <module>mesos-marathon</module>
                <module>metrics</module>
                <module>mustache</module>
                <module>mybatis</module>
                <module>pdf</module>
                <module>pdf-2</module>
                <module>protobuffer</module>
                <module>reactor-core</module>
                <module>rsocket</module>
                <module>slack</module>


                <!--  Modules from default second-->
                <module>spring-5</module>
                <module>spring-5-webflux</module>
                <module>spring-5-webflux-2</module>
                <module>spring-activiti</module>
                <module>spring-batch-2</module>
                <module>spring-boot-modules/spring-caching-2</module>
                <module>spring-core-2</module>
                <module>spring-core-3</module>
                <module>spring-core-5</module>
                <module>spring-di-3</module>
                <module>spring-cucumber</module>

                <module>spring-kafka</module>

                <module>spring-native</module>
                <module>spring-security-modules/spring-security-oauth2-testing</module>
                <module>spring-protobuf</module>
                <module>spring-quartz</module>

                <module>spring-scheduling</module>

                <module>spring-state-machine</module>
                <module>spring-threads</module>
                <module>tensorflow-java</module>
                <module>xstream</module>
                <module>webrtc</module>
                <module>persistence-modules/java-mongodb</module>
                <module>messaging-modules</module>
                <module>spring-boot-modules/spring-boot-redis</module>
                <module>persistence-modules/questdb</module>
            </modules>

            <properties>
                <project.build.sourceEncoding>UTF-8</project.build.sourceEncoding>
                <java.version>11</java.version>
                <maven.compiler.source>11</maven.compiler.source>
                <maven.compiler.target>11</maven.compiler.target>
            </properties>
        </profile>

        <profile>
            <id>integration-jdk9-and-above</id>

            <build>
                <plugins>
                    <plugin>
                        <groupId>org.apache.maven.plugins</groupId>
                        <artifactId>maven-surefire-plugin</artifactId>
                        <configuration>
                            <excludes>
                                <exclude>**/*ManualTest.java</exclude>
                                <exclude>**/*LiveTest.java</exclude>
                            </excludes>
                            <includes>
                                <include>**/*IntegrationTest.java</include>
                                <include>**/*IntTest.java</include>
                            </includes>
                        </configuration>
                    </plugin>
                </plugins>
            </build>

            <modules>
<<<<<<< HEAD
                <module>apache-httpclient</module>
                <module>apache-httpclient4</module>
                <module>apache-httpclient-2</module>
=======
                <module>spring-mobile</module>
                <module>microservices-modules</module>
                <module>spring-ejb-modules</module>
>>>>>>> ec18f709
                <module>spring-di</module>
                <module>spring-di-2</module>
                <module>spring-jinq</module>
                <module>vavr-modules</module>
                <module>java-websocket</module>
                <module>azure</module>
                <module>netflix-modules</module>
                <module>spf4j</module>
                <module>spring-jersey</module>
                <module>jersey</module>
                <module>jaxb</module>

                <module>javafx</module>
                <module>spring-batch</module>
                <module>spring-boot-rest</module>
                <module>spring-drools</module>
                <module>spring-exceptions</module>
                <module>spring-jenkins-pipeline</module>
                <module>spring-core</module>
                <module>spring-core-4</module>
                <module>spring-integration</module>
                <module>libraries-security</module>

                <module>performance-tests</module>
                <module>security-modules</module>
                <module>libraries-server-2</module>
                <module>orika</module>
                <module>patterns-modules</module>
                <module>json-modules</module>
                <module>libraries-data</module>
                <module>saas-modules</module>
                <module>server-modules</module>
                <module>apache-cxf-modules</module>

                <module>algorithms-modules</module>
                <module>apache-libraries</module>
                <module>apache-poi</module>
                <module>apache-velocity</module>
                <module>di-modules</module>
                <module>asciidoctor</module>
                <module>aws-modules</module>

                <module>couchbase</module>

                <module>core-groovy-modules</module>
                <module>core-java-modules/core-java-9</module>
                <module>core-java-modules/core-java-9-improvements</module>
                <module>core-java-modules/core-java-9-jigsaw</module>
                <!-- <module>core-java-modules/core-java-9-new-features</module> --> <!-- uses preview features, to be decided how to handle -->
                <module>core-java-modules/core-java-9-streams</module>
                <module>core-java-modules/core-java-10</module>
                <module>core-java-modules/core-java-11</module>
                <module>core-java-modules/core-java-11-2</module>
                <module>core-java-modules/core-java-11-3</module>
                <!-- <module>core-java-modules/core-java-12</module> --> <!-- uses preview features, to be decided how to handle -->
                <!-- <module>core-java-modules/core-java-13</module> --> <!-- uses preview features, to be decided how to handle -->
                <!-- <module>core-java-modules/core-java-14</module> --> <!-- uses preview features, to be decided how to handle -->
                <!-- <module>core-java-modules/core-java-15</module> --> <!-- uses preview features, to be decided how to handle -->
                <!-- <module>core-java-modules/core-java-16</module> --> <!-- uses preview features, to be decided how to handle -->
                <!-- <module>core-java-modules/core-java-17</module> --> <!-- uses preview features, to be decided how to handle -->
                <!-- <module>core-java-modules/core-java-19</module> --> <!-- uses preview features, to be decided how to handle -->
                <module>core-java-modules/core-java-collections-set</module>
                <module>core-java-modules/core-java-collections-list-4</module>
                <module>core-java-modules/core-java-collections-array-list</module>
                <module>core-java-modules/core-java-collections-maps-4</module>
                <module>core-java-modules/core-java-collections-maps-5</module>
                <module>core-java-modules/core-java-concurrency-simple</module>
                <module>core-java-modules/core-java-date-operations-1</module>
                <module>core-java-modules/core-java-datetime-conversion</module>
                <module>core-java-modules/core-java-datetime-string</module>
                <module>core-java-modules/core-java-io-conversions-2</module>
                <module>core-java-modules/core-java-jpms</module>
                <module>core-java-modules/core-java-os</module>
                <module>core-java-modules/core-java-streams-4</module>
                <module>core-java-modules/core-java-string-algorithms-3</module>
                <module>core-java-modules/core-java-string-operations-3</module>
                <module>core-java-modules/core-java-string-operations-4</module>
                <module>core-java-modules/core-java-string-operations-5</module>
                <module>core-java-modules/core-java-time-measurements</module>
                <module>core-java-modules/core-java-networking-3</module>
                <module>core-java-modules/core-java-strings</module>
                <module>core-java-modules/core-java-httpclient</module>
                <module>spring-aop</module>
                <module>spring-aop-2</module>
                <module>custom-pmd</module>
                <module>spring-core-6</module>
                <module>data-structures</module>
                <module>ddd-contexts</module>
                <module>jackson-modules</module>
                <module>deeplearning4j</module>
                <module>jmeter</module>
                <module>docker-modules</module>
                <module>drools</module>
                <module>guava-modules</module>
                <module>apache-httpclient-2</module>
                <module>kubernetes-modules</module>
                <module>libraries-concurrency</module>
                <module>libraries-testing</module>
                <module>maven-modules</module>
                <module>optaplanner</module>
                <module>persistence-modules/sirix</module>
                <module>persistence-modules/spring-data-cassandra-2</module>
                <module>persistence-modules/spring-data-jpa-repo-3</module>
                <module>quarkus-modules</module>
                <module>spring-boot-modules/spring-boot-cassandre</module>
                <module>spring-boot-modules/spring-boot-3</module>
                <module>spring-boot-modules/spring-boot-3-native</module>
                <module>spring-boot-modules/spring-boot-3-observation</module>
                <module>spring-boot-modules/spring-boot-3-test-pitfalls</module>
                <module>spring-reactive-modules</module>
                <module>spring-swagger-codegen/custom-validations-opeanpi-codegen</module>
                <module>testing-modules/testing-assertions</module>
                <module>persistence-modules/fauna</module>
                <module>persistence-modules/spring-data-rest</module>

                <module>rule-engines-modules</module>

                <module>reactive-systems</module>
                <module>rxjava-modules</module>

                <module>lightrun</module>
                <module>tablesaw</module>
                <module>geotools</module>

                <!-- Modules from default-first -->

                <module>akka-modules</module>
                <module>annotations</module>
                <module>antlr</module>
                <module>apache-kafka</module>
                <module>apache-kafka-2</module>
                <module>apache-olingo</module>

                <module>apache-poi-2</module>
                <module>apache-rocketmq</module>
                <module>apache-thrift</module>
                <module>apache-tika</module>

                <module>asm</module>
                <module>atomikos</module>
                <module>atomix</module>

                <module>axon</module>

                <module>bazel</module>
                <module>code-generation</module>
                <module>ddd</module>
                <module>discord4j</module>
                <module>disruptor</module>
                <module>dozer</module>

                <module>dubbo</module>
                <!-- <module>feign</module> -->
                <module>google-cloud</module>
                <module>graphql-modules</module>
                <module>grpc</module>
                <module>hazelcast</module>
                <module>httpclient-simple</module>
                <module>hystrix</module>
                <module>jackson-simple</module>
                <module>java-blockchain</module>

                <module>java-rmi</module>
                <module>java-spi</module>
                <module>javax-sound</module>
                <module>javaxval</module>
                <module>javaxval-2</module>
                <module>javax-validation-advanced</module>
                <module>jgit</module>
                <module>jib</module>

                <module>java-native</module>
                <module>jsoup</module>
                <module>jsf</module>
                <module>ksqldb</module>

                <module>libraries-7</module>
                <module>libraries-apache-commons</module>
                <module>libraries-apache-commons-collections</module>
                <module>libraries-apache-commons-io</module>
                <module>libraries-data-2</module>
                <module>libraries-data-io</module>
                <module>libraries-files</module>
                <module>libraries-http</module>
                <module>libraries-http-2</module>
                <module>libraries-io</module>
                <module>libraries-primitive</module>
                <module>libraries-rpc</module>
                <module>libraries-server</module>

                <module>lucene</module>
                <module>mapstruct</module>
                <module>mesos-marathon</module>
                <module>metrics</module>
                <module>mustache</module>
                <module>mybatis</module>
                <module>pdf</module>
                <module>pdf-2</module>
                <module>protobuffer</module>
                <module>reactor-core</module>
                <module>rsocket</module>
                <module>slack</module>


                <!--  Modules from default second-->

                <module>spring-5</module>
                <module>spring-5-webflux</module>
                <module>spring-5-webflux-2</module>
                <module>spring-activiti</module>
                <module>spring-batch-2</module>
                <module>spring-boot-modules/spring-caching-2</module>
                <module>spring-core-2</module>
                <module>spring-core-3</module>
                <module>spring-core-5</module>
                <module>spring-di-3</module>
                <module>spring-cucumber</module>

                <module>spring-kafka</module>

                <module>spring-native</module>
                <module>spring-protobuf</module>
                <module>spring-quartz</module>

                <module>spring-scheduling</module>

                <module>spring-state-machine</module>
                <module>spring-threads</module>
                <module>tensorflow-java</module>
                <module>xstream</module>
                <module>webrtc</module>
                <module>persistence-modules/java-mongodb</module>
                <module>libraries-2</module>
                <module>messaging-modules</module>
                <module>spring-boot-modules/spring-boot-redis</module>
                <module>persistence-modules/questdb</module>
            </modules>

            <properties>
                <project.build.sourceEncoding>UTF-8</project.build.sourceEncoding>
                <java.version>11</java.version>
                <maven.compiler.source>11</maven.compiler.source>
                <maven.compiler.target>11</maven.compiler.target>
            </properties>
        </profile>

        <profile>
            <id>parents</id>
            <modules>
                <module>parent-boot-1</module>
                <module>parent-boot-2</module>
                <module>parent-spring-4</module>
                <module>parent-spring-5</module>
                <module>parent-java</module>
            </modules>

        </profile>
    </profiles>

    <reporting>
        <plugins>
            <plugin>
                <groupId>org.apache.maven.plugins</groupId>
                <artifactId>maven-jxr-plugin</artifactId>
                <version>${maven-jxr-plugin.version}</version>
            </plugin>
        </plugins>
    </reporting>

    <properties>
        <project.build.sourceEncoding>UTF-8</project.build.sourceEncoding>
        <project.reporting.outputEncoding>UTF-8</project.reporting.outputEncoding>
        <gib.referenceBranch>refs/remotes/origin/master</gib.referenceBranch>
        <gib.skipTestsForUpstreamModules>true</gib.skipTestsForUpstreamModules>
        <gib.buildUpstream>false</gib.buildUpstream>
        <gib.failOnMissingGitDir>false</gib.failOnMissingGitDir>
        <gib.failOnError>false</gib.failOnError>
        <gib.disable>true</gib.disable>

        <!-- used only in dependency management to force this version, not included as a direct dependency -->
        <junit.version>4.13.2</junit.version>
        <assertj.version>3.21.0</assertj.version>
        <hamcrest.version>2.2</hamcrest.version>
        <hamcrest-all.version>1.3</hamcrest-all.version>
        <mockito.version>4.4.0</mockito.version>
        <byte-buddy.version>1.12.13</byte-buddy.version>

        <!-- logging -->
        <org.slf4j.version>1.7.32</org.slf4j.version>
        <logback.version>1.2.7</logback.version>

        <!-- plugins -->
        <maven-surefire-plugin.version>2.22.2</maven-surefire-plugin.version>
        <maven-compiler-plugin.version>3.8.1</maven-compiler-plugin.version>
        <exec-maven-plugin.version>3.0.0</exec-maven-plugin.version>
        <java.version>1.8</java.version>
        <log4j.version>1.2.17</log4j.version>
        <esapi.version>2.5.0.0</esapi.version>
        <jmh-core.version>1.35</jmh-core.version>
        <jmh-generator.version>1.35</jmh-generator.version>
        <maven-failsafe-plugin.version>2.21.0</maven-failsafe-plugin.version>
        <commons-collections4.version>4.4</commons-collections4.version>
        <commons-io.version>2.11.0</commons-io.version>
        <commons-lang.version>2.6</commons-lang.version>
        <commons-lang3.version>3.12.0</commons-lang3.version>
        <commons-cli.version>1.5.0</commons-cli.version>
        <maven-war-plugin.version>3.0.0</maven-war-plugin.version>
        <javax.servlet-api.version>4.0.1</javax.servlet-api.version>
        <jstl-api.version>1.2</jstl-api.version>
        <javax.servlet.jsp-api.version>2.3.3</javax.servlet.jsp-api.version>
        <jstl.version>1.2</jstl.version>
        <jackson.version>2.13.3</jackson.version>
        <commons-fileupload.version>1.4</commons-fileupload.version>
        <junit-platform.version>1.9.2</junit-platform.version>
        <junit-jupiter.version>5.9.2</junit-jupiter.version>
        <junit-platform-surefire-provider.version>1.3.2</junit-platform-surefire-provider.version>
        <directory-maven-plugin.version>0.3.1</directory-maven-plugin.version>
        <maven-install-plugin.version>2.5.2</maven-install-plugin.version>
        <custom-pmd.version>0.0.1</custom-pmd.version>
        <gitflow-incremental-builder.version>3.12.2</gitflow-incremental-builder.version>
        <maven-jxr-plugin.version>3.0.0</maven-jxr-plugin.version>
        <maven-pmd-plugin.version>3.19.0</maven-pmd-plugin.version>
        <lombok.version>1.18.24</lombok.version>
        <h2.version>2.1.214</h2.version>
        <guava.version>31.1-jre</guava.version>
        <maven-jar-plugin.version>3.2.2</maven-jar-plugin.version>
    </properties>

</project><|MERGE_RESOLUTION|>--- conflicted
+++ resolved
@@ -732,16 +732,12 @@
             </build>
 
             <modules>
-<<<<<<< HEAD
                 <module>apache-httpclient</module>
                 <module>apache-httpclient4</module>
                 <module>apache-httpclient-2</module>
-
-=======
                 <module>spring-mobile</module>
                 <module>microservices-modules</module>
                 <module>spring-ejb-modules</module>
->>>>>>> ec18f709
                 <module>spring-di</module>
                 <module>spring-di-2</module>
                 <module>spring-jinq</module>
@@ -1010,15 +1006,12 @@
             </build>
 
             <modules>
-<<<<<<< HEAD
                 <module>apache-httpclient</module>
                 <module>apache-httpclient4</module>
                 <module>apache-httpclient-2</module>
-=======
                 <module>spring-mobile</module>
                 <module>microservices-modules</module>
                 <module>spring-ejb-modules</module>
->>>>>>> ec18f709
                 <module>spring-di</module>
                 <module>spring-di-2</module>
                 <module>spring-jinq</module>
