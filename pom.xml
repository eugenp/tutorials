<?xml version="1.0" encoding="UTF-8"?>
<project xmlns="http://maven.apache.org/POM/4.0.0" xmlns:xsi="http://www.w3.org/2001/XMLSchema-instance" xsi:schemaLocation="http://maven.apache.org/POM/4.0.0 http://maven.apache.org/xsd/maven-4.0.0.xsd">
    <modelVersion>4.0.0</modelVersion>
    <groupId>com.baeldung</groupId>
    <artifactId>parent-modules</artifactId>
    <version>1.0.0-SNAPSHOT</version>

    <name>parent-modules</name>
    <packaging>pom</packaging>


    <properties>
        <project.build.sourceEncoding>UTF-8</project.build.sourceEncoding>
    </properties>

    <modules>
        <module>aws</module>
        <module>algorithms</module>
        <module>annotations</module>
        <module>apache-cxf</module>
        <module>apache-fop</module>
        <module>apache-poi</module>
        <module>aspectj</module>
        <module>assertj</module>
        <module>autovalue</module>

        <module>cdi</module>
        <!-- <module>core-java-9</module> -->
        <module>core-java</module>
        <module>couchbase-sdk</module>

        <module>deltaspike</module>
        <module>dozer</module>

        <module>ejb</module>

        <module>feign</module>
        <module>flyway</module>

        <!-- <module>gatling</module> --> <!-- not meant to run as part of the standard build -->


        <module>gson</module>
        <module>guava</module>
        <module>guava18</module>
        <module>guava19</module>
        <module>disruptor</module>

        <module>handling-spring-static-resources</module>
        <module>hazelcast</module>
        <module>httpclient</module>
        <module>hystrix</module>

        <module>image-processing</module>
        <module>immutables</module>

        <module>jackson</module>
        <module>java-cassandra</module>
        <module>javaslang</module>
        <module>javax-servlets</module>
        <module>javaxval</module>
        <module>jaxb</module>
        <module>jee7</module>
        <module>jjwt</module>
        <module>jpa-storedprocedure</module>
        <module>jsf</module>
        <module>json-path</module>
        <module>json</module>
        <module>jsoup</module>
        <module>junit5</module>

        <module>kotlin</module>

        <module>log-mdc</module>
        <module>log4j</module>
        <module>log4j2</module>
        <module>lombok</module>

        <module>mapstruct</module>
        <module>metrics</module>
        <module>mockito</module>
        <module>mocks</module>

        <module>orika</module>

        <module>patterns</module>
        <module>pdf</module>

        <module>querydsl</module>

        <!-- <module>raml</module> -->
        <module>redis</module>
        <module>rest-assured</module>
        <module>rest-testing</module>
        <module>resteasy</module>

        <module>selenium-junit-testng</module>
        <module>spark-java</module>
        <module>spring-akka</module>
        <module>spring-amqp</module>
        <module>spring-all</module>
        <module>spring-apache-camel</module>
        <module>spring-autowire</module>
        <module>spring-batch</module>
        <module>spring-boot</module>
        <module>spring-cloud-data-flow</module>
        <module>spring-cloud</module>
        <module>spring-core</module>
        <module>spring-cucumber</module>
        <module>spring-data-cassandra</module>
        <module>spring-data-couchbase-2</module>
        <module>spring-data-dynamodb</module>
        <module>spring-data-elasticsearch</module>
        <module>spring-data-mongodb</module>
        <module>spring-data-neo4j</module>
        <module>spring-data-redis</module>
        <module>spring-data-rest</module>
        <module>spring-data-solr</module>
        <module>spring-dispatcher-servlet</module>
        <module>spring-exceptions</module>
        <module>spring-freemarker</module>
        <module>spring-hibernate3</module>
        <module>spring-hibernate4</module>
        <module>spring-integration</module>
        <module>spring-jersey</module>
        <module>spring-jms</module>
        <module>spring-jooq</module>
        <module>spring-jpa</module>
        <module>spring-katharsis</module>
        <module>spring-mockito</module>
        <module>spring-mvc-email</module>
        <module>spring-mvc-forms</module>
        <module>spring-mvc-java</module>
        <module>spring-mvc-no-xml</module>
        <module>spring-mvc-tiles</module>
        <module>spring-mvc-velocity</module>
        <module>spring-mvc-web-vs-initializer</module>
        <module>spring-mvc-xml</module>
        <module>spring-mvc-simple</module>
        <module>spring-openid</module>
        <module>spring-protobuf</module>
        <module>spring-quartz</module>
        <module>spring-rest-angular</module>
        <module>spring-rest-docs</module>
        <module>spring-rest</module>
        <module>spring-security-basic-auth</module>
        <module>spring-security-client/spring-security-jsp-authentication</module>
        <module>spring-security-client/spring-security-jsp-authorize</module>
        <module>spring-security-client/spring-security-jsp-config</module>
        <module>spring-security-client/spring-security-mvc</module>
        <module>spring-security-client/spring-security-thymeleaf-authentication</module>
        <module>spring-security-client/spring-security-thymeleaf-authorize</module>
        <module>spring-security-client/spring-security-thymeleaf-config</module>
        <module>spring-security-core</module>
        <module>spring-security-custom-permission</module>
        <module>spring-security-mvc-custom</module>
        <module>spring-security-mvc-digest-auth</module>
        <module>spring-security-mvc-ldap</module>
        <module>spring-security-mvc-login</module>
        <module>spring-security-mvc-persisted-remember-me</module>
        <module>spring-security-mvc-session</module>
        <module>spring-security-rest-basic-auth</module>
        <module>spring-security-rest-custom</module>
        <module>spring-security-rest-digest-auth</module>
        <module>spring-security-rest-full</module>
        <module>spring-security-rest</module>
        <module>spring-security-x509</module>
        <module>spring-session</module>
        <module>spring-sleuth</module>
        <module>spring-social-login</module>
        <module>spring-spel</module>
        <module>spring-thymeleaf</module>
        <module>spring-userservice</module>
        <module>spring-zuul</module>
        <module>spring-reactor</module>

        <module>testing</module>

        <module>video-tutorials</module>

        <module>wicket</module>

        <module>xml</module>
        <module>xmlunit2</module>
        <module>xstream</module>
<<<<<<< HEAD
    <module>java-mongodb</module>
=======

>>>>>>> d472a7df
        <module>struts2</module>
  </modules>

</project><|MERGE_RESOLUTION|>--- conflicted
+++ resolved
@@ -183,11 +183,8 @@
         <module>xml</module>
         <module>xmlunit2</module>
         <module>xstream</module>
-<<<<<<< HEAD
-    <module>java-mongodb</module>
-=======
 
->>>>>>> d472a7df
+        <module>java-mongodb</module>
         <module>struts2</module>
   </modules>
 
