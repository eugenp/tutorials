--- conflicted
+++ resolved
@@ -998,10 +998,6 @@
                 <module>spring-5-webflux</module>
                 <module>spring-5-webflux-2</module>
                 <module>spring-activiti</module>
-<<<<<<< HEAD
-=======
-                <module>spring-batch-2</module>
->>>>>>> 44db70c9
                 <module>spring-boot-modules/spring-caching-2</module>
                 <module>spring-core-2</module>
                 <module>spring-core-3</module>
@@ -1262,10 +1258,6 @@
                 <module>spring-5-webflux</module>
                 <module>spring-5-webflux-2</module>
                 <module>spring-activiti</module>
-<<<<<<< HEAD
-=======
-                <module>spring-batch-2</module>
->>>>>>> 44db70c9
                 <module>spring-boot-modules/spring-caching-2</module>
                 <module>spring-core-2</module>
                 <module>spring-core-3</module>
