--- conflicted
+++ resolved
@@ -208,11 +208,6 @@
         <module>xstream</module>
 
         <module>struts2</module>
-<<<<<<< HEAD
-        <module>hibernate5</module>
-  </modules>
-
-=======
         <module>apache-velocity</module>
         <module>apache-solrj</module>
 
@@ -230,7 +225,7 @@
                 <version>1.6.0</version>
                 <configuration>
                     <executable>maven</executable>
-
+        <module>hibernate5</module>
 
                 </configuration>
             </plugin>
@@ -257,5 +252,4 @@
             </extension>-->
         </extensions>
     </build>
->>>>>>> 6cafa3d5
 </project>