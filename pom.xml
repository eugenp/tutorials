<?xml version="1.0" encoding="UTF-8"?>
<!--suppress PyInterpreter -->
<project xmlns="http://maven.apache.org/POM/4.0.0"
         xmlns:xsi="http://www.w3.org/2001/XMLSchema-instance"
         xsi:schemaLocation="http://maven.apache.org/POM/4.0.0 http://maven.apache.org/xsd/maven-4.0.0.xsd">
    <modelVersion>4.0.0</modelVersion>
    <groupId>com.baeldung</groupId>
    <artifactId>parent-modules</artifactId>
    <version>1.0.0-SNAPSHOT</version>
    <name>parent-modules</name>
    <packaging>pom</packaging>

    <dependencies>
        <!-- logging -->
        <dependency>
            <groupId>org.slf4j</groupId>
            <artifactId>slf4j-api</artifactId>
            <version>${org.slf4j.version}</version>
        </dependency>
        <dependency>
            <groupId>ch.qos.logback</groupId>
            <artifactId>logback-classic</artifactId>
            <version>${logback.version}</version>
        </dependency>
        <dependency>
            <groupId>ch.qos.logback</groupId>
            <artifactId>logback-core</artifactId>
            <version>${logback.version}</version>
        </dependency>
        <dependency>
            <groupId>org.slf4j</groupId>
            <artifactId>jcl-over-slf4j</artifactId>
            <version>${org.slf4j.version}</version>
        </dependency>

        <!-- test -->
        <dependency>
            <groupId>junit</groupId>
            <artifactId>junit</artifactId>
            <version>${junit.version}</version>
            <scope>test</scope>
        </dependency>
        <dependency>
            <groupId>org.junit.jupiter</groupId>
            <artifactId>junit-jupiter-engine</artifactId>
            <version>${junit-jupiter.version}</version>
            <scope>test</scope>
        </dependency>
        <dependency>
            <groupId>org.junit.jupiter</groupId>
            <artifactId>junit-jupiter-params</artifactId>
            <version>${junit-jupiter.version}</version>
            <scope>test</scope>
        </dependency>
        <dependency>
            <groupId>org.junit.jupiter</groupId>
            <artifactId>junit-jupiter-api</artifactId>
            <version>${junit-jupiter.version}</version>
            <scope>test</scope>
        </dependency>
        <dependency>
            <groupId>org.hamcrest</groupId>
            <artifactId>hamcrest</artifactId>
            <version>${hamcrest.version}</version>
            <scope>test</scope>
        </dependency>
        <dependency>
            <groupId>org.hamcrest</groupId>
            <artifactId>hamcrest-all</artifactId>
            <version>${hamcrest-all.version}</version>
            <scope>test</scope>
        </dependency>
        <dependency>
            <groupId>org.mockito</groupId>
            <artifactId>mockito-core</artifactId>
            <version>${mockito.version}</version>
            <scope>test</scope>
        </dependency>
        <dependency>
            <groupId>org.apache.maven.surefire</groupId>
            <artifactId>surefire-logger-api</artifactId>
            <version>${maven-surefire-plugin.version}</version>
            <!-- to get around bug https://github.com/junit-team/junit5/issues/801 -->
            <scope>test</scope>
            <optional>true</optional>
        </dependency>
    </dependencies>

    <build>
        <plugins>
            <plugin>
                <groupId>org.codehaus.mojo</groupId>
                <artifactId>exec-maven-plugin</artifactId>
                <version>${exec-maven-plugin.version}</version>
                <configuration>
                    <executable>maven</executable>
                </configuration>
            </plugin>
            <plugin>
                <groupId>org.apache.maven.plugins</groupId>
                <artifactId>maven-surefire-plugin</artifactId>
                <version>${maven-surefire-plugin.version}</version>
                <configuration>
                    <forkCount>3</forkCount>
                    <reuseForks>true</reuseForks>
                    <excludes>
                        <exclude>**/*IntegrationTest.java</exclude>
                        <exclude>**/*IntTest.java</exclude>
                        <exclude>**/*LongRunningUnitTest.java</exclude>
                        <exclude>**/*ManualTest.java</exclude>
                        <exclude>**/JdbcTest.java</exclude>
                        <exclude>**/*LiveTest.java</exclude>
                    </excludes>
                </configuration>
                <dependencies>
                    <dependency>
                        <groupId>org.junit.platform</groupId>
                        <artifactId>junit-platform-surefire-provider</artifactId>
                        <version>${junit-platform.version}</version>
                    </dependency>
                    <dependency>
                        <groupId>org.junit.jupiter</groupId>
                        <artifactId>junit-jupiter-engine</artifactId>
                        <version>${junit-jupiter.version}</version>
                    </dependency>
                    <dependency>
                        <groupId>org.junit.vintage</groupId>
                        <artifactId>junit-vintage-engine</artifactId>
                        <version>${junit-jupiter.version}</version>
                    </dependency>
                </dependencies>
            </plugin>
            <plugin>
                <groupId>org.apache.maven.plugins</groupId>
                <artifactId>maven-compiler-plugin</artifactId>
                <version>${maven-compiler-plugin.version}</version>
                <configuration>
                    <source>${java.version}</source>
                    <target>${java.version}</target>
                </configuration>
            </plugin>
            <plugin>
                <groupId>org.apache.maven.plugins</groupId>
                <artifactId>maven-pmd-plugin</artifactId>
                <version>${maven-pmd-plugin.version}</version>
                <dependencies>
                    <dependency>
                        <groupId>org.baeldung.pmd</groupId>
                        <artifactId>custom-pmd</artifactId>
                        <version>${custom-pmd.version}</version>
                    </dependency>
                </dependencies>
                <configuration>
                    <failurePriority>5</failurePriority>
                    <aggregate>false</aggregate>
                    <failOnViolation>true</failOnViolation>
                    <verbose>true</verbose>
                    <linkXRef>true</linkXRef>
                    <includeTests>true</includeTests>
                    <sourceEncoding>UTF-8</sourceEncoding>
                    <targetJdk>${java.version}</targetJdk>
                    <rulesets>
                        <ruleset>${tutorialsproject.basedir}/baeldung-pmd-rules.xml</ruleset>
                    </rulesets>
                    <excludeRoots>
                        <excludeRoot>target/generated-sources</excludeRoot>
                    </excludeRoots>
                </configuration>
                <executions>
                    <execution>
                        <phase>compile</phase>
                        <goals>
                            <goal>check</goal>
                        </goals>
                    </execution>
                </executions>
            </plugin>
            <plugin>
                <groupId>org.commonjava.maven.plugins</groupId>
                <artifactId>directory-maven-plugin</artifactId>
                <version>${directory-maven-plugin.version}</version>
                <executions>
                    <execution>
                        <id>directories</id>
                        <goals>
                            <goal>directory-of</goal>
                        </goals>
                        <phase>validate</phase>
                        <configuration>
                            <property>tutorialsproject.basedir</property>
                            <project>
                                <groupId>com.baeldung</groupId>
                                <artifactId>parent-modules</artifactId>
                            </project>
                        </configuration>
                    </execution>
                </executions>
            </plugin>
            <plugin>
                <groupId>org.apache.maven.plugins</groupId>
                <artifactId>maven-install-plugin</artifactId>
                <version>${maven-install-plugin.version}</version>
                <configuration>
                    <groupId>org.baeldung.pmd</groupId>
                    <artifactId>custom-pmd</artifactId>
                    <version>${custom-pmd.version}</version>
                    <packaging>jar</packaging>
                    <file>${tutorialsproject.basedir}/custom-pmd-${custom-pmd.version}.jar</file>
                    <generatePom>true</generatePom>
                </configuration>
                <executions>
                    <execution>
                        <id>install-jar-lib</id>
                        <goals>
                            <goal>install-file</goal>
                        </goals>
                        <phase>validate</phase>
                    </execution>
                </executions>
            </plugin>
            <plugin>
                <artifactId>maven-war-plugin</artifactId>
                <version>${maven-war-plugin.version}</version>
            </plugin>
        </plugins>

        <extensions>
            <extension>
                <groupId>com.vackosar.gitflowincrementalbuilder</groupId>
                <artifactId>gitflow-incremental-builder</artifactId>
                <version>${gitflow-incremental-builder.version}</version>
            </extension>
        </extensions>
        <pluginManagement>
            <plugins>
                <!--This plugin's configuration is used to store Eclipse m2e settings
                    only. It has no influence on the Maven build itself. -->
                <plugin>
                    <groupId>org.eclipse.m2e</groupId>
                    <artifactId>lifecycle-mapping</artifactId>
                    <version>1.0.0</version>
                    <configuration>
                        <lifecycleMappingMetadata>
                            <pluginExecutions>
                                <pluginExecution>
                                    <pluginExecutionFilter>
                                        <groupId>
                                            org.commonjava.maven.plugins
                                        </groupId>
                                        <artifactId>
                                            directory-maven-plugin
                                        </artifactId>
                                        <versionRange>
                                            [0.3.1,)
                                        </versionRange>
                                        <goals>
                                            <goal>directory-of</goal>
                                        </goals>
                                    </pluginExecutionFilter>
                                    <action>
                                        <ignore></ignore>
                                    </action>
                                </pluginExecution>
                                <pluginExecution>
                                    <pluginExecutionFilter>
                                        <groupId>
                                            org.apache.maven.plugins
                                        </groupId>
                                        <artifactId>
                                            maven-install-plugin
                                        </artifactId>
                                        <versionRange>
                                            [2.5.1,)
                                        </versionRange>
                                        <goals>
                                            <goal>install-file</goal>
                                        </goals>
                                    </pluginExecutionFilter>
                                    <action>
                                        <ignore></ignore>
                                    </action>
                                </pluginExecution>
                            </pluginExecutions>
                        </lifecycleMappingMetadata>
                    </configuration>
                </plugin>
            </plugins>
        </pluginManagement>
    </build>

    <profiles>

        <profile>
            <id>default-first</id>
            <build>
                <plugins>

                    <plugin>
                        <groupId>org.apache.maven.plugins</groupId>
                        <artifactId>maven-surefire-plugin</artifactId>
                        <version>${maven-surefire-plugin.version}</version>
                        <configuration>
                            <forkCount>3</forkCount>
                            <reuseForks>true</reuseForks>
                            <includes>
                                <include>SpringContextTest</include>
                                <include>**/*UnitTest</include>
                            </includes>
                            <excludes>
                                <exclude>**/*IntegrationTest.java</exclude>
                                <exclude>**/*IntTest.java</exclude>
                                <exclude>**/*LongRunningUnitTest.java</exclude>
                                <exclude>**/*ManualTest.java</exclude>
                                <exclude>**/JdbcTest.java</exclude>
                                <exclude>**/*LiveTest.java</exclude>
                            </excludes>
                        </configuration>
                    </plugin>

                </plugins>
            </build>

            <modules>
                <module>parent-boot-1</module>
                <module>parent-boot-2</module>
                <module>parent-spring-4</module>
                <module>parent-spring-5</module>
                <module>parent-java</module>

                <module>akka-http</module>
                <module>akka-streams</module>

                <module>algorithms-genetic</module>
                <module>algorithms-miscellaneous-1</module>
                <module>algorithms-miscellaneous-2</module>
                <module>algorithms-miscellaneous-3</module>
                <module>algorithms-miscellaneous-4</module>
                <module>algorithms-miscellaneous-5</module>
                <module>algorithms-miscellaneous-6</module>
                <module>algorithms-searching</module>
                <module>algorithms-sorting</module>
                <module>algorithms-sorting-2</module>
                <module>animal-sniffer-mvn-plugin</module>
                <module>annotations</module>
                <module>antlr</module>

                <module>apache-cxf</module>
                <module>apache-libraries</module>
                <module>apache-olingo/olingo2</module>
                <module>apache-poi</module>
                <module>apache-rocketmq</module>
                <module>apache-shiro</module>
                <module>apache-spark</module>
                <module>apache-tapestry</module>
                <module>apache-thrift</module>
                <module>apache-tika</module>
                <module>apache-velocity</module>

                <module>asciidoctor</module>
                <module>asm</module>

                <module>atomix</module>

                <module>aws</module>
                <module>aws-app-sync</module>
                <module>aws-lambda</module>
                <module>aws-reactive</module>

                <module>axon</module>

                <module>azure</module>

                <module>bazel</module>
                <module>blade</module>
                <module>bootique</module>
                <!-- <module>cas</module> --> <!-- Not a maven project -->
                <module>cdi</module>
                <module>checker-plugin</module>
                <!-- <module>clojure</module> --> <!-- Not a maven project -->
                <module>cloud-foundry-uaa</module>
                <module>code-generation</module>

                <module>core-groovy</module>
                <module>core-groovy-2</module>
                <module>core-groovy-collections</module>
                <module>core-groovy-strings</module>

                <module>core-java-modules</module>

                <module>couchbase</module>
                <module>custom-pmd</module>

                <module>dagger</module>
                <module>data-structures</module>
                <module>ddd</module>
                <!-- <module>ddd-modules</module>--> <!-- we haven't upgraded to Java 9 -->
                <module>deeplearning4j</module>
                <module>discord4j</module>
                <module>disruptor</module>
                <module>dozer</module>
                <module>drools</module>
                <module>dropwizard</module>
                <module>dubbo</module>

                <module>ethereum</module>

                <module>feign</module>
                <module>flyway-cdi-extension</module>

                <module>geotools</module>
                <module>google-cloud</module>
                <module>google-web-toolkit</module>
                <!-- <module>gradle</module> --> <!-- Not a maven project -->
                <!-- <module>gradle-5</module> --> <!-- Not a maven project -->
                <!-- <module>grails</module> --> <!-- Not a maven project -->
                <module>graphql/graphql-java</module>
                <module>grpc</module>
                <module>gson</module>                
                <module>guava-modules</module>
                <!-- <module>guest</module> --> <!-- not to be built as its for guest articles  -->
                <module>guice</module>

                <module>hazelcast</module>
                <module>helidon</module>
                <module>httpclient</module>
                <!--<module>httpclient-2</module>--><!-- to be fixed in http://team.baeldung.com/browse/JAVA-2824 -->
                <module>httpclient-simple</module>
                <module>hystrix</module>

                <module>image-processing</module>
                <module>immutables</module>

                <module>jackson-modules</module>
                <module>jackson-simple</module>
                <module>java-blockchain</module>

                <module>java-collections-conversions</module>
                <module>java-collections-conversions-2</module>
                <module>java-collections-maps-3</module>
                <!-- <module>java-ee-8-security-api</module> --> <!-- long running -->

                <module>javafx</module>
                <module>java-jdi</module>
                <module>java-lite</module>
                <module>java-numbers</module>
                <module>java-numbers-2</module>
                <module>java-numbers-3</module>
                <module>java-numbers-4</module>
                <module>java-rmi</module>
                <module>java-spi</module>
                <module>java-vavr-stream</module>
                <module>java-websocket</module>
                <module>javax-servlets</module>
                <module>javaxval</module>
                <module>jaxb</module>
                <module>jee-7</module>
                <module>jee-7-security</module>
                <module>jersey</module>
                <module>jgit</module>
                <module>jgroups</module>
                <module>jhipster-5</module>
                <module>jib</module>
                <module>jjwt</module>
                <module>jmeter</module>
                <module>jmh</module>
                <module>java-native</module>
                <module>jooby</module>
                <module>jsf</module>
                <module>json</module>
                <module>json-2</module>
                <module>json-path</module>
                <module>jsoup</module>
                <module>jta</module>

                <!-- <module>lagom</module> --> <!-- Not a maven project -->
		<module>language-interop</module>
		<module>libraries-2</module>
                <module>libraries-3</module>
                <module>libraries-apache-commons</module>
                <module>libraries-apache-commons-collections</module>
                <module>libraries-apache-commons-io</module>
                <module>libraries-data</module>
                <module>libraries-data-2</module>
                <module>libraries-data-db</module>
                <module>libraries-data-io</module>
                <module>libraries-http</module>
                <module>libraries-http-2</module>
                <module>libraries-io</module>
                <module>libraries-primitive</module>
                <module>libraries-rpc</module>
                <module>libraries-security</module>
                <module>libraries-server</module>
                <module>libraries-server-2</module>
                <module>libraries-testing</module>
                <module>linkrest</module>
                <module>logging-modules</module>
                <module>lombok</module>
                <module>lombok-custom</module>
                <module>lucene</module>

                <module>mapstruct</module>

                <module>maven-modules</module>
                <module>maven-archetype</module>
                <module>maven-polyglot</module>

                <module>mesos-marathon</module>
                <module>metrics</module>
                <module>micronaut</module>
                <module>microprofile</module>
                <module>msf4j</module>
                <!-- <module>muleesb</module> --> <!-- Module broken, fixing in http://team.baeldung.com/browse/BAEL-20604 -->
                <module>mustache</module>
                <module>mybatis</module>

                <module>netflix-modules</module>
                <!-- <module>netty</module> --> <!-- we haven't upgraded to Java 13 -->
                <module>ninja</module>
                <module>open-liberty</module>

                <module>oauth2-framework-impl</module>
                <module>optaplanner</module>
                <module>orika</module>
                <module>osgi</module>

                <module>patterns</module>
                <module>pdf</module>
                <module>performance-tests</module>
                <module>persistence-modules</module>
                <!-- <module>play-framework</module> --> <!-- Not a maven project -->
                <module>protobuffer</module>

                <module>quarkus</module>
                <module>quarkus-extension</module>

                <module>rabbitmq</module>
                <!-- <module>raml</module> --> <!-- Not a maven project -->
                <module>ratpack</module>
                <module>reactor-core</module>
                <module>resteasy</module>
                <module>restx</module>
                <module>rsocket</module>
                <module>rule-engines</module>
                <module>rxjava-core</module>
                <module>rxjava-libraries</module>
                <module>rxjava-observables</module>
                <module>rxjava-operators</module>

				<module>atomikos</module>
				<module>reactive-systems</module>
				<module>slack</module>
				<module>spring-webflux-threads</module>
            </modules>

        </profile>

        <profile>
            <id>default-second</id>
            <build>
                <plugins>

                    <plugin>
                        <groupId>org.apache.maven.plugins</groupId>
                        <artifactId>maven-surefire-plugin</artifactId>
                        <version>${maven-surefire-plugin.version}</version>
                        <configuration>
                            <forkCount>3</forkCount>
                            <reuseForks>true</reuseForks>
                            <includes>
                                <include>SpringContextTest</include>
                                <include>**/*UnitTest</include>
                            </includes>
                            <excludes>
                                <exclude>**/*IntegrationTest.java</exclude>
                                <exclude>**/*IntTest.java</exclude>
                                <exclude>**/*LongRunningUnitTest.java</exclude>
                                <exclude>**/*ManualTest.java</exclude>
                                <exclude>**/*JdbcTest.java</exclude>
                                <exclude>**/*LiveTest.java</exclude>
                            </excludes>
                        </configuration>
                    </plugin>

                </plugins>
            </build>

            <modules>
                <module>parent-boot-1</module>
                <module>parent-boot-2</module>
                <module>parent-spring-4</module>
                <module>parent-spring-5</module>
                <module>parent-java</module>

                <module>saas</module>
                <module>software-security/sql-injection-samples</module>

                <module>spark-java</module>
                <module>spf4j</module>

                <module>spring-4</module>

                <module>spring-5</module>
                <module>spring-5-data-reactive</module>
                <module>spring-5-mvc</module>
                <module>spring-5-reactive</module>
                <module>spring-5-reactive-2</module>
                <module>spring-5-reactive-client</module>
                <module>spring-5-reactive-oauth</module>
                <module>spring-5-reactive-security</module>
                <module>spring-5-webflux</module>

                <module>spring-activiti</module>
                <module>spring-akka</module>
                <module>spring-amqp</module>
                <module>spring-aop</module>
                <module>spring-apache-camel</module>

		<module>spring-batch</module>
		<module>spring-batch-2</module>	
                <module>spring-bom</module>
                <module>spring-boot-modules</module>
                <module>spring-boot-rest</module>

                <module>spring-caching</module>

                <module>spring-cloud</module>
                <module>spring-cloud-bus</module>
                <!-- <module>spring-cloud-cli</module> --> <!-- Not a maven project -->
                <module>spring-cloud-data-flow</module>

                <module>spring-core</module>
                <module>spring-core-2</module>
                <module>spring-core-3</module>
                <module>spring-core-4</module>
                <module>spring-cucumber</module>

                <module>spring-data-rest</module>
                <module>spring-data-rest-querydsl</module>
                <module>spring-di</module>
                <module>spring-di-2</module>
                <module>spring-drools</module>

                <module>spring-ejb</module>
                <module>spring-exceptions</module>

                <module>spring-freemarker</module>                

                <module>spring-integration</module>

                <module>spring-jenkins-pipeline</module>
                <module>spring-jersey</module>
                <module>spring-jinq</module>
                <module>spring-jms</module>
                <module>spring-jooq</module>

                <module>spring-kafka</module>
                <module>spring-katharsis</module>

                <module>spring-mobile</module>
                <module>spring-mockito</module>

                <module>spring-mvc-forms-thymeleaf</module>
                <module>spring-mvc-java</module>
                <module>spring-mvc-java-2</module>

                <module>spring-mvc-velocity</module>
<<<<<<< HEAD
                <module>spring-mvc-webflow</module>
=======
                <module>spring-mvc-views</module>
>>>>>>> a3571785
                <module>spring-mvc-xml</module>

                <module>spring-protobuf</module>
                <module>spring-quartz</module>

                <module>spring-reactor</module>
                <module>spring-remoting</module>
                <module>spring-rest-http-2</module>
                <module>spring-rest-query-language</module>
                <module>spring-rest-shell</module>
                <module>spring-rest-simple</module>
                <module>spring-resttemplate</module>
                <module>spring-rest-testing</module>
                <module>spring-roo</module>

                <module>spring-scheduling</module>
                <module>spring-security-modules</module>
                <module>spring-shell</module>
                <module>spring-sleuth</module>
                <module>spring-soap</module>               
                <module>spring-spel</module>
                <module>spring-state-machine</module>
                <module>spring-static-resources</module>
                <module>spring-swagger-codegen</module>

                <module>spring-threads</module>

                <module>spring-vault</module>
                <module>spring-vertx</module>

                <module>spring-web-modules</module>
                <module>spring-webflux-amqp</module> <!-- long -->
                <module>spring-websockets</module>

                <module>static-analysis</module>
                <module>stripe</module>
                <module>structurizr</module>
                <module>struts-2</module>

                <module>tensorflow-java</module>
                <module>testing-modules</module>

                <module>twilio</module>
                <module>twitter4j</module>

                <!-- <module>undertow</module> --> <!-- 19.11.2019 - disabling temporarily as it's causing a major issue with the build (TODO: create a jira to fix it) -->

                <module>vertx</module>
                <module>vertx-and-rxjava</module>
                <module>video-tutorials</module>
                <module>vraptor</module>

                <module>webrtc</module>
                <module>wicket</module>
                <module>wildfly</module>
                <module>xml</module>
                <module>xstream</module>
            </modules>

        </profile>

        <profile>
            <id>default-heavy</id>
            <build>
                <plugins>

                    <plugin>
                        <groupId>org.apache.maven.plugins</groupId>
                        <artifactId>maven-surefire-plugin</artifactId>
                        <version>${maven-surefire-plugin.version}</version>
                        <configuration>
                            <forkCount>3</forkCount>
                            <reuseForks>true</reuseForks>
                            <includes>
                                <include>SpringContextTest</include>
                                <include>**/*UnitTest</include>
                            </includes>
                            <excludes>
                                <exclude>**/*IntegrationTest.java</exclude>
                                <exclude>**/*IntTest.java</exclude>
                                <exclude>**/*LongRunningUnitTest.java</exclude>
                                <exclude>**/*ManualTest.java</exclude>
                                <exclude>**/*JdbcTest.java</exclude>
                                <exclude>**/*LiveTest.java</exclude>
                            </excludes>
                        </configuration>
                    </plugin>

                </plugins>
            </build>

            <modules>
                <module>parent-boot-1</module>
                <module>parent-boot-2</module>
                <module>parent-spring-4</module>
                <module>parent-spring-5</module>
                <module>parent-java</module>

                <module>jenkins/plugins</module>
                <module>jhipster</module>
                <module>jws</module>

                <module>libraries</module> <!-- very long running -->
                <module>libraries-4</module>
                <module>libraries-5</module>
                <module>libraries-6</module>

                <module>vaadin</module>
                <module>vavr</module>
                <module>vavr-2</module>
            </modules>
        </profile>

        <profile>
            <id>integration-lite-first</id>

            <build>
                <plugins>
                    <plugin>
                        <groupId>org.apache.maven.plugins</groupId>
                        <artifactId>maven-surefire-plugin</artifactId>
                        <configuration>
                            <excludes>
                                <exclude>**/*ManualTest.java</exclude>
                                <exclude>**/*LiveTest.java</exclude>
                            </excludes>
                            <includes>
                                <include>**/*IntegrationTest.java</include>
                                <include>**/*IntTest.java</include>
                            </includes>
                        </configuration>
                    </plugin>
                </plugins>
            </build>

            <modules>
                <module>parent-boot-1</module>
                <module>parent-boot-2</module>
                <module>parent-spring-4</module>
                <module>parent-spring-5</module>
                <module>parent-java</module>

                <module>akka-http</module>
                <module>akka-streams</module>

                <module>algorithms-genetic</module>
                <module>algorithms-miscellaneous-1</module>
                <module>algorithms-miscellaneous-2</module>
                <module>algorithms-miscellaneous-3</module>
                <module>algorithms-miscellaneous-4</module>
                <module>algorithms-miscellaneous-5</module>
                <module>algorithms-miscellaneous-6</module>
                <module>algorithms-searching</module>
                <module>algorithms-sorting</module>
                <module>algorithms-sorting-2</module>
                <module>animal-sniffer-mvn-plugin</module>
                <module>annotations</module>
                <module>antlr</module>

                <module>apache-cxf</module>
                <module>apache-libraries</module>
                <module>apache-olingo/olingo2</module>
                <module>apache-poi</module>
                <module>apache-rocketmq</module>
                <module>apache-shiro</module>
                <module>apache-spark</module>
                <module>apache-tapestry</module>
                <module>apache-thrift</module>
                <module>apache-tika</module>
                <module>apache-velocity</module>

                <module>asciidoctor</module>
                <module>asm</module>

                <module>atomix</module>

                <module>aws</module>
                <module>aws-lambda</module>
                <module>aws-reactive</module>

                <module>axon</module>

                <module>azure</module>

                <module>bazel</module>
                <module>blade</module>
                <module>bootique</module>
                <!-- <module>cas</module> --> <!-- Not a maven project -->
                <module>cdi</module>
                <module>checker-plugin</module>
                <!-- <module>clojure</module> --> <!-- Not a maven project -->
                <module>cloud-foundry-uaa</module>
                <module>code-generation</module>

                <module>core-groovy</module>
                <module>core-groovy-2</module>
                <module>core-groovy-collections</module>
                <module>core-groovy-strings</module>

                <module>core-java-modules</module>

                <module>couchbase</module>
                <module>custom-pmd</module>

                <module>dagger</module>
                <module>data-structures</module>
                <module>ddd</module>
                <!-- <module>ddd-modules</module>--> <!-- we haven't upgraded to Java 9 -->
                <module>deeplearning4j</module>
                <module>discord4j</module>
                <module>disruptor</module>
                <module>dozer</module>
                <module>drools</module>
                <module>dropwizard</module>
                <module>dubbo</module>

                <module>ethereum</module>

                <module>feign</module>
                <module>flyway-cdi-extension</module>

                <module>geotools</module>
                <module>google-cloud</module>
                <module>google-web-toolkit</module>
                <!-- <module>gradle</module> --> <!-- Not a maven project -->
                <!-- <module>gradle-5</module> --> <!-- Not a maven project -->
                <!-- <module>grails</module> --> <!-- Not a maven project -->
                <module>graphql/graphql-java</module>
                <module>grpc</module>
                <module>gson</module>                
                <module>guava-modules</module>
                <!-- <module>guest</module> --> <!-- not to be built as its for guest articles  -->
                <module>guice</module>

                <module>hazelcast</module>
                <module>helidon</module>
                <module>httpclient</module>
                <!--<module>httpclient-2</module>--><!-- to be fixed in http://team.baeldung.com/browse/JAVA-2824 -->
                <module>httpclient-simple</module>
                <module>hystrix</module>

                <module>image-processing</module>
                <module>immutables</module>

                <module>jackson-modules</module>
                <module>jackson-simple</module>
                <module>java-blockchain</module>

                <module>java-collections-conversions</module>
                <module>java-collections-conversions-2</module>
                <module>java-collections-maps-3</module>
                <!-- <module>java-ee-8-security-api</module> --> <!-- long running -->

                <module>javafx</module>
                <module>java-jdi</module>
                <module>java-lite</module>
                <module>java-numbers</module>
                <module>java-numbers-2</module>
                <module>java-numbers-3</module>
                <module>java-numbers-4</module>
                <module>java-rmi</module>
                <module>java-spi</module>
                <module>java-vavr-stream</module>
                <module>java-websocket</module>
                <module>javax-servlets</module>
                <module>javaxval</module>
                <module>jaxb</module>
                <module>jee-7</module>
                <module>jee-7-security</module>
                <module>jersey</module>
                <module>jgit</module>
                <module>jgroups</module>
                <module>jhipster-5</module>
                <module>jib</module>
                <module>jjwt</module>
                <module>jmeter</module>
                <module>jmh</module>
                <module>java-native</module>
                <module>jooby</module>
                <module>jsf</module>
                <module>json</module>
                <module>json-path</module>
                <module>jsoup</module>
                <module>jta</module>

                <!-- <module>lagom</module> --> <!-- Not a maven project -->
                <module>libraries-2</module>
                <module>libraries-3</module>

                <module>libraries-apache-commons</module>
                <module>libraries-apache-commons-collections</module>
                <module>libraries-apache-commons-io</module>
                <module>libraries-data</module>
                <module>libraries-data-2</module>
                <module>libraries-data-db</module>
                <module>libraries-data-io</module>
                <module>libraries-http</module>
                <module>libraries-http-2</module>
                <module>libraries-io</module>
                <module>libraries-primitive</module>
                <module>libraries-security</module>
                <module>libraries-server</module>
                <module>libraries-server-2</module>
                <module>libraries-testing</module>
                <module>linkrest</module>
                <module>logging-modules</module>
                <module>lombok</module>
                <module>lombok-custom</module>
                <module>lucene</module>

                <module>mapstruct</module>

                <module>maven-modules</module>
                <module>maven-archetype</module>
                <module>maven-polyglot</module>

                <module>mesos-marathon</module>
                <module>metrics</module>
                <module>micronaut</module>
                <module>microprofile</module>
                <module>msf4j</module>
                <!-- <module>muleesb</module> --> <!-- Module broken, fixing in http://team.baeldung.com/browse/BAEL-20604 -->
                <module>mustache</module>
                <module>mybatis</module>

                <module>netflix-modules</module>
                <!-- <module>netty</module> --> <!-- we haven't upgraded to Java 13 -->
                <module>ninja</module>
                <module>open-liberty</module>

                <module>oauth2-framework-impl</module>
                <module>optaplanner</module>
                <module>orika</module>
                <module>osgi</module>

                <module>patterns</module>
                <module>pdf</module>
                <module>performance-tests</module>
                <module>persistence-modules</module>
                <!-- <module>play-framework</module> --> <!-- Not a maven project -->
                <module>protobuffer</module>

                <module>quarkus</module>
                <module>quarkus-extension</module>

                <module>rabbitmq</module>
                <!-- <module>raml</module> --> <!-- Not a maven project -->
                <module>ratpack</module>
                <module>reactor-core</module>
                <module>resteasy</module>
                <module>restx</module>
                <module>rsocket</module>
                <module>rule-engines</module>
                <module>rxjava-core</module>
                <module>rxjava-libraries</module>
                <module>rxjava-observables</module>
                <module>rxjava-operators</module>

				<module>atomikos</module>
				<module>reactive-systems</module>
				<module>slack</module>
				<module>spring-webflux-threads</module>
            </modules>

        </profile>

        <profile>
            <id>integration-lite-second</id>

            <build>
                <plugins>
                    <plugin>
                        <groupId>org.apache.maven.plugins</groupId>
                        <artifactId>maven-surefire-plugin</artifactId>
                        <configuration>
                            <excludes>
                                <exclude>**/*ManualTest.java</exclude>
                                <exclude>**/*LiveTest.java</exclude>
                            </excludes>
                            <includes>
                                <include>**/*IntegrationTest.java</include>
                                <include>**/*IntTest.java</include>
                            </includes>
                        </configuration>
                    </plugin>
                </plugins>
            </build>

            <modules>
                <module>parent-boot-1</module>
                <module>parent-boot-2</module>
                <module>parent-spring-4</module>
                <module>parent-spring-5</module>
                <module>parent-java</module>

                <module>saas</module>
                <module>software-security/sql-injection-samples</module>

                <module>spark-java</module>
                <module>spf4j</module>

                <module>spring-4</module>

                <module>spring-5</module>
                <module>spring-5-data-reactive</module>
                <module>spring-5-mvc</module>
                <module>spring-5-reactive</module>
                <module>spring-5-reactive-2</module>
                <module>spring-5-reactive-client</module>
                <module>spring-5-reactive-oauth</module>
                <module>spring-5-reactive-security</module>
                <module>spring-5-webflux</module>

                <module>spring-activiti</module>
                <module>spring-akka</module>
                <module>spring-amqp</module>
                <module>spring-aop</module>
                <module>spring-apache-camel</module>

                <module>spring-batch</module>
                <module>spring-bom</module>
                <module>spring-boot-modules</module>
                <module>spring-boot-rest</module>

                <module>spring-caching</module>

                <module>spring-cloud</module>
                <module>spring-cloud-bus</module>
                <!-- <module>spring-cloud-cli</module> --> <!-- Not a maven project -->
                <module>spring-cloud-data-flow</module>

                <module>spring-core</module>
                <module>spring-core-2</module>
                <module>spring-core-3</module>
                <module>spring-core-4</module>
                <module>spring-cucumber</module>

                <module>spring-data-rest</module>
                <module>spring-data-rest-querydsl</module>
                <module>spring-di</module>
                <module>spring-drools</module>

                <module>spring-ejb</module>
                <module>spring-exceptions</module>

                <module>spring-freemarker</module>                

                <module>spring-integration</module>

                <module>spring-jenkins-pipeline</module>
                <module>spring-jersey</module>
                <module>spring-jinq</module>
                <module>spring-jms</module>
                <module>spring-jooq</module>

                <module>spring-kafka</module>
                <module>spring-katharsis</module>

                <module>spring-mobile</module>
                <module>spring-mockito</module>

                <module>spring-mvc-forms-thymeleaf</module>
                <module>spring-mvc-java</module>
                <module>spring-mvc-java-2</module>

                <module>spring-mvc-velocity</module>
<<<<<<< HEAD
                <module>spring-mvc-webflow</module>
=======
                <module>spring-mvc-views</module>
>>>>>>> a3571785
                <module>spring-mvc-xml</module>

                <module>spring-protobuf</module>
                <module>spring-quartz</module>

                <module>spring-reactor</module>
                <module>spring-remoting</module>
                <module>spring-rest-query-language</module>
                <module>spring-rest-shell</module>
                <module>spring-rest-simple</module>
                <module>spring-resttemplate</module>
                <module>spring-rest-testing</module>
                <module>spring-roo</module>

                <module>spring-scheduling</module>
                <module>spring-security-modules</module>
                <module>spring-shell</module>
                <module>spring-sleuth</module>
                <module>spring-soap</module>
                <module>spring-spel</module>
                <module>spring-state-machine</module>
                <module>spring-static-resources</module>
                <module>spring-swagger-codegen</module>

                <module>spring-vault</module>
                <module>spring-vertx</module>

                <module>spring-web-modules</module>
                <module>spring-webflux-amqp</module> <!-- long -->
                <module>spring-websockets</module>

                <module>static-analysis</module>
                <module>stripe</module>
                <module>structurizr</module>
                <module>struts-2</module>

                <module>tensorflow-java</module>
                <module>testing-modules</module>

                <module>twilio</module>
                <module>twitter4j</module>

                <!-- <module>undertow</module> --> <!-- 19.11.2019 - disabling temporarily as it's causing a major issue with the build (TODO: create a jira to fix it) -->

                <module>vertx</module>
                <module>vertx-and-rxjava</module>
                <module>video-tutorials</module>
                <module>vraptor</module>

                <module>webrtc</module>
                <module>wicket</module>
                <module>wildfly</module>
                <module>xml</module>
                <module>xstream</module>
<!--                <module>libraries-concurrency</module>--> <!-- we haven't upgraded to Java 11 -->
            </modules>

        </profile>

        <profile>
            <id>integration-heavy</id>

            <build>
                <plugins>
                    <plugin>
                        <groupId>org.apache.maven.plugins</groupId>
                        <artifactId>maven-surefire-plugin</artifactId>
                        <configuration>
                            <excludes>
                                <exclude>**/*ManualTest.java</exclude>
                                <exclude>**/*LiveTest.java</exclude>
                            </excludes>
                            <includes>
                                <include>**/*IntegrationTest.java</include>
                                <include>**/*IntTest.java</include>
                            </includes>
                        </configuration>
                    </plugin>
                </plugins>
            </build>

            <modules>
                <module>parent-boot-1</module>
                <module>parent-boot-2</module>
                <module>parent-spring-4</module>
                <module>parent-spring-5</module>
                <module>parent-java</module>

                <module>jenkins/plugins</module>
                <module>jhipster</module>
                <module>jws</module>

                <module>libraries</module> <!-- very long running -->
                <module>libraries-4</module>
                <module>libraries-5</module>
                <module>libraries-6</module>

                <module>vaadin</module>
                <module>vavr</module>
                <module>vavr-2</module>
            </modules>

        </profile>

        <profile>
            <id>live-all</id>

            <build>
                <plugins>
                    <plugin>
                        <groupId>org.apache.maven.plugins</groupId>
                        <artifactId>maven-surefire-plugin</artifactId>
                        <configuration>
                            <excludes>
                                <exclude>**/SpringContextTest.java</exclude>
                                <exclude>**/*UnitTest.java</exclude>
                                <exclude>**/*IntegrationTest.java</exclude>
                                <exclude>**/*IntTest.java</exclude>
                                <exclude>**/*LongRunningUnitTest.java</exclude>
                                <exclude>**/*ManualTest.java</exclude>
                                <exclude>**/*JdbcTest.java</exclude>
                            </excludes>
                            <includes>
                                <include>**/*LiveTest.java</include>
                            </includes>
                        </configuration>
                    </plugin>

                </plugins>
            </build>


        </profile>

        <profile>
            <id>default-jdk9-and-above</id>

            <build>
                <plugins>

                    <plugin>
                        <groupId>org.apache.maven.plugins</groupId>
                        <artifactId>maven-surefire-plugin</artifactId>
                        <configuration>
                            <forkCount>3</forkCount>
                            <reuseForks>true</reuseForks>
                            <includes>
                                <include>SpringContextTest</include>
                                <include>**/*UnitTest</include>
                            </includes>
                            <excludes>
                                <exclude>**/*IntegrationTest.java</exclude>
                                <exclude>**/*IntTest.java</exclude>
                                <exclude>**/*LongRunningUnitTest.java</exclude>
                                <exclude>**/*ManualTest.java</exclude>
                                <exclude>**/JdbcTest.java</exclude>
                                <exclude>**/*LiveTest.java</exclude>
                            </excludes>
                        </configuration>
                    </plugin>

                </plugins>
            </build>

            <modules>
                 <module>core-java-modules/core-java-9</module>
                 <module>core-java-modules/core-java-9-improvements</module>
                 <module>core-java-modules/core-java-9-jigsaw</module>
                <!-- <module>core-java-modules/core-java-9-new-features</module> --> <!-- uses preview features, to be decided how to handle -->
                 <module>core-java-modules/core-java-9-streams</module>
                 <module>core-java-modules/core-java-10</module>
                 <module>core-java-modules/core-java-11</module>
                 <!-- <module>core-java-modules/core-java-12</module> --> <!-- uses preview features, to be decided how to handle -->
                 <!-- <module>core-java-modules/core-java-13</module> --> <!-- uses preview features, to be decided how to handle -->
                 <!-- <module>core-java-modules/core-java-14</module> --> <!-- uses preview features, to be decided how to handle -->
                 <module>core-java-modules/core-java-collections-set</module>
                 <module>core-java-modules/core-java-date-operations-1</module>
                 <module>core-java-modules/core-java-datetime-conversion</module>
                 <module>core-java-modules/core-java-datetime-string</module>
                 <module>core-java-modules/core-java-jpms</module>
                 <module>core-java-modules/core-java-os</module>
                 <module>core-java-modules/core-java-time-measurements</module>
                 <module>core-java-modules/multimodulemavenproject</module>
            </modules>
        </profile>

        <profile>
            <id>integration-jdk9-and-above</id>

            <build>
                <plugins>
                    <plugin>
                        <groupId>org.apache.maven.plugins</groupId>
                        <artifactId>maven-surefire-plugin</artifactId>
                        <configuration>
                            <excludes>
                                <exclude>**/*ManualTest.java</exclude>
                                <exclude>**/*LiveTest.java</exclude>
                            </excludes>
                            <includes>
                                <include>**/*IntegrationTest.java</include>
                                <include>**/*IntTest.java</include>
                            </includes>
                        </configuration>
                    </plugin>
                </plugins>
            </build>

            <modules>
                <module>core-java-modules/core-java-9</module>
                <module>core-java-modules/core-java-9-improvements</module>
                <module>core-java-modules/core-java-9-jigsaw</module>
                <!-- <module>core-java-modules/core-java-9-new-features</module> --> <!-- uses preview features, to be decided how to handle -->
                <module>core-java-modules/core-java-9-streams</module>
                <module>core-java-modules/core-java-10</module>
                <module>core-java-modules/core-java-11</module>
                <!-- <module>core-java-modules/core-java-12</module> --> <!-- uses preview features, to be decided how to handle -->
                <!-- <module>core-java-modules/core-java-13</module> --> <!-- uses preview features, to be decided how to handle -->
                <!-- <module>core-java-modules/core-java-14</module> --> <!-- uses preview features, to be decided how to handle -->
                <module>core-java-modules/core-java-collections-set</module>
                <module>core-java-modules/core-java-date-operations-1</module>
                <module>core-java-modules/core-java-datetime-conversion</module>
                <module>core-java-modules/core-java-datetime-string</module>
                <module>core-java-modules/core-java-jpms</module>
                <module>core-java-modules/core-java-os</module>
                <module>core-java-modules/core-java-time-measurements</module>
                <module>core-java-modules/multimodulemavenproject</module>
            </modules>
        </profile>
    </profiles>

    <reporting>
        <plugins>
            <plugin>
                <groupId>org.apache.maven.plugins</groupId>
                <artifactId>maven-jxr-plugin</artifactId>
                <version>${maven-jxr-plugin.version}</version>
            </plugin>
        </plugins>
    </reporting>

    <properties>
        <project.build.sourceEncoding>UTF-8</project.build.sourceEncoding>
        <project.reporting.outputEncoding>UTF-8</project.reporting.outputEncoding>
        <gib.referenceBranch>refs/remotes/origin/master</gib.referenceBranch>
        <gib.skipTestsForUpstreamModules>true</gib.skipTestsForUpstreamModules>
        <gib.buildUpstream>false</gib.buildUpstream>
        <gib.failOnMissingGitDir>false</gib.failOnMissingGitDir>
        <gib.failOnError>false</gib.failOnError>
        <gib.enabled>false</gib.enabled>

        <junit.version>4.12</junit.version>
        <hamcrest.version>2.2</hamcrest.version>
        <hamcrest-all.version>1.3</hamcrest-all.version>
        <mockito.version>3.3.0</mockito.version>
        <byte-buddy.version>1.10.5</byte-buddy.version>

        <!-- logging -->
        <org.slf4j.version>1.7.30</org.slf4j.version>
        <logback.version>1.2.3</logback.version>

        <!-- plugins -->
        <!-- can't upgrade the plugin yet; as there is an issue with 2.22 no longer running all the tests-->
        <maven-surefire-plugin.version>2.21.0</maven-surefire-plugin.version>
        <maven-compiler-plugin.version>3.8.1</maven-compiler-plugin.version>
        <exec-maven-plugin.version>1.6.0</exec-maven-plugin.version>
        <java.version>1.8</java.version>
        <log4j.version>1.2.17</log4j.version>
        <esapi.version>2.1.0.1</esapi.version>
        <jmh-core.version>1.19</jmh-core.version>
        <jmh-generator.version>1.19</jmh-generator.version>
        <exec-maven-plugin.version>1.6.0</exec-maven-plugin.version>
        <maven-failsafe-plugin.version>2.21.0</maven-failsafe-plugin.version>
        <commons-io.version>2.5</commons-io.version>
        <commons-lang.version>2.6</commons-lang.version>
        <commons-lang3.version>3.5</commons-lang3.version>
        <commons-cli.version>1.4</commons-cli.version>
        <maven-war-plugin.version>3.0.0</maven-war-plugin.version>
        <javax.servlet-api.version>3.1.0</javax.servlet-api.version>
        <jstl-api.version>1.2</jstl-api.version>
        <javax.servlet.jsp-api.version>2.3.1</javax.servlet.jsp-api.version>
        <jstl.version>1.2</jstl.version>
        <jackson.version>2.11.1</jackson.version>
        <commons-fileupload.version>1.3</commons-fileupload.version>
        <junit-platform.version>1.2.0</junit-platform.version>
        <junit-jupiter.version>5.2.0</junit-jupiter.version>
        <directory-maven-plugin.version>0.3.1</directory-maven-plugin.version>
        <maven-install-plugin.version>2.5.2</maven-install-plugin.version>
        <custom-pmd.version>0.0.1</custom-pmd.version>
        <gitflow-incremental-builder.version>3.8</gitflow-incremental-builder.version>
        <maven-jxr-plugin.version>3.0.0</maven-jxr-plugin.version>
        <!-- <maven-pmd-plugin.version>3.9.0</maven-pmd-plugin.version> -->
        <maven-pmd-plugin.version>3.13.0</maven-pmd-plugin.version>
        <lombok.version>1.16.12</lombok.version>
        <h2.version>1.4.197</h2.version>
    </properties>

</project><|MERGE_RESOLUTION|>--- conflicted
+++ resolved
@@ -664,11 +664,6 @@
                 <module>spring-mvc-java-2</module>
 
                 <module>spring-mvc-velocity</module>
-<<<<<<< HEAD
-                <module>spring-mvc-webflow</module>
-=======
-                <module>spring-mvc-views</module>
->>>>>>> a3571785
                 <module>spring-mvc-xml</module>
 
                 <module>spring-protobuf</module>
@@ -1135,11 +1130,6 @@
                 <module>spring-mvc-java-2</module>
 
                 <module>spring-mvc-velocity</module>
-<<<<<<< HEAD
-                <module>spring-mvc-webflow</module>
-=======
-                <module>spring-mvc-views</module>
->>>>>>> a3571785
                 <module>spring-mvc-xml</module>
 
                 <module>spring-protobuf</module>
