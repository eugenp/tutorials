--- conflicted
+++ resolved
@@ -839,17 +839,8 @@
                 <module>vertx-modules</module>
                 <module>web-modules</module>
                 <module>webrtc</module>
-<<<<<<< HEAD
-                <module>xml-2</module>
-                <module>xml</module>
-                <module>xstream</module>
-                <module>libraries-data-io-2</module>
+                <module>xml-modules</module>
                 <module>testing-modules/test-containers-podman</module>
-                <!--<module>spring-swagger-codegen/openapi-custom-generator</module>
-                <module>spring-swagger-codegen/openapi-custom-generator-api-client</module> --> <!-- cannot add the individual modules here because the order is not guaranteed -->
-=======
-                <module>xml-modules</module>
->>>>>>> 24bb077d
             </modules>
 
             <properties>
